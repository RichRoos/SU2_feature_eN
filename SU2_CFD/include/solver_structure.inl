/*!
 * \file solver_structure.inl
 * \brief In-Line subroutines of the <i>solver_structure.hpp</i> file.
 * \author F. Palacios, T. Economon
 * \version 4.0.2 "Cardinal"
 *
 * SU2 Lead Developers: Dr. Francisco Palacios (Francisco.D.Palacios@boeing.com).
 *                      Dr. Thomas D. Economon (economon@stanford.edu).
 *
 * SU2 Developers: Prof. Juan J. Alonso's group at Stanford University.
 *                 Prof. Piero Colonna's group at Delft University of Technology.
 *                 Prof. Nicolas R. Gauger's group at Kaiserslautern University of Technology.
 *                 Prof. Alberto Guardone's group at Polytechnic University of Milan.
 *                 Prof. Rafael Palacios' group at Imperial College London.
 *
 * Copyright (C) 2012-2015 SU2, the open-source CFD code.
 *
 * SU2 is free software; you can redistribute it and/or
 * modify it under the terms of the GNU Lesser General Public
 * License as published by the Free Software Foundation; either
 * version 2.1 of the License, or (at your option) any later version.
 *
 * SU2 is distributed in the hope that it will be useful,
 * but WITHOUT ANY WARRANTY; without even the implied warranty of
 * MERCHANTABILITY or FITNESS FOR A PARTICULAR PURPOSE. See the GNU
 * Lesser General Public License for more details.
 *
 * You should have received a copy of the GNU Lesser General Public
 * License along with SU2. If not, see <http://www.gnu.org/licenses/>.
 */

#pragma once

inline void CSolver::SetIterLinSolver(unsigned short val_iterlinsolver) { IterLinSolver = val_iterlinsolver; }

inline unsigned short CSolver::GetnSpecies(void) { return 0; }

inline void CSolver::Set_MPI_Solution_Gradient(CGeometry *geometry, CConfig *config) { }

inline void CSolver::Set_MPI_Solution(CGeometry *geometry, CConfig *config) { }

inline void CSolver::Set_MPI_Primitive(CGeometry *geometry, CConfig *config) { }

//inline void CSolver::Set_MPI_Secondary(CGeometry *geometry, CConfig *config) { }

inline void CSolver::Set_MPI_Solution_Old(CGeometry *geometry, CConfig *config) { }

inline void CSolver::Set_MPI_Solution_Pred(CGeometry *geometry, CConfig *config) { }

inline void CSolver::Set_MPI_Solution_Pred_Old(CGeometry *geometry, CConfig *config) { }

inline void CSolver::Set_MPI_Solution_DispOnly(CGeometry *geometry, CConfig *config) { }

inline void CSolver::Set_MPI_Solution_Limiter(CGeometry *geometry, CConfig *config) { }

inline void CSolver::Set_MPI_Primitive_Limiter(CGeometry *geometry, CConfig *config) { }

//inline void CSolver::Set_MPI_Secondary_Limiter(CGeometry *geometry, CConfig *config) { }

inline void CSolver::SetNondimensionalization(CGeometry *geometry, CConfig *config, unsigned short iMesh) { }

inline unsigned short CSolver::GetIterLinSolver(void) { return IterLinSolver; }

inline su2double CSolver::GetCSensitivity(unsigned short val_marker, unsigned long val_vertex) { return 0; }

inline void CSolver::SetResidual_DualTime(CGeometry *geometry, CSolver **solver_container, CConfig *config, unsigned short iRKStep, 
																		 unsigned short iMesh, unsigned short RunTime_EqSystem) { }
																		 
inline void CSolver::SetFreeSurface_Distance(CGeometry *geometry, CConfig *config) { }

inline void CSolver::SetFEA_Load(CSolver ***flow_solution, CGeometry **fea_geometry, CGeometry **flow_geometry, CConfig *fea_config, CConfig *flow_config, CNumerics *fea_numerics) { }

inline void CSolver::SetFEA_Load_Int(CSolver ***flow_solution, CGeometry **fea_geometry, CGeometry **flow_geometry, CConfig *fea_config, CConfig *flow_config, CNumerics *fea_numerics) { }

inline void CSolver::GetSurface_Pressure(CGeometry *geometry, CConfig *config) { }

inline void CSolver::SetInitialCondition(CGeometry **geometry, CSolver ***solver_container, CConfig *config, unsigned long ExtIter) { }

inline void CSolver::ResetInitialCondition(CGeometry **geometry, CSolver ***solver_container, CConfig *config, unsigned long ExtIter) { }

inline void CSolver::LoadRestart(CGeometry **geometry, CSolver ***solver, CConfig *config, int val_iter) { }

inline void CSolver::LoadRestart_FSI(CGeometry *geometry, CSolver ***solver, CConfig *config, int val_iter) { }
  
inline void CSolver::SetFlow_Displacement(CGeometry **flow_geometry, CVolumetricMovement *flow_grid_movement, CConfig *flow_config, CConfig *fea_config, CGeometry **fea_geometry, CSolver ***fea_solution) { }

inline void CSolver::SetFlow_Displacement_Int(CGeometry **flow_geometry, CVolumetricMovement *flow_grid_movement, CConfig *flow_config, CConfig *fea_config, CGeometry **fea_geometry, CSolver ***fea_solution) { }

inline void CSolver::SetStruct_Displacement(CGeometry **fea_geometry, CConfig *fea_config, CSolver ***fea_solution) { }

inline void CSolver::PredictStruct_Displacement(CGeometry **fea_geometry, CConfig *fea_config, CSolver ***fea_solution) { }

inline void CSolver::ComputeAitken_Coefficient(CGeometry **fea_geometry, CConfig *fea_config, CSolver ***fea_solution, unsigned long iFSIIter) { }

inline void CSolver::SetAitken_Relaxation(CGeometry **fea_geometry, CConfig *fea_config, CSolver ***fea_solution) { }

inline void CSolver::Update_StructSolution(CGeometry **fea_geometry, CConfig *fea_config, CSolver ***fea_solution) { }

inline void CSolver::SetCSensitivity(unsigned short val_marker, unsigned long val_vertex, su2double val_sensitivity) { }

inline void CSolver::Inviscid_Sensitivity(CGeometry *geometry, CSolver **solver_container, CNumerics *numerics, CConfig *config) { }

inline void CSolver::Smooth_Sensitivity(CGeometry *geometry, CSolver **solver_container, CNumerics *numerics, CConfig *config) { }

inline void CSolver::Viscous_Sensitivity(CGeometry *geometry, CSolver **solver_container, CNumerics *numerics, CConfig *config) { }

inline su2double CSolver::GetPhi_Inf(unsigned short val_dim) { return 0; }

inline su2double CSolver::GetPsiRho_Inf(void) { return 0; }

inline su2double* CSolver::GetPsiRhos_Inf(void) { return NULL; }

inline su2double CSolver::GetPsiE_Inf(void) { return 0; }

inline void CSolver::SetPrimitive_Gradient_GG(CGeometry *geometry, CConfig *config) { }

inline void CSolver::SetPrimitive_Gradient_LS(CGeometry *geometry, CConfig *config) { }

inline void CSolver::Set_MPI_Primitive_Gradient(CGeometry *geometry, CConfig *config) { }

inline void CSolver::SetPrimitive_Limiter_MPI(CGeometry *geometry, CConfig *config) { }

inline void CSolver::SetPrimitive_Limiter(CGeometry *geometry, CConfig *config) { }

//inline void CSolver::SetSecondary_Gradient_GG(CGeometry *geometry, CConfig *config) { }

//inline void CSolver::SetSecondary_Gradient_LS(CGeometry *geometry, CConfig *config) { }

//inline void CSolver::Set_MPI_Secondary_Gradient(CGeometry *geometry, CConfig *config) { }

//inline void CSolver::SetSecondary_Limiter_MPI(CGeometry *geometry, CConfig *config) { }

//inline void CSolver::SetSecondary_Limiter(CGeometry *geometry, CConfig *config) { }

inline void CSolver::SetPreconditioner(CConfig *config, unsigned long iPoint) { }

inline void CSolver::SetDistance(CGeometry *geometry, CConfig *config) { };

inline su2double CSolver::GetCLift_Inv(unsigned short val_marker) { return 0; }

inline su2double CSolver::GetCMz_Inv(unsigned short val_marker) { return 0; }

inline su2double CSolver::GetCDrag_Inv(unsigned short val_marker) { return 0; }

inline su2double CSolver::GetSurface_CLift(unsigned short val_marker) { return 0; }

inline su2double CSolver::GetSurface_CDrag(unsigned short val_marker) { return 0; }

inline su2double CSolver::GetSurface_CSideForce(unsigned short val_marker) { return 0; }

inline su2double CSolver::GetSurface_CEff(unsigned short val_marker) { return 0; }

inline su2double CSolver::GetSurface_CFx(unsigned short val_marker) { return 0; }

inline su2double CSolver::GetSurface_CFy(unsigned short val_marker) { return 0; }

inline su2double CSolver::GetSurface_CFz(unsigned short val_marker) { return 0; }

inline su2double CSolver::GetSurface_CMx(unsigned short val_marker) { return 0; }

inline su2double CSolver::GetSurface_CMy(unsigned short val_marker) { return 0; }

inline su2double CSolver::GetSurface_CMz(unsigned short val_marker) { return 0; }

inline su2double CSolver::GetSurface_CLift_Inv(unsigned short val_marker) { return 0; }

inline su2double CSolver::GetSurface_CDrag_Inv(unsigned short val_marker) { return 0; }

inline su2double CSolver::GetSurface_CSideForce_Inv(unsigned short val_marker) { return 0; }

inline su2double CSolver::GetSurface_CEff_Inv(unsigned short val_marker) { return 0; }

inline su2double CSolver::GetSurface_CFx_Inv(unsigned short val_marker) { return 0; }

inline su2double CSolver::GetSurface_CFy_Inv(unsigned short val_marker) { return 0; }

inline su2double CSolver::GetSurface_CFz_Inv(unsigned short val_marker) { return 0; }

inline su2double CSolver::GetSurface_CMx_Inv(unsigned short val_marker) { return 0; }

inline su2double CSolver::GetSurface_CMy_Inv(unsigned short val_marker) { return 0; }

inline su2double CSolver::GetSurface_CMz_Inv(unsigned short val_marker) { return 0; }

inline su2double CSolver::GetInflow_MassFlow(unsigned short val_marker) { return 0; }

inline su2double CSolver::GetExhaust_MassFlow(unsigned short val_marker) { return 0; }

inline su2double CSolver::GetInflow_Pressure(unsigned short val_marker) { return 0; }

inline su2double CSolver::GetInflow_Mach(unsigned short val_marker) { return 0; }

inline su2double CSolver::GetCSideForce_Inv(unsigned short val_marker) { return 0; }

inline su2double CSolver::GetCEff_Inv(unsigned short val_marker) { return 0; }

inline su2double CSolver::GetCLift_Visc(unsigned short val_marker) { return 0; }

inline su2double CSolver::GetCMz_Visc(unsigned short val_marker) { return 0; }

inline su2double CSolver::GetCSideForce_Visc(unsigned short val_marker) { return 0; }

inline su2double CSolver::GetCDrag_Visc(unsigned short val_marker) { return 0; }

inline su2double CSolver::GetAllBound_CLift_Inv() { return 0; }

inline su2double CSolver::GetAllBound_CDrag_Inv() { return 0; }

inline su2double CSolver::GetAllBound_CSideForce_Inv() { return 0; }

inline su2double CSolver::GetAllBound_CEff_Inv() { return 0; }

inline su2double CSolver::GetAllBound_CMx_Inv() { return 0; }

inline su2double CSolver::GetAllBound_CMy_Inv() { return 0; }

inline su2double CSolver::GetAllBound_CMz_Inv() { return 0; }

inline su2double CSolver::GetAllBound_CFx_Inv() { return 0; }

inline su2double CSolver::GetAllBound_CFy_Inv() { return 0; }

inline su2double CSolver::GetAllBound_CFz_Inv() { return 0; }

inline su2double CSolver::GetAllBound_CLift_Visc() { return 0; }

inline su2double CSolver::GetAllBound_CSideForce_Visc() { return 0; }

inline su2double CSolver::GetAllBound_CDrag_Visc() { return 0; }

inline void CSolver::SetForceProj_Vector(CGeometry *geometry, CSolver **solver_container, CConfig *config) { }

inline void CSolver::SetIntBoundary_Jump(CGeometry *geometry, CSolver **solver_container, CConfig *config) { }

inline su2double CSolver::GetTotal_CLift() { return 0; }

inline su2double CSolver::GetTotal_CDrag() { return 0; }

inline su2double CSolver::GetTotal_CMx() { return 0; }

inline su2double CSolver::GetTotal_CMy() { return 0; }

inline su2double CSolver::GetTotal_CMz() { return 0; }

inline su2double CSolver::GetTotal_CFx() { return 0; }

inline su2double CSolver::GetTotal_CFy() { return 0; }

inline su2double CSolver::GetTotal_CFz() { return 0; }

inline su2double CSolver::GetTotal_CSideForce() { return 0; }

inline su2double CSolver::GetTotal_CEff() { return 0; }

inline su2double CSolver::GetTotal_CT() { return 0; }

inline void CSolver::SetTotal_CT(su2double val_Total_CT) { }

inline su2double CSolver::GetTotal_CQ() { return 0; }

inline su2double CSolver::GetTotal_HeatFlux() { return 0; }

inline su2double CSolver::GetTotal_MaxHeatFlux() { return 0; }

inline su2double CSolver::Get_PressureDrag() { return 0; }

inline su2double CSolver::Get_ViscDrag() { return 0; }

inline void CSolver::SetTotal_CQ(su2double val_Total_CQ) { }

inline void CSolver::SetTotal_HeatFlux(su2double val_Total_Heat) { }

inline void CSolver::SetTotal_MaxHeatFlux(su2double val_Total_Heat) { }

inline su2double CSolver::GetTotal_CMerit() { return 0; }

inline su2double CSolver::GetTotal_CEquivArea() { return 0; }

inline su2double CSolver::GetTotal_CpDiff() { return 0; }

inline su2double CSolver::GetTotal_HeatFluxDiff() { return 0; }

inline su2double CSolver::GetTotal_CFreeSurface() { return 0; }

inline su2double CSolver::GetTotal_CFEA() { return 0; }

inline su2double CSolver::GetTotal_CNearFieldOF() { return 0; }

inline void CSolver::SetTotal_CEquivArea(su2double val_cequivarea) { }

inline void CSolver::SetTotal_CpDiff(su2double val_pressure) { }

inline void CSolver::SetTotal_HeatFluxDiff(su2double val_heat) { }

inline void CSolver::SetTotal_CFEA(su2double val_cfea) { }

inline su2double CSolver::GetWAitken_Dyn(void) { return 0; }

inline su2double CSolver::GetWAitken_Dyn_tn1(void) { return 0; }

inline void CSolver::SetWAitken_Dyn(su2double waitk) {  }

inline void CSolver::SetWAitken_Dyn_tn1(su2double waitk_tn1) {  }

inline void CSolver::SetLoad_Increment(su2double val_loadIncrement) {  }

inline void CSolver::SetTotal_CFreeSurface(su2double val_freesurface) { }

inline void CSolver::SetTotal_CNearFieldOF(su2double val_cnearfieldpress) { }

inline su2double CSolver::GetTotal_CWave() { return 0; }

inline su2double CSolver::GetTotal_CHeat() { return 0; }

inline void CSolver::SetTotal_CLift(su2double val_Total_CLift) { }

inline void CSolver::SetTotal_CDrag(su2double val_Total_CDrag) { }

inline su2double CSolver::GetCPressure(unsigned short val_marker, unsigned long val_vertex) { return 0; }

inline su2double CSolver::GetCPressureTarget(unsigned short val_marker, unsigned long val_vertex) { return 0; }

inline void CSolver::SetCPressureTarget(unsigned short val_marker, unsigned long val_vertex, su2double val_pressure) { }

inline void CSolver::SetHeatFluxTarget(unsigned short val_marker, unsigned long val_vertex, su2double val_heat) { }

inline su2double *CSolver::GetCharacPrimVar(unsigned short val_marker, unsigned long val_vertex) { return 0; }

inline su2double CSolver::GetCSkinFriction(unsigned short val_marker, unsigned long val_vertex) { return 0; }

inline su2double CSolver::GetHeatFlux(unsigned short val_marker, unsigned long val_vertex) { return 0; }

inline su2double CSolver::GetHeatFluxTarget(unsigned short val_marker, unsigned long val_vertex) { return 0; }

inline su2double CSolver::GetYPlus(unsigned short val_marker, unsigned long val_vertex) { return 0; }

inline su2double CSolver::GetStrainMag_Max(void) { return 0; }

inline su2double CSolver::GetOmega_Max(void) { return 0; }

inline void CSolver::SetStrainMag_Max(su2double val_strainmag_max) { }

inline void CSolver::SetOmega_Max(su2double val_omega_max) { }

inline void CSolver::Viscous_Residual(CGeometry *geometry,
                                      CSolver **solver_container,
                                      CNumerics *numerics, CConfig
                                      *config, unsigned short iMesh,
                                      unsigned short iRKstep) { }
									   
inline void CSolver::AddStiffMatrix(su2double ** StiffMatrix_Elem, unsigned long Point_0, unsigned long Point_1, unsigned long Point_2, unsigned long Point_3) { }
									   
inline void CSolver::Source_Residual(CGeometry *geometry, CSolver **solver_container, 
												  CNumerics *numerics, CNumerics *second_numerics, CConfig *config, unsigned short iMesh) { }
									   
inline void CSolver::Source_Template(CGeometry *geometry, CSolver **solver_container, 
												  CNumerics *numerics, CConfig *config, unsigned short iMesh) { }

inline su2double CSolver::GetTotal_Sens_Geo() { return 0; }

inline su2double CSolver::GetTotal_Sens_Mach() { return 0; }

inline su2double CSolver::GetTotal_Sens_AoA() { return 0; }

inline su2double CSolver::GetTotal_Sens_Press() { return 0; }

inline su2double CSolver::GetTotal_Sens_Temp() { return 0; }

inline su2double CSolver::GetTotal_Sens_BPress() { return 0; }

inline su2double CSolver::GetDensity_Inf(void) { return 0; }

inline su2double CSolver::GetDensity_Inf(unsigned short val_var) { return 0; }

inline su2double CSolver::GetModVelocity_Inf(void) { return 0; }

inline su2double CSolver::GetDensity_Energy_Inf(void) { return 0; }

inline su2double CSolver::GetDensity_Velocity_Inf(unsigned short val_dim) { return 0; }

inline su2double CSolver::GetDensity_Velocity_Inf(unsigned short val_dim, unsigned short val_var) { return 0; }

inline su2double CSolver::GetVelocity_Inf(unsigned short val_dim) { return 0; }

inline su2double* CSolver::GetVelocity_Inf(void) { return 0; }

inline su2double CSolver::GetPressure_Inf(void) { return 0; }

inline su2double CSolver::GetViscosity_Inf(void) { return 0; }

inline su2double CSolver::GetTke_Inf(void) { return 0; }

inline su2double* CSolver::GetConstants() {return NULL;}

inline su2double CSolver::GetOneD_TotalPress(void) {return 0;}

inline void CSolver::SetOneD_TotalPress(su2double AveragePressure) { }

inline su2double CSolver::GetOneD_Mach(void) {return 0;}

inline void CSolver::SetOneD_Mach(su2double AverageMach) { }

inline su2double CSolver::GetOneD_Temp(void) {return 0;}

inline void CSolver::SetOneD_Temp(su2double AverageTemperature) { }

inline su2double CSolver::GetOneD_MassFlowRate(void) {return 0;}

inline void CSolver::SetOneD_MassFlowRate(su2double MassFlowRate) { }

inline su2double CSolver::GetOneD_FluxAvgPress(void) {return 0;}

inline void CSolver::SetOneD_FluxAvgPress(su2double PressureRef) { }

inline su2double CSolver::GetOneD_FluxAvgDensity(void) {return 0;}

inline void CSolver::SetOneD_FluxAvgDensity(su2double DensityRef) { }

inline su2double CSolver::GetOneD_FluxAvgVelocity(void) {return 0;}

inline void CSolver::SetOneD_FluxAvgVelocity(su2double VelocityRef) { }

inline su2double CSolver::GetOneD_FluxAvgEntalpy(void) {return 0;}

inline void CSolver::SetOneD_FluxAvgEntalpy(su2double EnthalpyRef) { }

<<<<<<< HEAD
inline void CSolver::Solve_System(CGeometry *geometry, CSolver **solver_container, CConfig *config){ }
=======
inline su2double CSolver::GetAveragedDensity(unsigned short valMarker){ return 0;}

inline su2double CSolver::GetAveragedPressure(unsigned short valMarker){ return 0;}

inline su2double CSolver::GetAveragedEnthalpy(unsigned short valMarker){ return 0;}

inline su2double CSolver::GetAveragedEntropy(unsigned short valMarker){ return 0;}

inline su2double* CSolver::GetAveragedVelocity(unsigned short valMarker){ return 0;}

inline su2double* CSolver::GetAveragedGridVelocity(unsigned short valMarker){ return 0;}

inline su2double CSolver::GetAveragedNormalVelocity(unsigned short valMarker){ return 0;}

inline su2double CSolver::GetAveragedTangVelocity(unsigned short valMarker){ return 0;}

inline su2double CSolver::GetAveragedTotTemperature(unsigned short valMarker){return 0;}

inline su2double CSolver::GetAveragedTotPressure(unsigned short valMarker){return 0;}

inline su2double CSolver::GetMassFlow(unsigned short valMarker){return 0;}

inline su2double CSolver::GetFlowAngle(unsigned short valMarker){return 0;}

inline su2double CSolver::GetAveragedMach(unsigned short valMarker){return 0;}

inline su2double CSolver::GetAveragedNormalMach(unsigned short valMarker){return 0;}

inline su2double CSolver::GetTotalPressureLoss(unsigned short inMarkerTP){return 0;}

inline su2double CSolver::GetKineticEnergyLoss(unsigned short inMarkerTP){return 0;}

inline su2double CSolver::GetTotalTotalEfficiency(unsigned short inMarkerTP){return 0;}

inline su2double CSolver::GetTotalStaticEfficiency(unsigned short inMarkerTP){return 0;}

inline su2double CSolver::GetEulerianWork(unsigned short inMarkerTP){return 0;}

inline su2double CSolver::GetTotalEnthalpyIn(unsigned short inMarkerTP){return 0;}

inline su2double CSolver::GetFlowAngleIn(unsigned short inMarkerTP){return 0;}

inline su2double CSolver::GetFlowAngleOut(unsigned short inMarkerTP){return 0;}

inline su2double CSolver::GetMassFlowIn(unsigned short inMarkerTP){return 0;}

inline su2double CSolver::GetMassFlowOut(unsigned short inMarkerTP){return 0;}

inline su2double CSolver::GetMachIn(unsigned short inMarkerTP){return 0;}

inline su2double CSolver::GetMachOut(unsigned short inMarkerTP){return 0;}

inline su2double CSolver::GetNormalMachIn(unsigned short inMarkerTP){return 0;}

inline su2double CSolver::GetNormalMachOut(unsigned short inMarkerTP){return 0;}

inline su2double CSolver::GetEnthalpyOut(unsigned short inMarkerTP){return 0;}

inline su2double CSolver::GetVelocityOutIs(unsigned short inMarkerTP){return 0;}

inline su2double CSolver::GetPressureOut(unsigned short inMarkerTP){return 0;}

inline su2double CSolver::GetPressureRatio(unsigned short inMarkerTP){return 0;}
>>>>>>> 73cb2648

inline void CSolver::BC_Euler_Wall(CGeometry *geometry, CSolver **solver_container, CNumerics *numerics, CConfig *config, 
									 unsigned short val_marker) { }


inline void CSolver::BC_Clamped(CGeometry *geometry, CSolver **solver_container, CNumerics *numerics, CConfig *config, 
									 unsigned short val_marker) { }

inline void CSolver::BC_Clamped_Post(CGeometry *geometry, CSolver **solver_container, CNumerics *numerics, CConfig *config, 
									 unsigned short val_marker) { }
									 
inline void CSolver::BC_Normal_Displacement(CGeometry *geometry, CSolver **solver_container, CNumerics *numerics, CConfig *config, 
									 unsigned short val_marker) { }
									 									 
inline void CSolver::BC_Flow_Load(CGeometry *geometry, CSolver **solver_container, CNumerics *numerics, CConfig *config, 
									 unsigned short val_marker) { }
									 
inline void CSolver::BC_Normal_Load(CGeometry *geometry, CSolver **solver_container, CNumerics *numerics, CConfig *config, 
									 unsigned short val_marker) { }

inline void CSolver::BC_Dir_Load(CGeometry *geometry, CSolver **solver_container, CNumerics *numerics, CConfig *config, 
									 unsigned short val_marker) { }
									 
inline void CSolver::BC_Sine_Load(CGeometry *geometry, CSolver **solver_container, CNumerics *numerics, CConfig *config, 
									 unsigned short val_marker) { }									 
                   
inline void CSolver::BC_Pressure(CGeometry *geometry, CSolver **solver_container, CNumerics *numerics, CConfig *config,
									 unsigned short val_marker) { }
                  
inline void CSolver::BC_Isothermal_Wall(CGeometry *geometry, CSolver **solver_container, CNumerics *conv_numerics, CNumerics *visc_numerics, CConfig *config, unsigned short val_marker) { }

inline void CSolver::BC_HeatFlux_Wall(CGeometry *geometry, CSolver **solver_container, CNumerics *conv_numerics, CNumerics *visc_numerics, CConfig *config, unsigned short val_marker) { }
									
inline void CSolver::BC_Dirichlet(CGeometry *geometry, CSolver **solver_container, CConfig *config, 
								  unsigned short val_marker) { }

inline void CSolver::BC_Interface_Boundary(CGeometry *geometry, CSolver **solver_container, CNumerics *numerics, 
									CConfig *config) { }
                  
inline void CSolver::BC_NearField_Boundary(CGeometry *geometry, CSolver **solver_container, CNumerics *numerics, 
									CConfig *config) { }

inline void CSolver::BC_ActDisk_Boundary(CGeometry *geometry, CSolver **solver_container, CNumerics *numerics,
                                               CConfig *config) { }
										
inline void CSolver::BC_Far_Field(CGeometry *geometry, CSolver **solver_container, CNumerics *conv_numerics, CNumerics *visc_numerics, 
								    CConfig *config, unsigned short val_marker) { }

inline void CSolver::BC_Sym_Plane(CGeometry *geometry, CSolver **solver_container, CNumerics *conv_numerics, CNumerics *visc_numerics, 
									CConfig *config, unsigned short val_marker) { }
									
inline void CSolver::BC_Custom(CGeometry *geometry, CSolver **solver_container, CNumerics *numerics, 
										 CConfig *config, unsigned short val_marker) { }

inline void CSolver::BC_Riemann(CGeometry *geometry, CSolver **solver_container, CNumerics *conv_numerics, CNumerics *visc_numerics, 
										 CConfig *config, unsigned short val_marker) { }

inline void CSolver::BC_NonReflecting(CGeometry *geometry, CSolver **solver_container,
                            CNumerics *conv_numerics, CNumerics *visc_numerics, CConfig *config, unsigned short val_marker){ }

inline void CSolver::BC_Inlet(CGeometry *geometry, CSolver **solver_container, CNumerics *conv_numerics, CNumerics *visc_numerics, 
										 CConfig *config, unsigned short val_marker) { }
                     
inline void CSolver::BC_Outlet(CGeometry *geometry, CSolver **solver_container, CNumerics *conv_numerics, CNumerics *visc_numerics, 
										  CConfig *config, unsigned short val_marker) { }
                      
inline void CSolver::BC_Supersonic_Inlet(CGeometry *geometry, CSolver **solver_container, CNumerics *conv_numerics, CNumerics *visc_numerics,
										 CConfig *config, unsigned short val_marker) { }

inline void CSolver::BC_Supersonic_Outlet(CGeometry *geometry, CSolver **solver_container, CNumerics *conv_numerics, CNumerics *visc_numerics,
                                         CConfig *config, unsigned short val_marker) { }

inline void CSolver::BC_Engine_Inflow(CGeometry *geometry, CSolver **solver_container, CNumerics *conv_numerics, CNumerics *visc_numerics, 
										  CConfig *config, unsigned short val_marker) { }

inline void CSolver::BC_Engine_Bleed(CGeometry *geometry, CSolver **solver_container, CNumerics *conv_numerics, CNumerics *visc_numerics,
                                      CConfig *config, unsigned short val_marker) { }

inline void CSolver::BC_Engine_Exhaust(CGeometry *geometry, CSolver **solver_container, CNumerics *conv_numerics, CNumerics *visc_numerics, 
										  CConfig *config, unsigned short val_marker) { }
																						
inline void CSolver::BC_Neumann(CGeometry *geometry, CSolver **solver_container, CNumerics *numerics, 
										  CConfig *config, unsigned short val_marker) { }
								  
inline void CSolver::BC_Dielec(CGeometry *geometry, CSolver **solver_container, CNumerics *numerics, 
									 CConfig *config, unsigned short val_marker) { }
									 										  
inline void CSolver::BC_Electrode(CGeometry *geometry, CSolver **solver_container, CNumerics *numerics, 
									CConfig *config, unsigned short val_marker) { }

inline void CSolver::Mixing_Process(CGeometry *geometry, CSolver **solver_container, CConfig *config, unsigned short val_Marker){}

inline void CSolver::MixedOut_Average (su2double val_init_pressure, su2double *val_Averaged_Flux, su2double *val_normal, su2double *pressure_mix, su2double *density_mix){}

inline void CSolver::MixedOut_Root_Function(su2double *pressure, su2double *val_Averaged_Flux, su2double *val_normal, su2double *valfunc, su2double *density){}

inline void CSolver::Boundary_Fourier(CGeometry *geometry, CSolver **solver_container, CConfig *config,
		                               unsigned short val_Marker, vector<std::complex<su2double> > &c4k,signed long &nboundaryvertex){}

inline void CSolver::Boundary_Fourier(CGeometry *geometry, CSolver **solver_container, CConfig *config, unsigned short val_Marker,
		                              vector<std::complex<su2double> >& c2k,vector<std::complex<su2double> >& c3k,signed long& nboundaryvertex) {}
inline void CSolver::SetExtAveragedValue(CSolver *solver_container, unsigned short intMarker,  unsigned short extMarker){ }

inline void CSolver::GetEngine_Properties(CGeometry *geometry, CConfig *config, unsigned short iMesh, bool Output) { }

inline void CSolver::GetActuatorDisk_Properties(CGeometry *geometry, CConfig *config, unsigned short iMesh, bool Output) { }

inline void CSolver::SetFarfield_AoA(CGeometry *geometry, CSolver **solver_container,
                                     CConfig *config, unsigned short iMesh, bool Output) { }

inline void CSolver::SetTime_Step(CGeometry *geometry, CSolver **solver_container, CConfig *config, 
							        unsigned short iMesh, unsigned long Iteration) { }	
							        
inline void CSolver::Postprocessing(CGeometry *geometry, CSolver **solver_container, CConfig *config, 
							        unsigned short iMesh) { }	

inline void CSolver::Postprocessing(CGeometry *geometry, CSolver **solver_container, CConfig *config,  CNumerics **numerics,
							        unsigned short iMesh) { }	

inline void CSolver::Centered_Residual(CGeometry *geometry, CSolver **solver_container, CNumerics *numerics, 
										CConfig *config, unsigned short iMesh, unsigned short iRKStep) { }

inline void CSolver::Upwind_Residual(CGeometry *geometry, CSolver **solver_container, CNumerics *numerics, 
									   CConfig *config, unsigned short iMesh) { }

inline void CSolver::Preprocessing(CGeometry *geometry, CSolver **solver_container, CConfig *config, unsigned short iMesh, unsigned short iRKStep, unsigned short RunTime_EqSystem, bool Output) { }

inline void CSolver::Preprocessing(CGeometry *geometry, CSolver **solver_container, CConfig *config, CNumerics **numerics, unsigned short iMesh, unsigned long Iteration, unsigned short RunTime_EqSystem, bool Output) { }

inline void CSolver::SetDissipation_Switch(CGeometry *geometry, CConfig *config) { }

inline void CSolver::Set_MPI_Dissipation_Switch(CGeometry *geometry, CConfig *config) { }

inline void CSolver::SetUndivided_Laplacian(CGeometry *geometry, CConfig *config) { }

inline void CSolver::Set_MPI_Undivided_Laplacian(CGeometry *geometry, CConfig *config) { }

inline void CSolver::SetMax_Eigenvalue(CGeometry *geometry, CConfig *config) { }

inline void CSolver::Set_MPI_MaxEigenvalue(CGeometry *geometry, CConfig *config) { }

inline void CSolver::Inviscid_Forces(CGeometry *geometry, CConfig *config) { }

inline void CSolver::TurboPerformance(CSolver *solver, CConfig *config, unsigned short inMarker,  unsigned short outMarker, unsigned short Kind_TurboPerf, unsigned short inMarkerTP ){ }

inline void CSolver::StoreTurboPerformance(CSolver *solver, unsigned short inMarkerTP ){ }

inline void CSolver::Viscous_Forces(CGeometry *geometry, CConfig *config) { }

inline void CSolver::Inviscid_DeltaForces(CGeometry *geometry, CSolver **solver_container, CConfig *config) { }

inline void CSolver::Viscous_DeltaForces(CGeometry *geometry, CConfig *config) { }

inline void CSolver::Wave_Strength(CGeometry *geometry, CConfig *config) { }

inline void CSolver::ExplicitRK_Iteration(CGeometry *geometry, CSolver **solver_container, 
											CConfig *config, unsigned short iRKStep) { }

inline void CSolver::ExplicitEuler_Iteration(CGeometry *geometry, CSolver **solver_container, CConfig *config) { }

inline void CSolver::ImplicitEuler_Iteration(CGeometry *geometry, CSolver **solver_container, CConfig *config) { }

inline void CSolver::ImplicitNewmark_Iteration(CGeometry *geometry, CSolver **solver_container, CConfig *config) { }

inline void CSolver::ImplicitNewmark_Update(CGeometry *geometry, CSolver **solver_container, CConfig *config) { }

inline void CSolver::GeneralizedAlpha_Iteration(CGeometry *geometry, CSolver **solver_container, CConfig *config) { }

inline void CSolver::GeneralizedAlpha_UpdateDisp(CGeometry *geometry, CSolver **solver_container, CConfig *config) { }

inline void CSolver::GeneralizedAlpha_UpdateSolution(CGeometry *geometry, CSolver **solver_container, CConfig *config) { }

inline void CSolver::GeneralizedAlpha_UpdateLoads(CGeometry *geometry, CSolver **solver_container, CConfig *config) { }

inline void CSolver::Compute_Residual(CGeometry *geometry, CSolver **solver_container, CConfig *config, 
										unsigned short iMesh) { }

inline void CSolver::SetRes_RMS(unsigned short val_var, su2double val_residual) { Residual_RMS[val_var] = val_residual; }

inline void CSolver::AddRes_RMS(unsigned short val_var, su2double val_residual) { Residual_RMS[val_var] += val_residual; }

inline su2double CSolver::GetRes_RMS(unsigned short val_var) { return Residual_RMS[val_var]; }

inline void CSolver::SetRes_Max(unsigned short val_var, su2double val_residual, unsigned long val_point) { Residual_Max[val_var] = val_residual; Point_Max[val_var] = val_point; }

inline void CSolver::AddRes_Max(unsigned short val_var, su2double val_residual, unsigned long val_point, su2double* val_coord) {
  if (val_residual > Residual_Max[val_var]) {
  Residual_Max[val_var] = val_residual;
  Point_Max[val_var] = val_point;
  for (unsigned short iDim = 0; iDim < nDim; iDim++)
    Point_Max_Coord[val_var][iDim] = val_coord[iDim];
  }
}

inline su2double CSolver::GetRes_Max(unsigned short val_var) { return Residual_Max[val_var]; }

inline su2double CSolver::GetRes_FEM(unsigned short val_var) { return 0.0; }

inline unsigned long CSolver::GetPoint_Max(unsigned short val_var) { return Point_Max[val_var]; }

inline su2double* CSolver::GetPoint_Max_Coord(unsigned short val_var) { return Point_Max_Coord[val_var]; }

inline void CSolver::Set_OldSolution(CGeometry *geometry) {
	for (unsigned long iPoint = 0; iPoint < geometry->GetnPoint(); iPoint++) 
		node[iPoint]->Set_OldSolution(); // The loop should be over nPoints 
                                     //  to guarantee that the boundaries are
                                     //  well updated
}

inline unsigned short CSolver::GetnVar(void) { return nVar; }

inline unsigned short CSolver::GetnOutputVariables(void) { return nOutputVariables; }

inline unsigned short CSolver::GetnPrimVar(void) { return nPrimVar; }

inline unsigned short CSolver::GetnPrimVarGrad(void) { return nPrimVarGrad; }

inline unsigned short CSolver::GetnSecondaryVar(void) { return nSecondaryVar; }

inline unsigned short CSolver::GetnSecondaryVarGrad(void) { return nSecondaryVarGrad; }

inline su2double CSolver::GetMax_Delta_Time(void) { return Max_Delta_Time; }

inline su2double CSolver::GetMin_Delta_Time(void) { return Min_Delta_Time; }

inline su2double CSolver::GetMax_Delta_Time(unsigned short val_Species) { return 0.0; }

inline su2double CSolver::GetMin_Delta_Time(unsigned short val_Species) { return 0.0; }

inline void CSolver::Copy_Zone_Solution(CSolver ***solver1_solution, CGeometry **solver1_geometry, CConfig *solver1_config, 
										  CSolver ***solver2_solution, CGeometry **solver2_geometry, CConfig *solver2_config) {};

inline CFluidModel* CSolver::GetFluidModel(void) { return NULL;}

inline CFluidModel* CEulerSolver::GetFluidModel(void) { return FluidModel;}
										  
inline void CSolver::Compute_StiffMatrix(CGeometry *geometry, CSolver **solver_container, CNumerics *numerics, CConfig *config) { }

inline void CSolver::Compute_StiffMatrix_NodalStressRes(CGeometry *geometry, CSolver **solver_container, CNumerics *numerics, CConfig *config) { }

inline void CSolver::Compute_MassMatrix(CGeometry *geometry, CSolver **solver_container, CNumerics *numerics, CConfig *config) { }

inline void CSolver::Compute_NodalStressRes(CGeometry *geometry, CSolver **solver_container, CNumerics *numerics, CConfig *config) { }

inline void CSolver::Compute_NodalStress(CGeometry *geometry, CSolver **solver_container, CNumerics *numerics, CConfig *config) { }

inline void CSolver::Compute_StiffMassMatrix(CGeometry *geometry, CSolver **solver_container, CNumerics *numerics, CConfig *config) { }										  

inline void CSolver::Compute_StiffMassDampMatrix(CGeometry *geometry, CSolver **solver_container, CNumerics *numerics, CConfig *config) { }

inline void CSolver::Initialize_SystemMatrix(CGeometry *geometry, CSolver **solver_container, CConfig *config) { }	

inline void CSolver::Compute_IntegrationConstants(CConfig *config) { }

inline void CSolver::SetSolution_time_n(CGeometry *geometry, CConfig *config) { }										  
										  
inline su2double CEulerSolver::GetDensity_Inf(void) { return Density_Inf; }

inline su2double CEulerSolver::GetModVelocity_Inf(void) { 
	su2double Vel2 = 0; 
	for (unsigned short iDim = 0; iDim < nDim; iDim++) 
		Vel2 += Velocity_Inf[iDim]*Velocity_Inf[iDim]; 
	return sqrt(Vel2);
}

inline void CSolver::SetFSI_ConvValue(unsigned short val_index, su2double val_criteria) { };

inline su2double CSolver::GetFSI_ConvValue(unsigned short val_index) { return 0.0; }

inline su2double CEulerSolver::GetDensity_Energy_Inf(void) { return Density_Inf*Energy_Inf; }

inline su2double CEulerSolver::GetDensity_Velocity_Inf(unsigned short val_dim) { return Density_Inf*Velocity_Inf[val_dim]; }

inline su2double CEulerSolver::GetVelocity_Inf(unsigned short val_dim) { return Velocity_Inf[val_dim]; }

inline su2double *CEulerSolver::GetVelocity_Inf(void) { return Velocity_Inf; }

inline su2double CEulerSolver::GetPressure_Inf(void) { return Pressure_Inf; }

inline su2double CEulerSolver::GetCPressure(unsigned short val_marker, unsigned long val_vertex) { return CPressure[val_marker][val_vertex]; }

inline su2double CEulerSolver::GetCPressureTarget(unsigned short val_marker, unsigned long val_vertex) { return CPressureTarget[val_marker][val_vertex]; }

inline void CEulerSolver::SetCPressureTarget(unsigned short val_marker, unsigned long val_vertex, su2double val_pressure) { CPressureTarget[val_marker][val_vertex] = val_pressure; }

inline su2double *CEulerSolver::GetCharacPrimVar(unsigned short val_marker, unsigned long val_vertex) { return CharacPrimVar[val_marker][val_vertex]; }

inline su2double CEulerSolver::GetCLift_Inv(unsigned short val_marker) { return CLift_Inv[val_marker]; }

inline su2double CEulerSolver::GetCMz_Inv(unsigned short val_marker) { return CMz_Inv[val_marker]; }

inline su2double CEulerSolver::GetCDrag_Inv(unsigned short val_marker) { return CDrag_Inv[val_marker]; }

inline su2double CEulerSolver::GetSurface_CLift(unsigned short val_marker) { return Surface_CLift[val_marker]; }

inline su2double CEulerSolver::GetSurface_CDrag(unsigned short val_marker) { return Surface_CDrag[val_marker]; }

inline su2double CEulerSolver::GetSurface_CSideForce(unsigned short val_marker) { return Surface_CSideForce[val_marker]; }

inline su2double CEulerSolver::GetSurface_CEff(unsigned short val_marker) { return Surface_CEff[val_marker]; }

inline su2double CEulerSolver::GetSurface_CFx(unsigned short val_marker) { return Surface_CFx[val_marker]; }

inline su2double CEulerSolver::GetSurface_CFy(unsigned short val_marker) { return Surface_CFy[val_marker]; }

inline su2double CEulerSolver::GetSurface_CFz(unsigned short val_marker) { return Surface_CFz[val_marker]; }

inline su2double CEulerSolver::GetSurface_CMx(unsigned short val_marker) { return Surface_CMx[val_marker]; }

inline su2double CEulerSolver::GetSurface_CMy(unsigned short val_marker) { return Surface_CMy[val_marker]; }

inline su2double CEulerSolver::GetSurface_CMz(unsigned short val_marker) { return Surface_CMz[val_marker]; }

inline su2double CEulerSolver::GetSurface_CLift_Inv(unsigned short val_marker) { return Surface_CLift_Inv[val_marker]; }

inline su2double CEulerSolver::GetSurface_CDrag_Inv(unsigned short val_marker) { return Surface_CDrag_Inv[val_marker]; }

inline su2double CEulerSolver::GetSurface_CSideForce_Inv(unsigned short val_marker) { return Surface_CSideForce_Inv[val_marker]; }

inline su2double CEulerSolver::GetSurface_CEff_Inv(unsigned short val_marker) { return Surface_CEff_Inv[val_marker]; }

inline su2double CEulerSolver::GetSurface_CFx_Inv(unsigned short val_marker) { return Surface_CFx_Inv[val_marker]; }

inline su2double CEulerSolver::GetSurface_CFy_Inv(unsigned short val_marker) { return Surface_CFy_Inv[val_marker]; }

inline su2double CEulerSolver::GetSurface_CFz_Inv(unsigned short val_marker) { return Surface_CFz_Inv[val_marker]; }

inline su2double CEulerSolver::GetSurface_CMx_Inv(unsigned short val_marker) { return Surface_CMx_Inv[val_marker]; }

inline su2double CEulerSolver::GetSurface_CMy_Inv(unsigned short val_marker) { return Surface_CMy_Inv[val_marker]; }

inline su2double CEulerSolver::GetSurface_CMz_Inv(unsigned short val_marker) { return Surface_CMz_Inv[val_marker]; }

inline su2double CEulerSolver::GetInflow_MassFlow(unsigned short val_marker) { return Inflow_MassFlow[val_marker]; }

inline su2double CEulerSolver::GetExhaust_MassFlow(unsigned short val_marker) { return Exhaust_MassFlow[val_marker]; }

inline su2double CEulerSolver::GetInflow_Pressure(unsigned short val_marker) { return Inflow_Pressure[val_marker]; }

inline su2double CEulerSolver::GetInflow_Mach(unsigned short val_marker) { return Inflow_Mach[val_marker]; }

inline su2double CEulerSolver::GetCSideForce_Inv(unsigned short val_marker) { return CSideForce_Inv[val_marker]; }

inline su2double CEulerSolver::GetCEff_Inv(unsigned short val_marker) { return CEff_Inv[val_marker]; }

inline su2double CEulerSolver::GetTotal_CLift() { return Total_CLift; }

inline su2double CEulerSolver::GetTotal_CDrag() { return Total_CDrag; }

inline su2double CEulerSolver::GetTotal_CMx() { return Total_CMx; }

inline su2double CEulerSolver::GetTotal_CMy() { return Total_CMy; }

inline su2double CEulerSolver::GetTotal_CMz() { return Total_CMz; }

inline su2double CEulerSolver::GetTotal_CFx() { return Total_CFx; }

inline su2double CEulerSolver::GetTotal_CFy() { return Total_CFy; }

inline su2double CEulerSolver::GetTotal_CFz() { return Total_CFz; }

inline su2double CEulerSolver::GetTotal_CSideForce() { return Total_CSideForce; }

inline su2double CEulerSolver::GetTotal_CEff() { return Total_CEff; }

inline su2double CEulerSolver::GetTotal_CT() { return Total_CT; }

inline void CEulerSolver::SetTotal_CT(su2double val_Total_CT) { Total_CT = val_Total_CT; }

inline su2double CEulerSolver::GetTotal_CQ() { return Total_CQ; }

inline su2double CEulerSolver::GetTotal_HeatFlux() { return Total_Heat; }

inline su2double CEulerSolver::GetTotal_MaxHeatFlux() { return Total_MaxHeat; }

inline void CEulerSolver::SetTotal_CQ(su2double val_Total_CQ) { Total_CQ = val_Total_CQ; }

inline void CEulerSolver::SetTotal_HeatFlux(su2double val_Total_Heat) { Total_Heat = val_Total_Heat; }

inline void CEulerSolver::SetTotal_MaxHeatFlux(su2double val_Total_MaxHeat) { Total_MaxHeat = val_Total_MaxHeat; }

inline su2double CEulerSolver::GetTotal_CMerit() { return Total_CMerit; }

inline su2double CEulerSolver::GetTotal_CEquivArea() { return Total_CEquivArea; }

inline su2double CEulerSolver::GetTotal_CpDiff() { return Total_CpDiff; }

inline su2double CEulerSolver::GetTotal_HeatFluxDiff() { return Total_HeatFluxDiff; }

inline su2double CEulerSolver::GetTotal_CNearFieldOF() { return Total_CNearFieldOF; }

inline void CEulerSolver::SetTotal_CEquivArea(su2double cequivarea) { Total_CEquivArea = cequivarea; }

inline void CEulerSolver::SetTotal_CpDiff(su2double pressure) { Total_CpDiff = pressure; }

inline void CEulerSolver::SetTotal_HeatFluxDiff(su2double heat) { Total_HeatFluxDiff = heat; }

inline void CEulerSolver::SetTotal_CNearFieldOF(su2double cnearfieldpress) { Total_CNearFieldOF = cnearfieldpress; }

inline void CEulerSolver::SetTotal_CLift(su2double val_Total_CLift) { Total_CLift = val_Total_CLift; }

inline void CEulerSolver::SetTotal_CDrag(su2double val_Total_CDrag) { Total_CDrag = val_Total_CDrag; }

inline su2double CEulerSolver::GetAllBound_CLift_Inv() { return AllBound_CLift_Inv; }

inline su2double CEulerSolver::GetAllBound_CDrag_Inv() { return AllBound_CDrag_Inv; }

inline su2double CEulerSolver::GetAllBound_CSideForce_Inv() { return AllBound_CSideForce_Inv; }

inline su2double CEulerSolver::GetAllBound_CEff_Inv() { return AllBound_CEff_Inv; }

inline su2double CEulerSolver::GetAllBound_CMx_Inv() { return AllBound_CMx_Inv; }

inline su2double CEulerSolver::GetAllBound_CMy_Inv() { return AllBound_CMy_Inv; }

inline su2double CEulerSolver::GetAllBound_CMz_Inv() { return AllBound_CMz_Inv; }

inline su2double CEulerSolver::GetAllBound_CFx_Inv() { return AllBound_CFx_Inv; }

inline su2double CEulerSolver::GetAllBound_CFy_Inv() { return AllBound_CFy_Inv; }

inline su2double CEulerSolver::GetAllBound_CFz_Inv() { return AllBound_CFz_Inv; }

inline su2double CEulerSolver::GetTotal_CFreeSurface() { return Total_CFreeSurface; }

inline void CEulerSolver::SetTotal_CFreeSurface(su2double cfreesurface) { Total_CFreeSurface = cfreesurface; }

inline su2double CEulerSolver::GetOneD_TotalPress(void) { return OneD_TotalPress; }

inline void CEulerSolver::SetOneD_TotalPress(su2double AveragePressure) { OneD_TotalPress = AveragePressure; }

inline su2double CEulerSolver::GetOneD_Mach(void) {return OneD_Mach;}

inline void CEulerSolver::SetOneD_Mach(su2double AverageMach) { OneD_Mach = AverageMach; }

inline su2double CEulerSolver::GetOneD_Temp(void) {return OneD_Temp;}

inline void CEulerSolver::SetOneD_Temp(su2double AverageTemperature) { OneD_Temp = AverageTemperature; }

inline su2double CEulerSolver::GetOneD_MassFlowRate(void) {return OneD_MassFlowRate;}

inline void CEulerSolver::SetOneD_MassFlowRate(su2double MassFlowRate) { OneD_MassFlowRate = MassFlowRate; }

inline su2double CEulerSolver::GetOneD_FluxAvgPress(void) {return OneD_PressureRef;}

inline void CEulerSolver::SetOneD_FluxAvgPress(su2double PressureRef) {OneD_PressureRef = PressureRef; }

inline su2double CEulerSolver::GetOneD_FluxAvgDensity(void) {return OneD_DensityRef;}

inline void CEulerSolver::SetOneD_FluxAvgDensity(su2double DensityRef) {OneD_DensityRef = DensityRef; }

inline su2double CEulerSolver::GetOneD_FluxAvgVelocity(void) {return OneD_VelocityRef;}

inline void CEulerSolver::SetOneD_FluxAvgVelocity(su2double VelocityRef) {OneD_VelocityRef = VelocityRef; }

inline su2double CEulerSolver::GetOneD_FluxAvgEntalpy(void) {return OneD_EnthalpyRef;}

inline void CEulerSolver::SetOneD_FluxAvgEntalpy(su2double EnthalpyRef) {OneD_EnthalpyRef = EnthalpyRef; }

inline su2double CEulerSolver::GetAveragedDensity(unsigned short valMarker){return AveragedDensity[valMarker];}

inline su2double CEulerSolver::GetAveragedPressure(unsigned short valMarker){return AveragedPressure[valMarker];}

inline su2double CEulerSolver::GetAveragedEnthalpy(unsigned short valMarker){return AveragedEnthalpy[valMarker];}

inline su2double CEulerSolver::GetAveragedEntropy(unsigned short valMarker){return AveragedEntropy[valMarker];}

inline su2double* CEulerSolver::GetAveragedVelocity(unsigned short valMarker){return AveragedVelocity[valMarker];}

inline su2double* CEulerSolver::GetAveragedGridVelocity(unsigned short valMarker){return AveragedGridVel[valMarker];}

inline su2double CEulerSolver::GetAveragedNormalVelocity(unsigned short valMarker){return AveragedNormalVelocity[valMarker];}

inline su2double CEulerSolver::GetAveragedTangVelocity(unsigned short valMarker){return AveragedTangVelocity[valMarker];}

inline su2double CEulerSolver::GetAveragedTotTemperature(unsigned short valMarker){return AveragedTotTemperature[valMarker];}

inline su2double CEulerSolver::GetAveragedTotPressure(unsigned short valMarker){return AveragedTotPressure[valMarker];}

inline su2double CEulerSolver::GetMassFlow(unsigned short valMarker){return MassFlow[valMarker];}

inline su2double CEulerSolver::GetFlowAngle(unsigned short valMarker){return FlowAngle[valMarker];}

inline su2double CEulerSolver::GetAveragedMach(unsigned short valMarker){return AveragedMach[valMarker];}

inline su2double CEulerSolver::GetAveragedNormalMach(unsigned short valMarker){return AveragedNormalMach[valMarker];}

inline su2double CEulerSolver::GetTotalPressureLoss(unsigned short inMarkerTP){return TotalPressureLoss[inMarkerTP];}

inline su2double CEulerSolver::GetKineticEnergyLoss(unsigned short inMarkerTP){return KineticEnergyLoss[inMarkerTP];}

inline su2double CEulerSolver::GetTotalStaticEfficiency(unsigned short inMarkerTP){return TotalStaticEfficiency[inMarkerTP];}

inline su2double CEulerSolver::GetTotalTotalEfficiency(unsigned short inMarkerTP){return TotalTotalEfficiency[inMarkerTP];}

inline su2double CEulerSolver::GetEulerianWork(unsigned short inMarkerTP){return EulerianWork[inMarkerTP];}

inline su2double CEulerSolver::GetTotalEnthalpyIn(unsigned short inMarkerTP){return TotalEnthalpyIn[inMarkerTP];}

inline su2double CEulerSolver::GetFlowAngleIn(unsigned short inMarkerTP){return FlowAngleIn[inMarkerTP];}

inline su2double CEulerSolver::GetFlowAngleOut(unsigned short inMarkerTP){return FlowAngleOut[inMarkerTP];}

inline su2double CEulerSolver::GetMassFlowIn(unsigned short inMarkerTP){return MassFlowIn[inMarkerTP];}

inline su2double CEulerSolver::GetMassFlowOut(unsigned short inMarkerTP){return MassFlowOut[inMarkerTP];}

inline su2double CEulerSolver::GetMachIn(unsigned short inMarkerTP){return MachIn[inMarkerTP];}

inline su2double CEulerSolver::GetMachOut(unsigned short inMarkerTP){return MachOut[inMarkerTP];}

inline su2double CEulerSolver::GetNormalMachIn(unsigned short inMarkerTP){return NormalMachIn[inMarkerTP];}

inline su2double CEulerSolver::GetNormalMachOut(unsigned short inMarkerTP){return NormalMachOut[inMarkerTP];}

inline su2double CEulerSolver::GetEnthalpyOut(unsigned short inMarkerTP){return EnthalpyOut[inMarkerTP];}

inline su2double CEulerSolver::GetVelocityOutIs(unsigned short inMarkerTP){return VelocityOutIs[inMarkerTP];}

inline su2double CEulerSolver::GetPressureOut(unsigned short inMarkerTP){return PressureOut[inMarkerTP];}

inline su2double CEulerSolver::GetPressureRatio(unsigned short inMarkerTP){return PressureRatio[inMarkerTP];}

inline void CEulerSolver::SetExtAveragedValue(CSolver *solver_container, unsigned short intMarker,  unsigned short extMarker){
	ExtAveragedDensity[extMarker]= solver_container->GetAveragedDensity(intMarker);
    ExtAveragedPressure[extMarker]= solver_container->GetAveragedPressure(intMarker);
    ExtAveragedNormalVelocity[extMarker]= solver_container->GetAveragedNormalVelocity(intMarker);
    ExtAveragedTangVelocity[extMarker]= solver_container->GetAveragedTangVelocity(intMarker);
    ExtAveragedTotTemperature[extMarker]= solver_container->GetAveragedTotTemperature(intMarker);
    ExtAveragedTotPressure[extMarker]= solver_container->GetAveragedTotPressure(intMarker);
}

inline void CEulerSolver::StoreTurboPerformance(CSolver *solver, unsigned short inMarkerTP ){
	TotalPressureLoss[inMarkerTP] = solver->GetTotalPressureLoss(inMarkerTP);
	KineticEnergyLoss[inMarkerTP] = solver->GetKineticEnergyLoss(inMarkerTP);
	TotalTotalEfficiency[inMarkerTP] = solver->GetTotalTotalEfficiency(inMarkerTP);
	TotalStaticEfficiency[inMarkerTP]= solver->GetTotalStaticEfficiency(inMarkerTP);
	EulerianWork[inMarkerTP] = solver->GetEulerianWork(inMarkerTP);
	TotalEnthalpyIn[inMarkerTP]= solver->GetTotalEnthalpyIn(inMarkerTP);
	FlowAngleIn[inMarkerTP]= solver->GetFlowAngleIn(inMarkerTP);
	FlowAngleOut[inMarkerTP]= solver->GetFlowAngleOut(inMarkerTP);
	MassFlowIn[inMarkerTP]= solver->GetMassFlowIn(inMarkerTP);
	MassFlowOut[inMarkerTP]= solver->GetMassFlowOut(inMarkerTP);
	MachIn[inMarkerTP]= solver->GetMachIn(inMarkerTP);
	MachOut[inMarkerTP]= solver->GetMachOut(inMarkerTP);
	NormalMachIn[inMarkerTP]= solver->GetNormalMachIn(inMarkerTP);
	NormalMachOut[inMarkerTP]= solver->GetNormalMachOut(inMarkerTP);
	EnthalpyOut[inMarkerTP]= solver->GetEnthalpyOut(inMarkerTP);
	VelocityOutIs[inMarkerTP]= solver->GetVelocityOutIs(inMarkerTP);
	PressureOut[inMarkerTP] = solver->GetPressureOut(inMarkerTP);
	PressureRatio[inMarkerTP] = solver->GetPressureRatio(inMarkerTP);

}

inline su2double CNSSolver::GetViscosity_Inf(void) { return Viscosity_Inf; }

inline su2double CNSSolver::GetTke_Inf(void) { return Tke_Inf; }

inline su2double CNSSolver::GetCLift_Visc(unsigned short val_marker) { return CLift_Visc[val_marker]; }

inline su2double CNSSolver::GetCMz_Visc(unsigned short val_marker) { return CMz_Visc[val_marker]; }

inline su2double CNSSolver::GetCSideForce_Visc(unsigned short val_marker) { return CSideForce_Visc[val_marker]; }

inline su2double CNSSolver::GetCDrag_Visc(unsigned short val_marker) { return CDrag_Visc[val_marker]; }

inline su2double CNSSolver::GetAllBound_CLift_Visc() { return AllBound_CLift_Visc; }

inline su2double CNSSolver::GetAllBound_CSideForce_Visc() { return AllBound_CSideForce_Visc; }

inline su2double CNSSolver::GetAllBound_CDrag_Visc() { return AllBound_CDrag_Visc; }

inline su2double CNSSolver::GetCSkinFriction(unsigned short val_marker, unsigned long val_vertex) { return CSkinFriction[val_marker][val_vertex]; }

inline su2double CNSSolver::GetHeatFlux(unsigned short val_marker, unsigned long val_vertex) { return HeatFlux[val_marker][val_vertex]; }

inline su2double CNSSolver::GetHeatFluxTarget(unsigned short val_marker, unsigned long val_vertex) { return HeatFluxTarget[val_marker][val_vertex]; }

inline void CNSSolver::SetHeatFluxTarget(unsigned short val_marker, unsigned long val_vertex, su2double val_heat) { HeatFluxTarget[val_marker][val_vertex] = val_heat; }

inline su2double CNSSolver::GetYPlus(unsigned short val_marker, unsigned long val_vertex) { return YPlus[val_marker][val_vertex]; }

inline su2double CNSSolver::GetStrainMag_Max(void) { return StrainMag_Max; }

inline su2double CNSSolver::GetOmega_Max(void) { return Omega_Max; }

inline void CNSSolver::SetStrainMag_Max(su2double val_strainmag_max) { StrainMag_Max = val_strainmag_max; }

inline void CNSSolver::SetOmega_Max(su2double val_omega_max) { Omega_Max = val_omega_max; }

inline su2double CAdjEulerSolver::GetCSensitivity(unsigned short val_marker, unsigned long val_vertex) { return CSensitivity[val_marker][val_vertex]; }

inline void CAdjEulerSolver::SetCSensitivity(unsigned short val_marker, unsigned long val_vertex, su2double val_sensitivity) {CSensitivity[val_marker][val_vertex]=val_sensitivity; }

inline su2double CAdjEulerSolver::GetTotal_Sens_Geo() { return Total_Sens_Geo; }

inline su2double CAdjEulerSolver::GetTotal_Sens_Mach() { return Total_Sens_Mach; }

inline su2double CAdjEulerSolver::GetTotal_Sens_AoA() { return Total_Sens_AoA; }

inline su2double CAdjEulerSolver::GetTotal_Sens_Press() { return Total_Sens_Press; }

inline su2double CAdjEulerSolver::GetTotal_Sens_Temp() { return Total_Sens_Temp; }

inline su2double CAdjEulerSolver::GetTotal_Sens_BPress() { return Total_Sens_BPress; }

inline su2double CAdjEulerSolver::GetPsiRho_Inf(void) { return PsiRho_Inf; }

inline su2double CAdjEulerSolver::GetPsiE_Inf(void) { return PsiE_Inf; }

inline su2double CAdjEulerSolver::GetPhi_Inf(unsigned short val_dim) { return Phi_Inf[val_dim]; }

inline su2double CFEASolver::GetTotal_CFEA() { return Total_CFEA; }

inline void CFEASolver::SetTotal_CFEA(su2double cfea) { Total_CFEA = cfea; }

inline su2double CFEASolver::GetWAitken_Dyn(void) { return WAitken_Dyn; }

inline su2double CFEASolver::GetWAitken_Dyn_tn1(void) { return WAitken_Dyn_tn1; }

inline void CFEASolver::SetWAitken_Dyn(su2double waitk) { WAitken_Dyn = waitk; }

inline void CFEASolver::SetWAitken_Dyn_tn1(su2double waitk_tn1) { WAitken_Dyn_tn1 = waitk_tn1; }

inline void CFEASolver::SetFSI_ConvValue(unsigned short val_index, su2double val_criteria) { FSI_Conv[val_index] = val_criteria; }

inline su2double CFEASolver::GetFSI_ConvValue(unsigned short val_index){ return FSI_Conv[val_index]; }

inline su2double CFEM_ElasticitySolver::GetRes_FEM(unsigned short val_var) { return Conv_Check[val_var]; }

inline su2double CFEM_ElasticitySolver::GetTotal_CFEA() { return Total_CFEA; }

inline void CFEM_ElasticitySolver::SetTotal_CFEA(su2double cfea) { Total_CFEA = cfea; }

inline su2double CFEM_ElasticitySolver::GetWAitken_Dyn(void) { return WAitken_Dyn; }

inline su2double CFEM_ElasticitySolver::GetWAitken_Dyn_tn1(void) { return WAitken_Dyn_tn1; }

inline void CFEM_ElasticitySolver::SetWAitken_Dyn(su2double waitk) { WAitken_Dyn = waitk; }

inline void CFEM_ElasticitySolver::SetWAitken_Dyn_tn1(su2double waitk_tn1) { WAitken_Dyn_tn1 = waitk_tn1; }

inline void CFEM_ElasticitySolver::SetLoad_Increment(su2double val_loadIncrement) { loadIncrement = val_loadIncrement; }

inline void CFEM_ElasticitySolver::SetFSI_ConvValue(unsigned short val_index, su2double val_criteria) { FSI_Conv[val_index] = val_criteria; }

inline su2double CFEM_ElasticitySolver::GetFSI_ConvValue(unsigned short val_index){ return FSI_Conv[val_index]; }

inline su2double CWaveSolver::GetTotal_CWave() { return Total_CWave; }

inline su2double CHeatSolver::GetTotal_CHeat() { return Total_CHeat; }

inline void CSolver::RegisterSolution(CGeometry *geometry_container, CConfig *config){}

inline void CSolver::RegisterOutput(CGeometry *geometry_container, CConfig *config){}

inline void CSolver::SetAdjoint_Output(CGeometry *geometry, CConfig *config){}

inline void CSolver::ExtractAdjoint_Solution(CGeometry *geometry, CConfig *config){}

inline void CSolver::RegisterObj_Func(CConfig *config){}

inline void CSolver::SetSurface_Sensitivity(CGeometry *geometry, CConfig *config){}

inline void CSolver::SetSensitivity(CGeometry *geometry, CConfig *config){}

inline void CSolver::SetAdj_ObjFunc(CGeometry *geometry, CConfig *config){}

inline su2double CDiscAdjSolver::GetTotal_Sens_Geo() { return Total_Sens_Geo; }

inline su2double CDiscAdjSolver::GetTotal_Sens_Mach() { return Total_Sens_Mach; }

inline su2double CDiscAdjSolver::GetTotal_Sens_AoA() { return Total_Sens_AoA; }

inline su2double CDiscAdjSolver::GetTotal_Sens_Press() { return Total_Sens_Press; }

inline su2double CDiscAdjSolver::GetTotal_Sens_Temp() { return Total_Sens_Temp; }

inline su2double CDiscAdjSolver::GetTotal_Sens_BPress() { return Total_Sens_BPress; }

inline su2double CDiscAdjSolver::GetCSensitivity(unsigned short val_marker, unsigned long val_vertex) { return CSensitivity[val_marker][val_vertex]; }

inline unsigned long CSolver::SetPrimitive_Variables(CSolver **solver_container, CConfig *config, bool Output) {return 0;}

inline void CSolver::SetRecording(CGeometry *geometry, CConfig *config, unsigned short kind_recording){}

inline void CSolver::SetPressure_Inf(su2double p_inf){}

inline void CSolver::SetTemperature_Inf(su2double t_inf){}

inline void CEulerSolver::SetPressure_Inf(su2double p_inf){Pressure_Inf = p_inf;}

inline void CEulerSolver::SetTemperature_Inf(su2double t_inf){Temperature_Inf = t_inf;}

inline void CSolver::RegisterVariables(CGeometry *geometry, CConfig *config, bool reset){}

inline void CSolver::ExtractAdjoint_Variables(CGeometry *geometry, CConfig *config){}
<|MERGE_RESOLUTION|>--- conflicted
+++ resolved
@@ -424,9 +424,8 @@
 
 inline void CSolver::SetOneD_FluxAvgEntalpy(su2double EnthalpyRef) { }
 
-<<<<<<< HEAD
 inline void CSolver::Solve_System(CGeometry *geometry, CSolver **solver_container, CConfig *config){ }
-=======
+
 inline su2double CSolver::GetAveragedDensity(unsigned short valMarker){ return 0;}
 
 inline su2double CSolver::GetAveragedPressure(unsigned short valMarker){ return 0;}
@@ -490,7 +489,7 @@
 inline su2double CSolver::GetPressureOut(unsigned short inMarkerTP){return 0;}
 
 inline su2double CSolver::GetPressureRatio(unsigned short inMarkerTP){return 0;}
->>>>>>> 73cb2648
+
 
 inline void CSolver::BC_Euler_Wall(CGeometry *geometry, CSolver **solver_container, CNumerics *numerics, CConfig *config, 
 									 unsigned short val_marker) { }
