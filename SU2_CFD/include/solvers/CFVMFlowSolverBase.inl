/*!
 * \file CFVMFlowSolverBase.inl
 * \brief Base class template for all FVM flow solvers.
 * \version 7.1.0 "Blackbird"
 *
 * SU2 Project Website: https://su2code.github.io
 *
 * The SU2 Project is maintained by the SU2 Foundation
 * (http://su2foundation.org)
 *
 * Copyright 2012-2020, SU2 Contributors (cf. AUTHORS.md)
 *
 * SU2 is free software; you can redistribute it and/or
 * modify it under the terms of the GNU Lesser General Public
 * License as published by the Free Software Foundation; either
 * version 2.1 of the License, or (at your option) any later version.
 *
 * SU2 is distributed in the hope that it will be useful,
 * but WITHOUT ANY WARRANTY; without even the implied warranty of
 * MERCHANTABILITY or FITNESS FOR A PARTICULAR PURPOSE. See the GNU
 * Lesser General Public License for more details.
 *
 * You should have received a copy of the GNU Lesser General Public
 * License along with SU2. If not, see <http://www.gnu.org/licenses/>.
 */

#pragma once

#include "../gradients/computeGradientsGreenGauss.hpp"
#include "../gradients/computeGradientsLeastSquares.hpp"
#include "../limiters/computeLimiters.hpp"
#include "../numerics_simd/CNumericsSIMD.hpp"
#include "CFVMFlowSolverBase.hpp"

template <class V, ENUM_REGIME R>
void CFVMFlowSolverBase<V, R>::AeroCoeffsArray::allocate(int size) {
  _size = size;
  CD = new su2double[size];
  CL = new su2double[size];
  CSF = new su2double[size];
  CEff = new su2double[size];
  CFx = new su2double[size];
  CFy = new su2double[size];
  CFz = new su2double[size];
  CMx = new su2double[size];
  CMy = new su2double[size];
  CMz = new su2double[size];
  CoPx = new su2double[size];
  CoPy = new su2double[size];
  CoPz = new su2double[size];
  CT = new su2double[size];
  CQ = new su2double[size];
  CMerit = new su2double[size];
  setZero();
}

template <class V, ENUM_REGIME R>
CFVMFlowSolverBase<V, R>::AeroCoeffsArray::~AeroCoeffsArray() {
  delete[] CD;
  delete[] CL;
  delete[] CSF;
  delete[] CEff;
  delete[] CFx;
  delete[] CFy;
  delete[] CFz;
  delete[] CMx;
  delete[] CMy;
  delete[] CMz;
  delete[] CoPx;
  delete[] CoPy;
  delete[] CoPz;
  delete[] CT;
  delete[] CQ;
  delete[] CMerit;
}

template <class V, ENUM_REGIME R>
void CFVMFlowSolverBase<V, R>::AeroCoeffsArray::setZero(int i) {
  CD[i] = CL[i] = CSF[i] = CEff[i] = 0.0;
  CFx[i] = CFy[i] = CFz[i] = CMx[i] = 0.0;
  CMy[i] = CMz[i] = CoPx[i] = CoPy[i] = 0.0;
  CoPz[i] = CT[i] = CQ[i] = CMerit[i] = 0.0;
}

template <class V, ENUM_REGIME R>
void CFVMFlowSolverBase<V, R>::Allocate(const CConfig& config) {
  unsigned short iVar;
  unsigned long iMarker;

  /*--- Define some auxiliar vector related with the residual ---*/

  Residual_RMS = new su2double[nVar]();
  Residual_Max = new su2double[nVar]();

  /*--- Define some structures for locating max residuals ---*/

  Point_Max = new unsigned long[nVar]();
  Point_Max_Coord = new su2double*[nVar];
  for (iVar = 0; iVar < nVar; iVar++) {
    Point_Max_Coord[iVar] = new su2double[nDim]();
  }

  /*--- Define some auxiliar vector related with the undivided lapalacian computation ---*/

  if ((config.GetKind_ConvNumScheme_Flow() == SPACE_CENTERED) && (MGLevel == MESH_0)) {
    iPoint_UndLapl = new su2double[nPointDomain];
    jPoint_UndLapl = new su2double[nPointDomain];
  }

  /*--- Initialize the solution and right hand side vectors for storing
   the residuals and updating the solution (always needed even for
   explicit schemes). ---*/

  LinSysSol.Initialize(nPoint, nPointDomain, nVar, 0.0);
  LinSysRes.Initialize(nPoint, nPointDomain, nVar, 0.0);

  /*--- LinSysSol will always be init to 0. ---*/
  System.SetxIsZero(true);

  /*--- Allocates a 2D array with variable "outer" sizes and init to 0. ---*/

  auto Alloc2D = [](unsigned long M, const unsigned long* N, vector<vector<su2double> >& X) {
    X.resize(M);
    for (unsigned long i = 0; i < M; ++i) X[i].resize(N[i],0.0);
  };

  /*--- Allocates a 3D array with variable "middle" sizes and init to 0. ---*/

  auto Alloc3D = [](unsigned long M, const unsigned long* N, unsigned long P, vector<su2activematrix>& X) {
    X.resize(M);
    for (unsigned long i = 0; i < M; ++i) X[i].resize(N[i],P) = su2double(0.0);
  };

  /*--- Store the value of the characteristic primitive variables at the boundaries ---*/

  Alloc3D(nMarker, nVertex, nPrimVar, CharacPrimVar);

  /*--- Store the value of the Total Pressure at the inlet BC ---*/

  Alloc2D(nMarker, nVertex, Inlet_Ttotal);

  /*--- Store the value of the Total Temperature at the inlet BC ---*/

  Alloc2D(nMarker, nVertex, Inlet_Ptotal);

  /*--- Store the value of the Flow direction at the inlet BC ---*/

  Alloc3D(nMarker, nVertex, nDim, Inlet_FlowDir);

  /*--- Force definition and coefficient arrays for all of the markers ---*/

  Alloc2D(nMarker, nVertex, CPressure);
  Alloc2D(nMarker, nVertex, CPressureTarget);

  /*--- Non dimensional aerodynamic coefficients ---*/

  InvCoeff.allocate(nMarker);
  MntCoeff.allocate(nMarker);
  ViscCoeff.allocate(nMarker);
  SurfaceInvCoeff.allocate(config.GetnMarker_Monitoring());
  SurfaceMntCoeff.allocate(config.GetnMarker_Monitoring());
  SurfaceViscCoeff.allocate(config.GetnMarker_Monitoring());
  SurfaceCoeff.allocate(config.GetnMarker_Monitoring());

  /*--- Heat flux coefficients. ---*/

  HF_Visc.resize(nMarker,0.0);
  MaxHF_Visc.resize(nMarker,0.0);

  Surface_HF_Visc.resize(config.GetnMarker_Monitoring());
  Surface_MaxHF_Visc.resize(config.GetnMarker_Monitoring());

  /*--- Supersonic coefficients ---*/

  CNearFieldOF_Inv.resize(nMarker,0.0);

  /*--- Initializate quantities for SlidingMesh Interface ---*/

  SlidingState.resize(nMarker);
  SlidingStateNodes.resize(nMarker);

  for (iMarker = 0; iMarker < nMarker; iMarker++) {
    if (config.GetMarker_All_KindBC(iMarker) == FLUID_INTERFACE) {
      SlidingState[iMarker].resize(nVertex[iMarker], nPrimVar+1) = nullptr;
      SlidingStateNodes[iMarker].resize(nVertex[iMarker],0);
    }
  }

  /*--- Heat flux in all the markers ---*/

  Alloc2D(nMarker, nVertex, HeatFlux);
  Alloc2D(nMarker, nVertex, HeatFluxTarget);

  /*--- Y plus in all the markers ---*/

  Alloc2D(nMarker, nVertex, YPlus);

  /*--- Skin friction in all the markers ---*/

  Alloc3D(nMarker, nVertex, nDim, CSkinFriction);

  /*--- Wall Shear Stress in all the markers ---*/

  Alloc2D(nMarker, nVertex, WallShearStress);

  /*--- Store the values of the temperature and the heat flux density at the boundaries,
   used for coupling with a solid donor cell ---*/
  constexpr auto nHeatConjugateVar = 4u;

  Alloc3D(nMarker, nVertex, nHeatConjugateVar, HeatConjugateVar);
  for (auto& x : HeatConjugateVar) x = config.GetTemperature_FreeStreamND();

  if (MGLevel == MESH_0) {
    VertexTraction.resize(nMarker);
    for (iMarker = 0; iMarker < nMarker; iMarker++) {
      if (config.GetSolid_Wall(iMarker))
        VertexTraction[iMarker].resize(nVertex[iMarker], nDim) = su2double(0.0);
    }

    if (config.GetDiscrete_Adjoint()) {
      VertexTractionAdjoint.resize(nMarker);
      for (iMarker = 0; iMarker < nMarker; iMarker++) {
        if (config.GetSolid_Wall(iMarker))
          VertexTractionAdjoint[iMarker].resize(nVertex[iMarker], nDim) = su2double(0.0);
      }
    }
  }

  /*--- Initialize the BGS residuals in FSI problems. ---*/
  if (config.GetMultizone_Residual()) {
    Residual_BGS = new su2double[nVar];
    for (iVar = 0; iVar < nVar; iVar++) Residual_BGS[iVar] = 1.0;

    Residual_Max_BGS = new su2double[nVar];
    for (iVar = 0; iVar < nVar; iVar++) Residual_Max_BGS[iVar] = 1.0;

    /*--- Define some structures for locating max residuals ---*/

    Point_Max_BGS = new unsigned long[nVar]();
    Point_Max_Coord_BGS = new su2double*[nVar];
    for (iVar = 0; iVar < nVar; iVar++) {
      Point_Max_Coord_BGS[iVar] = new su2double[nDim]();
    }
  }
}

template <class V, ENUM_REGIME R>
void CFVMFlowSolverBase<V, R>::AllocateTerribleLegacyTemporaryVariables() {
  /*--- Define some auxiliary vectors related to the residual ---*/

  Residual = new su2double[nVar]();
  Res_Conv = new su2double[nVar]();
  Res_Visc = new su2double[nVar]();
  Res_Sour = new su2double[nVar]();

  /*--- Define some auxiliary vectors related to the solution ---*/

  Solution = new su2double[nVar]();
  Solution_i = new su2double[nVar]();
  Solution_j = new su2double[nVar]();

  /*--- Define some auxiliary vectors related to the geometry ---*/

  Vector = new su2double[nDim]();
  Vector_i = new su2double[nDim]();
  Vector_j = new su2double[nDim]();

  /*--- Jacobian temporaries. ---*/

  Jacobian_i = new su2double*[nVar];
  Jacobian_j = new su2double*[nVar];
  for (auto iVar = 0u; iVar < nVar; iVar++) {
    Jacobian_i[iVar] = new su2double[nVar];
    Jacobian_j[iVar] = new su2double[nVar];
  }
}

template <class V, ENUM_REGIME R>
void CFVMFlowSolverBase<V, R>::CommunicateInitialState(CGeometry* geometry, const CConfig* config) {
  /*--- Define solver parameters needed for execution of destructor ---*/

  space_centered = (config->GetKind_ConvNumScheme_Flow() == SPACE_CENTERED);
  euler_implicit = (config->GetKind_TimeIntScheme_Flow() == EULER_IMPLICIT);
  least_squares = (config->GetKind_Gradient_Method() == WEIGHTED_LEAST_SQUARES);

  /*--- Communicate and store volume and the number of neighbors for
   any dual CVs that lie on on periodic markers. ---*/

  for (unsigned short iPeriodic = 1; iPeriodic <= config->GetnMarker_Periodic() / 2; iPeriodic++) {
    InitiatePeriodicComms(geometry, config, iPeriodic, PERIODIC_VOLUME);
    CompletePeriodicComms(geometry, config, iPeriodic, PERIODIC_VOLUME);
    InitiatePeriodicComms(geometry, config, iPeriodic, PERIODIC_NEIGHBORS);
    CompletePeriodicComms(geometry, config, iPeriodic, PERIODIC_NEIGHBORS);
  }
  SetImplicitPeriodic(euler_implicit);
  if (MGLevel == MESH_0) SetRotatePeriodic(true);

  /*--- Perform the MPI communication of the solution ---*/

  InitiateComms(geometry, config, SOLUTION);
  CompleteComms(geometry, config, SOLUTION);

  /*--- Store the initial CFL number for all grid points. ---*/

  const auto CFL = config->GetCFL(MGLevel);
  for (auto iPoint = 0ul; iPoint < nPoint; iPoint++) {
    nodes->SetLocalCFL(iPoint, CFL);
  }
  Min_CFL_Local = CFL;
  Max_CFL_Local = CFL;
  Avg_CFL_Local = CFL;
}

template <class V, ENUM_REGIME R>
void CFVMFlowSolverBase<V, R>::HybridParallelInitialization(const CConfig& config, CGeometry& geometry) {
#ifdef HAVE_OMP
  /*--- Get the edge coloring. If the expected parallel efficiency becomes too low setup the
   *    reducer strategy. Where one loop is performed over edges followed by a point loop to
   *    sum the fluxes for each cell and set the diagonal of the system matrix. ---*/

  su2double parallelEff = 1.0;
  const auto& coloring = geometry.GetEdgeColoring(&parallelEff);

  /*--- The decision to use the strategy is local to each rank. ---*/
  ReducerStrategy = parallelEff < COLORING_EFF_THRESH;

  /*--- When using the reducer force a single color to reduce the color loop overhead. ---*/
  if (ReducerStrategy && (coloring.getOuterSize() > 1)) geometry.SetNaturalEdgeColoring();

  if (!coloring.empty()) {
    /*--- If the reducer strategy is used we are not constrained by group
     *    size as we have no other edge loops in the Euler/NS solvers. ---*/
    auto groupSize = ReducerStrategy ? 1ul : geometry.GetEdgeColorGroupSize();
    auto nColor = coloring.getOuterSize();
    EdgeColoring.reserve(nColor);

    for (auto iColor = 0ul; iColor < nColor; ++iColor)
      EdgeColoring.emplace_back(coloring.innerIdx(iColor), coloring.getNumNonZeros(iColor), groupSize);
  }

  /*--- If the reducer strategy is not being forced (by EDGE_COLORING_GROUP_SIZE=0) print some messages. ---*/
  if (config.GetEdgeColoringGroupSize() != 1 << 30) {
    su2double minEff = 1.0;
    SU2_MPI::Reduce(&parallelEff, &minEff, 1, MPI_DOUBLE, MPI_MIN, MASTER_NODE, SU2_MPI::GetComm());

    int tmp = ReducerStrategy, numRanksUsingReducer = 0;
    SU2_MPI::Reduce(&tmp, &numRanksUsingReducer, 1, MPI_INT, MPI_SUM, MASTER_NODE, SU2_MPI::GetComm());

    if (minEff < COLORING_EFF_THRESH) {
      cout << "WARNING: On " << numRanksUsingReducer << " MPI ranks the coloring efficiency was less than "
           << COLORING_EFF_THRESH << " (min value was " << minEff << ").\n"
           << "         Those ranks will now use a fallback strategy, better performance may be possible\n"
           << "         with a different value of config option EDGE_COLORING_GROUP_SIZE (default 512)." << endl;
    }

    if (config.GetUseVectorization() && (omp_get_max_threads() > 1) &&
        (config.GetEdgeColoringGroupSize() % Double::Size != 0)) {
      SU2_MPI::Error("When using vectorization, the EDGE_COLORING_GROUP_SIZE must be divisible "
                     "by the SIMD length (2, 4, or 8).", CURRENT_FUNCTION);
    }
  }

  if (ReducerStrategy) EdgeFluxes.Initialize(geometry.GetnEdge(), geometry.GetnEdge(), nVar, nullptr);

  omp_chunk_size = computeStaticChunkSize(nPoint, omp_get_max_threads(), OMP_MAX_SIZE);
#else
  EdgeColoring[0] = DummyGridColor<>(geometry.GetnEdge());
#endif
}

template <class V, ENUM_REGIME R>
CFVMFlowSolverBase<V, R>::~CFVMFlowSolverBase() {

  for (auto& mat : SlidingState) {
    for (auto ptr : mat) delete [] ptr;
  }

  delete nodes;
  delete edgeNumerics;
}

template <class V, ENUM_REGIME R>
void CFVMFlowSolverBase<V, R>::SetPrimitive_Gradient_GG(CGeometry* geometry, const CConfig* config,
                                                        bool reconstruction) {
  const auto& primitives = nodes->GetPrimitive();
  auto& gradient = reconstruction ? nodes->GetGradient_Reconstruction() : nodes->GetGradient_Primitive();

  computeGradientsGreenGauss(this, PRIMITIVE_GRADIENT, PERIODIC_PRIM_GG, *geometry, *config, primitives, 0,
                             nPrimVarGrad, gradient);
}

template <class V, ENUM_REGIME R>
void CFVMFlowSolverBase<V, R>::SetPrimitive_Gradient_LS(CGeometry* geometry, const CConfig* config,
                                                        bool reconstruction) {
  /*--- Set a flag for unweighted or weighted least-squares. ---*/
  bool weighted;

  if (reconstruction)
    weighted = (config->GetKind_Gradient_Method_Recon() == WEIGHTED_LEAST_SQUARES);
  else
    weighted = (config->GetKind_Gradient_Method() == WEIGHTED_LEAST_SQUARES);

  const auto& primitives = nodes->GetPrimitive();
  auto& rmatrix = nodes->GetRmatrix();
  auto& gradient = reconstruction ? nodes->GetGradient_Reconstruction() : nodes->GetGradient_Primitive();
  PERIODIC_QUANTITIES kindPeriodicComm = weighted ? PERIODIC_PRIM_LS : PERIODIC_PRIM_ULS;

  computeGradientsLeastSquares(this, PRIMITIVE_GRADIENT, kindPeriodicComm, *geometry, *config, weighted, primitives, 0,
                               nPrimVarGrad, gradient, rmatrix);
}

template <class V, ENUM_REGIME R>
void CFVMFlowSolverBase<V, R>::SetPrimitive_Limiter(CGeometry* geometry, const CConfig* config) {
  auto kindLimiter = static_cast<ENUM_LIMITER>(config->GetKind_SlopeLimit_Flow());
  const auto& primitives = nodes->GetPrimitive();
  const auto& gradient = nodes->GetGradient_Reconstruction();
  auto& primMin = nodes->GetSolution_Min();
  auto& primMax = nodes->GetSolution_Max();
  auto& limiter = nodes->GetLimiter_Primitive();

  computeLimiters(kindLimiter, this, PRIMITIVE_LIMITER, PERIODIC_LIM_PRIM_1, PERIODIC_LIM_PRIM_2, *geometry, *config, 0,
                  nPrimVarGrad, primitives, gradient, primMin, primMax, limiter);
}

template <class V, ENUM_REGIME R>
void CFVMFlowSolverBase<V, R>::Viscous_Residual_impl(unsigned long iEdge, CGeometry *geometry, CSolver **solver_container,
                                                     CNumerics *numerics, CConfig *config) {

  const bool implicit  = (config->GetKind_TimeIntScheme() == EULER_IMPLICIT);
  const bool tkeNeeded = (config->GetKind_Turb_Model() == SST) ||
                         (config->GetKind_Turb_Model() == SST_SUST);

  CVariable* turbNodes = nullptr;
  if (tkeNeeded) turbNodes = solver_container[TURB_SOL]->GetNodes();

  /*--- Points, coordinates and normal vector in edge ---*/

  auto iPoint = geometry->edges->GetNode(iEdge,0);
  auto jPoint = geometry->edges->GetNode(iEdge,1);

  numerics->SetCoord(geometry->nodes->GetCoord(iPoint),
                     geometry->nodes->GetCoord(jPoint));

  numerics->SetNormal(geometry->edges->GetNormal(iEdge));

  /*--- Primitive and secondary variables. ---*/

  numerics->SetPrimitive(nodes->GetPrimitive(iPoint),
                         nodes->GetPrimitive(jPoint));

  numerics->SetSecondary(nodes->GetSecondary(iPoint),
                         nodes->GetSecondary(jPoint));

  /*--- Gradients. ---*/

  numerics->SetPrimVarGradient(nodes->GetGradient_Primitive(iPoint),
                               nodes->GetGradient_Primitive(jPoint));

  /*--- Turbulent kinetic energy. ---*/

  if (tkeNeeded)
    numerics->SetTurbKineticEnergy(turbNodes->GetSolution(iPoint,0),
                                   turbNodes->GetSolution(jPoint,0));

  /*--- Compute and update residual ---*/

  auto residual = numerics->ComputeResidual(config);

  if (ReducerStrategy) {
    EdgeFluxes.SubtractBlock(iEdge, residual);
    if (implicit)
      Jacobian.UpdateBlocksSub(iEdge, residual.jacobian_i, residual.jacobian_j);
  }
  else {
    LinSysRes.SubtractBlock(iPoint, residual);
    LinSysRes.AddBlock(jPoint, residual);

    if (implicit)
      Jacobian.UpdateBlocksSub(iEdge, iPoint, jPoint, residual.jacobian_i, residual.jacobian_j);
  }

}

template <class V, ENUM_REGIME R>
void CFVMFlowSolverBase<V, R>::ComputeVerificationError(CGeometry* geometry, CConfig* config) {
  /*--- The errors only need to be computed on the finest grid. ---*/
  if (MGLevel != MESH_0) return;

  /*--- If this is a verification case, we can compute the global
   error metrics by using the difference between the local error
   and the known solution at each DOF. This is then collected into
   RMS (L2) and maximum (Linf) global error norms. From these
   global measures, one can compute the order of accuracy. ---*/

  bool write_heads =
      ((((config->GetInnerIter() % (config->GetScreen_Wrt_Freq(2) * 40)) == 0) && (config->GetInnerIter() != 0)) ||
       (config->GetInnerIter() == 1));
  if (!write_heads) return;

  /*--- Check if there actually is an exact solution for this
        verification case, if computed at all. ---*/
  if (VerificationSolution && VerificationSolution->ExactSolutionKnown()) {
    /*--- Get the physical time if necessary. ---*/
    su2double time = 0.0;
    if (config->GetTime_Marching()) time = config->GetPhysicalTime();

    /*--- Reset the global error measures to zero. ---*/
    for (unsigned short iVar = 0; iVar < nVar; iVar++) {
      VerificationSolution->SetError_RMS(iVar, 0.0);
      VerificationSolution->SetError_Max(iVar, 0.0, 0);
    }

    /*--- Loop over all owned points. ---*/
    for (unsigned long iPoint = 0; iPoint < nPointDomain; iPoint++) {
      /* Set the pointers to the coordinates and solution of this DOF. */
      const su2double* coor = geometry->nodes->GetCoord(iPoint);
      su2double* solDOF = nodes->GetSolution(iPoint);

      /* Get local error from the verification solution class. */
      vector<su2double> error(nVar, 0.0);
      VerificationSolution->GetLocalError(coor, time, solDOF, error.data());

      /* Increment the global error measures */
      for (unsigned short iVar = 0; iVar < nVar; iVar++) {
        VerificationSolution->AddError_RMS(iVar, error[iVar] * error[iVar]);
        VerificationSolution->AddError_Max(iVar, fabs(error[iVar]), geometry->nodes->GetGlobalIndex(iPoint),
                                           geometry->nodes->GetCoord(iPoint));
      }
    }

    /* Finalize the calculation of the global error measures. */
    VerificationSolution->SetVerificationError(geometry->GetGlobal_nPointDomain(), config);

    /*--- Screen output of the error metrics. This can be improved
     once the new output classes are in place. ---*/

    PrintVerificationError(config);
  }
}

template <class V, ENUM_REGIME R>
void CFVMFlowSolverBase<V, R>::ComputeUnderRelaxationFactor(const CConfig* config) {
  /* Loop over the solution update given by relaxing the linear
   system for this nonlinear iteration. */

  const su2double allowableRatio = 0.2;

  SU2_OMP_FOR_STAT(omp_chunk_size)
  for (unsigned long iPoint = 0; iPoint < nPointDomain; iPoint++) {
    su2double localUnderRelaxation = 1.0;

    for (unsigned short iVar = 0; iVar < nVar; iVar++) {
      /* We impose a limit on the maximum percentage that the
       density and energy can change over a nonlinear iteration. */

      if ((iVar == 0) || (iVar == nVar - 1)) {
        const unsigned long index = iPoint * nVar + iVar;
        su2double ratio = fabs(LinSysSol[index]) / (fabs(nodes->GetSolution(iPoint, iVar)) + EPS);
        if (ratio > allowableRatio) {
          localUnderRelaxation = min(allowableRatio / ratio, localUnderRelaxation);
        }
      }
    }

    /* Threshold the relaxation factor in the event that there is
     a very small value. This helps avoid catastrophic crashes due
     to non-realizable states by canceling the update. */

    if (localUnderRelaxation < 1e-10) localUnderRelaxation = 0.0;

    /* Store the under-relaxation factor for this point. */

    nodes->SetUnderRelaxation(iPoint, localUnderRelaxation);
  }
}

template <class V, ENUM_REGIME R>
void CFVMFlowSolverBase<V, R>::ImplicitEuler_Iteration(CGeometry *geometry, CSolver**, CConfig *config) {

  PrepareImplicitIteration(geometry, nullptr, config);

  /*--- Solve or smooth the linear system. ---*/

  SU2_OMP(for schedule(static,OMP_MIN_SIZE) nowait)
  for (unsigned long iPoint = nPointDomain; iPoint < nPoint; iPoint++) {
    LinSysRes.SetBlock_Zero(iPoint);
    LinSysSol.SetBlock_Zero(iPoint);
  }

  auto iter = System.Solve(Jacobian, LinSysRes, LinSysSol, geometry, config);

  SU2_OMP_MASTER {
    SetIterLinSolver(iter);
    SetResLinSolver(System.GetResidual());
  }
  SU2_OMP_BARRIER

  CompleteImplicitIteration(geometry, nullptr, config);
}

template <class V, ENUM_REGIME R>
void CFVMFlowSolverBase<V, R>::SetInletAtVertex(const su2double* val_inlet, unsigned short iMarker,
                                                unsigned long iVertex) {
  /*--- Alias positions within inlet file for readability ---*/

  unsigned short T_position = nDim;
  unsigned short P_position = nDim + 1;
  unsigned short FlowDir_position = nDim + 2;

  /*--- Check that the norm of the flow unit vector is actually 1 ---*/

  su2double norm = 0.0;
  for (unsigned short iDim = 0; iDim < nDim; iDim++) {
    norm += pow(val_inlet[FlowDir_position + iDim], 2);
  }
  norm = sqrt(norm);

  /*--- The tolerance here needs to be loose.  When adding a very
   * small number (1e-10 or smaller) to a number close to 1.0, floating
   * point roundoff errors can occur. ---*/

  if (abs(norm - 1.0) > 1e-6) {
    ostringstream error_msg;
    error_msg << "ERROR: Found these values in columns ";
    error_msg << FlowDir_position << " - ";
    error_msg << FlowDir_position + nDim - 1 << endl;
    error_msg << std::scientific;
    error_msg << "  [" << val_inlet[FlowDir_position];
    error_msg << ", " << val_inlet[FlowDir_position + 1];
    if (nDim == 3) error_msg << ", " << val_inlet[FlowDir_position + 2];
    error_msg << "]" << endl;
    error_msg << "  These values should be components of a unit vector for direction," << endl;
    error_msg << "  but their magnitude is: " << norm << endl;
    SU2_MPI::Error(error_msg.str(), CURRENT_FUNCTION);
  }

  /*--- Store the values in our inlet data structures. ---*/

  Inlet_Ttotal[iMarker][iVertex] = val_inlet[T_position];
  Inlet_Ptotal[iMarker][iVertex] = val_inlet[P_position];
  for (unsigned short iDim = 0; iDim < nDim; iDim++) {
    Inlet_FlowDir[iMarker][iVertex][iDim] = val_inlet[FlowDir_position + iDim];
  }
}

template <class V, ENUM_REGIME R>
su2double CFVMFlowSolverBase<V, R>::GetInletAtVertex(su2double* val_inlet, unsigned long val_inlet_point,
                                                     unsigned short val_kind_marker, string val_marker,
                                                     const CGeometry* geometry, const CConfig* config) const {
  /*--- Local variables ---*/

  unsigned short iMarker, iDim;
  unsigned long iPoint, iVertex;
  su2double Area = 0.0;
  su2double Normal[3] = {0.0, 0.0, 0.0};

  /*--- Alias positions within inlet file for readability ---*/

  unsigned short T_position = nDim;
  unsigned short P_position = nDim + 1;
  unsigned short FlowDir_position = nDim + 2;

  if (val_kind_marker == INLET_FLOW) {
    for (iMarker = 0; iMarker < config->GetnMarker_All(); iMarker++) {
      if ((config->GetMarker_All_KindBC(iMarker) == INLET_FLOW) &&
          (config->GetMarker_All_TagBound(iMarker) == val_marker)) {
        for (iVertex = 0; iVertex < nVertex[iMarker]; iVertex++) {
          iPoint = geometry->vertex[iMarker][iVertex]->GetNode();

          if (iPoint == val_inlet_point) {
            /*-- Compute boundary face area for this vertex. ---*/

            geometry->vertex[iMarker][iVertex]->GetNormal(Normal);
            Area = GeometryToolbox::Norm(nDim, Normal);

            /*--- Access and store the inlet variables for this vertex. ---*/

            val_inlet[T_position] = Inlet_Ttotal[iMarker][iVertex];
            val_inlet[P_position] = Inlet_Ptotal[iMarker][iVertex];
            for (iDim = 0; iDim < nDim; iDim++) {
              val_inlet[FlowDir_position + iDim] = Inlet_FlowDir[iMarker][iVertex][iDim];
            }

            /*--- Exit once we find the point. ---*/

            return Area;
          }
        }
      }
    }
  }

  /*--- If we don't find a match, then the child point is not on the
   current inlet boundary marker. Return zero area so this point does
   not contribute to the restriction operator and continue. ---*/

  return Area;
}

template <class V, ENUM_REGIME R>
void CFVMFlowSolverBase<V, R>::SetUniformInlet(const CConfig* config, unsigned short iMarker) {
  if (config->GetMarker_All_KindBC(iMarker) == INLET_FLOW) {
    string Marker_Tag = config->GetMarker_All_TagBound(iMarker);
    su2double p_total = config->GetInlet_Ptotal(Marker_Tag);
    su2double t_total = config->GetInlet_Ttotal(Marker_Tag);
    auto flow_dir = config->GetInlet_FlowDir(Marker_Tag);

    for (unsigned long iVertex = 0; iVertex < nVertex[iMarker]; iVertex++) {
      Inlet_Ttotal[iMarker][iVertex] = t_total;
      Inlet_Ptotal[iMarker][iVertex] = p_total;
      for (unsigned short iDim = 0; iDim < nDim; iDim++) Inlet_FlowDir[iMarker][iVertex][iDim] = flow_dir[iDim];
    }

  } else {
    /*--- For now, non-inlets just get set to zero. In the future, we
     can do more customization for other boundary types here. ---*/

    for (unsigned long iVertex = 0; iVertex < nVertex[iMarker]; iVertex++) {
      Inlet_Ttotal[iMarker][iVertex] = 0.0;
      Inlet_Ptotal[iMarker][iVertex] = 0.0;
      for (unsigned short iDim = 0; iDim < nDim; iDim++) Inlet_FlowDir[iMarker][iVertex][iDim] = 0.0;
    }
  }
}

template <class V, ENUM_REGIME R>
void CFVMFlowSolverBase<V, R>::LoadRestart_impl(CGeometry **geometry, CSolver ***solver, CConfig *config,
                                                int iter, bool update_geo, su2double* SolutionRestart,
                                                unsigned short nVar_Restart) {

  /*--- Restart the solution from file information ---*/

  unsigned short iDim, iVar, iMesh, iMeshFine;
  unsigned long iPoint, index, iChildren, Point_Fine;
  unsigned short turb_model = config->GetKind_Turb_Model();
  su2double Area_Children, Area_Parent;
  const su2double* Solution_Fine = nullptr;
  const passivedouble* Coord = nullptr;
  bool dual_time = ((config->GetTime_Marching() == DT_STEPPING_1ST) ||
                    (config->GetTime_Marching() == DT_STEPPING_2ND));
  bool static_fsi = ((config->GetTime_Marching() == STEADY) && config->GetFSI_Simulation());
  bool steady_restart = config->GetSteadyRestart();
  bool turbulent = (config->GetKind_Turb_Model() != NONE);

  string restart_filename = config->GetFilename(config->GetSolution_FileName(), "", iter);

  /*--- To make this routine safe to call in parallel most of it can only be executed by one thread. ---*/
  SU2_OMP_MASTER {

  if (nVar_Restart == 0) nVar_Restart = nVar;

  /*--- Skip coordinates ---*/

  unsigned short skipVars = geometry[MESH_0]->GetnDim();

  /*--- Store the number of variables for the turbulence model
   (that could appear in the restart file before the grid velocities). ---*/
  unsigned short turbVars = 0;
  if (turbulent){
    if ((turb_model == SST) || (turb_model == SST_SUST)) turbVars = 2;
    else turbVars = 1;
  }

  /*--- Read the restart data from either an ASCII or binary SU2 file. ---*/

  if (config->GetRead_Binary_Restart()) {
    Read_SU2_Restart_Binary(geometry[MESH_0], config, restart_filename);
  } else {
    Read_SU2_Restart_ASCII(geometry[MESH_0], config, restart_filename);
  }

  /*--- Load data from the restart into correct containers. ---*/

  unsigned long counter = 0, iPoint_Global = 0;
  for (; iPoint_Global < geometry[MESH_0]->GetGlobal_nPointDomain(); iPoint_Global++) {

    /*--- Retrieve local index. If this node from the restart file lives
     on the current processor, we will load and instantiate the vars. ---*/

    auto iPoint_Local = geometry[MESH_0]->GetGlobal_to_Local_Point(iPoint_Global);

    if (iPoint_Local > -1) {

      /*--- We need to store this point's data, so jump to the correct
       offset in the buffer of data from the restart file and load it. ---*/

      index = counter*Restart_Vars[1] + skipVars;

      if (SolutionRestart == nullptr) {
        for (iVar = 0; iVar < nVar_Restart; iVar++)
          nodes->SetSolution(iPoint_Local, iVar, Restart_Data[index+iVar]);
      }
      else {
        /*--- Used as buffer, allows defaults for nVar > nVar_Restart. ---*/
        for (iVar = 0; iVar < nVar_Restart; iVar++)
          SolutionRestart[iVar] = Restart_Data[index+iVar];
        nodes->SetSolution(iPoint_Local, SolutionRestart);
      }

      /*--- For dynamic meshes, read in and store the
       grid coordinates and grid velocities for each node. ---*/

      if (dynamic_grid && update_geo) {

        /*--- Read in the next 2 or 3 variables which are the grid velocities ---*/
        /*--- If we are restarting the solution from a previously computed static calculation (no grid movement) ---*/
        /*--- the grid velocities are set to 0. This is useful for FSI computations ---*/

        /*--- Rewind the index to retrieve the Coords. ---*/
        index = counter*Restart_Vars[1];
        Coord = &Restart_Data[index];

        su2double GridVel[MAXNDIM] = {0.0};
        if (!steady_restart) {
          /*--- Move the index forward to get the grid velocities. ---*/
          index += skipVars + nVar_Restart + turbVars;
          for (iDim = 0; iDim < nDim; iDim++) { GridVel[iDim] = Restart_Data[index+iDim]; }
        }

        for (iDim = 0; iDim < nDim; iDim++) {
          geometry[MESH_0]->nodes->SetCoord(iPoint_Local, iDim, Coord[iDim]);
          geometry[MESH_0]->nodes->SetGridVel(iPoint_Local, iDim, GridVel[iDim]);
        }
      }

      /*--- For static FSI problems, grid_movement is 0 but we need to read in and store the
       grid coordinates for each node (but not the grid velocities, as there are none). ---*/

      if (static_fsi && update_geo) {
       /*--- Rewind the index to retrieve the Coords. ---*/
        index = counter*Restart_Vars[1];
        Coord = &Restart_Data[index];

        for (iDim = 0; iDim < nDim; iDim++) {
          geometry[MESH_0]->nodes->SetCoord(iPoint_Local, iDim, Coord[iDim]);
        }
      }

      /*--- Increment the overall counter for how many points have been loaded. ---*/
      counter++;
    }

  }

  /*--- Detect a wrong solution file ---*/

  if (counter != nPointDomain) {
    SU2_MPI::Error(string("The solution file ") + restart_filename + string(" doesn't match with the mesh file!\n") +
                   string("It could be empty lines at the end of the file."), CURRENT_FUNCTION);
  }
  } // end SU2_OMP_MASTER
  SU2_OMP_BARRIER

  /*--- Update the geometry for flows on deforming meshes ---*/

  if ((dynamic_grid || static_fsi) && update_geo) {

    /*--- Communicate the new coordinates and grid velocities at the halos ---*/

    geometry[MESH_0]->InitiateComms(geometry[MESH_0], config, COORDINATES);
    geometry[MESH_0]->CompleteComms(geometry[MESH_0], config, COORDINATES);

    if (dynamic_grid) {
      geometry[MESH_0]->InitiateComms(geometry[MESH_0], config, GRID_VELOCITY);
      geometry[MESH_0]->CompleteComms(geometry[MESH_0], config, GRID_VELOCITY);
    }

    /*--- Recompute the edges and dual mesh control volumes in the
     domain and on the boundaries. ---*/

    geometry[MESH_0]->SetControlVolume(config, UPDATE);
    geometry[MESH_0]->SetBoundControlVolume(config, UPDATE);
    geometry[MESH_0]->SetMaxLength(config);

    /*--- Update the multigrid structure after setting up the finest grid,
     including computing the grid velocities on the coarser levels. ---*/

    for (iMesh = 1; iMesh <= config->GetnMGLevels(); iMesh++) {
      iMeshFine = iMesh-1;
      geometry[iMesh]->SetControlVolume(config, geometry[iMeshFine], UPDATE);
      geometry[iMesh]->SetBoundControlVolume(config, geometry[iMeshFine],UPDATE);
      geometry[iMesh]->SetCoord(geometry[iMeshFine]);
      if (dynamic_grid) {
        geometry[iMesh]->SetRestricted_GridVelocity(geometry[iMeshFine], config);
      }
      geometry[iMesh]->SetMaxLength(config);
    }
  }

  /*--- Communicate the loaded solution on the fine grid before we transfer
   it down to the coarse levels. We also call the preprocessing routine
   on the fine level in order to have all necessary quantities updated,
   especially if this is a turbulent simulation (eddy viscosity). ---*/

  solver[MESH_0][FLOW_SOL]->InitiateComms(geometry[MESH_0], config, SOLUTION);
  solver[MESH_0][FLOW_SOL]->CompleteComms(geometry[MESH_0], config, SOLUTION);

  /*--- For turbulent simulations the flow preprocessing is done by the turbulence solver
   *    after it loads its variables (they are needed to compute flow primitives). ---*/
  if (!turbulent) {
    solver[MESH_0][FLOW_SOL]->Preprocessing(geometry[MESH_0], solver[MESH_0], config, MESH_0, NO_RK_ITER, RUNTIME_FLOW_SYS, false);
  }

  /*--- Interpolate the solution down to the coarse multigrid levels ---*/

  for (iMesh = 1; iMesh <= config->GetnMGLevels(); iMesh++) {
    SU2_OMP_FOR_STAT(omp_chunk_size)
    for (iPoint = 0; iPoint < geometry[iMesh]->GetnPoint(); iPoint++) {
      Area_Parent = geometry[iMesh]->nodes->GetVolume(iPoint);
      su2double Solution_Coarse[MAXNVAR] = {0.0};
      for (iChildren = 0; iChildren < geometry[iMesh]->nodes->GetnChildren_CV(iPoint); iChildren++) {
        Point_Fine = geometry[iMesh]->nodes->GetChildren_CV(iPoint, iChildren);
        Area_Children = geometry[iMesh-1]->nodes->GetVolume(Point_Fine);
        Solution_Fine = solver[iMesh-1][FLOW_SOL]->GetNodes()->GetSolution(Point_Fine);
        for (iVar = 0; iVar < nVar; iVar++) {
          Solution_Coarse[iVar] += Solution_Fine[iVar]*Area_Children/Area_Parent;
        }
      }
      solver[iMesh][FLOW_SOL]->GetNodes()->SetSolution(iPoint,Solution_Coarse);
    }

    solver[iMesh][FLOW_SOL]->InitiateComms(geometry[iMesh], config, SOLUTION);
    solver[iMesh][FLOW_SOL]->CompleteComms(geometry[iMesh], config, SOLUTION);

    if (!turbulent) {
      solver[iMesh][FLOW_SOL]->Preprocessing(geometry[iMesh], solver[iMesh], config, iMesh, NO_RK_ITER, RUNTIME_FLOW_SYS, false);
    }
  }

  /*--- Update the old geometry (coordinates n and n-1) in dual time-stepping strategy. ---*/
  if (dual_time && config->GetGrid_Movement() && !config->GetDeform_Mesh() &&
      (config->GetKind_GridMovement() != RIGID_MOTION)) {
    Restart_OldGeometry(geometry[MESH_0], config);
  }

  /*--- Go back to single threaded execution. ---*/
  SU2_OMP_MASTER
  {
  /*--- Delete the class memory that is used to load the restart. ---*/

  delete [] Restart_Vars; Restart_Vars = nullptr;
  delete [] Restart_Data; Restart_Data = nullptr;

  } // end SU2_OMP_MASTER
  SU2_OMP_BARRIER

}

template <class V, ENUM_REGIME R>
void CFVMFlowSolverBase<V, R>::LoadRestart(CGeometry **geometry, CSolver ***solver,
                                           CConfig *config, int iter, bool update_geo) {
  LoadRestart_impl(geometry, solver, config, iter, update_geo);
}

template <class V, ENUM_REGIME R>
void CFVMFlowSolverBase<V, R>::SetInitialCondition(CGeometry **geometry, CSolver ***solver_container,
                                                   CConfig *config, unsigned long TimeIter) {

  const bool restart = (config->GetRestart() || config->GetRestart_Flow());
  const bool rans = (config->GetKind_Turb_Model() != NONE);
  const bool dual_time = ((config->GetTime_Marching() == DT_STEPPING_1ST) ||
                          (config->GetTime_Marching() == DT_STEPPING_2ND));

  /*--- Start OpenMP parallel region. ---*/

  SU2_OMP_PARALLEL {

  unsigned long iPoint;
  unsigned short iMesh;

  /*--- Check if a verification solution is to be computed. ---*/
  if ((VerificationSolution) && (TimeIter == 0) && !restart) {

    /*--- Loop over the multigrid levels. ---*/
    for (iMesh = 0; iMesh <= config->GetnMGLevels(); iMesh++) {

      /*--- Loop over all grid points. ---*/
      SU2_OMP_FOR_STAT(omp_chunk_size)
      for (iPoint = 0; iPoint < geometry[iMesh]->GetnPoint(); iPoint++) {

        /* Set the pointers to the coordinates and solution of this DOF. */
        const su2double *coor = geometry[iMesh]->nodes->GetCoord(iPoint);
        su2double *solDOF     = solver_container[iMesh][FLOW_SOL]->GetNodes()->GetSolution(iPoint);

        /* Set the solution in this DOF to the initial condition provided by
           the verification solution class. This can be the exact solution,
           but this is not necessary. */
        VerificationSolution->GetInitialCondition(coor, solDOF);
      }
    }
  }

  /*--- The value of the solution for the first iteration of the dual time ---*/

  if (dual_time && (TimeIter == 0 || (restart && TimeIter == config->GetRestart_Iter()))) {
    PushSolutionBackInTime(TimeIter, restart, rans, solver_container, geometry, config);
  }

  } // end SU2_OMP_PARALLEL

}

template <class V, ENUM_REGIME R>
void CFVMFlowSolverBase<V, R>::PushSolutionBackInTime(unsigned long TimeIter, bool restart, bool rans,
                                                      CSolver*** solver_container, CGeometry** geometry,
                                                      CConfig* config) {
  /*--- Push back the initial condition to previous solution containers
   for a 1st-order restart or when simply intitializing to freestream. ---*/

  for (unsigned short iMesh = 0; iMesh <= config->GetnMGLevels(); iMesh++) {
    solver_container[iMesh][FLOW_SOL]->GetNodes()->Set_Solution_time_n();
    solver_container[iMesh][FLOW_SOL]->GetNodes()->Set_Solution_time_n1();
    if (rans) {
      solver_container[iMesh][TURB_SOL]->GetNodes()->Set_Solution_time_n();
      solver_container[iMesh][TURB_SOL]->GetNodes()->Set_Solution_time_n1();
    }
  }

  if (restart && (TimeIter == config->GetRestart_Iter()) && (config->GetTime_Marching() == DT_STEPPING_2ND)) {
    /*--- Load an additional restart file for a 2nd-order restart ---*/

    solver_container[MESH_0][FLOW_SOL]->LoadRestart(geometry, solver_container, config, config->GetRestart_Iter() - 1,
                                                    true);

    /*--- Load an additional restart file for the turbulence model ---*/
    if (rans)
      solver_container[MESH_0][TURB_SOL]->LoadRestart(geometry, solver_container, config, config->GetRestart_Iter() - 1,
                                                      false);

    /*--- Push back this new solution to time level N. ---*/

    for (unsigned short iMesh = 0; iMesh <= config->GetnMGLevels(); iMesh++) {
      solver_container[iMesh][FLOW_SOL]->GetNodes()->Set_Solution_time_n();
      if (rans) {
        solver_container[iMesh][TURB_SOL]->GetNodes()->Set_Solution_time_n();
      }
    }
  }
}

template <class V, ENUM_REGIME R>
void CFVMFlowSolverBase<V, R>::BC_Sym_Plane(CGeometry* geometry, CSolver** solver_container, CNumerics* conv_numerics,
                                            CNumerics* visc_numerics, CConfig* config, unsigned short val_marker) {
  unsigned short iDim, iVar;
  unsigned long iVertex, iPoint;

  bool implicit = (config->GetKind_TimeIntScheme() == EULER_IMPLICIT);
  bool viscous = config->GetViscous();
  bool preprocessed = false;

  /*--- Allocation of variables necessary for convective fluxes. ---*/
  su2double Area, ProjVelocity_i, *V_reflected, *V_domain, Normal[MAXNDIM] = {0.0}, UnitNormal[MAXNDIM] = {0.0};

  /*--- Allocation of variables necessary for viscous fluxes. ---*/
  su2double ProjGradient, ProjNormVelGrad, ProjTangVelGrad, TangentialNorm,
      Tangential[MAXNDIM] = {0.0}, GradNormVel[MAXNDIM] = {0.0}, GradTangVel[MAXNDIM] = {0.0};

  /*--- Allocation of primitive gradient arrays for viscous fluxes. ---*/
  su2double** Grad_Reflected = new su2double*[nPrimVarGrad];
  for (iVar = 0; iVar < nPrimVarGrad; iVar++) Grad_Reflected[iVar] = new su2double[nDim];

  /*--- Loop over all the vertices on this boundary marker. ---*/

  SU2_OMP_FOR_DYN(OMP_MIN_SIZE)
  for (iVertex = 0; iVertex < geometry->nVertex[val_marker]; iVertex++) {
    if (!preprocessed || geometry->bound_is_straight[val_marker] != true) {
      /*----------------------------------------------------------------------------------------------*/
      /*--- Preprocessing:                                                                         ---*/
      /*--- Compute the unit normal and (in case of viscous flow) a corresponding unit tangential  ---*/
      /*--- to that normal. On a straight(2D)/plane(3D) boundary these two vectors are constant.   ---*/
      /*--- This circumstance is checked in gemoetry->ComputeSurf_Straightness(...) and stored     ---*/
      /*--- such that the recomputation does not occur for each node. On true symmetry planes, the ---*/
      /*--- normal is constant but this routines is used for Symmetry, Euler-Wall in inviscid flow ---*/
      /*--- and Euler Wall in viscous flow as well. In the latter curvy boundaries are likely to   ---*/
      /*--- happen. In doubt, the conditional above which checks straightness can be thrown out    ---*/
      /*--- such that the recomputation is done for each node (which comes with a tiny performance ---*/
      /*--- penalty).                                                                              ---*/
      /*----------------------------------------------------------------------------------------------*/

      preprocessed = true;

      /*--- Normal vector for a random vertex (zero) on this marker (negate for outward convention). ---*/
      geometry->vertex[val_marker][iVertex]->GetNormal(Normal);
      for (iDim = 0; iDim < nDim; iDim++) Normal[iDim] = -Normal[iDim];

      /*--- Compute unit normal, to be used for unit tangential, projected velocity and velocity
            component gradients. ---*/
      Area = GeometryToolbox::Norm(nDim, Normal);

      for (iDim = 0; iDim < nDim; iDim++) UnitNormal[iDim] = -Normal[iDim] / Area;

      /*--- Preprocessing: Compute unit tangential, the direction is arbitrary as long as
            t*n=0 && |t|_2 = 1 ---*/
      if (viscous) {
        switch (nDim) {
          case 2: {
            Tangential[0] = -UnitNormal[1];
            Tangential[1] = UnitNormal[0];
            break;
          }
          case 3: {
            /*--- n = ai + bj + ck, if |b| > |c| ---*/
            if (abs(UnitNormal[1]) > abs(UnitNormal[2])) {
              /*--- t = bi + (c-a)j - bk  ---*/
              Tangential[0] = UnitNormal[1];
              Tangential[1] = UnitNormal[2] - UnitNormal[0];
              Tangential[2] = -UnitNormal[1];
            } else {
              /*--- t = ci - cj + (b-a)k  ---*/
              Tangential[0] = UnitNormal[2];
              Tangential[1] = -UnitNormal[2];
              Tangential[2] = UnitNormal[1] - UnitNormal[0];
            }
            /*--- Make it a unit vector. ---*/
            TangentialNorm = sqrt(pow(Tangential[0], 2) + pow(Tangential[1], 2) + pow(Tangential[2], 2));
            Tangential[0] = Tangential[0] / TangentialNorm;
            Tangential[1] = Tangential[1] / TangentialNorm;
            Tangential[2] = Tangential[2] / TangentialNorm;
            break;
          }
        }  // switch
      }    // if viscous
    }      // if bound_is_straight

    iPoint = geometry->vertex[val_marker][iVertex]->GetNode();

    /*--- Check if the node belongs to the domain (i.e., not a halo node) ---*/
    if (geometry->nodes->GetDomain(iPoint)) {
      /*-------------------------------------------------------------------------------*/
      /*--- Step 1: For the convective fluxes, create a reflected state of the      ---*/
      /*---         Primitive variables by copying all interior values to the       ---*/
      /*---         reflected. Only the velocity is mirrored along the symmetry     ---*/
      /*---         axis. Based on the Upwind_Residual routine.                     ---*/
      /*-------------------------------------------------------------------------------*/

      /*--- Allocate the reflected state at the symmetry boundary. ---*/
      V_reflected = GetCharacPrimVar(val_marker, iVertex);

      /*--- Grid movement ---*/
      if (dynamic_grid)
        conv_numerics->SetGridVel(geometry->nodes->GetGridVel(iPoint), geometry->nodes->GetGridVel(iPoint));

      /*--- Normal vector for this vertex (negate for outward convention). ---*/
      geometry->vertex[val_marker][iVertex]->GetNormal(Normal);
      for (iDim = 0; iDim < nDim; iDim++) Normal[iDim] = -Normal[iDim];
      conv_numerics->SetNormal(Normal);

      /*--- Get current solution at this boundary node ---*/
      V_domain = nodes->GetPrimitive(iPoint);

      /*--- Set the reflected state based on the boundary node. Scalars are copied and
            the velocity is mirrored along the symmetry boundary, i.e. the velocity in
            normal direction is substracted twice. ---*/
      for (iVar = 0; iVar < nPrimVar; iVar++) V_reflected[iVar] = nodes->GetPrimitive(iPoint, iVar);

      /*--- Compute velocity in normal direction (ProjVelcity_i=(v*n)) und substract twice from
            velocity in normal direction: v_r = v - 2 (v*n)n ---*/
      ProjVelocity_i = nodes->GetProjVel(iPoint, UnitNormal);

      /*--- Adjustment to v.n due to grid movement. ---*/
      if (dynamic_grid) {
        ProjVelocity_i -= GeometryToolbox::DotProduct(nDim, geometry->nodes->GetGridVel(iPoint), UnitNormal);
      }

      for (iDim = 0; iDim < nDim; iDim++)
        V_reflected[iDim + 1] = nodes->GetVelocity(iPoint, iDim) - 2.0 * ProjVelocity_i * UnitNormal[iDim];

      /*--- Set Primitive and Secondary for numerics class. ---*/
      conv_numerics->SetPrimitive(V_domain, V_reflected);
      conv_numerics->SetSecondary(nodes->GetSecondary(iPoint), nodes->GetSecondary(iPoint));

      /*--- Compute the residual using an upwind scheme. ---*/

      auto residual = conv_numerics->ComputeResidual(config);

      /*--- Update residual value ---*/
      LinSysRes.AddBlock(iPoint, residual);

      /*--- Jacobian contribution for implicit integration. ---*/
      if (implicit) {
        Jacobian.AddBlock2Diag(iPoint, residual.jacobian_i);
      }

      if (viscous) {
        /*-------------------------------------------------------------------------------*/
        /*--- Step 2: The viscous fluxes of the Navier-Stokes equations depend on the ---*/
        /*---         Primitive variables and their gradients. The viscous numerics   ---*/
        /*---         container is filled just as the convective numerics container,  ---*/
        /*---         but the primitive gradients of the reflected state have to be   ---*/
        /*---         determined additionally such that symmetry at the boundary is   ---*/
        /*---         enforced. Based on the Viscous_Residual routine.                ---*/
        /*-------------------------------------------------------------------------------*/

        /*--- Set the normal vector and the coordinates. ---*/
        visc_numerics->SetCoord(geometry->nodes->GetCoord(iPoint), geometry->nodes->GetCoord(iPoint));
        visc_numerics->SetNormal(Normal);

        /*--- Set the primitive and Secondary variables. ---*/
        visc_numerics->SetPrimitive(V_domain, V_reflected);
        visc_numerics->SetSecondary(nodes->GetSecondary(iPoint), nodes->GetSecondary(iPoint));

        /*--- For viscous Fluxes also the gradients of the primitives need to be determined.
              1. The gradients of scalars are mirrored along the sym plane just as velocity for the primitives
              2. The gradients of the velocity components need more attention, i.e. the gradient of the
                 normal velocity in tangential direction is mirrored and the gradient of the tangential velocity in
                 normal direction is mirrored. ---*/

        /*--- Get gradients of primitives of boundary cell ---*/
        for (iVar = 0; iVar < nPrimVarGrad; iVar++)
          for (iDim = 0; iDim < nDim; iDim++)
            Grad_Reflected[iVar][iDim] = nodes->GetGradient_Primitive(iPoint, iVar, iDim);

        /*--- Reflect the gradients for all scalars including the velocity components.
              The gradients of the velocity components are set later with the
              correct values: grad(V)_r = grad(V) - 2 [grad(V)*n]n, V beeing any primitive ---*/
        for (iVar = 0; iVar < nPrimVarGrad; iVar++) {
          if (iVar == 0 || iVar > nDim) {  // Exclude velocity component gradients

            /*--- Compute projected part of the gradient in a dot product ---*/
            ProjGradient = 0.0;
            for (iDim = 0; iDim < nDim; iDim++) ProjGradient += Grad_Reflected[iVar][iDim] * UnitNormal[iDim];

            for (iDim = 0; iDim < nDim; iDim++)
              Grad_Reflected[iVar][iDim] = Grad_Reflected[iVar][iDim] - 2.0 * ProjGradient * UnitNormal[iDim];
          }
        }

        /*--- Compute gradients of normal and tangential velocity:
              grad(v*n) = grad(v_x) n_x + grad(v_y) n_y (+ grad(v_z) n_z)
              grad(v*t) = grad(v_x) t_x + grad(v_y) t_y (+ grad(v_z) t_z) ---*/
        for (iVar = 0; iVar < nDim; iVar++) {  // counts gradient components
          GradNormVel[iVar] = 0.0;
          GradTangVel[iVar] = 0.0;
          for (iDim = 0; iDim < nDim; iDim++) {  // counts sum with unit normal/tangential
            GradNormVel[iVar] += Grad_Reflected[iDim + 1][iVar] * UnitNormal[iDim];
            GradTangVel[iVar] += Grad_Reflected[iDim + 1][iVar] * Tangential[iDim];
          }
        }

        /*--- Refelect gradients in tangential and normal direction by substracting the normal/tangential
              component twice, just as done with velocity above.
              grad(v*n)_r = grad(v*n) - 2 {grad([v*n])*t}t
              grad(v*t)_r = grad(v*t) - 2 {grad([v*t])*n}n ---*/
        ProjNormVelGrad = 0.0;
        ProjTangVelGrad = 0.0;
        for (iDim = 0; iDim < nDim; iDim++) {
          ProjNormVelGrad += GradNormVel[iDim] * Tangential[iDim];  // grad([v*n])*t
          ProjTangVelGrad += GradTangVel[iDim] * UnitNormal[iDim];  // grad([v*t])*n
        }

        for (iDim = 0; iDim < nDim; iDim++) {
          GradNormVel[iDim] = GradNormVel[iDim] - 2.0 * ProjNormVelGrad * Tangential[iDim];
          GradTangVel[iDim] = GradTangVel[iDim] - 2.0 * ProjTangVelGrad * UnitNormal[iDim];
        }

        /*--- Transfer reflected gradients back into the Cartesian Coordinate system:
              grad(v_x)_r = grad(v*n)_r n_x + grad(v*t)_r t_x
              grad(v_y)_r = grad(v*n)_r n_y + grad(v*t)_r t_y
              ( grad(v_z)_r = grad(v*n)_r n_z + grad(v*t)_r t_z ) ---*/
        for (iVar = 0; iVar < nDim; iVar++)    // loops over the velocity component gradients
          for (iDim = 0; iDim < nDim; iDim++)  // loops over the entries of the above
            Grad_Reflected[iVar + 1][iDim] =
                GradNormVel[iDim] * UnitNormal[iVar] + GradTangVel[iDim] * Tangential[iVar];

        /*--- Set the primitive gradients of the boundary and reflected state. ---*/
        visc_numerics->SetPrimVarGradient(nodes->GetGradient_Primitive(iPoint), Grad_Reflected);

        /*--- Turbulent kinetic energy. ---*/
        if ((config->GetKind_Turb_Model() == SST) || (config->GetKind_Turb_Model() == SST_SUST))
          visc_numerics->SetTurbKineticEnergy(solver_container[TURB_SOL]->GetNodes()->GetSolution(iPoint, 0),
                                              solver_container[TURB_SOL]->GetNodes()->GetSolution(iPoint, 0));

        /*--- Compute and update residual. Note that the viscous shear stress tensor is computed in the
              following routine based upon the velocity-component gradients. ---*/
        auto residual = visc_numerics->ComputeResidual(config);

        LinSysRes.SubtractBlock(iPoint, residual);

        /*--- Jacobian contribution for implicit integration. ---*/
        if (implicit) Jacobian.SubtractBlock2Diag(iPoint, residual.jacobian_i);
      }  // if viscous
    }    // if GetDomain
  }      // for iVertex

  /*--- Free locally allocated memory ---*/
  for (iVar = 0; iVar < nPrimVarGrad; iVar++) delete[] Grad_Reflected[iVar];
  delete[] Grad_Reflected;
}

template <class V, ENUM_REGIME R>
void CFVMFlowSolverBase<V, R>::BC_Periodic(CGeometry* geometry, CSolver** solver_container, CNumerics* numerics,
                                           CConfig* config) {
  /*--- Complete residuals for periodic boundary conditions. We loop over
   the periodic BCs in matching pairs so that, in the event that there are
   adjacent periodic markers, the repeated points will have their residuals
   accumulated correctly during the communications. For implicit calculations,
   the Jacobians and linear system are also correctly adjusted here. ---*/

  for (unsigned short iPeriodic = 1; iPeriodic <= config->GetnMarker_Periodic() / 2; iPeriodic++) {
    InitiatePeriodicComms(geometry, config, iPeriodic, PERIODIC_RESIDUAL);
    CompletePeriodicComms(geometry, config, iPeriodic, PERIODIC_RESIDUAL);
  }
}

template <class V, ENUM_REGIME FlowRegime>
void CFVMFlowSolverBase<V, FlowRegime>::BC_Fluid_Interface(CGeometry* geometry, CSolver** solver_container,
                                                           CNumerics* conv_numerics, CNumerics* visc_numerics,
                                                           CConfig* config) {
  unsigned long iVertex, jVertex, iPoint, Point_Normal = 0;
  unsigned short iDim, iVar, jVar, iMarker, nDonorVertex;

  bool implicit = (config->GetKind_TimeIntScheme() == EULER_IMPLICIT);
  bool viscous = config->GetViscous();

  su2double Normal[MAXNDIM] = {0.0};
  su2double PrimVar_i[MAXNVAR] = {0.0};
  su2double PrimVar_j[MAXNVAR] = {0.0};
  su2double Secondary_j[MAXNVAR] = {0.0};
  su2double Residual[MAXNVAR] = {0.0};
  su2double** Jacobian_i = new su2double*[nVar];
  for (iVar = 0; iVar < nVar; iVar++) Jacobian_i[iVar] = new su2double[nVar];

  su2double weight;
  su2double P_static, rho_static;

  for (iMarker = 0; iMarker < config->GetnMarker_All(); iMarker++) {
    if (config->GetMarker_All_KindBC(iMarker) == FLUID_INTERFACE) {
      SU2_OMP_FOR_DYN(OMP_MIN_SIZE)
      for (iVertex = 0; iVertex < geometry->nVertex[iMarker]; iVertex++) {
        iPoint = geometry->vertex[iMarker][iVertex]->GetNode();

        if (geometry->nodes->GetDomain(iPoint)) {
          nDonorVertex = GetnSlidingStates(iMarker, iVertex);

          /*--- Initialize Residual, this will serve to accumulate the average ---*/

          for (iVar = 0; iVar < nVar; iVar++) {
            Residual[iVar] = 0.0;
            for (jVar = 0; jVar < nVar; jVar++) Jacobian_i[iVar][jVar] = 0.0;
          }

          /*--- Loop over the nDonorVertexes and compute the averaged flux ---*/

          for (jVertex = 0; jVertex < nDonorVertex; jVertex++) {
            Point_Normal = geometry->vertex[iMarker][iVertex]->GetNormal_Neighbor();

            for (iVar = 0; iVar < nPrimVar; iVar++) {
              PrimVar_i[iVar] = nodes->GetPrimitive(iPoint, iVar);
              PrimVar_j[iVar] = GetSlidingState(iMarker, iVertex, iVar, jVertex);
            }

            /*--- Get the weight computed in the interpolator class for the j-th donor vertex ---*/

            weight = GetSlidingState(iMarker, iVertex, nPrimVar, jVertex);

            /*--- Set primitive variables ---*/

            conv_numerics->SetPrimitive(PrimVar_i, PrimVar_j);

            if (FlowRegime == COMPRESSIBLE) {
              if (!(config->GetKind_FluidModel() == STANDARD_AIR || config->GetKind_FluidModel() == IDEAL_GAS)) {
                auto Secondary_i = nodes->GetSecondary(iPoint);

                P_static = PrimVar_j[nDim + 1];
                rho_static = PrimVar_j[nDim + 2];
                GetFluidModel()->SetTDState_Prho(P_static, rho_static);

                Secondary_j[0] = GetFluidModel()->GetdPdrho_e();
                Secondary_j[1] = GetFluidModel()->GetdPde_rho();

                conv_numerics->SetSecondary(Secondary_i, Secondary_j);
              }
            }

            /*--- Set the normal vector ---*/

            geometry->vertex[iMarker][iVertex]->GetNormal(Normal);
            for (iDim = 0; iDim < nDim; iDim++) Normal[iDim] = -Normal[iDim];

            conv_numerics->SetNormal(Normal);

            if (dynamic_grid)
              conv_numerics->SetGridVel(geometry->nodes->GetGridVel(iPoint), geometry->nodes->GetGridVel(iPoint));

            /*--- Compute the convective residual using an upwind scheme ---*/

            auto residual = conv_numerics->ComputeResidual(config);

            /*--- Accumulate the residuals to compute the average ---*/

            for (iVar = 0; iVar < nVar; iVar++) {
              Residual[iVar] += weight * residual[iVar];
              for (jVar = 0; jVar < nVar; jVar++) Jacobian_i[iVar][jVar] += weight * residual.jacobian_i[iVar][jVar];
            }
          }

          /*--- Add Residuals and Jacobians ---*/

          LinSysRes.AddBlock(iPoint, Residual);

          if (implicit) Jacobian.AddBlock2Diag(iPoint, Jacobian_i);

          if (viscous) {
            /*--- Initialize Residual, this will serve to accumulate the average ---*/

            for (iVar = 0; iVar < nVar; iVar++) {
              Residual[iVar] = 0.0;
              for (jVar = 0; jVar < nVar; jVar++) Jacobian_i[iVar][jVar] = 0.0;
            }

            /*--- Loop over the nDonorVertexes and compute the averaged flux ---*/

            for (jVertex = 0; jVertex < nDonorVertex; jVertex++) {
              PrimVar_j[nDim + 5] = GetSlidingState(iMarker, iVertex, nDim + 5, jVertex);
              PrimVar_j[nDim + 6] = GetSlidingState(iMarker, iVertex, nDim + 6, jVertex);

              /*--- Get the weight computed in the interpolator class for the j-th donor vertex ---*/

              weight = GetSlidingState(iMarker, iVertex, nPrimVar, jVertex);

              /*--- Set the normal vector and the coordinates ---*/

              visc_numerics->SetNormal(Normal);
              su2double Coord_Reflected[MAXNDIM];
              GeometryToolbox::PointPointReflect(nDim, geometry->nodes->GetCoord(Point_Normal),
                                                        geometry->nodes->GetCoord(iPoint), Coord_Reflected);
              visc_numerics->SetCoord(geometry->nodes->GetCoord(iPoint), Coord_Reflected);

              /*--- Primitive variables, and gradient ---*/

              visc_numerics->SetPrimitive(PrimVar_i, PrimVar_j);
              visc_numerics->SetPrimVarGradient(nodes->GetGradient_Primitive(iPoint),
                                                nodes->GetGradient_Primitive(iPoint));

              /*--- Turbulent kinetic energy ---*/

              if ((config->GetKind_Turb_Model() == SST) || (config->GetKind_Turb_Model() == SST_SUST))
                visc_numerics->SetTurbKineticEnergy(solver_container[TURB_SOL]->GetNodes()->GetSolution(iPoint, 0),
                                                    solver_container[TURB_SOL]->GetNodes()->GetSolution(iPoint, 0));

              /*--- Set the wall shear stress values (wall functions) to -1 (no evaluation using wall functions) ---*/

              visc_numerics->SetTauWall(-1.0, -1.0);

              /*--- Compute and update residual ---*/

              auto residual = visc_numerics->ComputeResidual(config);

              /*--- Accumulate the residuals to compute the average ---*/

              for (iVar = 0; iVar < nVar; iVar++) {
                Residual[iVar] += weight * residual[iVar];
                for (jVar = 0; jVar < nVar; jVar++) Jacobian_i[iVar][jVar] += weight * residual.jacobian_i[iVar][jVar];
              }
            }

            LinSysRes.SubtractBlock(iPoint, Residual);

            /*--- Jacobian contribution for implicit integration ---*/

            if (implicit) Jacobian.SubtractBlock2Diag(iPoint, Jacobian_i);
          }
        }
      }
    }
  }

  for (iVar = 0; iVar < nVar; iVar++) delete[] Jacobian_i[iVar];
  delete[] Jacobian_i;
}

template <class V, ENUM_REGIME R>
void CFVMFlowSolverBase<V, R>::BC_Custom(CGeometry* geometry, CSolver** solver_container, CNumerics* conv_numerics,
                                         CNumerics* visc_numerics, CConfig* config, unsigned short val_marker) {
  /* Check for a verification solution. */

  if (VerificationSolution) {
    unsigned short iVar;
    unsigned long iVertex, iPoint, total_index;

    bool implicit = (config->GetKind_TimeIntScheme() == EULER_IMPLICIT);

    /*--- Get the physical time. ---*/

    su2double time = 0.0;
    if (config->GetTime_Marching()) time = config->GetPhysicalTime();

    /*--- Loop over all the vertices on this boundary marker ---*/

    SU2_OMP_FOR_STAT(OMP_MIN_SIZE)
    for (iVertex = 0; iVertex < geometry->nVertex[val_marker]; iVertex++) {
      /*--- Get the point index for the current node. ---*/

      iPoint = geometry->vertex[val_marker][iVertex]->GetNode();

      /*--- Check if the node belongs to the domain (i.e, not a halo node) ---*/

      if (geometry->nodes->GetDomain(iPoint)) {
        /*--- Get the coordinates for the current node. ---*/

        const su2double* coor = geometry->nodes->GetCoord(iPoint);

        /*--- Get the conservative state from the verification solution. ---*/

        su2double Solution[MAXNVAR] = {0.0};
        VerificationSolution->GetBCState(coor, time, Solution);

        /*--- For verification cases, we will apply a strong Dirichlet
         condition by setting the solution values at the boundary nodes
         directly and setting the residual to zero at those nodes. ---*/

        nodes->SetSolution_Old(iPoint, Solution);
        nodes->SetSolution(iPoint, Solution);
        nodes->SetRes_TruncErrorZero(iPoint);
        LinSysRes.SetBlock_Zero(iPoint);

        /*--- Adjust rows of the Jacobian (includes 1 in the diagonal) ---*/

        if (implicit) {
          for (iVar = 0; iVar < nVar; iVar++) {
            total_index = iPoint * nVar + iVar;
            Jacobian.DeleteValsRowi(total_index);
          }
        }
      }
    }

  } else {
    /* The user must specify the custom BC's here. */
    SU2_MPI::Error("Implement customized boundary conditions here.", CURRENT_FUNCTION);
  }
}

template <class V, ENUM_REGIME R>
void CFVMFlowSolverBase<V, R>::EdgeFluxResidual(const CGeometry *geometry,
                                                const CSolver* const* solvers,
                                                const CConfig *config) {
  if (!edgeNumerics) {
    InstantiateEdgeNumerics(solvers, config);
  }

  /*--- Loop over edge colors. ---*/
  for (auto color : EdgeColoring) {
    /*--- Chunk size is at least OMP_MIN_SIZE and a multiple of the color group size. ---*/
    SU2_OMP_FOR_DYN(nextMultiple(OMP_MIN_SIZE, color.groupSize))
    for(auto k = 0ul; k < color.size; k += Double::Size) {
      Int iEdge;
      Double mask;
      for (auto j = 0ul; j < Double::Size; ++j) {
        bool in = (k+j < color.size);
        mask[j] = in;
        iEdge[j] = color.indices[k+j*in];
      }

      if (ReducerStrategy) {
        edgeNumerics->ComputeFlux(iEdge, *config, *geometry, *nodes, UpdateType::REDUCTION, mask, EdgeFluxes, Jacobian);
      } else {
        edgeNumerics->ComputeFlux(iEdge, *config, *geometry, *nodes, UpdateType::COLORING, mask, LinSysRes, Jacobian);
      }
    }
  }

  if (ReducerStrategy) {
    SumEdgeFluxes(geometry);
    if (config->GetKind_TimeIntScheme() == EULER_IMPLICIT) {
      Jacobian.SetDiagonalAsColumnSum();
    }
  }
}

template <class V, ENUM_REGIME R>
void CFVMFlowSolverBase<V, R>::SumEdgeFluxes(const CGeometry* geometry) {

  SU2_OMP_FOR_STAT(omp_chunk_size)
  for (unsigned long iPoint = 0; iPoint < nPoint; ++iPoint) {

    LinSysRes.SetBlock_Zero(iPoint);

    for (auto iEdge : geometry->nodes->GetEdges(iPoint)) {
      if (iPoint == geometry->edges->GetNode(iEdge,0))
        LinSysRes.AddBlock(iPoint, EdgeFluxes.GetBlock(iEdge));
      else
        LinSysRes.SubtractBlock(iPoint, EdgeFluxes.GetBlock(iEdge));
    }
  }
}

template <class V, ENUM_REGIME FlowRegime>
void CFVMFlowSolverBase<V, FlowRegime>::SetResidual_DualTime(CGeometry *geometry, CSolver **solver_container,
                                                             CConfig *config, unsigned short iRKStep, unsigned short iMesh,
                                                             unsigned short RunTime_EqSystem) {
  /*--- Local variables ---*/

  unsigned short iVar, iMarker, iDim, iNeigh;
  unsigned long iPoint, jPoint, iEdge, iVertex;

  const su2double *U_time_nM1 = nullptr, *U_time_n = nullptr, *U_time_nP1 = nullptr;
  su2double Volume_nM1, Volume_nP1, TimeStep;
  const su2double *Normal = nullptr, *GridVel_i = nullptr, *GridVel_j = nullptr;
  su2double Residual_GCL;

  const bool implicit = (config->GetKind_TimeIntScheme() == EULER_IMPLICIT);
  const bool first_order = (config->GetTime_Marching() == DT_STEPPING_1ST);
  const bool second_order = (config->GetTime_Marching() == DT_STEPPING_2ND);

  /*--- Store the physical time step ---*/

  TimeStep = config->GetDelta_UnstTimeND();

  /*--- Compute the dual time-stepping source term for static meshes ---*/

  if (!dynamic_grid) {

    /*--- Loop over all nodes (excluding halos) ---*/

    SU2_OMP_FOR_STAT(omp_chunk_size)
    for (iPoint = 0; iPoint < nPointDomain; iPoint++) {

      /*--- Retrieve the solution at time levels n-1, n, and n+1. Note that
       we are currently iterating on U^n+1 and that U^n & U^n-1 are fixed,
       previous solutions that are stored in memory. ---*/

      U_time_nM1 = nodes->GetSolution_time_n1(iPoint);
      U_time_n   = nodes->GetSolution_time_n(iPoint);
      U_time_nP1 = nodes->GetSolution(iPoint);

      /*--- CV volume at time n+1. As we are on a static mesh, the volume
       of the CV will remained fixed for all time steps. ---*/

      Volume_nP1 = geometry->nodes->GetVolume(iPoint);

      /*--- Compute the dual time-stepping source term based on the chosen
       time discretization scheme (1st- or 2nd-order).---*/

      for (iVar = 0; iVar < nVar; iVar++) {
        if (first_order)
          LinSysRes(iPoint,iVar) += (U_time_nP1[iVar] - U_time_n[iVar])*Volume_nP1 / TimeStep;
        if (second_order)
          LinSysRes(iPoint,iVar) += ( 3.0*U_time_nP1[iVar] - 4.0*U_time_n[iVar]
                                     +1.0*U_time_nM1[iVar])*Volume_nP1 / (2.0*TimeStep);
      }

      /*--- Compute the Jacobian contribution due to the dual time source term. ---*/
      if (implicit) {
        if (first_order) Jacobian.AddVal2Diag(iPoint, Volume_nP1/TimeStep);
        if (second_order) Jacobian.AddVal2Diag(iPoint, (Volume_nP1*3.0)/(2.0*TimeStep));
      }
    }

  }

  else {

    /*--- For unsteady flows on dynamic meshes (rigidly transforming or
     dynamically deforming), the Geometric Conservation Law (GCL) should be
     satisfied in conjunction with the ALE formulation of the governing
     equations. The GCL prevents accuracy issues caused by grid motion, i.e.
     a uniform free-stream should be preserved through a moving grid. First,
     we will loop over the edges and boundaries to compute the GCL component
     of the dual time source term that depends on grid velocities. ---*/

    SU2_OMP_FOR_STAT(omp_chunk_size)
    for (iPoint = 0; iPoint < nPointDomain; ++iPoint) {

      GridVel_i = geometry->nodes->GetGridVel(iPoint);
      U_time_n = nodes->GetSolution_time_n(iPoint);

      for (iNeigh = 0; iNeigh < geometry->nodes->GetnPoint(iPoint); iNeigh++) {

        iEdge = geometry->nodes->GetEdge(iPoint, iNeigh);
        Normal = geometry->edges->GetNormal(iEdge);

        jPoint = geometry->nodes->GetPoint(iPoint, iNeigh);
        GridVel_j = geometry->nodes->GetGridVel(jPoint);

        /*--- Determine whether to consider the normal outward or inward. ---*/
        su2double dir = (iPoint < jPoint)? 0.5 : -0.5;

        Residual_GCL = 0.0;
        for (iDim = 0; iDim < nDim; iDim++)
          Residual_GCL += dir*(GridVel_i[iDim]+GridVel_j[iDim])*Normal[iDim];

        for (iVar = 0; iVar < nVar; iVar++)
          LinSysRes(iPoint,iVar) += U_time_n[iVar]*Residual_GCL;
      }
    }

    /*--- Loop over the boundary edges ---*/

    for (iMarker = 0; iMarker < geometry->GetnMarker(); iMarker++) {
      if ((config->GetMarker_All_KindBC(iMarker) != INTERNAL_BOUNDARY)  &&
          (config->GetMarker_All_KindBC(iMarker) != PERIODIC_BOUNDARY)) {

        SU2_OMP_FOR_STAT(OMP_MIN_SIZE)
        for (iVertex = 0; iVertex < geometry->GetnVertex(iMarker); iVertex++) {

          /*--- Get the index for node i plus the boundary face normal ---*/

          iPoint = geometry->vertex[iMarker][iVertex]->GetNode();
          Normal = geometry->vertex[iMarker][iVertex]->GetNormal();

          /*--- Grid velocities stored at boundary node i ---*/

          GridVel_i = geometry->nodes->GetGridVel(iPoint);

          /*--- Compute the GCL term by dotting the grid velocity with the face
           normal. The normal is negated to match the boundary convention. ---*/

          Residual_GCL = 0.0;
          for (iDim = 0; iDim < nDim; iDim++)
            Residual_GCL -= 0.5*(GridVel_i[iDim]+GridVel_i[iDim])*Normal[iDim];

          /*--- Compute the GCL component of the source term for node i ---*/

          U_time_n = nodes->GetSolution_time_n(iPoint);
          for (iVar = 0; iVar < nVar; iVar++)
            LinSysRes(iPoint,iVar) += U_time_n[iVar]*Residual_GCL;
        }
      }
    }

    /*--- Loop over all nodes (excluding halos) to compute the remainder
     of the dual time-stepping source term. ---*/

    SU2_OMP_FOR_STAT(omp_chunk_size)
    for (iPoint = 0; iPoint < nPointDomain; iPoint++) {

      /*--- Retrieve the solution at time levels n-1, n, and n+1. Note that
       we are currently iterating on U^n+1 and that U^n & U^n-1 are fixed,
       previous solutions that are stored in memory. ---*/

      U_time_nM1 = nodes->GetSolution_time_n1(iPoint);
      U_time_n   = nodes->GetSolution_time_n(iPoint);
      U_time_nP1 = nodes->GetSolution(iPoint);

      /*--- CV volume at time n-1 and n+1. In the case of dynamically deforming
       grids, the volumes will change. On rigidly transforming grids, the
       volumes will remain constant. ---*/

      Volume_nM1 = geometry->nodes->GetVolume_nM1(iPoint);
      Volume_nP1 = geometry->nodes->GetVolume(iPoint);

      /*--- Compute the dual time-stepping source residual. Due to the
       introduction of the GCL term above, the remainder of the source residual
       due to the time discretization has a new form.---*/

      for (iVar = 0; iVar < nVar; iVar++) {
        if (first_order)
          LinSysRes(iPoint,iVar) += (U_time_nP1[iVar] - U_time_n[iVar])*(Volume_nP1/TimeStep);
        if (second_order)
          LinSysRes(iPoint,iVar) += (U_time_nP1[iVar] - U_time_n[iVar])*(3.0*Volume_nP1/(2.0*TimeStep))
                                     + (U_time_nM1[iVar] - U_time_n[iVar])*(Volume_nM1/(2.0*TimeStep));
      }

      /*--- Compute the Jacobian contribution due to the dual time source term. ---*/
      if (implicit) {
        if (first_order) Jacobian.AddVal2Diag(iPoint, Volume_nP1/TimeStep);
        if (second_order) Jacobian.AddVal2Diag(iPoint, (Volume_nP1*3.0)/(2.0*TimeStep));
      }
    }
  }

}

template <class V, ENUM_REGIME FlowRegime>
void CFVMFlowSolverBase<V, FlowRegime>::Pressure_Forces(const CGeometry* geometry, const CConfig* config) {
  unsigned long iVertex, iPoint;
  unsigned short iDim, iMarker, Boundary, Monitoring, iMarker_Monitoring;
  su2double Pressure = 0.0, factor, NFPressOF, RefVel2 = 0.0, RefTemp, RefDensity = 0.0, RefPressure, Mach2Vel,
            Mach_Motion;
  const su2double *Normal = nullptr, *Coord = nullptr;
  string Marker_Tag, Monitoring_Tag;
  su2double AxiFactor;

  su2double Alpha = config->GetAoA() * PI_NUMBER / 180.0;
  su2double Beta = config->GetAoS() * PI_NUMBER / 180.0;
  su2double RefArea = config->GetRefArea();
  su2double RefLength = config->GetRefLength();
  su2double Gas_Constant = config->GetGas_ConstantND();
  auto Origin = config->GetRefOriginMoment(0);
  bool axisymmetric = config->GetAxisymmetric();

  /// TODO: Move these ifs to specialized functions.

  if (FlowRegime == COMPRESSIBLE) {
    /*--- Evaluate reference values for non-dimensionalization.
     For dynamic meshes, use the motion Mach number as a reference value
     for computing the force coefficients. Otherwise, use the freestream values,
     which is the standard convention. ---*/

    RefTemp = Temperature_Inf;
    RefDensity = Density_Inf;
    if (dynamic_grid) {
      Mach2Vel = sqrt(Gamma * Gas_Constant * RefTemp);
      Mach_Motion = config->GetMach_Motion();
      RefVel2 = (Mach_Motion * Mach2Vel) * (Mach_Motion * Mach2Vel);
    } else {
      RefVel2 = 0.0;
      for (iDim = 0; iDim < nDim; iDim++) RefVel2 += Velocity_Inf[iDim] * Velocity_Inf[iDim];
    }
  }

  if (FlowRegime == INCOMPRESSIBLE) {
    /*--- Evaluate reference values for non-dimensionalization.
     For dimensional or non-dim based on initial values, use
     the far-field state (inf). For a custom non-dim based
     on user-provided reference values, use the ref values
     to compute the forces. ---*/

    if ((config->GetRef_Inc_NonDim() == DIMENSIONAL) || (config->GetRef_Inc_NonDim() == INITIAL_VALUES)) {
      RefDensity = Density_Inf;
      RefVel2 = 0.0;
      for (iDim = 0; iDim < nDim; iDim++) RefVel2 += Velocity_Inf[iDim] * Velocity_Inf[iDim];
    } else if (config->GetRef_Inc_NonDim() == REFERENCE_VALUES) {
      RefDensity = config->GetInc_Density_Ref();
      RefVel2 = config->GetInc_Velocity_Ref() * config->GetInc_Velocity_Ref();
    }
  }

  AeroCoeffForceRef = 0.5 * RefDensity * RefArea * RefVel2;
  factor = 1.0 / AeroCoeffForceRef;

  /*--- Reference pressure is always the far-field value. ---*/

  RefPressure = Pressure_Inf;

  /*-- Variables initialization ---*/

  TotalCoeff.setZero();

  Total_CNearFieldOF = 0.0;
  Total_Heat = 0.0;
  Total_MaxHeat = 0.0;

  AllBoundInvCoeff.setZero();

  AllBound_CNearFieldOF_Inv = 0.0;

  SurfaceInvCoeff.setZero();
  SurfaceCoeff.setZero();

  /*--- Loop over the Euler and Navier-Stokes markers ---*/

  for (iMarker = 0; iMarker < nMarker; iMarker++) {
    Boundary = config->GetMarker_All_KindBC(iMarker);
    Monitoring = config->GetMarker_All_Monitoring(iMarker);

    /*--- Obtain the origin for the moment computation for a particular marker ---*/

    if (Monitoring == YES) {
      for (iMarker_Monitoring = 0; iMarker_Monitoring < config->GetnMarker_Monitoring(); iMarker_Monitoring++) {
        Monitoring_Tag = config->GetMarker_Monitoring_TagBound(iMarker_Monitoring);
        Marker_Tag = config->GetMarker_All_TagBound(iMarker);
        if (Marker_Tag == Monitoring_Tag) Origin = config->GetRefOriginMoment(iMarker_Monitoring);
      }
    }

    if (config->GetSolid_Wall(iMarker) || (Boundary == NEARFIELD_BOUNDARY) || (Boundary == INLET_FLOW) ||
        (Boundary == OUTLET_FLOW) || (Boundary == ACTDISK_INLET) || (Boundary == ACTDISK_OUTLET) ||
        (Boundary == ENGINE_INFLOW) || (Boundary == ENGINE_EXHAUST)) {
      /*--- Forces initialization at each Marker ---*/

      InvCoeff.setZero(iMarker);

      CNearFieldOF_Inv[iMarker] = 0.0;

      su2double ForceInviscid[MAXNDIM] = {0.0}, MomentInviscid[MAXNDIM] = {0.0};
      su2double MomentX_Force[MAXNDIM] = {0.0}, MomentY_Force[MAXNDIM] = {0.0}, MomentZ_Force[MAXNDIM] = {0.0};

      NFPressOF = 0.0;

      /*--- Loop over the vertices to compute the forces ---*/

      for (iVertex = 0; iVertex < geometry->GetnVertex(iMarker); iVertex++) {
        iPoint = geometry->vertex[iMarker][iVertex]->GetNode();

        Pressure = nodes->GetPressure(iPoint);

        CPressure[iMarker][iVertex] = (Pressure - RefPressure) * factor * RefArea;

        /*--- Note that the pressure coefficient is computed at the
         halo cells (for visualization purposes), but not the forces ---*/

        if ((geometry->nodes->GetDomain(iPoint)) && (Monitoring == YES)) {
          Normal = geometry->vertex[iMarker][iVertex]->GetNormal();
          Coord = geometry->nodes->GetCoord(iPoint);

          /*--- Quadratic objective function for the near-field.
           This uses the infinity pressure regardless of Mach number. ---*/

          NFPressOF += 0.5 * (Pressure - Pressure_Inf) * (Pressure - Pressure_Inf) * Normal[nDim - 1];

          su2double MomentDist[MAXNDIM] = {0.0};
          for (iDim = 0; iDim < nDim; iDim++) {
            MomentDist[iDim] = Coord[iDim] - Origin[iDim];
          }

          /*--- Axisymmetric simulations ---*/

          if (axisymmetric)
            AxiFactor = 2.0 * PI_NUMBER * geometry->nodes->GetCoord(iPoint, 1);
          else
            AxiFactor = 1.0;

          /*--- Force computation, note the minus sign due to the
           orientation of the normal (outward) ---*/

          su2double Force[MAXNDIM] = {0.0};
          for (iDim = 0; iDim < nDim; iDim++) {
            Force[iDim] = -(Pressure - Pressure_Inf) * Normal[iDim] * factor * AxiFactor;
            ForceInviscid[iDim] += Force[iDim];
          }

          /*--- Moment with respect to the reference axis ---*/

          if (nDim == 3) {
            MomentInviscid[0] += (Force[2] * MomentDist[1] - Force[1] * MomentDist[2]) / RefLength;
            MomentX_Force[1] += (-Force[1] * Coord[2]);
            MomentX_Force[2] += (Force[2] * Coord[1]);

            MomentInviscid[1] += (Force[0] * MomentDist[2] - Force[2] * MomentDist[0]) / RefLength;
            MomentY_Force[2] += (-Force[2] * Coord[0]);
            MomentY_Force[0] += (Force[0] * Coord[2]);
          }
          MomentInviscid[2] += (Force[1] * MomentDist[0] - Force[0] * MomentDist[1]) / RefLength;
          MomentZ_Force[0] += (-Force[0] * Coord[1]);
          MomentZ_Force[1] += (Force[1] * Coord[0]);
        }
      }

      /*--- Project forces and store the non-dimensional coefficients ---*/

      if (Monitoring == YES) {
        if (Boundary != NEARFIELD_BOUNDARY) {
          if (nDim == 2) {
            InvCoeff.CD[iMarker] = ForceInviscid[0] * cos(Alpha) + ForceInviscid[1] * sin(Alpha);
            InvCoeff.CL[iMarker] = -ForceInviscid[0] * sin(Alpha) + ForceInviscid[1] * cos(Alpha);
            InvCoeff.CEff[iMarker] = InvCoeff.CL[iMarker] / (InvCoeff.CD[iMarker] + EPS);
            InvCoeff.CMz[iMarker] = MomentInviscid[2];
            InvCoeff.CoPx[iMarker] = MomentZ_Force[1];
            InvCoeff.CoPy[iMarker] = -MomentZ_Force[0];
            InvCoeff.CFx[iMarker] = ForceInviscid[0];
            InvCoeff.CFy[iMarker] = ForceInviscid[1];
            InvCoeff.CT[iMarker] = -InvCoeff.CFx[iMarker];
            InvCoeff.CQ[iMarker] = -InvCoeff.CMz[iMarker];
            InvCoeff.CMerit[iMarker] = InvCoeff.CT[iMarker] / (InvCoeff.CQ[iMarker] + EPS);
          }
          if (nDim == 3) {
            InvCoeff.CD[iMarker] = ForceInviscid[0] * cos(Alpha) * cos(Beta) + ForceInviscid[1] * sin(Beta) +
                                   ForceInviscid[2] * sin(Alpha) * cos(Beta);
            InvCoeff.CL[iMarker] = -ForceInviscid[0] * sin(Alpha) + ForceInviscid[2] * cos(Alpha);
            InvCoeff.CSF[iMarker] = -ForceInviscid[0] * sin(Beta) * cos(Alpha) + ForceInviscid[1] * cos(Beta) -
                                    ForceInviscid[2] * sin(Beta) * sin(Alpha);
            InvCoeff.CEff[iMarker] = InvCoeff.CL[iMarker] / (InvCoeff.CD[iMarker] + EPS);
            InvCoeff.CMx[iMarker] = MomentInviscid[0];
            InvCoeff.CMy[iMarker] = MomentInviscid[1];
            InvCoeff.CMz[iMarker] = MomentInviscid[2];
            InvCoeff.CoPx[iMarker] = -MomentY_Force[0];
            InvCoeff.CoPz[iMarker] = MomentY_Force[2];
            InvCoeff.CFx[iMarker] = ForceInviscid[0];
            InvCoeff.CFy[iMarker] = ForceInviscid[1];
            InvCoeff.CFz[iMarker] = ForceInviscid[2];
            InvCoeff.CT[iMarker] = -InvCoeff.CFz[iMarker];
            InvCoeff.CQ[iMarker] = -InvCoeff.CMz[iMarker];
            InvCoeff.CMerit[iMarker] = InvCoeff.CT[iMarker] / (InvCoeff.CQ[iMarker] + EPS);
          }

          AllBoundInvCoeff.CD += InvCoeff.CD[iMarker];
          AllBoundInvCoeff.CL += InvCoeff.CL[iMarker];
          AllBoundInvCoeff.CSF += InvCoeff.CSF[iMarker];
          AllBoundInvCoeff.CEff = AllBoundInvCoeff.CL / (AllBoundInvCoeff.CD + EPS);
          AllBoundInvCoeff.CMx += InvCoeff.CMx[iMarker];
          AllBoundInvCoeff.CMy += InvCoeff.CMy[iMarker];
          AllBoundInvCoeff.CMz += InvCoeff.CMz[iMarker];
          AllBoundInvCoeff.CoPx += InvCoeff.CoPx[iMarker];
          AllBoundInvCoeff.CoPy += InvCoeff.CoPy[iMarker];
          AllBoundInvCoeff.CoPz += InvCoeff.CoPz[iMarker];
          AllBoundInvCoeff.CFx += InvCoeff.CFx[iMarker];
          AllBoundInvCoeff.CFy += InvCoeff.CFy[iMarker];
          AllBoundInvCoeff.CFz += InvCoeff.CFz[iMarker];
          AllBoundInvCoeff.CT += InvCoeff.CT[iMarker];
          AllBoundInvCoeff.CQ += InvCoeff.CQ[iMarker];
          AllBoundInvCoeff.CMerit = AllBoundInvCoeff.CT / (AllBoundInvCoeff.CQ + EPS);

          /*--- Compute the coefficients per surface ---*/

          for (iMarker_Monitoring = 0; iMarker_Monitoring < config->GetnMarker_Monitoring(); iMarker_Monitoring++) {
            Monitoring_Tag = config->GetMarker_Monitoring_TagBound(iMarker_Monitoring);
            Marker_Tag = config->GetMarker_All_TagBound(iMarker);
            if (Marker_Tag == Monitoring_Tag) {
              SurfaceInvCoeff.CL[iMarker_Monitoring] += InvCoeff.CL[iMarker];
              SurfaceInvCoeff.CD[iMarker_Monitoring] += InvCoeff.CD[iMarker];
              SurfaceInvCoeff.CSF[iMarker_Monitoring] += InvCoeff.CSF[iMarker];
              SurfaceInvCoeff.CEff[iMarker_Monitoring] = SurfaceInvCoeff.CL[iMarker_Monitoring] / (SurfaceInvCoeff.CD[iMarker_Monitoring] + EPS);
              SurfaceInvCoeff.CFx[iMarker_Monitoring] += InvCoeff.CFx[iMarker];
              SurfaceInvCoeff.CFy[iMarker_Monitoring] += InvCoeff.CFy[iMarker];
              SurfaceInvCoeff.CFz[iMarker_Monitoring] += InvCoeff.CFz[iMarker];
              SurfaceInvCoeff.CMx[iMarker_Monitoring] += InvCoeff.CMx[iMarker];
              SurfaceInvCoeff.CMy[iMarker_Monitoring] += InvCoeff.CMy[iMarker];
              SurfaceInvCoeff.CMz[iMarker_Monitoring] += InvCoeff.CMz[iMarker];
            }
          }

        }

        /*--- At the Nearfield SU2 only cares about the pressure coeffient ---*/

        else {
          CNearFieldOF_Inv[iMarker] = NFPressOF;
          AllBound_CNearFieldOF_Inv += CNearFieldOF_Inv[iMarker];
        }
      }
    }
  }

#ifdef HAVE_MPI

  /*--- Add AllBound information using all the nodes ---*/

  if (config->GetComm_Level() == COMM_FULL) {
    auto Allreduce = [](su2double x) {
      su2double tmp = x;
      x = 0.0;
      SU2_MPI::Allreduce(&tmp, &x, 1, MPI_DOUBLE, MPI_SUM, SU2_MPI::GetComm());
      return x;
    };
    AllBoundInvCoeff.CD = Allreduce(AllBoundInvCoeff.CD);
    AllBoundInvCoeff.CL = Allreduce(AllBoundInvCoeff.CL);
    AllBoundInvCoeff.CSF = Allreduce(AllBoundInvCoeff.CSF);
    AllBoundInvCoeff.CEff = AllBoundInvCoeff.CL / (AllBoundInvCoeff.CD + EPS);

    AllBoundInvCoeff.CMx = Allreduce(AllBoundInvCoeff.CMx);
    AllBoundInvCoeff.CMy = Allreduce(AllBoundInvCoeff.CMy);
    AllBoundInvCoeff.CMz = Allreduce(AllBoundInvCoeff.CMz);

    AllBoundInvCoeff.CoPx = Allreduce(AllBoundInvCoeff.CoPx);
    AllBoundInvCoeff.CoPy = Allreduce(AllBoundInvCoeff.CoPy);
    AllBoundInvCoeff.CoPz = Allreduce(AllBoundInvCoeff.CoPz);

    AllBoundInvCoeff.CFx = Allreduce(AllBoundInvCoeff.CFx);
    AllBoundInvCoeff.CFy = Allreduce(AllBoundInvCoeff.CFy);
    AllBoundInvCoeff.CFz = Allreduce(AllBoundInvCoeff.CFz);

    AllBoundInvCoeff.CT = Allreduce(AllBoundInvCoeff.CT);
    AllBoundInvCoeff.CQ = Allreduce(AllBoundInvCoeff.CQ);
    AllBoundInvCoeff.CMerit = AllBoundInvCoeff.CT / (AllBoundInvCoeff.CQ + EPS);
    AllBound_CNearFieldOF_Inv = Allreduce(AllBound_CNearFieldOF_Inv);
  }

  /*--- Add the forces on the surfaces using all the nodes ---*/

  if (config->GetComm_Level() == COMM_FULL) {
    int nMarkerMon = config->GetnMarker_Monitoring();

    /*--- Use the same buffer for all reductions. We could avoid the copy back into
     *    the original variable by swaping pointers, but it is safer this way... ---*/

    su2double* buffer = new su2double[nMarkerMon];

    auto Allreduce_inplace = [buffer](int size, su2double* x) {
      SU2_MPI::Allreduce(x, buffer, size, MPI_DOUBLE, MPI_SUM, SU2_MPI::GetComm());
      for (int i = 0; i < size; ++i) x[i] = buffer[i];
    };

    Allreduce_inplace(nMarkerMon, SurfaceInvCoeff.CL);
    Allreduce_inplace(nMarkerMon, SurfaceInvCoeff.CD);
    Allreduce_inplace(nMarkerMon, SurfaceInvCoeff.CSF);

    for (iMarker_Monitoring = 0; iMarker_Monitoring < nMarkerMon; iMarker_Monitoring++)
      SurfaceInvCoeff.CEff[iMarker_Monitoring] =
          SurfaceInvCoeff.CL[iMarker_Monitoring] / (SurfaceInvCoeff.CD[iMarker_Monitoring] + EPS);

    Allreduce_inplace(nMarkerMon, SurfaceInvCoeff.CFx);
    Allreduce_inplace(nMarkerMon, SurfaceInvCoeff.CFy);
    Allreduce_inplace(nMarkerMon, SurfaceInvCoeff.CFz);

    Allreduce_inplace(nMarkerMon, SurfaceInvCoeff.CMx);
    Allreduce_inplace(nMarkerMon, SurfaceInvCoeff.CMy);
    Allreduce_inplace(nMarkerMon, SurfaceInvCoeff.CMz);

    delete[] buffer;
  }

#endif

  /*--- Update the total coefficients (note that all the nodes have the same value) ---*/

  TotalCoeff.CD = AllBoundInvCoeff.CD;
  TotalCoeff.CL = AllBoundInvCoeff.CL;
  TotalCoeff.CSF = AllBoundInvCoeff.CSF;
  TotalCoeff.CEff = TotalCoeff.CL / (TotalCoeff.CD + EPS);
  TotalCoeff.CFx = AllBoundInvCoeff.CFx;
  TotalCoeff.CFy = AllBoundInvCoeff.CFy;
  TotalCoeff.CFz = AllBoundInvCoeff.CFz;
  TotalCoeff.CMx = AllBoundInvCoeff.CMx;
  TotalCoeff.CMy = AllBoundInvCoeff.CMy;
  TotalCoeff.CMz = AllBoundInvCoeff.CMz;
  TotalCoeff.CoPx = AllBoundInvCoeff.CoPx;
  TotalCoeff.CoPy = AllBoundInvCoeff.CoPy;
  TotalCoeff.CoPz = AllBoundInvCoeff.CoPz;
  TotalCoeff.CT = AllBoundInvCoeff.CT;
  TotalCoeff.CQ = AllBoundInvCoeff.CQ;
  TotalCoeff.CMerit = TotalCoeff.CT / (TotalCoeff.CQ + EPS);
  Total_CNearFieldOF = AllBound_CNearFieldOF_Inv;

  /*--- Update the total coefficients per surface (note that all the nodes have the same value)---*/

  for (iMarker_Monitoring = 0; iMarker_Monitoring < config->GetnMarker_Monitoring(); iMarker_Monitoring++) {
    SurfaceCoeff.CL[iMarker_Monitoring] = SurfaceInvCoeff.CL[iMarker_Monitoring];
    SurfaceCoeff.CD[iMarker_Monitoring] = SurfaceInvCoeff.CD[iMarker_Monitoring];
    SurfaceCoeff.CSF[iMarker_Monitoring] = SurfaceInvCoeff.CSF[iMarker_Monitoring];
    SurfaceCoeff.CEff[iMarker_Monitoring] =
        SurfaceCoeff.CL[iMarker_Monitoring] / (SurfaceCoeff.CD[iMarker_Monitoring] + EPS);
    SurfaceCoeff.CFx[iMarker_Monitoring] = SurfaceInvCoeff.CFx[iMarker_Monitoring];
    SurfaceCoeff.CFy[iMarker_Monitoring] = SurfaceInvCoeff.CFy[iMarker_Monitoring];
    SurfaceCoeff.CFz[iMarker_Monitoring] = SurfaceInvCoeff.CFz[iMarker_Monitoring];
    SurfaceCoeff.CMx[iMarker_Monitoring] = SurfaceInvCoeff.CMx[iMarker_Monitoring];
    SurfaceCoeff.CMy[iMarker_Monitoring] = SurfaceInvCoeff.CMy[iMarker_Monitoring];
    SurfaceCoeff.CMz[iMarker_Monitoring] = SurfaceInvCoeff.CMz[iMarker_Monitoring];
  }
}

template <class V, ENUM_REGIME FlowRegime>
void CFVMFlowSolverBase<V, FlowRegime>::Momentum_Forces(const CGeometry* geometry, const CConfig* config) {
  unsigned long iVertex, iPoint;
  unsigned short iDim, iMarker, Boundary, Monitoring, iMarker_Monitoring;
  su2double MassFlow, Density;
  const su2double *Normal = nullptr, *Coord = nullptr;
  string Marker_Tag, Monitoring_Tag;
  su2double AxiFactor;

  su2double Alpha = config->GetAoA() * PI_NUMBER / 180.0;
  su2double Beta = config->GetAoS() * PI_NUMBER / 180.0;
  su2double RefLength = config->GetRefLength();
  auto Origin = config->GetRefOriginMoment(0);
  bool axisymmetric = config->GetAxisymmetric();

  const su2double factor = 1.0 / AeroCoeffForceRef;

  /*-- Variables initialization ---*/

  AllBoundMntCoeff.setZero();
  SurfaceMntCoeff.setZero();

  /*--- Loop over the Inlet -Outlet Markers  ---*/

  for (iMarker = 0; iMarker < nMarker; iMarker++) {
    Boundary = config->GetMarker_All_KindBC(iMarker);
    Monitoring = config->GetMarker_All_Monitoring(iMarker);

    /*--- Obtain the origin for the moment computation for a particular marker ---*/

    if (Monitoring == YES) {
      for (iMarker_Monitoring = 0; iMarker_Monitoring < config->GetnMarker_Monitoring(); iMarker_Monitoring++) {
        Monitoring_Tag = config->GetMarker_Monitoring_TagBound(iMarker_Monitoring);
        Marker_Tag = config->GetMarker_All_TagBound(iMarker);
        if (Marker_Tag == Monitoring_Tag) Origin = config->GetRefOriginMoment(iMarker_Monitoring);
      }
    }

    if ((Boundary == INLET_FLOW) || (Boundary == OUTLET_FLOW) || (Boundary == ACTDISK_INLET) ||
        (Boundary == ACTDISK_OUTLET) || (Boundary == ENGINE_INFLOW) || (Boundary == ENGINE_EXHAUST)) {
      /*--- Forces initialization at each Marker ---*/

      MntCoeff.setZero(iMarker);

      su2double ForceMomentum[MAXNDIM] = {0.0}, MomentMomentum[MAXNDIM] = {0.0};
      su2double MomentX_Force[3] = {0.0}, MomentY_Force[3] = {0.0}, MomentZ_Force[3] = {0.0};

      /*--- Loop over the vertices to compute the forces ---*/

      for (iVertex = 0; iVertex < geometry->GetnVertex(iMarker); iVertex++) {
        iPoint = geometry->vertex[iMarker][iVertex]->GetNode();

        /*--- Note that the pressure coefficient is computed at the
         halo cells (for visualization purposes), but not the forces ---*/

        if ((geometry->nodes->GetDomain(iPoint)) && (Monitoring == YES)) {
          Normal = geometry->vertex[iMarker][iVertex]->GetNormal();
          Coord = geometry->nodes->GetCoord(iPoint);
          Density = nodes->GetDensity(iPoint);
          MassFlow = 0.0;
          su2double Velocity[MAXNDIM] = {0.0}, MomentDist[MAXNDIM] = {0.0};
          for (iDim = 0; iDim < nDim; iDim++) {
            Velocity[iDim] = nodes->GetVelocity(iPoint, iDim);
            MomentDist[iDim] = Coord[iDim] - Origin[iDim];
            MassFlow -= Normal[iDim] * Velocity[iDim] * Density;
          }

          /*--- Axisymmetric simulations ---*/

          if (axisymmetric)
            AxiFactor = 2.0 * PI_NUMBER * geometry->nodes->GetCoord(iPoint, 1);
          else
            AxiFactor = 1.0;

          /*--- Force computation, note the minus sign due to the
           orientation of the normal (outward) ---*/

          su2double Force[MAXNDIM] = {0.0};
          for (iDim = 0; iDim < nDim; iDim++) {
            Force[iDim] = MassFlow * Velocity[iDim] * factor * AxiFactor;
            ForceMomentum[iDim] += Force[iDim];
          }

          /*--- Moment with respect to the reference axis ---*/

          if (nDim == 3) {
            MomentMomentum[0] += (Force[2] * MomentDist[1] - Force[1] * MomentDist[2]) / RefLength;
            MomentX_Force[1] += (-Force[1] * Coord[2]);
            MomentX_Force[2] += (Force[2] * Coord[1]);

            MomentMomentum[1] += (Force[0] * MomentDist[2] - Force[2] * MomentDist[0]) / RefLength;
            MomentY_Force[2] += (-Force[2] * Coord[0]);
            MomentY_Force[0] += (Force[0] * Coord[2]);
          }
          MomentMomentum[2] += (Force[1] * MomentDist[0] - Force[0] * MomentDist[1]) / RefLength;
          MomentZ_Force[0] += (-Force[0] * Coord[1]);
          MomentZ_Force[1] += (Force[1] * Coord[0]);
        }
      }

      /*--- Project forces and store the non-dimensional coefficients ---*/

      if (Monitoring == YES) {
        if (nDim == 2) {
          MntCoeff.CD[iMarker] = ForceMomentum[0] * cos(Alpha) + ForceMomentum[1] * sin(Alpha);
          MntCoeff.CL[iMarker] = -ForceMomentum[0] * sin(Alpha) + ForceMomentum[1] * cos(Alpha);
          MntCoeff.CEff[iMarker] = MntCoeff.CL[iMarker] / (MntCoeff.CD[iMarker] + EPS);
          MntCoeff.CFx[iMarker] = ForceMomentum[0];
          MntCoeff.CFy[iMarker] = ForceMomentum[1];
          MntCoeff.CMz[iMarker] = MomentMomentum[2];
          MntCoeff.CoPx[iMarker] = MomentZ_Force[1];
          MntCoeff.CoPy[iMarker] = -MomentZ_Force[0];
          MntCoeff.CT[iMarker] = -MntCoeff.CFx[iMarker];
          MntCoeff.CQ[iMarker] = -MntCoeff.CMz[iMarker];
          MntCoeff.CMerit[iMarker] = MntCoeff.CT[iMarker] / (MntCoeff.CQ[iMarker] + EPS);
        }
        if (nDim == 3) {
          MntCoeff.CD[iMarker] = ForceMomentum[0] * cos(Alpha) * cos(Beta) + ForceMomentum[1] * sin(Beta) +
                                 ForceMomentum[2] * sin(Alpha) * cos(Beta);
          MntCoeff.CL[iMarker] = -ForceMomentum[0] * sin(Alpha) + ForceMomentum[2] * cos(Alpha);
          MntCoeff.CSF[iMarker] = -ForceMomentum[0] * sin(Beta) * cos(Alpha) + ForceMomentum[1] * cos(Beta) -
                                  ForceMomentum[2] * sin(Beta) * sin(Alpha);
          MntCoeff.CEff[iMarker] = MntCoeff.CL[iMarker] / (MntCoeff.CD[iMarker] + EPS);
          MntCoeff.CFx[iMarker] = ForceMomentum[0];
          MntCoeff.CFy[iMarker] = ForceMomentum[1];
          MntCoeff.CFz[iMarker] = ForceMomentum[2];
          MntCoeff.CMx[iMarker] = MomentMomentum[0];
          MntCoeff.CMy[iMarker] = MomentMomentum[1];
          MntCoeff.CMz[iMarker] = MomentMomentum[2];
          MntCoeff.CoPx[iMarker] = -MomentY_Force[0];
          MntCoeff.CoPz[iMarker] = MomentY_Force[2];
          MntCoeff.CT[iMarker] = -MntCoeff.CFz[iMarker];
          MntCoeff.CQ[iMarker] = -MntCoeff.CMz[iMarker];
          MntCoeff.CMerit[iMarker] = MntCoeff.CT[iMarker] / (MntCoeff.CQ[iMarker] + EPS);
        }

        AllBoundMntCoeff.CD += MntCoeff.CD[iMarker];
        AllBoundMntCoeff.CL += MntCoeff.CL[iMarker];
        AllBoundMntCoeff.CSF += MntCoeff.CSF[iMarker];
        AllBoundMntCoeff.CEff = AllBoundMntCoeff.CL / (AllBoundMntCoeff.CD + EPS);
        AllBoundMntCoeff.CFx += MntCoeff.CFx[iMarker];
        AllBoundMntCoeff.CFy += MntCoeff.CFy[iMarker];
        AllBoundMntCoeff.CFz += MntCoeff.CFz[iMarker];
        AllBoundMntCoeff.CMx += MntCoeff.CMx[iMarker];
        AllBoundMntCoeff.CMy += MntCoeff.CMy[iMarker];
        AllBoundMntCoeff.CMx += MntCoeff.CMz[iMarker];
        AllBoundMntCoeff.CoPx += MntCoeff.CoPx[iMarker];
        AllBoundMntCoeff.CoPy += MntCoeff.CoPy[iMarker];
        AllBoundMntCoeff.CoPz += MntCoeff.CoPz[iMarker];
        AllBoundMntCoeff.CT += MntCoeff.CT[iMarker];
        AllBoundMntCoeff.CQ += MntCoeff.CQ[iMarker];
        AllBoundMntCoeff.CMerit += AllBoundMntCoeff.CT / (AllBoundMntCoeff.CQ + EPS);

        /*--- Compute the coefficients per surface ---*/

        for (iMarker_Monitoring = 0; iMarker_Monitoring < config->GetnMarker_Monitoring(); iMarker_Monitoring++) {
          Monitoring_Tag = config->GetMarker_Monitoring_TagBound(iMarker_Monitoring);
          Marker_Tag = config->GetMarker_All_TagBound(iMarker);
          if (Marker_Tag == Monitoring_Tag) {
            SurfaceMntCoeff.CL[iMarker_Monitoring] += MntCoeff.CL[iMarker];
            SurfaceMntCoeff.CD[iMarker_Monitoring] += MntCoeff.CD[iMarker];
            SurfaceMntCoeff.CSF[iMarker_Monitoring] += MntCoeff.CSF[iMarker];
            SurfaceMntCoeff.CEff[iMarker_Monitoring] = SurfaceMntCoeff.CL[iMarker_Monitoring] / (SurfaceMntCoeff.CD[iMarker_Monitoring] + EPS);
            SurfaceMntCoeff.CFx[iMarker_Monitoring] += MntCoeff.CFx[iMarker];
            SurfaceMntCoeff.CFy[iMarker_Monitoring] += MntCoeff.CFy[iMarker];
            SurfaceMntCoeff.CFz[iMarker_Monitoring] += MntCoeff.CFz[iMarker];
            SurfaceMntCoeff.CMx[iMarker_Monitoring] += MntCoeff.CMx[iMarker];
            SurfaceMntCoeff.CMy[iMarker_Monitoring] += MntCoeff.CMy[iMarker];
            SurfaceMntCoeff.CMz[iMarker_Monitoring] += MntCoeff.CMz[iMarker];
          }
        }
      }
    }
  }

#ifdef HAVE_MPI

  /*--- Add AllBound information using all the nodes ---*/

  if (config->GetComm_Level() == COMM_FULL) {
    auto Allreduce = [](su2double x) {
      su2double tmp = x;
      x = 0.0;
      SU2_MPI::Allreduce(&tmp, &x, 1, MPI_DOUBLE, MPI_SUM, SU2_MPI::GetComm());
      return x;
    };

    AllBoundMntCoeff.CD = Allreduce(AllBoundMntCoeff.CD);
    AllBoundMntCoeff.CL = Allreduce(AllBoundMntCoeff.CL);
    AllBoundMntCoeff.CSF = Allreduce(AllBoundMntCoeff.CSF);
    AllBoundMntCoeff.CEff = AllBoundMntCoeff.CL / (AllBoundMntCoeff.CD + EPS);

    AllBoundMntCoeff.CFx = Allreduce(AllBoundMntCoeff.CFx);
    AllBoundMntCoeff.CFy = Allreduce(AllBoundMntCoeff.CFy);
    AllBoundMntCoeff.CFz = Allreduce(AllBoundMntCoeff.CFz);

    AllBoundMntCoeff.CMx = Allreduce(AllBoundMntCoeff.CMx);
    AllBoundMntCoeff.CMy = Allreduce(AllBoundMntCoeff.CMy);
    AllBoundMntCoeff.CMz = Allreduce(AllBoundMntCoeff.CMz);

    AllBoundMntCoeff.CoPx = Allreduce(AllBoundMntCoeff.CoPx);
    AllBoundMntCoeff.CoPy = Allreduce(AllBoundMntCoeff.CoPy);
    AllBoundMntCoeff.CoPz = Allreduce(AllBoundMntCoeff.CoPz);

    AllBoundMntCoeff.CT = Allreduce(AllBoundMntCoeff.CT);
    AllBoundMntCoeff.CQ = Allreduce(AllBoundMntCoeff.CQ);
    AllBoundMntCoeff.CMerit = AllBoundMntCoeff.CT / (AllBoundMntCoeff.CQ + EPS);
  }

  /*--- Add the forces on the surfaces using all the nodes ---*/

  if (config->GetComm_Level() == COMM_FULL) {
    int nMarkerMon = config->GetnMarker_Monitoring();

    /*--- Use the same buffer for all reductions. We could avoid the copy back into
     *    the original variable by swaping pointers, but it is safer this way... ---*/

    su2double* buffer = new su2double[nMarkerMon];

    auto Allreduce_inplace = [buffer](int size, su2double* x) {
      SU2_MPI::Allreduce(x, buffer, size, MPI_DOUBLE, MPI_SUM, SU2_MPI::GetComm());
      for (int i = 0; i < size; ++i) x[i] = buffer[i];
    };

    Allreduce_inplace(nMarkerMon, SurfaceMntCoeff.CL);
    Allreduce_inplace(nMarkerMon, SurfaceMntCoeff.CD);
    Allreduce_inplace(nMarkerMon, SurfaceMntCoeff.CSF);

    for (iMarker_Monitoring = 0; iMarker_Monitoring < nMarkerMon; iMarker_Monitoring++)
      SurfaceMntCoeff.CEff[iMarker_Monitoring] =
          SurfaceMntCoeff.CL[iMarker_Monitoring] / (SurfaceMntCoeff.CD[iMarker_Monitoring] + EPS);

    Allreduce_inplace(nMarkerMon, SurfaceMntCoeff.CFx);
    Allreduce_inplace(nMarkerMon, SurfaceMntCoeff.CFy);
    Allreduce_inplace(nMarkerMon, SurfaceMntCoeff.CFz);

    Allreduce_inplace(nMarkerMon, SurfaceMntCoeff.CMx);
    Allreduce_inplace(nMarkerMon, SurfaceMntCoeff.CMy);
    Allreduce_inplace(nMarkerMon, SurfaceMntCoeff.CMz);

    delete[] buffer;
  }

#endif

  /*--- Update the total coefficients (note that all the nodes have the same value) ---*/

  TotalCoeff.CD += AllBoundMntCoeff.CD;
  TotalCoeff.CL += AllBoundMntCoeff.CL;
  TotalCoeff.CSF += AllBoundMntCoeff.CSF;
  TotalCoeff.CEff = TotalCoeff.CL / (TotalCoeff.CD + EPS);
  TotalCoeff.CFx += AllBoundMntCoeff.CFx;
  TotalCoeff.CFy += AllBoundMntCoeff.CFy;
  TotalCoeff.CFz += AllBoundMntCoeff.CFz;
  TotalCoeff.CMx += AllBoundMntCoeff.CMx;
  TotalCoeff.CMy += AllBoundMntCoeff.CMy;
  TotalCoeff.CMz += AllBoundMntCoeff.CMz;
  TotalCoeff.CoPx += AllBoundMntCoeff.CoPx;
  TotalCoeff.CoPy += AllBoundMntCoeff.CoPy;
  TotalCoeff.CoPz += AllBoundMntCoeff.CoPz;
  TotalCoeff.CT += AllBoundMntCoeff.CT;
  TotalCoeff.CQ += AllBoundMntCoeff.CQ;
  TotalCoeff.CMerit = TotalCoeff.CT / (TotalCoeff.CQ + EPS);

  /*--- Update the total coefficients per surface (note that all the nodes have the same value)---*/

  for (iMarker_Monitoring = 0; iMarker_Monitoring < config->GetnMarker_Monitoring(); iMarker_Monitoring++) {
    SurfaceCoeff.CL[iMarker_Monitoring] += SurfaceMntCoeff.CL[iMarker_Monitoring];
    SurfaceCoeff.CD[iMarker_Monitoring] += SurfaceMntCoeff.CD[iMarker_Monitoring];
    SurfaceCoeff.CSF[iMarker_Monitoring] += SurfaceMntCoeff.CSF[iMarker_Monitoring];
    SurfaceCoeff.CEff[iMarker_Monitoring] =
        SurfaceCoeff.CL[iMarker_Monitoring] / (SurfaceCoeff.CD[iMarker_Monitoring] + EPS);
    SurfaceCoeff.CFx[iMarker_Monitoring] += SurfaceMntCoeff.CFx[iMarker_Monitoring];
    SurfaceCoeff.CFy[iMarker_Monitoring] += SurfaceMntCoeff.CFy[iMarker_Monitoring];
    SurfaceCoeff.CFz[iMarker_Monitoring] += SurfaceMntCoeff.CFz[iMarker_Monitoring];
    SurfaceCoeff.CMx[iMarker_Monitoring] += SurfaceMntCoeff.CMx[iMarker_Monitoring];
    SurfaceCoeff.CMy[iMarker_Monitoring] += SurfaceMntCoeff.CMy[iMarker_Monitoring];
    SurfaceCoeff.CMz[iMarker_Monitoring] += SurfaceMntCoeff.CMz[iMarker_Monitoring];
  }
}

template <class V, ENUM_REGIME FlowRegime>
void CFVMFlowSolverBase<V, FlowRegime>::Friction_Forces(const CGeometry* geometry, const CConfig* config) {
  /// TODO: Major cleanup needed.

  if (!config->GetViscous()) return;

  unsigned long iVertex, iPoint, iPointNormal;
  unsigned short iMarker, iMarker_Monitoring, iDim, jDim;
  unsigned short T_INDEX = 0, TVE_INDEX = 0, VEL_INDEX = 0;
<<<<<<< HEAD
  su2double Viscosity = 0.0, WallDist[3] = {0.0}, Area, TauNormal, RefVel2 = 0.0, dTn, dTven,
            RefDensity = 0.0, GradTemperature, Density = 0.0, WallDistMod, FrictionVel,
=======
  su2double Viscosity = 0.0, WallDist[3] = {0.0}, Area, TauNormal, dTn, dTven,
            GradTemperature, Density = 0.0, WallDistMod, FrictionVel,
>>>>>>> 46bb5001
            UnitNormal[3] = {0.0}, TauElem[3] = {0.0}, TauTangent[3] = {0.0}, Tau[3][3] = {{0.0}}, Cp,
            thermal_conductivity, MaxNorm = 8.0, Grad_Vel[3][3] = {{0.0}}, Grad_Temp[3] = {0.0}, AxiFactor;
  const su2double *Coord = nullptr, *Coord_Normal = nullptr, *Normal = nullptr;

  string Marker_Tag, Monitoring_Tag;

  su2double Alpha = config->GetAoA() * PI_NUMBER / 180.0;
  su2double Beta = config->GetAoS() * PI_NUMBER / 180.0;
  su2double RefLength = config->GetRefLength();
  su2double RefHeatFlux = config->GetHeat_Flux_Ref();
  su2double Gas_Constant = config->GetGas_ConstantND();
  auto Origin = config->GetRefOriginMoment(0);

  su2double Prandtl_Lam = config->GetPrandtl_Lam();
  bool energy = config->GetEnergy_Equation();
  bool QCR = config->GetQCR();
  bool axisymmetric = config->GetAxisymmetric();
  bool roughwall = (config->GetnRoughWall() > 0);
  bool nemo = config->GetNEMOProblem();

  /*--- Get the locations of the primitive variables for NEMO ---*/
  if (nemo) {
    unsigned short nSpecies = config->GetnSpecies();
    T_INDEX       = nSpecies;
    TVE_INDEX     = nSpecies+1;
    VEL_INDEX     = nSpecies+2;
  }

  const su2double factor = 1.0 / AeroCoeffForceRef;
<<<<<<< HEAD
=======
  const su2double factorFric = config->GetRefArea() * factor;
>>>>>>> 46bb5001

  /*--- Variables initialization ---*/

  AllBoundViscCoeff.setZero();
  SurfaceViscCoeff.setZero();

  AllBound_HF_Visc = 0.0;
  AllBound_MaxHF_Visc = 0.0;

  for (iMarker_Monitoring = 0; iMarker_Monitoring < config->GetnMarker_Monitoring(); iMarker_Monitoring++) {
    Surface_HF_Visc[iMarker_Monitoring] = 0.0;
    Surface_MaxHF_Visc[iMarker_Monitoring] = 0.0;
  }

  /*--- Loop over the Navier-Stokes markers ---*/

  for (iMarker = 0; iMarker < nMarker; iMarker++) {

    if (!config->GetViscous_Wall(iMarker)) continue;

    /*--- Obtain the origin for the moment computation for a particular marker ---*/

    const auto Monitoring = config->GetMarker_All_Monitoring(iMarker);
    if (Monitoring == YES) {
      for (iMarker_Monitoring = 0; iMarker_Monitoring < config->GetnMarker_Monitoring(); iMarker_Monitoring++) {
        Monitoring_Tag = config->GetMarker_Monitoring_TagBound(iMarker_Monitoring);
        Marker_Tag = config->GetMarker_All_TagBound(iMarker);
        if (Marker_Tag == Monitoring_Tag) Origin = config->GetRefOriginMoment(iMarker_Monitoring);
      }
    }

    /*--- Forces initialization at each Marker ---*/

    ViscCoeff.setZero(iMarker);

    HF_Visc[iMarker] = 0.0;
    MaxHF_Visc[iMarker] = 0.0;

    su2double ForceViscous[MAXNDIM] = {0.0}, MomentViscous[MAXNDIM] = {0.0};
    su2double MomentX_Force[MAXNDIM] = {0.0}, MomentY_Force[MAXNDIM] = {0.0}, MomentZ_Force[MAXNDIM] = {0.0};

    /*--- Loop over the vertices to compute the forces ---*/

    for (iVertex = 0; iVertex < geometry->nVertex[iMarker]; iVertex++) {
      iPoint = geometry->vertex[iMarker][iVertex]->GetNode();
      iPointNormal = geometry->vertex[iMarker][iVertex]->GetNormal_Neighbor();

      Coord = geometry->nodes->GetCoord(iPoint);
      Coord_Normal = geometry->nodes->GetCoord(iPointNormal);

      Normal = geometry->vertex[iMarker][iVertex]->GetNormal();

      for (iDim = 0; iDim < nDim; iDim++) {
        for (jDim = 0; jDim < nDim; jDim++) {
          if (!nemo) Grad_Vel[iDim][jDim] = nodes->GetGradient_Primitive(iPoint, iDim + 1, jDim);
          else       Grad_Vel[iDim][jDim] = nodes->GetGradient_Primitive(iPoint, iDim + VEL_INDEX, jDim);
        }

        /// TODO: Move the temperature index logic to a function.

        if (FlowRegime == COMPRESSIBLE) Grad_Temp[iDim] = nodes->GetGradient_Primitive(iPoint, 0, iDim);

        if (FlowRegime == INCOMPRESSIBLE) Grad_Temp[iDim] = nodes->GetGradient_Primitive(iPoint, nDim + 1, iDim);
      }

      Viscosity = nodes->GetLaminarViscosity(iPoint);
      if (roughwall) {
        unsigned short WallType; su2double Roughness_Height;
        tie(WallType, Roughness_Height) = config->GetWallRoughnessProperties(Marker_Tag);
        if (WallType == ROUGH) Viscosity += nodes->GetEddyViscosity(iPoint);
      }
      Density = nodes->GetDensity(iPoint);

      Area = GeometryToolbox::Norm(nDim, Normal);
      for (iDim = 0; iDim < nDim; iDim++) {
        UnitNormal[iDim] = Normal[iDim] / Area;
      }

      /*--- Evaluate Tau ---*/
      CNumerics::ComputeStressTensor(nDim, Tau, Grad_Vel, Viscosity);

      /*--- If necessary evaluate the QCR contribution to Tau ---*/

      if (QCR) CNumerics::AddQCR(nDim, Grad_Vel, Tau);

      /*--- Project Tau in each surface element ---*/

      for (iDim = 0; iDim < nDim; iDim++) {
        TauElem[iDim] = 0.0;
        for (jDim = 0; jDim < nDim; jDim++) {
          TauElem[iDim] += Tau[iDim][jDim] * UnitNormal[jDim];
        }
      }

      /*--- Compute wall shear stress (using the stress tensor). Compute wall skin friction coefficient, and heat flux
       * on the wall ---*/

      TauNormal = 0.0;
      for (iDim = 0; iDim < nDim; iDim++) TauNormal += TauElem[iDim] * UnitNormal[iDim];

      WallShearStress[iMarker][iVertex] = 0.0;
      for (iDim = 0; iDim < nDim; iDim++) {
        TauTangent[iDim] = TauElem[iDim] - TauNormal * UnitNormal[iDim];
        CSkinFriction[iMarker](iVertex,iDim) = TauTangent[iDim] * factorFric;
        WallShearStress[iMarker][iVertex] += TauTangent[iDim] * TauTangent[iDim];
      }
      WallShearStress[iMarker][iVertex] = sqrt(WallShearStress[iMarker][iVertex]);

      for (iDim = 0; iDim < nDim; iDim++) WallDist[iDim] = (Coord[iDim] - Coord_Normal[iDim]);
      WallDistMod = 0.0;
      for (iDim = 0; iDim < nDim; iDim++) WallDistMod += WallDist[iDim] * WallDist[iDim];
      WallDistMod = sqrt(WallDistMod);

      /*--- Compute y+ and non-dimensional velocity ---*/

      FrictionVel = sqrt(fabs(WallShearStress[iMarker][iVertex]) / Density);
      YPlus[iMarker][iVertex] = WallDistMod * FrictionVel / (Viscosity / Density);

      /*--- Compute total and maximum heat flux on the wall ---*/

      /// TODO: Move these ifs to specialized functions.
      if (!nemo){

        GradTemperature = 0.0;

        if (FlowRegime == COMPRESSIBLE) {
          for (iDim = 0; iDim < nDim; iDim++) GradTemperature -= Grad_Temp[iDim] * UnitNormal[iDim];

          Cp = (Gamma / Gamma_Minus_One) * Gas_Constant;
          thermal_conductivity = Cp * Viscosity / Prandtl_Lam;
        }
        if (FlowRegime == INCOMPRESSIBLE) {
          if (energy)
            for (iDim = 0; iDim < nDim; iDim++) GradTemperature -= Grad_Temp[iDim] * UnitNormal[iDim];

          thermal_conductivity = nodes->GetThermalConductivity(iPoint);
        }

        HeatFlux[iMarker][iVertex] = -thermal_conductivity * GradTemperature * RefHeatFlux;

      } else {

        const auto thermal_conductivity_tr = nodes->GetThermalConductivity(iPoint);
        const auto thermal_conductivity_ve = nodes->GetThermalConductivity_ve(iPoint);
        const auto Grad_PrimVar            = nodes->GetGradient_Primitive(iPoint);

        dTn = 0.0; dTven = 0.0;
        for (iDim = 0; iDim < nDim; iDim++) {
          dTn   += Grad_PrimVar[T_INDEX][iDim]*UnitNormal[iDim];
          dTven += Grad_PrimVar[TVE_INDEX][iDim]*UnitNormal[iDim];
        }
        HeatFlux[iMarker][iVertex] = thermal_conductivity_tr*dTn + thermal_conductivity_ve*dTven;
      }

      /*--- Note that y+, and heat are computed at the
       halo cells (for visualization purposes), but not the forces ---*/

      if ((geometry->nodes->GetDomain(iPoint)) && (Monitoring == YES)) {
        /*--- Axisymmetric simulations ---*/

        if (axisymmetric)
          AxiFactor = 2.0 * PI_NUMBER * geometry->nodes->GetCoord(iPoint, 1);
        else
          AxiFactor = 1.0;

        /*--- Force computation ---*/

        su2double Force[MAXNDIM] = {0.0}, MomentDist[MAXNDIM] = {0.0};
        for (iDim = 0; iDim < nDim; iDim++) {
          Force[iDim] = TauElem[iDim] * Area * factor * AxiFactor;
          ForceViscous[iDim] += Force[iDim];
          MomentDist[iDim] = Coord[iDim] - Origin[iDim];
        }

        /*--- Moment with respect to the reference axis ---*/

        if (nDim == 3) {
          MomentViscous[0] += (Force[2] * MomentDist[1] - Force[1] * MomentDist[2]) / RefLength;
          MomentX_Force[1] += (-Force[1] * Coord[2]);
          MomentX_Force[2] += (Force[2] * Coord[1]);

          MomentViscous[1] += (Force[0] * MomentDist[2] - Force[2] * MomentDist[0]) / RefLength;
          MomentY_Force[2] += (-Force[2] * Coord[0]);
          MomentY_Force[0] += (Force[0] * Coord[2]);
        }
        MomentViscous[2] += (Force[1] * MomentDist[0] - Force[0] * MomentDist[1]) / RefLength;
        MomentZ_Force[0] += (-Force[0] * Coord[1]);
        MomentZ_Force[1] += (Force[1] * Coord[0]);

        HF_Visc[iMarker] += HeatFlux[iMarker][iVertex] * Area;
        MaxHF_Visc[iMarker] += pow(HeatFlux[iMarker][iVertex], MaxNorm);
      }
    }

    /*--- Project forces and store the non-dimensional coefficients ---*/

    if (Monitoring == YES) {
      if (nDim == 2) {
        ViscCoeff.CD[iMarker] = ForceViscous[0] * cos(Alpha) + ForceViscous[1] * sin(Alpha);
        ViscCoeff.CL[iMarker] = -ForceViscous[0] * sin(Alpha) + ForceViscous[1] * cos(Alpha);
        ViscCoeff.CEff[iMarker] = ViscCoeff.CL[iMarker] / (ViscCoeff.CD[iMarker] + EPS);
        ViscCoeff.CFx[iMarker] = ForceViscous[0];
        ViscCoeff.CFy[iMarker] = ForceViscous[1];
        ViscCoeff.CMz[iMarker] = MomentViscous[2];
        ViscCoeff.CoPx[iMarker] = MomentZ_Force[1];
        ViscCoeff.CoPy[iMarker] = -MomentZ_Force[0];
        ViscCoeff.CT[iMarker] = -ViscCoeff.CFx[iMarker];
        ViscCoeff.CQ[iMarker] = -ViscCoeff.CMz[iMarker];
        ViscCoeff.CMerit[iMarker] = ViscCoeff.CT[iMarker] / (ViscCoeff.CQ[iMarker] + EPS);
        MaxHF_Visc[iMarker] = pow(MaxHF_Visc[iMarker], 1.0 / MaxNorm);
      }
      if (nDim == 3) {
        ViscCoeff.CD[iMarker] = ForceViscous[0] * cos(Alpha) * cos(Beta) + ForceViscous[1] * sin(Beta) +
                                ForceViscous[2] * sin(Alpha) * cos(Beta);
        ViscCoeff.CL[iMarker] = -ForceViscous[0] * sin(Alpha) + ForceViscous[2] * cos(Alpha);
        ViscCoeff.CSF[iMarker] = -ForceViscous[0] * sin(Beta) * cos(Alpha) + ForceViscous[1] * cos(Beta) -
                                 ForceViscous[2] * sin(Beta) * sin(Alpha);
        ViscCoeff.CEff[iMarker] = ViscCoeff.CL[iMarker] / (ViscCoeff.CD[iMarker] + EPS);
        ViscCoeff.CFx[iMarker] = ForceViscous[0];
        ViscCoeff.CFy[iMarker] = ForceViscous[1];
        ViscCoeff.CFz[iMarker] = ForceViscous[2];
        ViscCoeff.CMx[iMarker] = MomentViscous[0];
        ViscCoeff.CMy[iMarker] = MomentViscous[1];
        ViscCoeff.CMz[iMarker] = MomentViscous[2];
        ViscCoeff.CoPx[iMarker] = -MomentY_Force[0];
        ViscCoeff.CoPz[iMarker] = MomentY_Force[2];
        ViscCoeff.CT[iMarker] = -ViscCoeff.CFz[iMarker];
        ViscCoeff.CQ[iMarker] = -ViscCoeff.CMz[iMarker];
        ViscCoeff.CMerit[iMarker] = ViscCoeff.CT[iMarker] / (ViscCoeff.CQ[iMarker] + EPS);
        MaxHF_Visc[iMarker] = pow(MaxHF_Visc[iMarker], 1.0 / MaxNorm);
      }

      AllBoundViscCoeff.CD += ViscCoeff.CD[iMarker];
      AllBoundViscCoeff.CL += ViscCoeff.CL[iMarker];
      AllBoundViscCoeff.CSF += ViscCoeff.CSF[iMarker];
      AllBoundViscCoeff.CFx += ViscCoeff.CFx[iMarker];
      AllBoundViscCoeff.CFy += ViscCoeff.CFy[iMarker];
      AllBoundViscCoeff.CFz += ViscCoeff.CFz[iMarker];
      AllBoundViscCoeff.CMx += ViscCoeff.CMx[iMarker];
      AllBoundViscCoeff.CMy += ViscCoeff.CMy[iMarker];
      AllBoundViscCoeff.CMz += ViscCoeff.CMz[iMarker];
      AllBoundViscCoeff.CoPx += ViscCoeff.CoPx[iMarker];
      AllBoundViscCoeff.CoPy += ViscCoeff.CoPy[iMarker];
      AllBoundViscCoeff.CoPz += ViscCoeff.CoPz[iMarker];
      AllBoundViscCoeff.CT += ViscCoeff.CT[iMarker];
      AllBoundViscCoeff.CQ += ViscCoeff.CQ[iMarker];
      AllBound_HF_Visc += HF_Visc[iMarker];
      AllBound_MaxHF_Visc += pow(MaxHF_Visc[iMarker], MaxNorm);

      /*--- Compute the coefficients per surface ---*/

      for (iMarker_Monitoring = 0; iMarker_Monitoring < config->GetnMarker_Monitoring(); iMarker_Monitoring++) {
        Monitoring_Tag = config->GetMarker_Monitoring_TagBound(iMarker_Monitoring);
        Marker_Tag = config->GetMarker_All_TagBound(iMarker);
        if (Marker_Tag == Monitoring_Tag) {
          SurfaceViscCoeff.CL[iMarker_Monitoring] += ViscCoeff.CL[iMarker];
          SurfaceViscCoeff.CD[iMarker_Monitoring] += ViscCoeff.CD[iMarker];
          SurfaceViscCoeff.CSF[iMarker_Monitoring] += ViscCoeff.CSF[iMarker];
          SurfaceViscCoeff.CEff[iMarker_Monitoring] = SurfaceViscCoeff.CL[iMarker_Monitoring] / (SurfaceViscCoeff.CD[iMarker_Monitoring] + EPS);
          SurfaceViscCoeff.CFx[iMarker_Monitoring] += ViscCoeff.CFx[iMarker];
          SurfaceViscCoeff.CFy[iMarker_Monitoring] += ViscCoeff.CFy[iMarker];
          SurfaceViscCoeff.CFz[iMarker_Monitoring] += ViscCoeff.CFz[iMarker];
          SurfaceViscCoeff.CMx[iMarker_Monitoring] += ViscCoeff.CMx[iMarker];
          SurfaceViscCoeff.CMy[iMarker_Monitoring] += ViscCoeff.CMy[iMarker];
          SurfaceViscCoeff.CMz[iMarker_Monitoring] += ViscCoeff.CMz[iMarker];
          Surface_HF_Visc[iMarker_Monitoring] += HF_Visc[iMarker];
          Surface_MaxHF_Visc[iMarker_Monitoring] += pow(MaxHF_Visc[iMarker], MaxNorm);
        }
      }
    }
  }

  /*--- Update some global coeffients ---*/

  AllBoundViscCoeff.CEff = AllBoundViscCoeff.CL / (AllBoundViscCoeff.CD + EPS);
  AllBoundViscCoeff.CMerit = AllBoundViscCoeff.CT / (AllBoundViscCoeff.CQ + EPS);
  AllBound_MaxHF_Visc = pow(AllBound_MaxHF_Visc, 1.0 / MaxNorm);

#ifdef HAVE_MPI

  /*--- Add AllBound information using all the nodes ---*/

  if (config->GetComm_Level() == COMM_FULL) {
    auto Allreduce = [](su2double x) {
      su2double tmp = x;
      x = 0.0;
      SU2_MPI::Allreduce(&tmp, &x, 1, MPI_DOUBLE, MPI_SUM, SU2_MPI::GetComm());
      return x;
    };
    AllBoundViscCoeff.CD = Allreduce(AllBoundViscCoeff.CD);
    AllBoundViscCoeff.CL = Allreduce(AllBoundViscCoeff.CL);
    AllBoundViscCoeff.CSF = Allreduce(AllBoundViscCoeff.CSF);
    AllBoundViscCoeff.CEff = AllBoundViscCoeff.CL / (AllBoundViscCoeff.CD + EPS);

    AllBoundViscCoeff.CMx = Allreduce(AllBoundViscCoeff.CMx);
    AllBoundViscCoeff.CMy = Allreduce(AllBoundViscCoeff.CMy);
    AllBoundViscCoeff.CMz = Allreduce(AllBoundViscCoeff.CMz);

    AllBoundViscCoeff.CFx = Allreduce(AllBoundViscCoeff.CFx);
    AllBoundViscCoeff.CFy = Allreduce(AllBoundViscCoeff.CFy);
    AllBoundViscCoeff.CFz = Allreduce(AllBoundViscCoeff.CFz);

    AllBoundViscCoeff.CoPx = Allreduce(AllBoundViscCoeff.CoPx);
    AllBoundViscCoeff.CoPy = Allreduce(AllBoundViscCoeff.CoPy);
    AllBoundViscCoeff.CoPz = Allreduce(AllBoundViscCoeff.CoPz);

    AllBoundViscCoeff.CT = Allreduce(AllBoundViscCoeff.CT);
    AllBoundViscCoeff.CQ = Allreduce(AllBoundViscCoeff.CQ);
    AllBoundViscCoeff.CMerit = AllBoundViscCoeff.CT / (AllBoundViscCoeff.CQ + EPS);

    AllBound_HF_Visc = Allreduce(AllBound_HF_Visc);
    AllBound_MaxHF_Visc = pow(Allreduce(pow(AllBound_MaxHF_Visc, MaxNorm)), 1.0 / MaxNorm);
  }

  /*--- Add the forces on the surfaces using all the nodes ---*/

  if (config->GetComm_Level() == COMM_FULL) {
    int nMarkerMon = config->GetnMarker_Monitoring();

    /*--- Use the same buffer for all reductions. We could avoid the copy back into
     *    the original variable by swaping pointers, but it is safer this way... ---*/

    su2double* buffer = new su2double[nMarkerMon];

    auto Allreduce_inplace = [buffer](int size, su2double* x) {
      SU2_MPI::Allreduce(x, buffer, size, MPI_DOUBLE, MPI_SUM, SU2_MPI::GetComm());
      for (int i = 0; i < size; ++i) x[i] = buffer[i];
    };

    Allreduce_inplace(nMarkerMon, SurfaceViscCoeff.CL);
    Allreduce_inplace(nMarkerMon, SurfaceViscCoeff.CD);
    Allreduce_inplace(nMarkerMon, SurfaceViscCoeff.CSF);

    for (iMarker_Monitoring = 0; iMarker_Monitoring < nMarkerMon; iMarker_Monitoring++)
      SurfaceViscCoeff.CEff[iMarker_Monitoring] =
          SurfaceViscCoeff.CL[iMarker_Monitoring] / (SurfaceViscCoeff.CD[iMarker_Monitoring] + EPS);

    Allreduce_inplace(nMarkerMon, SurfaceViscCoeff.CFx);
    Allreduce_inplace(nMarkerMon, SurfaceViscCoeff.CFy);
    Allreduce_inplace(nMarkerMon, SurfaceViscCoeff.CFz);

    Allreduce_inplace(nMarkerMon, SurfaceViscCoeff.CMx);
    Allreduce_inplace(nMarkerMon, SurfaceViscCoeff.CMy);
    Allreduce_inplace(nMarkerMon, SurfaceViscCoeff.CMz);

    Allreduce_inplace(nMarkerMon, Surface_HF_Visc.data());
    Allreduce_inplace(nMarkerMon, Surface_MaxHF_Visc.data());

    delete[] buffer;
  }

#endif

  /*--- Update the total coefficients (note that all the nodes have the same value)---*/

  TotalCoeff.CD += AllBoundViscCoeff.CD;
  TotalCoeff.CL += AllBoundViscCoeff.CL;
  TotalCoeff.CSF += AllBoundViscCoeff.CSF;
  TotalCoeff.CEff = TotalCoeff.CL / (TotalCoeff.CD + EPS);
  TotalCoeff.CFx += AllBoundViscCoeff.CFx;
  TotalCoeff.CFy += AllBoundViscCoeff.CFy;
  TotalCoeff.CFz += AllBoundViscCoeff.CFz;
  TotalCoeff.CMx += AllBoundViscCoeff.CMx;
  TotalCoeff.CMy += AllBoundViscCoeff.CMy;
  TotalCoeff.CMz += AllBoundViscCoeff.CMz;
  TotalCoeff.CoPx += AllBoundViscCoeff.CoPx;
  TotalCoeff.CoPy += AllBoundViscCoeff.CoPy;
  TotalCoeff.CoPz += AllBoundViscCoeff.CoPz;
  TotalCoeff.CT += AllBoundViscCoeff.CT;
  TotalCoeff.CQ += AllBoundViscCoeff.CQ;
  TotalCoeff.CMerit = AllBoundViscCoeff.CT / (AllBoundViscCoeff.CQ + EPS);
  Total_Heat = AllBound_HF_Visc;
  Total_MaxHeat = AllBound_MaxHF_Visc;

  /*--- Update the total coefficients per surface (note that all the nodes have the same value)---*/

  for (iMarker_Monitoring = 0; iMarker_Monitoring < config->GetnMarker_Monitoring(); iMarker_Monitoring++) {
    SurfaceCoeff.CL[iMarker_Monitoring] += SurfaceViscCoeff.CL[iMarker_Monitoring];
    SurfaceCoeff.CD[iMarker_Monitoring] += SurfaceViscCoeff.CD[iMarker_Monitoring];
    SurfaceCoeff.CSF[iMarker_Monitoring] += SurfaceViscCoeff.CSF[iMarker_Monitoring];
    SurfaceCoeff.CEff[iMarker_Monitoring] =
        SurfaceCoeff.CL[iMarker_Monitoring] / (SurfaceCoeff.CD[iMarker_Monitoring] + EPS);
    SurfaceCoeff.CFx[iMarker_Monitoring] += SurfaceViscCoeff.CFx[iMarker_Monitoring];
    SurfaceCoeff.CFy[iMarker_Monitoring] += SurfaceViscCoeff.CFy[iMarker_Monitoring];
    SurfaceCoeff.CFz[iMarker_Monitoring] += SurfaceViscCoeff.CFz[iMarker_Monitoring];
    SurfaceCoeff.CMx[iMarker_Monitoring] += SurfaceViscCoeff.CMx[iMarker_Monitoring];
    SurfaceCoeff.CMy[iMarker_Monitoring] += SurfaceViscCoeff.CMy[iMarker_Monitoring];
    SurfaceCoeff.CMz[iMarker_Monitoring] += SurfaceViscCoeff.CMz[iMarker_Monitoring];
  }


  Buffet_Monitoring(geometry, config);

}

template<class V, ENUM_REGIME R>
su2double CFVMFlowSolverBase<V,R>::EvaluateCommonObjFunc(const CConfig& config) const {

  su2double objFun = 0.0;

  /*--- Loop over all monitored markers, add to the 'combo' objective ---*/

  for (auto iMarker = 0u; iMarker < config.GetnMarker_Monitoring(); iMarker++) {

    const auto weight = config.GetWeight_ObjFunc(iMarker);

    switch (config.GetKind_ObjFunc(iMarker)) {
      case DRAG_COEFFICIENT:
        objFun += weight * SurfaceCoeff.CD[iMarker];
        break;
      case LIFT_COEFFICIENT:
        objFun += weight * SurfaceCoeff.CL[iMarker];
        break;
      case SIDEFORCE_COEFFICIENT:
        objFun += weight * SurfaceCoeff.CSF[iMarker];
        break;
      case MOMENT_X_COEFFICIENT:
        objFun += weight * SurfaceCoeff.CMx[iMarker];
        break;
      case MOMENT_Y_COEFFICIENT:
        objFun += weight * SurfaceCoeff.CMy[iMarker];
        break;
      case MOMENT_Z_COEFFICIENT:
        objFun += weight * SurfaceCoeff.CMz[iMarker];
        break;
      case FORCE_X_COEFFICIENT:
        objFun += weight * SurfaceCoeff.CFx[iMarker];
        break;
      case FORCE_Y_COEFFICIENT:
        objFun += weight * SurfaceCoeff.CFy[iMarker];
        break;
      case FORCE_Z_COEFFICIENT:
        objFun += weight * SurfaceCoeff.CFz[iMarker];
        break;
      case TOTAL_HEATFLUX:
        objFun += weight * Surface_HF_Visc[iMarker];
        break;
      case MAXIMUM_HEATFLUX:
        objFun += weight * Surface_MaxHF_Visc[iMarker];
        break;
      default:
        break;
    }
  }

  /*--- The following are not per-surface, and so to avoid that they are
   double-counted when multiple surfaces are specified, they have been
   placed outside of the loop above. In addition, multi-objective mode is
   also disabled for these objective functions (error thrown at start). ---*/

  const auto weight = config.GetWeight_ObjFunc(0);

  switch (config.GetKind_ObjFunc(0)) {
    case EFFICIENCY:
      objFun += weight * TotalCoeff.CEff;
      break;
    case INVERSE_DESIGN_PRESSURE:
      objFun += weight * Total_CpDiff;
      break;
    case INVERSE_DESIGN_HEATFLUX:
      objFun += weight * Total_HeatFluxDiff;
      break;
    case THRUST_COEFFICIENT:
      objFun += weight * TotalCoeff.CT;
      break;
    case TORQUE_COEFFICIENT:
      objFun += weight * TotalCoeff.CQ;
      break;
    case FIGURE_OF_MERIT:
      objFun += weight * TotalCoeff.CMerit;
      break;
    case SURFACE_TOTAL_PRESSURE:
      objFun += weight * config.GetSurface_TotalPressure(0);
      break;
    case SURFACE_STATIC_PRESSURE:
      objFun += weight * config.GetSurface_Pressure(0);
      break;
    case SURFACE_MASSFLOW:
      objFun += weight * config.GetSurface_MassFlow(0);
      break;
    case SURFACE_UNIFORMITY:
      objFun += weight * config.GetSurface_Uniformity(0);
      break;
    case SURFACE_SECONDARY:
      objFun += weight * config.GetSurface_SecondaryStrength(0);
      break;
    case SURFACE_MOM_DISTORTION:
      objFun += weight * config.GetSurface_MomentumDistortion(0);
      break;
    case SURFACE_SECOND_OVER_UNIFORM:
      objFun += weight * config.GetSurface_SecondOverUniform(0);
      break;
    case SURFACE_PRESSURE_DROP:
      objFun += weight * config.GetSurface_PressureDrop(0);
      break;
    case CUSTOM_OBJFUNC:
      objFun += weight * Total_Custom_ObjFunc;
      break;
    default:
      break;
  }

  return objFun;
}<|MERGE_RESOLUTION|>--- conflicted
+++ resolved
@@ -2410,13 +2410,8 @@
   unsigned long iVertex, iPoint, iPointNormal;
   unsigned short iMarker, iMarker_Monitoring, iDim, jDim;
   unsigned short T_INDEX = 0, TVE_INDEX = 0, VEL_INDEX = 0;
-<<<<<<< HEAD
-  su2double Viscosity = 0.0, WallDist[3] = {0.0}, Area, TauNormal, RefVel2 = 0.0, dTn, dTven,
-            RefDensity = 0.0, GradTemperature, Density = 0.0, WallDistMod, FrictionVel,
-=======
   su2double Viscosity = 0.0, WallDist[3] = {0.0}, Area, TauNormal, dTn, dTven,
             GradTemperature, Density = 0.0, WallDistMod, FrictionVel,
->>>>>>> 46bb5001
             UnitNormal[3] = {0.0}, TauElem[3] = {0.0}, TauTangent[3] = {0.0}, Tau[3][3] = {{0.0}}, Cp,
             thermal_conductivity, MaxNorm = 8.0, Grad_Vel[3][3] = {{0.0}}, Grad_Temp[3] = {0.0}, AxiFactor;
   const su2double *Coord = nullptr, *Coord_Normal = nullptr, *Normal = nullptr;
@@ -2446,10 +2441,7 @@
   }
 
   const su2double factor = 1.0 / AeroCoeffForceRef;
-<<<<<<< HEAD
-=======
   const su2double factorFric = config->GetRefArea() * factor;
->>>>>>> 46bb5001
 
   /*--- Variables initialization ---*/
 
