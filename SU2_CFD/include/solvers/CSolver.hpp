--- conflicted
+++ resolved
@@ -198,26 +198,16 @@
   CSysSolve<su2double>  System;
 #endif
 
-<<<<<<< HEAD
-  vector<std::vector<double>> TrialBasis;   /*!< \brief vector to store trial basis / Phi from offline POD computation. (rom) */
-  vector<double> GenCoordsY;                /*!< \brief vector to store generalized coordinate solution. (rom) */
-  vector<double> Weights;
-  vector<double> Mask;                      /*!< \brief vector to store selected nodes. (rom)  */
-=======
   vector<std::vector<su2double>> TrialBasis;   /*!< \brief vector to store trial basis / Phi from offline POD computation. (rom) */
   vector<su2double> GenCoordsY;                /*!< \brief vector to store generalized coordinate solution. (rom) */
   vector<su2double> Weights;
   vector<su2double> Mask;                      /*!< \brief vector to store selected nodes. (rom)  */
->>>>>>> f04af918
   set<unsigned long> MaskNeighbors;             /*!< \brief vector to store selected nodes' neighbors. (rom) */
   vector<unsigned long> Edge_masked;        /*!<\brief vector to store masked edges (rom) */
   unsigned long nEdge_masked;               /*!<\brief number of masked edges (rom) */
   su2double ReducedResNorm_Old;             /*!<\brief previous value of the reduced residual norm (rom) */
   su2double ReducedResNorm_Cur;             /*!<\brief previous value of the reduced residual norm (rom) */
-<<<<<<< HEAD
   su2double Coord1_Old;                     /*!<\brief previous value of the reduced coordinate 1 (rom) */
-=======
->>>>>>> f04af918
   bool RomConverged;                        /*!<\brief whether or not the reduced order model has converged (rom) */
 
   CSysVector<su2double> OutputVariables;    /*!< \brief vector to store the extra variables to be written. */
@@ -1396,7 +1386,6 @@
                                               CSolver **solver_container,
                                               CConfig *config) { }
 
-
   /*!
    * \brief A virtual member.
    * \param[in] geometry - Geometrical definition of the problem.
@@ -1417,20 +1406,6 @@
                                     CSolver **solver_container,
                                     CConfig *config) { }
   
-<<<<<<< HEAD
-#ifdef HAVE_LIBROM
-  /*!
-   * \brief Save snapshot or POD data using libROM
-   * \param[in] geometry - Geometrical definition of the problem.
-   * \param[in] solver - Container vector with all the solutions.
-   * \param[in] config - Definition of the particular problem.
-   * \param[in] converged - Whether or not solution has converged.
-  */
-  void SavelibROM(CSolver** solver, CGeometry *geometry, CConfig *config, bool converged);
-#endif
-  
-=======
->>>>>>> f04af918
   /*!
    * \brief Set up ROM-specific variables.
    * \param[in] geometry - Geometrical definition of the problem.
@@ -1463,7 +1438,6 @@
   inline su2double GetRes_ROM(void) const { return ReducedResNorm_Cur; }
   
   /*!
-<<<<<<< HEAD
     * \brief Set the current reduced residual, this is useful for the convergence history.
     * \param[in] val_residual - Value of the norm of the reduced residual to store.
     */
@@ -1476,8 +1450,6 @@
   inline su2double GetCoord1_Old(void) const { return Coord1_Old; }
   
   /*!
-=======
->>>>>>> f04af918
    * \brief Create mask for hyper-reduction using QDEIM method and libROM.
    * \param[in] geometry - Geometrical definition of the problem.
    * \param[in] config - Definition of the particular problem.
@@ -1519,15 +1491,12 @@
   void CheckROMConvergence(CConfig *config, double ReducedRes);
   
   /*!
-<<<<<<< HEAD
    * \brief Write a set of files for transparancy purposes
    */
   void writeROMfiles(vector<double> &TestBasis,
                      vector<double> &r);
   
   /*!
-=======
->>>>>>> f04af918
    * \brief A virtual member.
    * \param[in] geometry - Geometrical definition of the problem.
    * \param[in] solver_container - Container vector with all the solutions.
