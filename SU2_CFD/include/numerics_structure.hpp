/*!
 * \file numerics_structure.hpp
 * \brief Headers of the main subroutines for the dumerical definition of the problem.
 *        The subroutines and functions are in the <i>numerics_structure.cpp</i>,
 *        <i>numerics_convective.cpp</i>, <i>numerics_viscous.cpp</i>, and
 *        <i>numerics_source.cpp</i> files.
 * \author F. Palacios, T. Economon
 * \version 6.2.0 "Falcon"
 *
 * The current SU2 release has been coordinated by the
 * SU2 International Developers Society <www.su2devsociety.org>
 * with selected contributions from the open-source community.
 *
 * The main research teams contributing to the current release are:
 *  - Prof. Juan J. Alonso's group at Stanford University.
 *  - Prof. Piero Colonna's group at Delft University of Technology.
 *  - Prof. Nicolas R. Gauger's group at Kaiserslautern University of Technology.
 *  - Prof. Alberto Guardone's group at Polytechnic University of Milan.
 *  - Prof. Rafael Palacios' group at Imperial College London.
 *  - Prof. Vincent Terrapon's group at the University of Liege.
 *  - Prof. Edwin van der Weide's group at the University of Twente.
 *  - Lab. of New Concepts in Aeronautics at Tech. Institute of Aeronautics.
 *
 * Copyright 2012-2019, Francisco D. Palacios, Thomas D. Economon,
 *                      Tim Albring, and the SU2 contributors.
 *
 * SU2 is free software; you can redistribute it and/or
 * modify it under the terms of the GNU Lesser General Public
 * License as published by the Free Software Foundation; either
 * version 2.1 of the License, or (at your option) any later version.
 *
 * SU2 is distributed in the hope that it will be useful,
 * but WITHOUT ANY WARRANTY; without even the implied warranty of
 * MERCHANTABILITY or FITNESS FOR A PARTICULAR PURPOSE. See the GNU
 * Lesser General Public License for more details.
 *
 * You should have received a copy of the GNU Lesser General Public
 * License along with SU2. If not, see <http://www.gnu.org/licenses/>.
 */

#pragma once

#include "../../Common/include/mpi_structure.hpp"

#include <cmath>
#include <iostream>
#include <limits>
#include <cstdlib>

#include "../../Common/include/config_structure.hpp"
#include "../../Common/include/gauss_structure.hpp"
#include "../../Common/include/element_structure.hpp"
#include "fluid_model.hpp"

using namespace std;

/*!
 * \class CNumerics
 * \brief Class for defining the numerical methods.
 * \author F. Palacios, T. Economon
 */
class CNumerics {
protected:
  unsigned short nDim, nVar;  /*!< \brief Number of dimensions and variables. */
  su2double Gamma;        /*!< \brief Fluid's Gamma constant (ratio of specific heats). */
  su2double Gamma_Minus_One;    /*!< \brief Fluids's Gamma - 1.0  . */
  su2double Minf;    /*!< \brief Free stream Mach number . */
  su2double Gas_Constant;         /*!< \brief Gas constant. */
  su2double *Vector; /*!< \brief Auxiliary vector. */
  su2double *Enthalpy_formation;
  su2double Prandtl_Lam;        /*!< \brief Laminar Prandtl's number. */
  su2double Prandtl_Turb;    /*!< \brief Turbulent Prandtl's number. */
  
public:
  
  su2double
  **Flux_Tensor,  /*!< \brief Flux tensor (used for viscous and inviscid purposes. */
  *Proj_Flux_Tensor;    /*!< \brief Flux tensor projected in a direction. */
  
  su2double
  **tau,    /*!< \brief Viscous stress tensor. */
  **delta,      /*!< \brief Identity matrix. */
  **delta3;   /*!< \brief 3 row Identity matrix. */
  su2double
  *Diffusion_Coeff_i, /*!< \brief Species diffusion coefficients at point i. */
  *Diffusion_Coeff_j; /*!< \brief Species diffusion coefficients at point j. */
  su2double Laminar_Viscosity_i,  /*!< \brief Laminar viscosity at point i. */
  Laminar_Viscosity_j,    /*!< \brief Laminar viscosity at point j. */
  Laminar_Viscosity_id,  /*!< \brief Variation of laminar viscosity at point i. */
  Laminar_Viscosity_jd;    /*!< \brief Variation of laminar viscosity at point j. */
  su2double Thermal_Conductivity_i, /*!< \brief Thermal conductivity at point i. */
  Thermal_Conductivity_j, /*!< \brief Thermal conductivity at point j. */
  Thermal_Conductivity_ve_i, /*!< \brief Thermal conductivity at point i. */
  Thermal_Conductivity_ve_j, /*!< \brief Thermal conductivity at point j. */
  Thermal_Diffusivity_i, /*!< \brief Thermal diffusivity at point i. */
  Thermal_Diffusivity_j; /*!< \brief Thermal diffusivity at point j. */
  su2double Cp_i, /*!< \brief Cp at point i. */
  Cp_j;         /*!< \brief Cp at point j. */
  su2double *Theta_v; /*!< \brief Characteristic vibrational temperature */
  su2double Eddy_Viscosity_i,  /*!< \brief Eddy viscosity at point i. */
  Eddy_Viscosity_j;      /*!< \brief Eddy viscosity at point j. */
  su2double turb_ke_i,  /*!< \brief Turbulent kinetic energy at point i. */
  turb_ke_j;      /*!< \brief Turbulent kinetic energy at point j. */
  su2double Pressure_i,  /*!< \brief Pressure at point i. */
  Pressure_j;      /*!< \brief Pressure at point j. */
  su2double GravityForce_i,  /*!< \brief Gravity force at point i. */
  GravityForce_j;      /*!< \brief Gravity force at point j. */
  su2double Density_i,  /*!< \brief Density at point i. */
  Density_j;      /*!< \brief Density at point j. */
  su2double DensityInc_i,  /*!< \brief Incompressible density at point i. */
  DensityInc_j;      /*!< \brief Incompressible density at point j. */
  su2double BetaInc2_i,  /*!< \brief Beta incompressible at point i. */
  BetaInc2_j;      /*!< \brief Beta incompressible at point j. */
  su2double Lambda_i,  /*!< \brief Spectral radius at point i. */
  Lambda_j;      /*!< \brief Spectral radius at point j. */
  su2double LambdaComb_i,  /*!< \brief Spectral radius at point i. */
  LambdaComb_j;      /*!< \brief Spectral radius at point j. */
  su2double SoundSpeed_i,  /*!< \brief Sound speed at point i. */
  SoundSpeed_j;      /*!< \brief Sound speed at point j. */
  su2double Enthalpy_i,  /*!< \brief Enthalpy at point i. */
  Enthalpy_j;      /*!< \brief Enthalpy at point j. */
  su2double dist_i,  /*!< \brief Distance of point i to the nearest wall. */
  dist_j;      /*!< \brief Distance of point j to the nearest wall. */
  su2double Temp_i,  /*!< \brief Temperature at point i. */
  Temp_j;      /*!< \brief Temperature at point j. */
  su2double *Temp_tr_i, /*!< \brief Temperature transl-rot at point i. */
  *Temp_tr_j;/*!< \brief Temperature transl-rot at point j. */
  su2double *Temp_vib_i, /*!< \brief Temperature vibrational at point i. */
  *Temp_vib_j;/*!< \brief Temperature vibrational at point j. */
  su2double *Und_Lapl_i, /*!< \brief Undivided laplacians at point i. */
  *Und_Lapl_j;    /*!< \brief Undivided laplacians at point j. */
  su2double Sensor_i,  /*!< \brief Pressure sensor at point i. */
  Sensor_j;      /*!< \brief Pressure sensor at point j. */
  su2double *GridVel_i,  /*!< \brief Grid velocity at point i. */
  *GridVel_j;      /*!< \brief Grid velocity at point j. */
  su2double *U_i,    /*!< \brief Vector of conservative variables at point i. */
  *U_id,    /*!< \brief Vector of derivative of conservative variables at point i. */
  *UZeroOrder_i,  /*!< \brief Vector of conservative variables at point i without reconstruction. */
  *U_j,        /*!< \brief Vector of conservative variables at point j. */
  *UZeroOrder_j,  /*!< \brief Vector of conservative variables at point j without reconstruction. */
  *U_jd,        /*!< \brief Vector of derivative of conservative variables at point j. */
  *U_0,        /*!< \brief Vector of conservative variables at node 0. */
  *U_1,        /*!< \brief Vector of conservative variables at node 1. */
  *U_2,        /*!< \brief Vector of conservative variables at node 2. */
  *U_3;        /*!< \brief Vector of conservative variables at node 3. */
  su2double *V_i,    /*!< \brief Vector of primitive variables at point i. */
  *V_j;        /*!< \brief Vector of primitive variables at point j. */
  su2double *S_i,    /*!< \brief Vector of secondary variables at point i. */
  *S_j;        /*!< \brief Vector of secondary variables at point j. */
  su2double *Psi_i,    /*!< \brief Vector of adjoint variables at point i. */
  *Psi_j;        /*!< \brief Vector of adjoint variables at point j. */
  su2double *DeltaU_i,  /*!< \brief Vector of linearized variables at point i. */
  *DeltaU_j;      /*!< \brief Vector of linearized variables at point j. */
  su2double *TurbVar_i,  /*!< \brief Vector of turbulent variables at point i. */
  *TurbVar_id,  /*!< \brief Vector of derivative of turbulent variables at point i. */
  *TurbVar_j,      /*!< \brief Vector of turbulent variables at point j. */
  *TurbVar_jd;  /*!< \brief Vector of derivative of turbulent variables at point j. */
  su2double *TransVar_i,  /*!< \brief Vector of turbulent variables at point i. */
  *TransVar_j;      /*!< \brief Vector of turbulent variables at point j. */
  su2double *ScalarVar_i,  /*!< \brief Vector of scalar variables at point i. */
  *ScalarVar_j;      /*!< \brief Vector of scalar variables at point j. */
  su2double *TurbPsi_i,  /*!< \brief Vector of adjoint turbulent variables at point i. */
  *TurbPsi_j;      /*!< \brief Vector of adjoint turbulent variables at point j. */
  su2double **ConsVar_Grad_i,  /*!< \brief Gradient of conservative variables at point i. */
  **ConsVar_Grad_j,      /*!< \brief Gradient of conservative variables at point j. */
  **ConsVar_Grad_0,      /*!< \brief Gradient of conservative variables at point 0. */
  **ConsVar_Grad_1,      /*!< \brief Gradient of conservative variables at point 1. */
  **ConsVar_Grad_2,      /*!< \brief Gradient of conservative variables at point 2. */
  **ConsVar_Grad_3,      /*!< \brief Gradient of conservative variables at point 3. */
  **ConsVar_Grad;        /*!< \brief Gradient of conservative variables which is a scalar. */
  su2double **PrimVar_Grad_i,  /*!< \brief Gradient of primitive variables at point i. */
  **PrimVar_Grad_j;      /*!< \brief Gradient of primitive variables at point j. */
  su2double **PsiVar_Grad_i,    /*!< \brief Gradient of adjoint variables at point i. */
  **PsiVar_Grad_j;      /*!< \brief Gradient of adjoint variables at point j. */
  su2double **TurbVar_Grad_i,  /*!< \brief Gradient of turbulent variables at point i. */
  **TurbVar_Grad_j;      /*!< \brief Gradient of turbulent variables at point j. */
  su2double **ScalarVar_Grad_i,  /*!< \brief Gradient of scalar variables at point i. */
  **ScalarVar_Grad_j;      /*!< \brief Gradient of scalar variables at point j. */
  su2double **TransVar_Grad_i,  /*!< \brief Gradient of turbulent variables at point i. */
  **TransVar_Grad_j;      /*!< \brief Gradient of turbulent variables at point j. */
  su2double **TurbPsi_Grad_i,  /*!< \brief Gradient of adjoint turbulent variables at point i. */
  **TurbPsi_Grad_j;      /*!< \brief Gradient of adjoint turbulent variables at point j. */
  su2double *AuxVar_Grad_i,    /*!< \brief Gradient of an auxiliary variable at point i. */
  *AuxVar_Grad_j;        /*!< \brief Gradient of an auxiliary variable at point i. */
  su2double *Coord_i,  /*!< \brief Cartesians coordinates of point i. */
  *Coord_j,      /*!< \brief Cartesians coordinates of point j. */
  *Coord_0,      /*!< \brief Cartesians coordinates of point 0 (Galerkin method, triangle). */
  *Coord_1,      /*!< \brief Cartesians coordinates of point 1 (Galerkin method, tetrahedra). */
  *Coord_2,      /*!< \brief Cartesians coordinates of point 2 (Galerkin method, triangle). */
  *Coord_3;      /*!< \brief Cartesians coordinates of point 3 (Galerkin method, tetrahedra). */
  unsigned short Neighbor_i,  /*!< \brief Number of neighbors of the point i. */
  Neighbor_j;          /*!< \brief Number of neighbors of the point j. */
  su2double *Normal,  /*!< \brief Normal vector, it norm is the area of the face. */
  *UnitNormal,    /*!< \brief Unitary normal vector. */
  *UnitNormald;    /*!< \brief derivatve of unitary normal vector. */
  su2double TimeStep,    /*!< \brief Time step useful in dual time method. */
  Area,        /*!< \brief Area of the face i-j. */
  Volume;        /*!< \brief Volume of the control volume around point i. */
  su2double Volume_n,  /*!< \brief Volume of the control volume at time n. */
  Volume_nM1,    /*!< \brief Volume of the control volume at time n-1. */
  Volume_nP1;    /*!< \brief Volume of the control volume at time n+1. */
  su2double *U_n,  /*!< \brief Vector of conservative variables at time n. */
  *U_nM1,    /*!< \brief Vector of conservative variables at time n-1. */
  *U_nP1;    /*!< \brief Vector of conservative variables at time n+1. */
  su2double vel2_inf; /*!< \brief value of the square of freestream speed. */
  su2double *WindGust_i,  /*!< \brief Wind gust at point i. */
  *WindGust_j;      /*!< \brief Wind gust at point j. */
  su2double *WindGustDer_i,  /*!< \brief Wind gust derivatives at point i. */
  *WindGustDer_j;      /*!< \brief Wind gust derivatives at point j. */
  su2double *Vorticity_i, *Vorticity_j;  /*!< \brief Vorticity. */
  su2double StrainMag_i, StrainMag_j;   /*!< \brief Strain rate magnitude. */
  su2double Dissipation_i, Dissipation_j;
  su2double Dissipation_ij;
    
  su2double *l, *m;

  su2double **MeanReynoldsStress; /*!< \brief Mean Reynolds stress tensor  */
  su2double **MeanPerturbedRSM;   /*!< \brief Perturbed Reynolds stress tensor  */
  bool using_uq;                  /*!< \brief Flag for UQ methodology  */
  su2double PerturbedStrainMag;   /*!< \brief Strain magnitude calculated using perturbed stress tensor  */
  unsigned short Eig_Val_Comp;    /*!< \brief Component towards which perturbation is perfromed */
  su2double uq_delta_b;           /*!< \brief Magnitude of perturbation */
  su2double uq_urlx;                 /*!< \brief Under-relaxation factor for numerical stability */
  bool uq_permute;                   /*!< \brief Flag for eigenvector permutation */

  /* Supporting data structures for the eigenspace perturbation for UQ methodology */
  su2double **A_ij, **newA_ij, **Eig_Vec, **New_Eig_Vec, **Corners;
  su2double *Eig_Val, *Barycentric_Coord, *New_Coord;

  /*!
   * \brief Constructor of the class.
   */
  CNumerics(void);
  
  /*!
   * \overload
   * \param[in] val_nDim - Number of dimensions of the problem.
   * \param[in] val_nVar - Number of variables of the problem.
   * \param[in] config - Definition of the particular problem.
   */
  CNumerics(unsigned short val_nDim, unsigned short val_nVar, CConfig *config);
  
  /*!
   * \brief Destructor of the class.
   */
  virtual ~CNumerics(void);
  
  /*!
   * \brief Compute the determinant of a 3 by 3 matrix.
   * \param[in] val_matrix 3 by 3 matrix.
   * \result Determinant of the matrix
   */
  su2double Determinant_3x3(su2double A00, su2double A01, su2double A02,
                            su2double A10, su2double A11, su2double A12,
                            su2double A20, su2double A21, su2double A22);
  
  /*!
   * \brief Set the solution at different times.
   * \param[in] val_u_nM1 Conservative solution at time n-1.
   * \param[in] val_u_n Conservative solution at time n.
   * \param[in] val_u_nP1 Conservative solution at time n+1.
   */
  void SetPastSol(su2double *val_u_nM1, su2double *val_u_n, su2double *val_u_nP1);
  
  /*!
   * \brief Set the control volume at different times.
   * \param[in] val_volume_nM1 - Control volume at time n-1.
   * \param[in] val_volume_n - Control volume at time n.
   * \param[in] val_volume_nP1 - Control volume at time n+1.
   */
  void SetPastVolume(su2double val_volume_nM1, su2double val_volume_n, su2double val_volume_nP1);
  
  /*!
   * \brief Set the time step.
   * \param[in] val_timestep - Value of the time step.
   */
  void SetTimeStep(su2double val_timestep);
  
  /*!
   * \brief Set the freestream velocity square.
   * \param[in] SetVelocity2_Inf - Value of the square of the freestream velocity.
   */
  void SetVelocity2_Inf(su2double val_velocity2);
  
  /*!
   * \brief Set the value of the vorticity
   * \param[in] val_vorticity - Value of the vorticity.
   */
  void SetVorticity(su2double *val_vorticity_i, su2double *val_vorticity_j);
  
  /*!
   * \brief Set the value of the rate of strain magnitude.
   * \param[in] val_StrainMag_i - Value of the magnitude of rate of strain at point i.
   * \param[in] val_StrainMag_j - Value of the magnitude of rate of strain at point j.
   */
  void SetStrainMag(su2double val_strainmag_i, su2double val_strainmag_j);
  
  /*!
   * \brief Set the value of the conservative variables.
   * \param[in] val_u_i - Value of the conservative variable at point i.
   * \param[in] val_u_j - Value of the conservative variable at point j.
   */
  void SetConservative(su2double *val_u_i, su2double *val_u_j);
  
  /*!
   * \brief Set the value of the conservative variables withour reconstruction.
   * \param[in] val_u_i - Value of the conservative variable at point i.
   * \param[in] val_u_j - Value of the conservative variable at point j.
   */
  void SetConservative_ZeroOrder(su2double *val_u_i, su2double *val_u_j);

  /*!
   * \brief Set the value of the primitive variables.
   * \param[in] val_v_i - Value of the primitive variable at point i.
   * \param[in] val_v_j - Value of the primitive variable at point j.
   */
  void SetPrimitive(su2double *val_v_i, su2double *val_v_j);
  
  /*!
   * \brief Set the value of the primitive variables.
   * \param[in] val_v_i - Value of the primitive variable at point i.
   * \param[in] val_v_j - Value of the primitive variable at point j.
   */
  void SetSecondary(su2double *val_s_i, su2double *val_s_j);
  
  /*!
   * \brief Set the value of the conservative variables.
   * \param[in] val_u_0 - Value of the conservative variable at point 0.
   * \param[in] val_u_1 - Value of the conservative variable at point 1.
   * \param[in] val_u_2 - Value of the conservative variable at point 2.
   */
  void SetConservative(su2double *val_u_0, su2double *val_u_1, su2double *val_u_2);
  
  /*!
   * \brief Set the value of the conservative variables.
   * \param[in] val_u_0 - Value of the conservative variable at point 0.
   * \param[in] val_u_1 - Value of the conservative variable at point 1.
   * \param[in] val_u_2 - Value of the conservative variable at point 2.
   * \param[in] val_u_3 - Value of the conservative variable at point 3.
   */
  void SetConservative(su2double *val_u_0, su2double *val_u_1, su2double *val_u_2, su2double *val_u_3);
  
  /*!
   * \brief Set the gradient of the conservative variables.
   * \param[in] val_consvar_grad_i - Gradient of the conservative variable at point i.
   * \param[in] val_consvar_grad_j - Gradient of the conservative variable at point j.
   */
  void SetConsVarGradient(su2double **val_consvar_grad_i, su2double **val_consvar_grad_j);
  
  /*!
   * \brief Set the gradient of the conservative variables.
   * \param[in] val_consvar_grad_0 - Gradient of the conservative variable at point 0.
   * \param[in] val_consvar_grad_1 - Gradient of the conservative variable at point 1.
   * \param[in] val_consvar_grad_2 - Gradient of the conservative variable at point 2.
   */
  void SetConsVarGradient(su2double **val_consvar_grad_0,
                          su2double **val_consvar_grad_1,
                          su2double **val_consvar_grad_2);
  
  /*!
   * \brief Set the gradient of the conservative variables.
   * \param[in] val_consvar_grad_0 - Gradient of the conservative variable at point 0.
   * \param[in] val_consvar_grad_1 - Gradient of the conservative variable at point 1.
   * \param[in] val_consvar_grad_2 - Gradient of the conservative variable at point 2.
   * \param[in] val_consvar_grad_3 - Gradient of the conservative variable at point 3.
   */
  void SetConsVarGradient(su2double **val_consvar_grad_0,
                          su2double **val_consvar_grad_1,
                          su2double **val_consvar_grad_2,
                          su2double **val_consvar_grad_3);
  
  /*!
   * \brief Set the gradient of the conservative variables.
   * \param[in] val_consvar_grad - Gradient of the conservative variable which is a scalar.
   */
  void SetConsVarGradient(su2double **val_consvar_grad);
  
  /*!
   * \brief Set the gradient of the primitive variables.
   * \param[in] val_primvar_grad_i - Gradient of the primitive variable at point i.
   * \param[in] val_primvar_grad_j - Gradient of the primitive variable at point j.
   */
  void SetPrimVarGradient(su2double **val_primvar_grad_i,
                          su2double **val_primvar_grad_j);
  
  /*!
   * \brief Set the value of the adjoint variable.
   * \param[in] val_psi_i - Value of the adjoint variable at point i.
   * \param[in] val_psi_j - Value of the adjoint variable at point j.
   */
  void SetAdjointVar(su2double *val_psi_i, su2double *val_psi_j);
  
  /*!
   * \brief Set the gradient of the adjoint variables.
   * \param[in] val_psivar_grad_i - Gradient of the adjoint variable at point i.
   * \param[in] val_psivar_grad_j - Gradient of the adjoint variable at point j.
   */
  void SetAdjointVarGradient(su2double **val_psivar_grad_i, su2double **val_psivar_grad_j);
  
  /*!
   * \brief Set the value of the turbulent variable.
   * \param[in] val_turbvar_i - Value of the turbulent variable at point i.
   * \param[in] val_turbvar_j - Value of the turbulent variable at point j.
   */
  void SetTurbVar(su2double *val_turbvar_i, su2double *val_turbvar_j);
  
  /*!
   * \brief Set the value of the scalar transport variables.
   * \param[in] val_scalarvar_i - Value of the scalar transport variables at point i.
   * \param[in] val_scalarvar_j - Value of the scalar transport variables at point j.
   */
  void SetScalarVar(su2double *val_scalarvar_i, su2double *val_scalarvar_j);
  
  /*!
   * \brief Set the value of the turbulent variable.
   * \param[in] val_transvar_i - Value of the turbulent variable at point i.
   * \param[in] val_transvar_j - Value of the turbulent variable at point j.
   */
  void SetTransVar(su2double *val_transvar_i, su2double *val_transvar_j);
  
  /*!
   * \brief Set the gradient of the turbulent variables.
   * \param[in] val_turbvar_grad_i - Gradient of the turbulent variable at point i.
   * \param[in] val_turbvar_grad_j - Gradient of the turbulent variable at point j.
   */
  void SetTurbVarGradient(su2double **val_turbvar_grad_i, su2double **val_turbvar_grad_j);
  
  /*!
   * \brief Set the gradient of the scalar transport variables.
   * \param[in] val_scalarvar_grad_i - Gradient of the scalar transport variables at point i.
   * \param[in] val_scalarvar_grad_j - Gradient of the scalar transport variables at point j.
   */
  void SetScalarVarGradient(su2double **val_scalarvar_grad_i, su2double **val_scalarvar_grad_j);
  
  /*!
   * \brief Set the gradient of the turbulent variables.
   * \param[in] val_turbvar_grad_i - Gradient of the turbulent variable at point i.
   * \param[in] val_turbvar_grad_j - Gradient of the turbulent variable at point j.
   */
  void SetTransVarGradient(su2double **val_transvar_grad_i, su2double **val_transvar_grad_j);

  /*!
   * \brief Set the value of the adjoint turbulent variable.
   * \param[in] val_turbpsivar_i - Value of the adjoint turbulent variable at point i.
   * \param[in] val_turbpsivar_j - Value of the adjoint turbulent variable at point j.
   */
  void SetTurbAdjointVar(su2double *val_turbpsivar_i, su2double *val_turbpsivar_j);
  
  /*!
   * \brief Set the gradient of the adjoint turbulent variables.
   * \param[in] val_turbpsivar_grad_i - Gradient of the adjoint turbulent variable at point i.
   * \param[in] val_turbpsivar_grad_j - Gradient of the adjoint turbulent variable at point j.
   */
  void SetTurbAdjointGradient (su2double **val_turbpsivar_grad_i, su2double **val_turbpsivar_grad_j);
  
  /*!
   * \brief Set the value of the first blending function.
   * \param[in] val_F1_i - Value of the first Menter blending function at point i.
   * \param[in] val_F1_j - Value of the first Menter blending function at point j.
   */
  virtual void SetF1blending(su2double val_F1_i, su2double val_F1_j) {/* empty */};
  
  /*!
   * \brief Set the value of the second blending function.
   * \param[in] val_F1_i - Value of the second Menter blending function at point i.
   * \param[in] val_F1_j - Value of the second Menter blending function at point j.
   */
  virtual void SetF2blending(su2double val_F1_i, su2double val_F1_j) {/* empty */};
  
  /*!
   * \brief Set the value of the cross diffusion for the SST model.
   * \param[in] val_CDkw_i - Value of the cross diffusion at point i.
   * \param[in] val_CDkw_j - Value of the cross diffusion at point j.
   */
  virtual void SetCrossDiff(su2double val_CDkw_i, su2double val_CDkw_j) {/* empty */};
  
  /*!
   * \brief Set the gradient of the auxiliary variables.
   * \param[in] val_auxvargrad_i - Gradient of the auxiliary variable at point i.
   * \param[in] val_auxvargrad_j - Gradient of the auxiliary variable at point j.
   */
  void SetAuxVarGrad(su2double *val_auxvargrad_i, su2double *val_auxvargrad_j);
  
  /*!
   * \brief Set the diffusion coefficient
   * \param[in] val_diffusioncoeff_i - Value of the diffusion coefficients at i.
   * \param[in] val_diffusioncoeff_j - Value of the diffusion coefficients at j
   */
  void SetDiffusionCoeff(su2double* val_diffusioncoeff_i,
                         su2double* val_diffusioncoeff_j);
  
  /*!
   * \brief Set the laminar viscosity.
   * \param[in] val_laminar_viscosity_i - Value of the laminar viscosity at point i.
   * \param[in] val_laminar_viscosity_j - Value of the laminar viscosity at point j.
   */
  void SetLaminarViscosity(su2double val_laminar_viscosity_i,
                           su2double val_laminar_viscosity_j);
  
  /*!
   * \brief Set the thermal conductivity (translational/rotational)
   * \param[in] val_thermal_conductivity_i - Value of the thermal conductivity at point i.
   * \param[in] val_thermal_conductivity_j - Value of the thermal conductivity at point j.
   * \param[in] iSpecies - Value of the species.
   */
  void SetThermalConductivity(su2double val_thermal_conductivity_i,
                              su2double val_thermal_conductivity_j);
  
  /*!
   * \brief Set the thermal conductivity (translational/rotational)
   * \param[in] val_thermal_conductivity_i - Value of the thermal conductivity at point i.
   * \param[in] val_thermal_conductivity_j - Value of the thermal conductivity at point j.
   * \param[in] iSpecies - Value of the species.
   */
  void SetThermalConductivity_ve(su2double val_thermal_conductivity_ve_i,
                                 su2double val_thermal_conductivity_ve_j);
  
  /*!
   * \brief Set the thermal diffusivity (translational/rotational)
   * \param[in] val_thermal_diffusivity_i - Value of the thermal diffusivity at point i.
   * \param[in] val_thermal_diffusivity_j - Value of the thermal diffusivity at point j.
   * \param[in] iSpecies - Value of the species.
   */
  void SetThermalDiffusivity(su2double val_thermal_diffusivity_i,
                              su2double val_thermal_diffusivity_j);
  /*!
   * \brief Set the eddy viscosity.
   * \param[in] val_eddy_viscosity_i - Value of the eddy viscosity at point i.
   * \param[in] val_eddy_viscosity_j - Value of the eddy viscosity at point j.
   */
  void SetEddyViscosity(su2double val_eddy_viscosity_i,
                        su2double val_eddy_viscosity_j);
  
  /*!
   * \brief Set the turbulent kinetic energy.
   * \param[in] val_turb_ke_i - Value of the turbulent kinetic energy at point i.
   * \param[in] val_turb_ke_j - Value of the turbulent kinetic energy at point j.
   */
  void SetTurbKineticEnergy(su2double val_turb_ke_i, su2double val_turb_ke_j);
  
  /*!
   * \brief Set the value of the distance from the nearest wall.
   * \param[in] val_dist_i - Value of of the distance from point i to the nearest wall.
   * \param[in] val_dist_j - Value of of the distance from point j to the nearest wall.
   */
  void SetDistance(su2double val_dist_i, su2double val_dist_j);
  
  /*!
   * \brief Set coordinates of the points.
   * \param[in] val_coord_i - Coordinates of the point i.
   * \param[in] val_coord_j - Coordinates of the point j.
   */
  void SetCoord(su2double *val_coord_i, su2double *val_coord_j);
  
  /*!
   * \overload
   * \param[in] val_coord_0 - Coordinates of the point 0.
   * \param[in] val_coord_1 - Coordinates of the point 1.
   * \param[in] val_coord_2 - Coordinates of the point 2.
   */
  void SetCoord(su2double *val_coord_0, su2double *val_coord_1, su2double *val_coord_2);
  
  /*!
   * \overload
   * \param[in] val_coord_0 - Coordinates of the point 0.
   * \param[in] val_coord_1 - Coordinates of the point 1.
   * \param[in] val_coord_2 - Coordinates of the point 2.
   * \param[in] val_coord_3 - Coordinates of the point 3.
   */
  void SetCoord(su2double *val_coord_0, su2double *val_coord_1, su2double *val_coord_2,
                su2double *val_coord_3);
  
  /*!
   * \brief Set the velocity of the computational grid.
   * \param[in] val_gridvel_i - Grid velocity of the point i.
   * \param[in] val_gridvel_j - Grid velocity of the point j.
   */
  void SetGridVel(su2double *val_gridvel_i, su2double *val_gridvel_j);
  
  /*!
   * \brief Set the wind gust value.
   * \param[in] val_windgust_i - Wind gust of the point i.
   * \param[in] val_windgust_j - Wind gust of the point j.
   */
  void SetWindGust(su2double *val_windgust_i, su2double *val_windgust_j);
  
  /*!
   * \brief Set the wind gust derivatives values.
   * \param[in] val_windgust_i - Wind gust derivatives of the point i.
   * \param[in] val_windgust_j - Wind gust derivatives of the point j.
   */
  void SetWindGustDer(su2double *val_windgustder_i, su2double *val_windgustder_j);
  
  /*!
   * \brief Set the value of the pressure.
   * \param[in] val_pressure_i - Value of the pressure at point i.
   * \param[in] val_pressure_j - Value of the pressure at point j.
   */
  void SetPressure(su2double val_pressure_i, su2double val_pressure_j);
  
  /*!
   * \brief Set the value of the density for the incompressible solver.
   * \param[in] val_densityinc_i - Value of the pressure at point i.
   * \param[in] val_densityinc_j - Value of the pressure at point j.
   */
  void SetDensity(su2double val_densityinc_i, su2double val_densityinc_j);
  
  /*!
   * \brief Set the value of the beta for incompressible flows.
   * \param[in] val_betainc2_i - Value of beta for incompressible flows at point i.
   * \param[in] val_betainc2_j - Value of beta for incompressible flows at point j.
   */
  void SetBetaInc2(su2double val_betainc2_i, su2double val_betainc2_j);
  
  /*!
   * \brief Set the value of the sound speed.
   * \param[in] val_soundspeed_i - Value of the sound speed at point i.
   * \param[in] val_soundspeed_j - Value of the sound speed at point j.
   */
  void SetSoundSpeed(su2double val_soundspeed_i, su2double val_soundspeed_j);
  
  /*!
   * \brief Set the value of the temperature.
   * \param[in] val_temp_i - Value of the temperature at point i.
   * \param[in] val_temp_j - Value of the temperature at point j.
   */
  void SetTemperature(su2double val_temp_i, su2double val_temp_j);
  
  /*!
   * \brief Set the value of the enthalpy.
   * \param[in] val_enthalpy_i - Value of the enthalpy at point i.
   * \param[in] val_enthalpy_j - Value of the enthalpy at point j.
   */
  void SetEnthalpy(su2double val_enthalpy_i, su2double val_enthalpy_j);
  
  /*!
   * \brief Set the value of the spectral radius.
   * \param[in] val_lambda_i - Value of the spectral radius at point i.
   * \param[in] val_lambda_j - Value of the spectral radius at point j.
   */
  void SetLambda(su2double val_lambda_i, su2double val_lambda_j);
  
  /*!
   * \brief Set the value of undivided laplacian.
   * \param[in] val_und_lapl_i Undivided laplacian at point i.
   * \param[in] val_und_lapl_j Undivided laplacian at point j.
   */
  void SetUndivided_Laplacian(su2double *val_und_lapl_i, su2double *val_und_lapl_j);
  
  /*!
   * \brief Set the value of the pressure sensor.
   * \param[in] val_sensor_i Pressure sensor at point i.
   * \param[in] val_sensor_j Pressure sensor at point j.
   */
  void SetSensor(su2double val_sensor_i, su2double val_sensor_j);
  
  /*!
   * \brief Set the number of neighbor to a point.
   * \param[in] val_neighbor_i - Number of neighbor to point i.
   * \param[in] val_neighbor_j - Number of neighbor to point j.
   */
  void SetNeighbor(unsigned short val_neighbor_i, unsigned short val_neighbor_j);
  
  /*!
   * \brief Set the value of the normal vector to the face between two points.
   * \param[in] val_normal - Normal vector, the norm of the vector is the area of the face.
   */
  void SetNormal(su2double *val_normal);
  
  /*!
   * \brief Set the value of the volume of the control volume.
   * \param[in] val_volume Volume of the control volume.
   */
  void SetVolume(su2double val_volume);
  
  /*!
   * \brief Retrieves the value of the species density in the primitive variable vector.
   * \param[in] iRho_s
   */
  void SetRhosIndex(unsigned short val_Index);
  
  /*!
   * \brief Retrieves the value of the species density in the primitive variable vector.
   * \param[in] iRho_s
   */
  void SetRhoIndex(unsigned short val_Index);
  
  /*!
   * \brief Retrieves the value of the species density in the primitive variable vector.
   * \param[in] iRho_s
   */
  void SetPIndex(unsigned short val_Index);
  
  /*!
   * \brief Retrieves the value of the species density in the primitive variable vector.
   * \param[in] iRho_s
   */
  void SetTIndex(unsigned short val_Index);
  
  /*!
   * \brief Retrieves the value of the species density in the primitive variable vector.
   * \param[in] iRho_s
   */
  void SetTveIndex(unsigned short val_Index);
  
  /*!
   * \brief Retrieves the value of the velocity index in the primitive variable vector.
   * \param[in] i(rho*u)
   */
  void SetVelIndex(unsigned short val_Index);
  
  /*!
   * \brief Retrieves the value of the species density in the primitive variable vector.
   * \param[in] iRho_s
   */
  void SetHIndex(unsigned short val_Index);
  
  /*!
   * \brief Retrieves the value of the species density in the primitive variable vector.
   * \param[in] iRho_s
   */
  void SetAIndex(unsigned short val_Index);
  
  /*!
   * \brief Retrieves the value of the species density in the primitive variable vector.
   * \param[in] iRho_s
   */
  void SetRhoCvtrIndex(unsigned short val_Index);
  
  /*!
   * \brief Retrieves the value of the species density in the primitive variable vector.
   * \param[in] iRho_s
   */
  void SetRhoCvveIndex(unsigned short val_Index);
  
  /*!
   * \brief Sets the value of the derivative of pressure w.r.t. species density.
   * \param[in] iRho_s
   */
  void SetdPdU(su2double *val_dPdU_i, su2double *val_dPdU_j);
  
  /*!
   * \brief Sets the value of the derivative of temperature w.r.t. species density.
   * \param[in] iRho_s
   */
  void SetdTdU(su2double *val_dTdU_i, su2double *val_dTdU_j);
  
  /*!
   * \brief Sets the value of the derivative of vib-el. temperature w.r.t. species density.
   * \param[in] iRho_s
   */
  void SetdTvedU(su2double *val_dTvedU_i, su2double *val_dTvedU_j);
  
  /*!
  * \brief Sets the values of the roe dissipation.
  * \param[in] diss_i - Dissipation value at node i
  * \param[in] diss_j - Dissipation value at node j
  */
  void SetDissipation(su2double diss_i, su2double diss_j);
  
  /*!
  * \brief Get the final Roe dissipation factor.
  */
  su2double GetDissipation();
  
  /*!
   * \brief Get the inviscid fluxes.
   * \param[in] val_density - Value of the density.
   * \param[in] val_velocity - Value of the velocity.
   * \param[in] val_pressure - Value of the pressure.
   * \param[in] val_enthalpy - Value of the enthalpy.
   */
  void GetInviscidFlux(su2double val_density, su2double *val_velocity, su2double val_pressure, su2double val_enthalpy);
  
  /*!
   * \brief Compute the projected inviscid flux vector.
   * \param[in] val_density - Pointer to the density.
   * \param[in] val_velocity - Pointer to the velocity.
   * \param[in] val_pressure - Pointer to the pressure.
   * \param[in] val_enthalpy - Pointer to the enthalpy.
   * \param[in] val_normal - Normal vector, the norm of the vector is the area of the face.
   * \param[out] val_Proj_Flux - Pointer to the projected flux.
   */
  void GetInviscidProjFlux(su2double *val_density, su2double *val_velocity,
                           su2double *val_pressure, su2double *val_enthalpy,
                           su2double *val_normal, su2double *val_Proj_Flux);
    
  /*!
   * \brief Compute the projected inviscid flux vector for incompresible simulations
   * \param[in] val_density - Pointer to the density.
   * \param[in] val_velocity - Pointer to the velocity.
   * \param[in] val_pressure - Pointer to the pressure.
   * \param[in] val_betainc2 - Value of the artificial compresibility factor.
   * \param[in] val_normal - Normal vector, the norm of the vector is the area of the face.
   * \param[out] val_Proj_Flux - Pointer to the projected flux.
   */
  void GetInviscidIncProjFlux(su2double *val_density, su2double *val_velocity,
                                  su2double *val_pressure, su2double *val_betainc2,
                                  su2double *val_enthalpy,
                                  su2double *val_normal, su2double *val_Proj_Flux);

  /*!
   * \brief Compute the projection of the inviscid Jacobian matrices.
   * \param[in] val_velocity Pointer to the velocity.
   * \param[in] val_energy Value of the energy.
   * \param[in] val_normal - Normal vector, the norm of the vector is the area of the face.
   * \param[in] val_scale - Scale of the projection.
   * \param[out] val_Proj_Jac_tensor - Pointer to the projected inviscid Jacobian.
   */
  void GetInviscidProjJac(su2double *val_velocity, su2double *val_energy,
                          su2double *val_normal, su2double val_scale,
                          su2double **val_Proj_Jac_tensor);
  
  /*!
   * \brief Compute the projection of the inviscid Jacobian matrices (incompressible).
   * \param[in] val_density - Value of the density.
   * \param[in] val_velocity - Pointer to the velocity.
   * \param[in] val_betainc2 - Value of the artificial compresibility factor.
   * \param[in] val_normal - Normal vector, the norm of the vector is the area of the face.
   * \param[in] val_scale - Scale of the projection.
   * \param[out] val_Proj_Jac_tensor - Pointer to the projected inviscid Jacobian.
   */
  void GetInviscidIncProjJac(su2double *val_density, su2double *val_velocity,
                                 su2double *val_betainc2, su2double *val_normal,
                                 su2double val_scale,
                                 su2double **val_Proj_Jac_tensor);

  /*!
   * \brief Compute the projection of the inviscid Jacobian matrices (overload for low speed preconditioner version).
   * \param[in] val_density - Value of the density.
   * \param[in] val_velocity - Pointer to the velocity.
   * \param[in] val_betainc2 - Value of the artificial compresibility factor.
   * \param[in] val_cp - Value of the specific heat at constant pressure.
   * \param[in] val_temperature - Value of the temperature.
   * \param[in] val_dRhodT - Value of the derivative of density w.r.t. temperature.
   * \param[in] val_normal - Normal vector, the norm of the vector is the area of the face.
   * \param[in] val_scale - Scale of the projection.
   * \param[out] val_Proj_Jac_tensor - Pointer to the projected inviscid Jacobian.
   */
  void GetInviscidIncProjJac(su2double *val_density,
                                 su2double *val_velocity,
                                 su2double *val_betainc2,
                                 su2double *val_cp,
                                 su2double *val_temperature,
                                 su2double *val_dRhodT,
                                 su2double *val_normal,
                                 su2double val_scale,
                                 su2double **val_Proj_Jac_Tensor);

  /*!
   * \brief Compute the low speed preconditioning matrix.
   * \param[in] val_density - Value of the density.
   * \param[in] val_velocity - Pointer to the velocity.
   * \param[in] val_betainc2 - Value of the artificial compresibility factor.
   * \param[in] val_cp - Value of the specific heat at constant pressure.
   * \param[in] val_temperature - Value of the temperature.
   * \param[in] val_dRhodT - Value of the derivative of density w.r.t. temperature.
   * \param[out] val_Precon - Pointer to the preconditioning matrix.
   */
  void GetPreconditioner(su2double *val_density,
                         su2double *val_velocity,
                         su2double *val_betainc2,
                         su2double *val_cp,
                         su2double *val_temperature,
                         su2double *val_drhodt,
                         su2double **val_Precon);

  /*!
   * \brief Compute the projection of the preconditioned inviscid Jacobian matrices.
   * \param[in] val_density - Value of the density.
   * \param[in] val_velocity - Pointer to the velocity.
   * \param[in] val_betainc2 - Value of the artificial compresibility factor.
   * \param[in] val_normal - Normal vector, the norm of the vector is the area of the face.
   * \param[out] val_Proj_Jac_tensor - Pointer to the projected inviscid Jacobian.
   */
  void GetPreconditionedProjJac(su2double *val_density,
                                su2double *val_velocity,
                                su2double *val_betainc2,
                                su2double *val_normal,
                                su2double **val_Proj_Jac_Tensor);

  /*!
   * \brief Compute the projection of the inviscid Jacobian matrices for general fluid model.
   * \param[in] val_velocity Pointer to the velocity.
   * \param[in] val_energy Value of the energy.
   * \param[in] val_normal - Normal vector, the norm of the vector is the area of the face.
   * \param[in] val_scale - Scale of the projection.
   * \param[out] val_Proj_Jac_tensor - Pointer to the projected inviscid Jacobian.
   */
  void GetInviscidProjJac(su2double *val_velocity, su2double *val_enthalphy,
                          su2double *val_chi, su2double *val_kappa,
                          su2double *val_normal, su2double val_scale,
                          su2double **val_Proj_Jac_tensor);
  
  /*!
   * \brief Mapping between primitives variables P and conservatives variables C.
   * \param[in] val_Mean_PrimVar - Mean value of the primitive variables.
   * \param[in] val_Mean_PrimVar - Mean Value of the secondary variables.
   * \param[out] val_Jac_PC - Pointer to the Jacobian dPdC.
   */
  void GetPrimitive2Conservative (su2double *val_Mean_PrimVar,
                                  su2double *val_Mean_SecVar,
                                  su2double **val_Jac_PC);
  
  /*!
   * \overload
   * \brief Computation of the matrix P for a generic fluid model
   * \param[in] val_density - Value of the density.
   * \param[in] val_velocity - Value of the velocity.
   * \param[in] val_soundspeed - Value of the sound speed.
   * \param[in] val_enthalpy - Value of the Enthalpy
   * \param[in] val_chi - Value of the derivative of Pressure with respect to the Density.
   * \param[in] val_kappa - Value of the derivative of Pressure with respect to the volume specific Static Energy.
   * \param[in] val_normal - Normal vector, the norm of the vector is the area of the face.
   * \param[out] val_p_tensor - Pointer to the P matrix.
   */
  void GetPMatrix(su2double *val_density, su2double *val_velocity,
                  su2double *val_soundspeed, su2double *val_enthalpy, su2double *val_chi, su2double *val_kappa,
                  su2double *val_normal, su2double **val_p_tensor);
  
  /*!
   * \brief Computation of the matrix P, this matrix diagonalize the conservative Jacobians in
   *        the form $P^{-1}(A.Normal)P=Lambda$.
   * \param[in] val_density - Value of the density.
   * \param[in] val_velocity - Value of the velocity.
   * \param[in] val_soundspeed - Value of the sound speed.
   * \param[in] val_normal - Normal vector, the norm of the vector is the area of the face.
   * \param[out] val_p_tensor - Pointer to the P matrix.
   */
  void GetPMatrix(su2double *val_density, su2double *val_velocity,
                  su2double *val_soundspeed, su2double *val_normal,
                  su2double **val_p_tensor);
  
  /*!
   * \brief Computation of the matrix Rinv*Pe.
   * \param[in] Beta2 - A variable in used to define Pe matrix.
   * \param[in] val_enthalpy - value of the enthalpy.
   * \param[in] val_soundspeed - value of the sound speed.
   * \param[in] val_density - value of the density.
   * \param[in] val_velocity - value of the velocity.
   * \param[out] val_invR_invPe - Pointer to the matrix of conversion from entropic to conserved variables.
   */
  void GetinvRinvPe(su2double Beta2, su2double val_enthalpy, su2double val_soundspeed,
                    su2double val_density, su2double* val_velocity,
                    su2double** val_invR_invPe);
    
  /*!
   * \brief Computation of the matrix R.
   * \param[in] val_pressure - value of the pressure.
   * \param[in] val_soundspeed - value of the sound speed.
   * \param[in] val_density - value of the density.
   * \param[in] val_velocity - value of the velocity.
   * \param[out] val_invR_invPe - Pointer to the matrix of conversion from entropic to conserved variables.
   */

  void GetRMatrix(su2double val_pressure, su2double val_soundspeed,
                  su2double val_density, su2double* val_velocity,
                  su2double** val_invR_invPe);
	/*!
	 * \brief Computation of the matrix R.
	 * \param[in] val_soundspeed - value of the sound speed.
	 * \param[in] val_density - value of the density.
	 * \param[out] R_Matrix - Pointer to the matrix of conversion from entropic to conserved variables.
	 */
	void GetRMatrix(su2double val_soundspeed, su2double val_density, su2double **R_Matrix);

	/*!
	 * \brief Computation of the matrix R.
	 * \param[in] val_soundspeed - value of the sound speed.
	 * \param[in] val_density - value of the density.
	 * \param[out] L_Matrix - Pointer to the matrix of conversion from conserved to entropic variables.
	 */
	void GetLMatrix(su2double val_soundspeed, su2double val_density, su2double **L_Matrix);

  /*!
   * \brief Computation of the flow Residual Jacoboan Matrix for Non Reflecting BC.
   * \param[in] val_soundspeed - value of the sound speed.
   * \param[in] val_density - value of the density.
   * \param[out] R_c - Residual Jacoboan Matrix
   * \param[out] R_c_inv- inverse of the Residual Jacoboan Matrix .
   */
  void ComputeResJacobianGiles(CFluidModel *FluidModel, su2double pressure, su2double density, su2double *turboVel,
                               su2double alphaInBC, su2double gammaInBC,  su2double **R_c, su2double **R_c_inv);

  /*!
   * \brief Computate the inverse of a 3x3 matrix
   * \param[in]  matrix     - the matrix to invert
   * \param[out] invMatrix  - inverse matrix.
   */
  void InvMatrix3D(su2double **matrix, su2double **invMatrix);

  /*!
   * \brief Computate the inverse of a 4x4 matrix
   * \param[in]  matrix    - the matrix to invert
   * \param[out] invMatrix - inverse matrix.
   */
  void InvMatrix4D(su2double **matrix, su2double **invMatrix);

	/*!
	 * \brief Computation of the matrix R.
	 * \param[in] val_soundspeed - value of the sound speed.
	 * \param[in] val_density - value of the density.
	 * \param[in] prim_jump - pointer to the vector containing the primitive variable jump (drho, dV, dp).
	 * \param[out]char_jump - pointer to the vector containing the characteristic variable jump.
	 */
	void GetCharJump(su2double val_soundspeed, su2double val_density, su2double *prim_jump, su2double *char_jump);

	/*!
	 * \brief Computation of the matrix Td, this matrix diagonalize the preconditioned conservative Jacobians
	 *        in the form $Tg |Lambda| Td = Pc{-1}|Pc (A.Normal)|$.
	 * \param[in] Beta2 - A variable in used to define absPeJacobian matrix.
	 * \param[in] r_hat - A variable in used to define absPeJacobian matrix.
	 * \param[in] s_hat - A variable in used to define absPeJacobian matrix.
	 * \param[in] t_hat - A variable in used to define absPeJacobian matrix.
	 * \param[in] rB2a2 - A variable in used to define absPeJacobian matrix.
	 * \param[in] val_Lambda - Eigenvalues of the Preconditioned Jacobian.
	 * \param[in] val_normal - Normal vector, the norm of the vector is the area of the face.
	 * \param[out] val_absPeJac - Pointer to the Preconditioned Jacobian matrix.
	 */
	void GetPrecondJacobian(su2double Beta2, su2double r_hat, su2double s_hat, su2double t_hat, su2double rB2a2, su2double* val_Lambda, su2double* val_normal, su2double** val_absPeJac);

  
  /*!
   * \brief Computation of the matrix P^{-1}, this matrix diagonalize the conservative Jacobians
   * in the form $P^{-1}(A.Normal)P=Lambda$.
   * \param[in] val_density - Value of the density.
   * \param[in] val_velocity - Value of the velocity.
   * \param[in] val_soundspeed - Value of the sound speed.
   * \param[in] val_normal - Normal vector, the norm of the vector is the area of the face.
   * \param[out] val_invp_tensor - Pointer to inverse of the P matrix.
   */
  void GetPMatrix_inv(su2double **val_invp_tensor, su2double *val_density,
                      su2double *val_velocity, su2double *val_soundspeed,
                      su2double *val_chi, su2double *val_kappa,
                      su2double *val_normal);
  
  /*!
   * \brief Computation of the matrix P^{-1}, this matrix diagonalize the conservative Jacobians
   *        in the form $P^{-1}(A.Normal)P=Lambda$.
   * \param[in] val_density - Value of the density.
   * \param[in] val_velocity - Value of the velocity.
   * \param[in] val_soundspeed - Value of the sound speed.
   * \param[in] val_normal - Normal vector, the norm of the vector is the area of the face.
   * \param[out] val_invp_tensor - Pointer to inverse of the P matrix.
   */
  void GetPMatrix_inv(su2double *val_density, su2double *val_velocity,
                      su2double *val_soundspeed, su2double *val_normal,
                      su2double **val_invp_tensor);
  
  /*!
   * \brief Compute viscous residual and jacobian.
   */
  void GetAdjViscousFlux_Jac(su2double Pressure_i, su2double Pressure_j, su2double Density_i, su2double Density_j,
                             su2double ViscDens_i, su2double ViscDens_j, su2double *Velocity_i, su2double *Velocity_j,
                             su2double sq_vel_i, su2double sq_vel_j,
                             su2double XiDens_i, su2double XiDens_j, su2double **Mean_GradPhi, su2double *Mean_GradPsiE,
                             su2double dPhiE_dn, su2double *Normal, su2double *Edge_Vector, su2double dist_ij_2, su2double *val_residual_i,
                             su2double *val_residual_j,
                             su2double **val_Jacobian_ii, su2double **val_Jacobian_ij, su2double **val_Jacobian_ji,
                             su2double **val_Jacobian_jj, bool implicit);
  
  /*!
   * \brief Computation of the projected inviscid lambda (eingenvalues).
   * \param[in] val_velocity - Value of the velocity.
   * \param[in] val_soundspeed - Value of the sound speed.
   * \param[in] val_normal - Normal vector, the norm of the vector is the area of the face.
   * \param[in] val_Lambda_Vector - Pointer to Lambda matrix.
   */
  void GetJacInviscidLambda_fabs(su2double *val_velocity, su2double val_soundspeed,
                                 su2double *val_normal, su2double *val_Lambda_Vector);
  
  /*!
   * \brief Compute the numerical residual.
   * \param[out] val_residual - Pointer to the total residual.
   * \param[in] config - Definition of the particular problem.
   */
  virtual void ComputeResidual(su2double *val_residual, CConfig *config);
  
  /*!
   * \overload
   * \param[out] val_residual_i - Pointer to the total residual at point i.
   * \param[out] val_residual_j - Pointer to the total residual at point j.
   */
  virtual void ComputeResidual(su2double *val_residual_i, su2double *val_residual_j);
  
  virtual void ComputeResidual_TransLM(su2double *val_residual,
                                       su2double **val_Jacobian_i,
                                       su2double **val_Jacobian_j, CConfig *config,
                                       su2double &gamma_sep) ;
  
  /*!
   * \overload
   * \param[out] val_residual_i - Pointer to the total residual at point i.
   * \param[out] val_residual_j - Pointer to the total residual at point j.
   * \param[in] config - Definition of the particular problem.
   */
  virtual void ComputeResidual(su2double *val_residual_i,
                               su2double *val_residual_j, CConfig *config);
  
  /*!
   * \overload
   * \param[out] val_residual - Pointer to the total residual.
   * \param[out] val_Jacobian_i - Jacobian of the numerical method at node i (implicit computation).
   * \param[out] val_Jacobian_j - Jacobian of the numerical method at node j (implicit computation).
   * \param[in] config - Definition of the particular problem.
   */
  virtual void ComputeResidual(su2double *val_residual, su2double **val_Jacobian_i,
                               su2double **val_Jacobian_j, CConfig *config);
  
  /*!
   * \overload
   * \param[out] val_residual - Pointer to the total residual.
   * \param[out] val_Jacobian_i - Jacobian of the numerical method at node i (implicit computation).
   * \param[out] val_Jacobian_j - Jacobian of the numerical method at node j (implicit computation).
   * \param[out] val_JacobianMeanFlow_i - Jacobian of the numerical method at node i (implicit computation).
   * \param[out] val_JacobianMeanFlow_j - Jacobian of the numerical method at node j (implicit computation).
   * \param[in] config - Definition of the particular problem.
   */
  virtual void ComputeResidual(su2double *val_residual, su2double **val_Jacobian_i,
                               su2double **val_Jacobian_j,
                               su2double **val_JacobianMeanFlow_i,
                               su2double **val_JacobianMeanFlow_j,
                               CConfig *config);
  
  /*!
   * \overload
   * \param[out] val_Jacobian_i - Jacobian of the numerical method at node i (implicit computation).
   * \param[out] val_Jacobian_j - Jacobian of the numerical method at node j (implicit computation).
   * \param[in] config - Definition of the particular problem.
   */
  virtual void ComputeResidual(su2double **val_Jacobian_i, su2double **val_Jacobian_j,
                               CConfig *config);
  
  /*!
   * \overload
   * \param[out] val_resconv - Pointer to the convective residual.
   * \param[out] val_resvisc - Pointer to the artificial viscosity residual.
   * \param[out] val_Jacobian_i - Jacobian of the numerical method at node i (implicit computation).
   * \param[out] val_Jacobian_j - Jacobian of the numerical method at node j (implicit computation).
   * \param[in] config - Definition of the particular problem.
   */
  virtual void ComputeResidual(su2double *val_resconv, su2double *val_resvisc,
                               su2double **val_Jacobian_i, su2double **val_Jacobian_j,
                               CConfig *config);
  
  /*!
   * \overload
   * \param[out] val_residual_i - Pointer to the total residual at point i.
   * \param[out] val_residual_j - Pointer to the total viscosity residual at point j.
   * \param[out] val_Jacobian_ii - Jacobian of the numerical method at node i (implicit computation) from node i.
   * \param[out] val_Jacobian_ij - Jacobian of the numerical method at node i (implicit computation) from node j.
   * \param[out] val_Jacobian_ji - Jacobian of the numerical method at node j (implicit computation) from node i.
   * \param[out] val_Jacobian_jj - Jacobian of the numerical method at node j (implicit computation) from node j.
   * \param[in] config - Definition of the particular problem.
   */
  virtual void ComputeResidual(su2double *val_residual_i, su2double *val_residual_j,
                               su2double **val_Jacobian_ii,
                               su2double **val_Jacobian_ij,
                               su2double **val_Jacobian_ji,
                               su2double **val_Jacobian_jj, CConfig *config);
  
  /*!
   * \overload
   * \param[out] val_resconv_i - Pointer to the convective residual at point i.
   * \param[out] val_resvisc_i - Pointer to the artificial viscosity residual at point i.
   * \param[out] val_resconv_j - Pointer to the convective residual at point j.
   * \param[out] val_resvisc_j - Pointer to the artificial viscosity residual at point j.
   * \param[out] val_Jacobian_ii - Jacobian of the numerical method at node i (implicit computation) from node i.
   * \param[out] val_Jacobian_ij - Jacobian of the numerical method at node i (implicit computation) from node j.
   * \param[out] val_Jacobian_ji - Jacobian of the numerical method at node j (implicit computation) from node i.
   * \param[out] val_Jacobian_jj - Jacobian of the numerical method at node j (implicit computation) from node j.
   * \param[in] config - Definition of the particular problem.
   */
  virtual void ComputeResidual(su2double *val_resconv_i, su2double *val_resvisc_i,
                               su2double *val_resconv_j, su2double *val_resvisc_j,
                               su2double **val_Jacobian_ii,
                               su2double **val_Jacobian_ij,
                               su2double **val_Jacobian_ji,
                               su2double **val_Jacobian_jj, CConfig *config);
  
  /*!
   * \overload
   * \param[out] val_stiffmatrix_elem - Stiffness matrix for Galerkin computation.
   * \param[in] config - Definition of the particular problem.
   */
  virtual void ComputeResidual(su2double **val_stiffmatrix_elem, CConfig *config);
  
  /*!
   * \overload
   * \param[in] config - Definition of the particular problem.
   * \param[out] val_residual - residual of the source terms
   * \param[out] val_Jacobian_i - Jacobian of the source terms
   */
  virtual void ComputeResidual(su2double *val_residual, su2double **val_Jacobian_i,
                               CConfig *config);
  
  /*!
   * \overload
   * \param[out] - Matrix for storing the constants to be used in the calculation of the equilibrium extent of reaction Keq.
   * \param[in] config - Definition of the particular problem.
   */
  virtual void GetEq_Rxn_Coefficients(su2double **EqnRxnConstants, CConfig *config);
  
  /*!
   * \brief Residual for source term integration.
   * \param[out] val_residual - Pointer to the source residual containing chemistry terms.
   * \param[in] config - Definition of the particular problem.
   */
  virtual void ComputeResidual_Axisymmetric(su2double *val_residual, CConfig *config);
  
  /*!
   * \brief Residual for source term integration.
   * \param[out] val_residual - Pointer to the source residual containing chemistry terms.
   * \param[in] config - Definition of the particular problem.
   */
  virtual void ComputeResidual_Axisymmetric_ad(su2double *val_residual, su2double *val_residuald, CConfig *config);
  
  /*!
   * \brief Calculation of axisymmetric source term Jacobian
   * \param[out] val_Jacobian_i - Jacobian of the numerical method at node i (implicit computation).
   * \param[in] config - Definition of the particular problem.
   */
  virtual void SetJacobian_Axisymmetric(su2double **val_Jacobian_i, CConfig *config);
  
  /*!
   * \brief Calculation of the translational-vibrational energy exchange source term
   * \param[in] config - Definition of the particular problem.
   * \param[out] val_residual - residual of the source terms
   * \param[out] val_Jacobian_i - Jacobian of the source terms
   */
  virtual void ComputeVibRelaxation(su2double *val_residual, su2double **val_Jacobian_i, CConfig *config);
  
  /*!
   * \brief Calculation of the chemistry source term
   * \param[in] config - Definition of the particular problem.
   * \param[out] val_residual - residual of the source terms
   * \param[out] val_Jacobian_i - Jacobian of the source terms
   */
  virtual void ComputeChemistry(su2double *val_residual, su2double **val_Jacobian_i, CConfig *config);
  
  /*!
   * \brief Calculates constants used for Keq correlation.
   * \param[out] A - Pointer to coefficient array.
   * \param[in] val_reaction - Reaction number indicator.
   * \param[in] config - Definition of the particular problem.
   */
  virtual void GetKeqConstants(su2double *A, unsigned short val_reaction, CConfig *config);
  
  /*!
   * \brief Set intermittency for numerics (used in SA with LM transition model)
   */
  virtual void SetIntermittency(su2double intermittency_in);
  
  /*!
   * \brief Residual for source term integration.
   * \param[in] val_production - Value of the Production.
   */
  virtual void SetProduction(su2double val_production);
  
  /*!
   * \brief Residual for source term integration.
   * \param[in] val_destruction - Value of the Destruction.
   */
  virtual void SetDestruction(su2double val_destruction);
  
  /*!
   * \brief Residual for source term integration.
   * \param[in] val_crossproduction - Value of the CrossProduction.
   */
  virtual void SetCrossProduction(su2double val_crossproduction);
  
  /*!
   * \brief Residual for source term integration.
   * \param[in] val_production - Value of the Production.
   */
  virtual su2double GetProduction(void);
  
  /*!
   * \brief Residual for source term integration.
   * \param[in] val_destruction - Value of the Destruction.
   */
  virtual su2double GetDestruction(void);
  
  /*!
   * \brief Residual for source term integration.
   * \param[in] val_crossproduction - Value of the CrossProduction.
   */
  virtual su2double GetCrossProduction(void);

  /*!
   * \brief A virtual member.
   */
  virtual su2double GetGammaBC(void);
  
  /*!
   * \overload
   * \param[out] val_Jacobian_i - Jacobian of the numerical method at node i
   * \param[in] config - Definition of the particular problem.
   */
  virtual void ComputeResidual(su2double **val_Jacobian_i,
                               su2double *val_Jacobian_mui,
                               su2double ***val_Jacobian_gradi, CConfig *config);
  
  /*!
   * \overload
   * \param[out] val_Jacobian_i - Jacobian of the numerical method at node i
   * \param[in] config - Definition of the particular problem.
   */
  virtual void ComputeResidual(su2double **val_Jacobian_i,
                               su2double *val_Jacobian_mui,
                               su2double ***val_Jacobian_gradi,
                               su2double **val_Jacobian_j,
                               su2double *val_Jacobian_muj,
                               su2double ***val_Jacobian_gradj, CConfig *config);

  /*!
   * \brief A virtual member to compute the tangent matrix in structural problems
   * \param[in] element_container - Element structure for the particular element integrated.
   */
  virtual void Compute_Tangent_Matrix(CElement *element_container, CConfig *config);

  /*!
   * \brief A virtual member to compute the nodal stress term in non-linear structural problems
   * \param[in] element_container - Definition of the particular element integrated.
   */
  virtual void Compute_NodalStress_Term(CElement *element_container, CConfig *config);

  /*!
   * \brief A virtual member to compute the plane stress term in an element for nonlinear structural problems
   * \param[in] element_container - Element structure for the particular element integrated.
   */
  virtual void Compute_Plane_Stress_Term(CElement *element_container, CConfig *config);

  /*!
   * \brief A virtual member to compute the constitutive matrix in an element for structural problems
   * \param[in] element_container - Element structure for the particular element integrated.
   */
  virtual void Compute_Constitutive_Matrix(CElement *element_container, CConfig *config);

  /*!
   * \brief A virtual member to compute the stress tensor in an element for structural problems
   * \param[in] element_container - Element structure for the particular element integrated.
   */
  virtual void Compute_Stress_Tensor(CElement *element_container, CConfig *config);

  /*!
   * \brief A virtual member to compute the element-based Lame parameters and set the local properties
   * \param[in] element_container - Element structure for the particular element integrated.
   */
  virtual void SetElement_Properties(CElement *element_container, CConfig *config);

  /*!
   * \brief A virtual member to set the element-based local properties in mesh problems
   * \param[in] element_container - Element structure for the particular element integrated.
   */
  virtual void SetMeshElasticProperties(unsigned long iElem, su2double val_E);

  /*!
   * \brief A virtual member
   * \param[in] config - Config structure
   */
  virtual void ReadDV(CConfig *config);

  /*!
   * \brief A virtual member to set the value of the design variables
   * \param[in] i_DV - Index of the design variable.
   * \param[in] val_DV - Value of the design variable
   */
  virtual void Set_DV_Val(unsigned short i_DV, su2double val_DV);

  /*!
   * \brief A virtual member to retrieve the value of the design variables
   * \param[in] i_DV - Index of the design variable.
   */
  virtual su2double Get_DV_Val(unsigned short i_DV);

  /*!
   * \brief A virtual member to add the Maxwell stress contribution
   * \param[in] element_container - Element structure for the particular element integrated.
   */
  virtual void Add_MaxwellStress(CElement *element_container, CConfig *config);

  /*!
   * \brief A virtual member to set element-based electric field modulus
   * \param[in] element_container - Element structure for the particular element integrated.
   */
  virtual void SetElectric_Properties(CElement *element_container, CConfig *config);

  /*!
   * \brief A virtual member to set the electric field
   * \param[in] EField_DV - New electric field computed by adjoint methods.
   */
  virtual void Set_ElectricField(unsigned short i_DV, su2double val_EField);

  /*!
   * \brief A virtual member to set the young modulus
   * \param[in] val_Young - Value of the Young Modulus.
   */
  virtual void Set_YoungModulus(unsigned short i_DV, su2double val_Young);

  /*!
   * \brief A virtual member to set the material properties
   * \param[in] iVal - Index of the region of concern
   * \param[in] val_E - Value of the Young Modulus.
   * \param[in] val_Nu - Value of the Poisson's ratio.
   */
  virtual void SetMaterial_Properties(unsigned short iVal, su2double val_E, su2double val_Nu);

  /*!
   * \brief A virtual member to set the material properties
   * \param[in] iVal - Index of the region of concern
   * \param[in] val_Rho - Value of the density (inertial effects).
   * \param[in] val_Rho_DL - Value of the density (dead load effects).
   */
  virtual void SetMaterial_Density(unsigned short iVal, su2double val_Rho, su2double val_Rho_DL);

  /*!
   * \brief A virtual member to compute the mass matrix
   * \param[in] element_container - Element structure for the particular element integrated.
   */
  virtual void Compute_Mass_Matrix(CElement *element_container, CConfig *config);

  /*!
   * \brief A virtual member to compute the residual component due to dead loads
   * \param[in] element_container - Element structure for the particular element integrated.
   */
  virtual void Compute_Dead_Load(CElement *element_container, CConfig *config);

  /*!
   * \brief A virtual member to compute the averaged nodal stresses
   * \param[in] element_container - Element structure for the particular element integrated.
   */
  virtual void Compute_Averaged_NodalStress(CElement *element_container, CConfig *config);

  /*!
   * \brief Computes a basis of orthogonal vectors from a suppled vector
   * \param[in] config - Normal vector
   */
  void CreateBasis(su2double *val_Normal);
  
  /*!
   * \brief Set the value of the Tauwall
   * \param[in] val_tauwall_i - Tauwall at point i
   * \param[in] val_tauwall_j - Tauwall at point j
   */
  virtual void SetTauWall(su2double val_tauwall_i, su2double val_tauwall_j);
  
  /*!
   * \brief - Calculate the central/upwind blending function for a face
   *
   * At its simplest level, this function will calculate the average
   * value of the "Roe dissipation" or central/upwind blending function
   * at a face. If Ducros shock sensors are used, then this method will
   * also adjust the central/upwind blending to account for shocks.
   *
   * \param[in] Dissipation_i - Value of the blending function at point i
   * \param[in] Dissipation_j - Value of the bledning function at point j
   * \param[in] Sensor_i - Shock sensor at point i
   * \param[in] Sensor_j - Shock sensor at point j
   * \param[out] Dissipation_ij - Blending parameter at face
   */
  void SetRoe_Dissipation(const su2double Dissipation_i,
                          const su2double Dissipation_j,
                          const su2double Sensor_i, const su2double Sensor_j,
                          su2double& Dissipation_ij, CConfig *config);

  /*!
   * \brief Setting the UQ framework usage
   * \param[in] val_using_uq
   */
  void SetUsing_UQ(bool val_using_uq);

  /*!
   * \brief Decomposes the symmetric matrix A_ij, into eigenvectors and eigenvalues
   * \param[in] A_i: symmetric matrix to be decomposed
   * \param[in] Eig_Vec: strores the eigenvectors
   * \param[in] Eig_Val: stores the eigenvalues
   * \param[in] n: order of matrix A_ij
   */
  static void EigenDecomposition(su2double **A_ij, su2double **Eig_Vec, su2double *Eig_Val, unsigned short n);

  /*!
   * \brief Recomposes the eigenvectors and eigenvalues into a matrix
   * \param[in] A_ij: recomposed matrix
   * \param[in] Eig_Vec: eigenvectors
   * \param[in] Eig_Val: eigenvalues
   * \param[in] n: order of matrix A_ij
   */
  static void EigenRecomposition(su2double **A_ij, su2double **Eig_Vec, su2double *Eig_Val, unsigned short n);

  /*!
   * \brief tred2
   * \param[in] V: matrix that needs to be decomposed
   * \param[in] d: holds eigenvalues
   * \param[in] e: supplemental data structure
   * \param[in] n: order of matrix V
   */
  static void tred2(su2double **V, su2double *d, su2double *e, unsigned short n);

  /*!
   * \brief tql2
   * \param[in] V: matrix that will hold the eigenvectors
   * \param[in] d: array that will hold the ordered eigenvalues
   * \param[in] e: supplemental data structure
   * \param[in] n: order of matrix V

   */
  static void tql2(su2double **V, su2double *d, su2double *e, unsigned short n);
  
};

/*!
 * \class CUpwCUSP_Flow
 * \brief Class for centered scheme - CUSP.
 * \ingroup ConvDiscr
 * \author F. Palacios
 */
class CUpwCUSP_Flow : public CNumerics {
  
private:
  su2double *Velocity_i, *Velocity_j, *ProjFlux_i, *ProjFlux_j;
  bool implicit;
  
public:
  
  /*!
   * \brief Constructor of the class.
   * \param[in] val_nDim - Number of dimension of the problem.
   * \param[in] val_nVar - Number of variables of the problem.
   * \param[in] config - Definition of the particular problem.
   */
  CUpwCUSP_Flow(unsigned short val_nDim, unsigned short val_nVar, CConfig *config);
  
  /*!
   * \brief Destructor of the class.
   */
  ~CUpwCUSP_Flow(void);
  
  /*!
   * \brief Compute the flow residual using a JST method.
   * \param[out] val_residual - Pointer to the residual.
   * \param[out] val_Jacobian_i - Jacobian of the numerical method at node i (implicit computation).
   * \param[out] val_Jacobian_j - Jacobian of the numerical method at node j (implicit computation).
   * \param[in] config - Definition of the particular problem.
   */
  void ComputeResidual(su2double *val_residual, su2double **val_Jacobian_i, su2double **val_Jacobian_j,
                       CConfig *config);
};

/*!
 * \class CUpwRoeBase_Flow
 * \brief Intermediate base class for Roe schemes on ideal gas.
 * \ingroup ConvDiscr
 * \author A. Bueno, F. Palacios
 */
class CUpwRoeBase_Flow : public CNumerics {
protected:
  bool implicit, dynamic_grid, roe_low_dissipation;
  su2double *Velocity_i, *Velocity_j, *ProjFlux_i, *ProjFlux_j, *Conservatives_i, *Conservatives_j;
  su2double *Diff_U, *Lambda, **P_Tensor, **invP_Tensor;
  su2double *RoeVelocity, RoeDensity, RoeEnthalpy, RoeSoundSpeed, ProjVelocity, RoeSoundSpeed2, kappa;
  
  /*!
   * \brief Derived classes must specialize this method to add the specifics of the scheme they implement (e.g. low-Mach precond.).
   * \param[out] val_residual - Convective flux.
   * \param[out] val_Jacobian_i - Flux Jacobian wrt node i conservatives (implicit computation).
   * \param[out] val_Jacobian_j - Flux Jacobian wrt node j conservatives (implicit computation).
   * \param[in] config - Definition of the particular problem.
   */
  virtual void FinalizeResidual(su2double *val_residual, su2double **val_Jacobian_i, su2double **val_Jacobian_j, CConfig *config) = 0;
  
public:
  
  /*!
   * \brief Constructor of the class.
   * \param[in] val_nDim - Number of dimensions of the problem.
   * \param[in] val_nVar - Number of variables of the problem.
   * \param[in] config - Definition of the particular problem.
   * \param[in] val_low_dissipation - Use a low dissipation formulation.
   */
  CUpwRoeBase_Flow(unsigned short val_nDim, unsigned short val_nVar, CConfig *config, bool val_low_dissipation);
  
  /*!
   * \brief Destructor of the class.
   */
  ~CUpwRoeBase_Flow(void);
  
  /*!
   * \brief Compute the flux from node i to node j, part common to most Roe schemes.
   * \param[out] val_residual - Convective flux.
   * \param[out] val_Jacobian_i - Flux Jacobian wrt node i conservatives (implicit computation).
   * \param[out] val_Jacobian_j - Flux Jacobian wrt node j conservatives (implicit computation).
   * \param[in] config - Definition of the particular problem.
   */
  void ComputeResidual(su2double *val_residual, su2double **val_Jacobian_i, su2double **val_Jacobian_j, CConfig *config);
  
};

/*!
 * \class CUpwRoe_Flow
 * \brief Class for solving an approximate Riemann solver of Roe for the flow equations.
 * \ingroup ConvDiscr
 * \author A. Bueno, F. Palacios
 */
class CUpwRoe_Flow : public CUpwRoeBase_Flow {
private:
  /*!
   * \brief Add standard Roe dissipation to the flux.
   * \param[out] val_residual - Convective flux.
   * \param[out] val_Jacobian_i - Flux Jacobian wrt node i conservatives (implicit computation).
   * \param[out] val_Jacobian_j - Flux Jacobian wrt node j conservatives (implicit computation).
   * \param[in] config - Definition of the particular problem.
   */
  void FinalizeResidual(su2double *val_residual, su2double **val_Jacobian_i, su2double **val_Jacobian_j, CConfig *config);
  
public:
  
  /*!
   * \brief Constructor of the class.
   * \param[in] val_nDim - Number of dimensions of the problem.
   * \param[in] val_nVar - Number of variables of the problem.
   * \param[in] config - Definition of the particular problem.
   * \param[in] val_low_dissipation - Use a low dissipation formulation.
   */
  CUpwRoe_Flow(unsigned short val_nDim, unsigned short val_nVar, CConfig *config, bool val_low_dissipation);
  
  /*!
   * \brief Destructor of the class.
   */
  ~CUpwRoe_Flow(void);
  
};


/*!
 * \class CUpwGeneralRoe_Flow
 * \brief Class for solving an approximate Riemann solver of Roe for the flow equations for a general fluid model.
 * \ingroup ConvDiscr
 * \author S.Vitale, G.Gori, M.Pini
 */
class CUpwGeneralRoe_Flow : public CNumerics {
private:

  bool implicit, dynamic_grid;

  su2double *Diff_U;
  su2double *Velocity_i, *Velocity_j, *RoeVelocity;
  su2double *ProjFlux_i, *ProjFlux_j;
  su2double *delta_wave, *delta_vel;
  su2double *Lambda, *Epsilon, MaxLambda, Delta;
  su2double **P_Tensor, **invP_Tensor;
  su2double sq_vel, Proj_ModJac_Tensor_ij, Density_i, Energy_i, SoundSpeed_i, Pressure_i, Enthalpy_i,

  Density_j, Energy_j, SoundSpeed_j, Pressure_j, Enthalpy_j, R, RoeDensity, RoeEnthalpy, RoeSoundSpeed, RoeSoundSpeed2,
  ProjVelocity, ProjVelocity_i, ProjVelocity_j, proj_delta_vel, delta_p, delta_rho, kappa;
  unsigned short iDim, iVar, jVar, kVar;


  su2double StaticEnthalpy_i, StaticEnergy_i, StaticEnthalpy_j, StaticEnergy_j, Kappa_i, Kappa_j, Chi_i, Chi_j, Velocity2_i, Velocity2_j;
  su2double RoeKappa, RoeChi;

public:
  
  /*!
   * \brief Constructor of the class.
   * \param[in] val_nDim - Number of dimensions of the problem.
   * \param[in] val_nVar - Number of variables of the problem.
   * \param[in] config - Definition of the particular problem.
   */
  CUpwGeneralRoe_Flow(unsigned short val_nDim, unsigned short val_nVar, CConfig *config);
  
  /*!
   * \brief Destructor of the class.
   */
  ~CUpwGeneralRoe_Flow(void);
  
  /*!
   * \brief Compute the Roe's flux between two nodes i and j.
   * \param[out] val_residual - Pointer to the total residual.
   * \param[out] val_Jacobian_i - Jacobian of the numerical method at node i (implicit computation).
   * \param[out] val_Jacobian_j - Jacobian of the numerical method at node j (implicit computation).
   * \param[in] config - Definition of the particular problem.
   */
  void ComputeResidual(su2double *val_residual, su2double **val_Jacobian_i, su2double **val_Jacobian_j, CConfig *config);
  
  /*!
   * \brief Compute the Average for a general fluid flux between two nodes i and j.
   * Using the approach of Vinokur and Montagne'
   */
  
  void ComputeRoeAverage();
};

/*!
 * \class CUpwL2Roe_Flow
 * \brief Class for solving an approximate Riemann solver of L2Roe for the flow equations.
 * \ingroup ConvDiscr
 * \author E. Molina, A. Bueno, F. Palacios
 * \version 6.2.0 "Falcon"
 */
class CUpwL2Roe_Flow : public CUpwRoeBase_Flow {
private:
  /*!
   * \brief Add L^2 Roe dissipation to the flux (low-Mach scheme).
   * \param[out] val_residual - Convective flux.
   * \param[out] val_Jacobian_i - Flux Jacobian wrt node i conservatives (implicit computation).
   * \param[out] val_Jacobian_j - Flux Jacobian wrt node j conservatives (implicit computation).
   * \param[in] config - Definition of the particular problem.
   */
  void FinalizeResidual(su2double *val_residual, su2double **val_Jacobian_i, su2double **val_Jacobian_j, CConfig *config);
    
public:
  /*!
   * \brief Constructor of the class.
   * \param[in] val_nDim - Number of dimensions of the problem.
   * \param[in] val_nVar - Number of variables of the problem.
   * \param[in] config - Definition of the particular problem.
   */
  CUpwL2Roe_Flow(unsigned short val_nDim, unsigned short val_nVar, CConfig *config);

  /*!
   * \brief Destructor of the class.
   */
  ~CUpwL2Roe_Flow(void);
};

/*!
 * \class CUpwLMRoe_Flow
 * \brief Class for solving an approximate Riemann solver of LMRoe for the flow equations.
 * \ingroup ConvDiscr
 * \author E. Molina, A. Bueno, F. Palacios
 * \version 6.2.0 "Falcon"
 */
class CUpwLMRoe_Flow : public CUpwRoeBase_Flow {
private:
  /*!
   * \brief Add LMRoe dissipation to the flux (low-Mach scheme).
   * \param[out] val_residual - Convective flux.
   * \param[out] val_Jacobian_i - Flux Jacobian wrt node i conservatives (implicit computation).
   * \param[out] val_Jacobian_j - Flux Jacobian wrt node j conservatives (implicit computation).
   * \param[in] config - Definition of the particular problem.
   */
  void FinalizeResidual(su2double *val_residual, su2double **val_Jacobian_i, su2double **val_Jacobian_j, CConfig *config);
    
public:
  /*!
   * \brief Constructor of the class.
   * \param[in] val_nDim - Number of dimensions of the problem.
   * \param[in] val_nVar - Number of variables of the problem.
   * \param[in] config - Definition of the particular problem.
   */
  CUpwLMRoe_Flow(unsigned short val_nDim, unsigned short val_nVar, CConfig *config);

  /*!
   * \brief Destructor of the class.
   */
  ~CUpwLMRoe_Flow(void);
};

/*!
 * \class CUpwMSW_Flow
 * \brief Class for solving a flux-vector splitting method by Steger & Warming, modified version.
 * \ingroup ConvDiscr
 * \author S. Copeland
 */
class CUpwMSW_Flow : public CNumerics {
private:
  bool implicit;
  su2double *Diff_U;
  su2double *u_i, *u_j, *ust_i, *ust_j;
  su2double *Fc_i, *Fc_j;
  su2double *Lambda_i, *Lambda_j;
  su2double rhos_i, rhos_j;
  su2double *Ust_i, *Ust_j, *Vst_i, *Vst_j, *Velst_i, *Velst_j;
  su2double **P_Tensor, **invP_Tensor;
  unsigned short nPrimVar, nVar, nDim;
  
public:
  
  /*!
   * \brief Constructor of the class.
   * \param[in] val_nDim - Number of dimensions of the problem.
   * \param[in] val_nVar - Number of variables of the problem.
   * \param[in] config - Definition of the particular problem.
   */
  CUpwMSW_Flow(unsigned short val_nDim, unsigned short val_nVar, CConfig *config);
  
  /*!
   * \brief Destructor of the class.
   */
  ~CUpwMSW_Flow(void);
  
  /*!
   * \brief Compute the Roe's flux between two nodes i and j.
   * \param[out] val_residual - Pointer to the total residual.
   * \param[out] val_Jacobian_i - Jacobian of the numerical method at node i (implicit computation).
   * \param[out] val_Jacobian_j - Jacobian of the numerical method at node j (implicit computation).
   * \param[in] config - Definition of the particular problem.
   */
  void ComputeResidual(su2double *val_residual, su2double **val_Jacobian_i, su2double **val_Jacobian_j, CConfig *config);
  
};

/*!
 * \class CUpwTurkel_Flow
 * \brief Class for solving an approximate Riemann solver of Roe with Turkel Preconditioning for the flow equations.
 * \ingroup ConvDiscr
 * \author A. K. Lonkar
 */
class CUpwTurkel_Flow : public CNumerics {
private:
  bool implicit, dynamic_grid;
  su2double *Diff_U;
  su2double *Velocity_i, *Velocity_j, *RoeVelocity;
  su2double *ProjFlux_i, *ProjFlux_j;
  su2double *Lambda, *Epsilon;
  su2double **absPeJac, **invRinvPe, **R_Tensor, **Matrix, **Art_Visc;
  su2double sq_vel, Density_i, Energy_i, SoundSpeed_i, Pressure_i, Enthalpy_i,
  Density_j, Energy_j, SoundSpeed_j, Pressure_j, Enthalpy_j, R, RoePressure, RoeDensity, RoeEnthalpy, RoeSoundSpeed,
  ProjVelocity, ProjVelocity_i, ProjVelocity_j;
  unsigned short iDim, iVar, jVar, kVar;
  su2double Beta, Beta_min, Beta_max;
  su2double r_hat, s_hat, t_hat, rhoB2a2, sqr_one_m_Betasqr_Lam1;
  su2double Beta2, one_m_Betasqr, one_p_Betasqr, sqr_two_Beta_c_Area;
  su2double local_Mach;
  
public:
  
  /*!
   * \brief Constructor of the class.
   * \param[in] val_nDim - Number of dimensions of the problem.
   * \param[in] val_nVar - Number of variables of the problem.
   * \param[in] config - Definition of the particular problem.
   */
  CUpwTurkel_Flow(unsigned short val_nDim, unsigned short val_nVar, CConfig *config);
  
  /*!
   * \brief Destructor of the class.
   */
  ~CUpwTurkel_Flow(void);
  
  /*!
   * \brief Compute the Roe's flux between two nodes i and j.
   * \param[out] val_residual - Pointer to the total residual.
   * \param[out] val_Jacobian_i - Jacobian of the numerical method at node i (implicit computation).
   * \param[out] val_Jacobian_j - Jacobian of the numerical method at node j (implicit computation).
   * \param[in] config - Definition of the particular problem.
   */
  void ComputeResidual(su2double *val_residual, su2double **val_Jacobian_i, su2double **val_Jacobian_j, CConfig *config);

};

/*!
 * \class CUpwFDSInc_Flow
 * \brief Class for solving a Flux Difference Splitting (FDS) upwind method for the incompressible flow equations.
 * \ingroup ConvDiscr
 * \author F. Palacios, T. Economon
 */
class CUpwFDSInc_Flow : public CNumerics {
private:
  bool implicit, /*!< \brief Implicit calculation. */
  dynamic_grid, /*!< \brief Modification for grid movement. */
  variable_density, /*!< \brief Variable density incompressible flows. */
  energy; /*!< \brief computation with the energy equation. */
  su2double *Diff_V;
  su2double *Velocity_i, *Velocity_j, *MeanVelocity;
  su2double *ProjFlux_i, *ProjFlux_j;
  su2double *Lambda, *Epsilon;
  su2double **Precon, **invPrecon_A;
  su2double Proj_ModJac_Tensor_ij, Pressure_i,
  Pressure_j, ProjVelocity,
  MeandRhodT, dRhodT_i, dRhodT_j, /*!< \brief Derivative of density w.r.t. temperature (variable density flows). */
  Temperature_i, Temperature_j,   /*!< \brief Temperature at node 0 and 1. */
  MeanDensity, MeanPressure, MeanSoundSpeed, MeanBetaInc2, MeanEnthalpy, MeanCp, MeanTemperature; /*!< \brief Mean values of primitive variables. */
  unsigned short iDim, iVar, jVar, kVar;
  
public:
  
  /*!
   * \brief Constructor of the class.
   * \param[in] val_nDim - Number of dimensions of the problem.
   * \param[in] val_nVar - Number of variables of the problem.
   * \param[in] config - Definition of the particular problem.
   */
  CUpwFDSInc_Flow(unsigned short val_nDim, unsigned short val_nVar, CConfig *config);
  
  /*!
   * \brief Destructor of the class.
   */
  ~CUpwFDSInc_Flow(void);
  
  /*!
   * \brief Compute the upwind flux between two nodes i and j.
   * \param[out] val_residual - Pointer to the residual array.
   * \param[out] val_Jacobian_i - Jacobian of the numerical method at node i (implicit computation).
   * \param[out] val_Jacobian_j - Jacobian of the numerical method at node j (implicit computation).
   * \param[in] config - Definition of the particular problem.
   */
  void ComputeResidual(su2double *val_residual, su2double **val_Jacobian_i, su2double **val_Jacobian_j,
                       CConfig *config);
};

/*!
 * \class CUpwRoe_AdjFlow
 * \brief Class for solving an approximate Riemann solver of Roe
 *        for the adjoint flow equations.
 * \ingroup ConvDiscr
 * \author F. Palacios
 */
class CUpwRoe_AdjFlow : public CNumerics {
private:
  su2double *Residual_Roe;
  su2double area, Sx, Sy, Sz, rarea, nx, ny, nz, rho_l, u_l, v_l, w_l, h_l, rho_r,
  u_r, v_r, w_r, h_r, psi1, psi2, psi3, psi4, psi5;
  su2double h, u, v, w, c, psi1_l, psi2_l, psi3_l, psi4_l, psi5_l,
  psi1_r, psi2_r, psi3_r, psi4_r, psi5_r, q_l, q_r, Q_l, Q_r, vn,
  rrho_l, weight, rweight1, cc;
  su2double l1psi, l2psi, absQ, absQp, absQm, q2, alpha, beta_u, beta_v, beta_w, Q, l1l2p, l1l2m, eta;
  su2double RoeDensity, RoeSoundSpeed, *RoeVelocity, *Lambda, *Velocity_i, *Velocity_j, **ProjFlux_i, **ProjFlux_j,
  Proj_ModJac_Tensor_ij, **Proj_ModJac_Tensor, Energy_i, Energy_j, **P_Tensor, **invP_Tensor;
  unsigned short iDim, iVar, jVar, kVar;
  bool implicit, grid_movement;
  
public:
  
  /*!
   * \brief Constructor of the class.
   * \param[in] val_nDim - Number of dimensions of the problem.
   * \param[in] val_nVar - Number of variables of the problem.
   * \param[in] config - Definition of the particular problem.
   */
  CUpwRoe_AdjFlow(unsigned short val_nDim, unsigned short val_nVar, CConfig *config);
  
  /*!
   * \brief Destructor of the class.
   */
  ~CUpwRoe_AdjFlow(void);
  
  /*!
   * \brief Compute the adjoint Roe's flux between two nodes i and j.
   * \param[out] val_residual_i - Pointer to the total residual at point i.
   * \param[out] val_residual_j - Pointer to the total residual at point j.
   * \param[out] val_Jacobian_ii - Jacobian of the numerical method at node i (implicit computation) from node i.
   * \param[out] val_Jacobian_ij - Jacobian of the numerical method at node i (implicit computation) from node j.
   * \param[out] val_Jacobian_ji - Jacobian of the numerical method at node j (implicit computation) from node i.
   * \param[out] val_Jacobian_jj - Jacobian of the numerical method at node j (implicit computation) from node j.
   * \param[in] config - Definition of the particular problem.
   */
  void ComputeResidual(su2double *val_residual_i, su2double *val_residual_j, su2double **val_Jacobian_ii,
                       su2double **val_Jacobian_ij, su2double **val_Jacobian_ji, su2double **val_Jacobian_jj, CConfig *config);
};

/*!
 * \class CUpwAUSM_Flow
 * \brief Class for solving an approximate Riemann AUSM.
 * \ingroup ConvDiscr
 * \author F. Palacios
 */
class CUpwAUSM_Flow : public CNumerics {
private:
  bool implicit;
  su2double *Diff_U;
  su2double *Velocity_i, *Velocity_j, *RoeVelocity;
  su2double *ProjFlux_i, *ProjFlux_j;
  su2double *delta_wave, *delta_vel;
  su2double *Lambda, *Epsilon;
  su2double **P_Tensor, **invP_Tensor;
  su2double sq_vel, Proj_ModJac_Tensor_ij, Density_i, Energy_i, SoundSpeed_i, Pressure_i, Enthalpy_i,
  Density_j, Energy_j, SoundSpeed_j, Pressure_j, Enthalpy_j, R, RoeDensity, RoeEnthalpy, RoeSoundSpeed,
  ProjVelocity, ProjVelocity_i, ProjVelocity_j;
  unsigned short iDim, iVar, jVar, kVar;
  su2double mL, mR, mLP, mRM, mF, pLP, pRM, pF, Phi;
  
public:
  
  /*!
   * \brief Constructor of the class.
   * \param[in] val_nDim - Number of dimensions of the problem.
   * \param[in] val_nVar - Number of variables of the problem.
   * \param[in] config - Definition of the particular problem.
   */
  CUpwAUSM_Flow(unsigned short val_nDim, unsigned short val_nVar, CConfig *config);
  
  /*!
   * \brief Destructor of the class.
   */
  ~CUpwAUSM_Flow(void);
  
  /*!
   * \brief Compute the Roe's flux between two nodes i and j.
   * \param[out] val_residual - Pointer to the total residual.
   * \param[out] val_Jacobian_i - Jacobian of the numerical method at node i (implicit computation).
   * \param[out] val_Jacobian_j - Jacobian of the numerical method at node j (implicit computation).
   * \param[in] config - Definition of the particular problem.
   */
  void ComputeResidual(su2double *val_residual, su2double **val_Jacobian_i, su2double **val_Jacobian_j, CConfig *config);
};

/*!
 * \class CUpwAUSMPLUS_SLAU_Base_Flow
 * \brief Base class for AUSM+up(2) and SLAU(2) convective schemes.
 * \ingroup ConvDiscr
 * \author Amit Sachdeva
 */
class CUpwAUSMPLUS_SLAU_Base_Flow : public CNumerics {
protected:
  bool implicit;
  bool UseAccurateJacobian;
  bool HasAnalyticalDerivatives;
  su2double FinDiffStep;
  
  su2double MassFlux, DissFlux, Pressure;
  su2double *Velocity_i, *Velocity_j;
  su2double *psi_i, *psi_j;
  su2double dmdot_dVi[6], dmdot_dVj[6], dpres_dVi[6], dpres_dVj[6];
  
  /*--- Roe variables (for approximate Jacobian) ---*/
  su2double *Lambda, *Epsilon, *RoeVelocity, **P_Tensor, **invP_Tensor;
  
  /*!
   * \brief Compute the mass flux and pressure based on Primitives_i/j, derived classes must implement this method.
   * \note See the body of the (empty) default implementation for instructions on how to implement the method.
   * \param[in] config - Definition of the particular problem.
   * \param[out] mdot - The mass flux.
   * \param[out] pressure - The pressure at the control volume face.
   */
  virtual void ComputeMassAndPressureFluxes(CConfig *config, su2double &mdot, su2double &pressure) = 0;
  
  /*!
   * \brief Compute the flux Jacobians of the Roe scheme to use as an approximation.
   * \param[out] val_Jacobian_i - Jacobian of the numerical method at node i (implicit computation).
   * \param[out] val_Jacobian_j - Jacobian of the numerical method at node j (implicit computation).
   */
  void ApproximateJacobian(su2double **val_Jacobian_i, su2double **val_Jacobian_j);
  
  /*!
   * \brief Compute the flux Jacobians using a mix of finite differences and manual differentiation.
   * \param[out] val_Jacobian_i - Jacobian of the numerical method at node i (implicit computation).
   * \param[out] val_Jacobian_j - Jacobian of the numerical method at node j (implicit computation).
   */
  void AccurateJacobian(CConfig *config, su2double **val_Jacobian_i, su2double **val_Jacobian_j);
  
public:
  
  /*!
   * \brief Constructor of the class.
   * \param[in] val_nDim - Number of dimensions of the problem.
   * \param[in] val_nVar - Number of variables of the problem.
   * \param[in] config - Definition of the particular problem.
   */
  CUpwAUSMPLUS_SLAU_Base_Flow(unsigned short val_nDim, unsigned short val_nVar, CConfig *config);
  
  /*!
   * \brief Destructor of the class.
   */
  ~CUpwAUSMPLUS_SLAU_Base_Flow(void);
  
  /*!
   * \brief Compute the AUSM+ and SLAU family of schemes.
   * \param[out] val_residual - Pointer to the total residual.
   * \param[out] val_Jacobian_i - Jacobian of the numerical method at node i (implicit computation).
   * \param[out] val_Jacobian_j - Jacobian of the numerical method at node j (implicit computation).
   * \param[in] config - Definition of the particular problem.
   */
  void ComputeResidual(su2double *val_residual, su2double **val_Jacobian_i, su2double **val_Jacobian_j, CConfig *config);
};

/*!
 * \class CUpwAUSMPLUSUP_Flow
 * \brief Class for solving an approximate Riemann AUSM+ -up.
 * \ingroup ConvDiscr
 * \author Amit Sachdeva
 */
class CUpwAUSMPLUSUP_Flow : public CUpwAUSMPLUS_SLAU_Base_Flow {
private:
  su2double Kp, Ku, sigma;
  
  /*!
   * \brief Mass flux and pressure for the AUSM+up scheme.
   * \param[in] config - Definition of the particular problem.
   * \param[out] mdot - The mass flux.
   * \param[out] pressure - The pressure at the control volume face.
   */
  void ComputeMassAndPressureFluxes(CConfig *config, su2double &mdot, su2double &pressure);
  
public:
  
  /*!
   * \brief Constructor of the class.
   * \param[in] val_nDim - Number of dimensions of the problem.
   * \param[in] val_nVar - Number of variables of the problem.
   * \param[in] config - Definition of the particular problem.
   */
  CUpwAUSMPLUSUP_Flow(unsigned short val_nDim, unsigned short val_nVar, CConfig *config);
  
  /*!
   * \brief Destructor of the class.
   */
  ~CUpwAUSMPLUSUP_Flow(void);
};

/*!
 * \class CUpwAUSMPLUSUP2_Flow
 * \brief Class for solving an approximate Riemann AUSM+ -up.
 * \ingroup ConvDiscr
 * \author Amit Sachdeva
 */
class CUpwAUSMPLUSUP2_Flow : public CUpwAUSMPLUS_SLAU_Base_Flow {
private:
  su2double Kp, sigma;
  
  /*!
   * \brief Mass flux and pressure for the AUSM+up2 scheme.
   * \param[in] config - Definition of the particular problem.
   * \param[out] mdot - The mass flux.
   * \param[out] pressure - The pressure at the control volume face.
   */
  void ComputeMassAndPressureFluxes(CConfig *config, su2double &mdot, su2double &pressure);
  
public:
  
  /*!
   * \brief Constructor of the class.
   * \param[in] val_nDim - Number of dimensions of the problem.
   * \param[in] val_nVar - Number of variables of the problem.
   * \param[in] config - Definition of the particular problem.
   */
  CUpwAUSMPLUSUP2_Flow(unsigned short val_nDim, unsigned short val_nVar, CConfig *config);
  
  /*!
   * \brief Destructor of the class.
   */
  ~CUpwAUSMPLUSUP2_Flow(void);
  
};

/*!
 * \class CUpwSLAU_Flow
 * \brief Class for solving the Low-Dissipation AUSM.
 * \ingroup ConvDiscr
 * \author E. Molina
 */
class CUpwSLAU_Flow : public CUpwAUSMPLUS_SLAU_Base_Flow {
protected:
  bool slau_low_diss;
  bool slau2;
  
  /*!
   * \brief Mass flux and pressure for the SLAU and SLAU2 schemes.
   * \param[in] config - Definition of the particular problem.
   * \param[out] mdot - The mass flux.
   * \param[out] pressure - The pressure at the control volume face.
   */
  void ComputeMassAndPressureFluxes(CConfig *config, su2double &mdot, su2double &pressure);
  
public:
  
  /*!
   * \brief Constructor of the class.
   * \param[in] val_nDim - Number of dimensions of the problem.
   * \param[in] val_nVar - Number of variables of the problem.
   * \param[in] config - Definition of the particular problem.
   */
  CUpwSLAU_Flow(unsigned short val_nDim, unsigned short val_nVar, CConfig *config, bool val_low_dissipation);
  
  /*!
   * \brief Destructor of the class.
   */
  ~CUpwSLAU_Flow(void);

};

/*!
 * \class CUpwSLAU2_Flow
 * \brief Class for solving the Simple Low-Dissipation AUSM 2.
 * \ingroup ConvDiscr
 * \author E. Molina
 */
class CUpwSLAU2_Flow : public CUpwSLAU_Flow {
public:
  /*!
   * \brief Constructor of the class.
   * \param[in] val_nDim - Number of dimensions of the problem.
   * \param[in] val_nVar - Number of variables of the problem.
   * \param[in] config - Definition of the particular problem.
   */
  CUpwSLAU2_Flow(unsigned short val_nDim, unsigned short val_nVar, CConfig *config, bool val_low_dissipation);
  
  /*!
   * \brief Destructor of the class.
   */
  ~CUpwSLAU2_Flow(void);

};

/*!
 * \class CUpwHLLC_Flow
 * \brief Class for solving an approximate Riemann HLLC.
 * \ingroup ConvDiscr
 * \author G. Gori, Politecnico di Milano
 * \version 6.2.0 "Falcon"
 */
class CUpwHLLC_Flow : public CNumerics {
private:
  bool implicit, dynamic_grid;
  unsigned short iDim, jDim, iVar, jVar;
  
  su2double *IntermediateState;
  su2double *Velocity_i, *Velocity_j, *RoeVelocity;

  su2double sq_vel_i, Density_i, Energy_i, SoundSpeed_i, Pressure_i, Enthalpy_i, ProjVelocity_i;
  su2double sq_vel_j, Density_j, Energy_j, SoundSpeed_j, Pressure_j, Enthalpy_j, ProjVelocity_j;
  
  su2double sq_velRoe, RoeDensity, RoeEnthalpy, RoeSoundSpeed, RoeProjVelocity, ProjInterfaceVel;

  su2double sL, sR, sM, pStar, EStar, rhoSL, rhoSR, Rrho, kappa;

  su2double Omega, RHO, OmegaSM;
  su2double *dSm_dU, *dPI_dU, *drhoStar_dU, *dpStar_dU, *dEStar_dU;
  
public:
  
  /*!
   * \brief Constructor of the class.
   * \param[in] val_nDim - Number of dimensions of the problem.
   * \param[in] val_nVar - Number of variables of the problem.
   * \param[in] config - Definition of the particular problem.
   */
  CUpwHLLC_Flow(unsigned short val_nDim, unsigned short val_nVar, CConfig *config);
  
  /*!
   * \brief Destructor of the class.
   */
  ~CUpwHLLC_Flow(void);
  
  /*!
   * \brief Compute the Roe's flux between two nodes i and j.
   * \param[out] val_residual - Pointer to the total residual.
   * \param[out] val_Jacobian_i - Jacobian of the numerical method at node i (implicit computation).
   * \param[out] val_Jacobian_j - Jacobian of the numerical method at node j (implicit computation).
   * \param[in] config - Definition of the particular problem.
   */
  void ComputeResidual(su2double *val_residual, su2double **val_Jacobian_i, su2double **val_Jacobian_j, CConfig *config);

};

/*!
 * \class CUpwGeneralHLLC_Flow
 * \brief Class for solving an approximate Riemann HLLC.
 * \ingroup ConvDiscr
 * \author G. Gori, Politecnico di Milano
 * \version 6.2.0 "Falcon"
 */
class CUpwGeneralHLLC_Flow : public CNumerics {
private:
  bool implicit, dynamic_grid;
  unsigned short iDim, jDim, iVar, jVar;
  
  su2double *IntermediateState;
  su2double *Velocity_i, *Velocity_j, *RoeVelocity;

  su2double sq_vel_i, Density_i, Energy_i, SoundSpeed_i, Pressure_i, Enthalpy_i, ProjVelocity_i, StaticEnthalpy_i, StaticEnergy_i;
  su2double sq_vel_j, Density_j, Energy_j, SoundSpeed_j, Pressure_j, Enthalpy_j, ProjVelocity_j, StaticEnthalpy_j, StaticEnergy_j;
  
  su2double sq_velRoe, RoeDensity, RoeEnthalpy, RoeSoundSpeed, RoeProjVelocity, ProjInterfaceVel;
  su2double Kappa_i, Kappa_j, Chi_i, Chi_j, RoeKappa, RoeChi, RoeKappaStaticEnthalpy;

  su2double sL, sR, sM, pStar, EStar, rhoSL, rhoSR, Rrho, kappa;

  su2double Omega, RHO, OmegaSM;
  su2double *dSm_dU, *dPI_dU, *drhoStar_dU, *dpStar_dU, *dEStar_dU;

  
public:
  
  /*!
   * \brief Constructor of the class.
   * \param[in] val_nDim - Number of dimensions of the problem.
   * \param[in] val_nVar - Number of variables of the problem.
   * \param[in] config - Definition of the particular problem.
   */
  CUpwGeneralHLLC_Flow(unsigned short val_nDim, unsigned short val_nVar, CConfig *config);
  
  /*!
   * \brief Destructor of the class.
   */
  ~CUpwGeneralHLLC_Flow(void);
  
  /*!

   * \brief Compute the Roe's flux between two nodes i and j.
   * \param[out] val_residual - Pointer to the total residual.
   * \param[out] val_Jacobian_i - Jacobian of the numerical method at node i (implicit computation).
   * \param[out] val_Jacobian_j - Jacobian of the numerical method at node j (implicit computation).
   * \param[in] config - Definition of the particular problem.
   */
   void ComputeResidual(su2double *val_residual, su2double **val_Jacobian_i, su2double **val_Jacobian_j, CConfig *config);

   /*!
   * \brief Compute the Average quantities for a general fluid flux between two nodes i and j.
   * Using the approach of Vinokur and Montagne'
   */
   void VinokurMontagne();
};

/*!
 * \class CUpwLin_TransLM
 * \brief Class for performing a linear upwind solver for the Spalart-Allmaras turbulence model equations with transition
 * \ingroup ConvDiscr
 * \author A. Aranake
 */
class CUpwLin_TransLM : public CNumerics {
private:
  su2double *Velocity_i;
  su2double *Velocity_j;
  bool implicit, incompressible;
  su2double Density_i, Density_j, q_ij, a0, a1;
  unsigned short iDim;
  
public:
  
  /*!
   * \brief Constructor of the class.
   * \param[in] val_nDim - Number of dimensions of the problem.
   * \param[in] val_nVar - Number of variables of the problem.
   * \param[in] config - Definition of the particular problem.
   */
  CUpwLin_TransLM(unsigned short val_nDim, unsigned short val_nVar, CConfig *config);
  
  /*!
   * \brief Destructor of the class.
   */
  ~CUpwLin_TransLM(void);
  
  /*!
   * \brief Compute the upwind flux between two nodes i and j.
   * \param[out] val_residual - Pointer to the total residual.
   * \param[out] val_Jacobian_i - Jacobian of the numerical method at node i (implicit computation).
   * \param[out] val_Jacobian_j - Jacobian of the numerical method at node j (implicit computation).
   * \param[in] config - Definition of the particular problem.
   */
  void ComputeResidual (su2double *val_residual, su2double **val_Jacobian_i, su2double **val_Jacobian_j, CConfig *config);
};

/*!
 * \class CUpwLin_AdjTurb
 * \brief Class for performing a linear upwind solver for the adjoint turbulence equations.
 * \ingroup ConvDiscr
 * \author A. Bueno.
 */
class CUpwLin_AdjTurb : public CNumerics {
private:
  su2double *Velocity_i;
  
public:
  
  /*!
   * \brief Constructor of the class.
   * \param[in] val_nDim - Number of dimensions of the problem.
   * \param[in] val_nVar - Number of variables of the problem.
   * \param[in] config - Definition of the particular problem.
   */
  CUpwLin_AdjTurb(unsigned short val_nDim, unsigned short val_nVar, CConfig *config);
  
  /*!
   * \brief Destructor of the class.
   */
  ~CUpwLin_AdjTurb(void);
  
  /*!
   * \brief Compute the adjoint upwind flux between two nodes i and j.
   * \param[out] val_residual - Pointer to the total residual.
   * \param[out] val_Jacobian_i - Jacobian of the numerical method at node i (implicit computation).
   * \param[out] val_Jacobian_j - Jacobian of the numerical method at node j (implicit computation).
   * \param[in] config - Definition of the particular problem.
   */
  void ComputeResidual (su2double *val_residual, su2double **val_Jacobian_i, su2double **val_Jacobian_j, CConfig *config);
};


/*!
 * \class CUpwScalar
 * \brief Template class for scalar upwind fluxes between nodes i and j.
 * \details This class serves as a template for the scalar upwinding residual
 *   classes.  The general structure of a scalar upwinding calculation is the
 *   same for many different  models, which leads to a lot of repeated code.
 *   By using the template design pattern, these sections of repeated code are
 *   moved to this shared base class, and the specifics of each model
 *   are implemented by derived classes.  In order to add a new residual
 *   calculation for a convection residual, extend this class and implement
 *   the pure virtual functions with model-specific behavior.
 * \ingroup ConvDiscr
 * \author C. Pederson, A. Bueno, A. Campos, T. Economon
 */
class CUpwScalar : public CNumerics {
private:
  
  /*!
   * \brief A pure virtual function; Adds any extra variables to AD
   */
  virtual void ExtraADPreaccIn() = 0;
  
  /*!
   * \brief Model-specific steps in the ComputeResidual method
   * \param[out] val_residual - Pointer to the total residual.
   * \param[out] val_Jacobian_i - Jacobian of the numerical method at node i (implicit computation).
   * \param[out] val_Jacobian_j - Jacobian of the numerical method at node j (implicit computation).
   * \param[in] config - Definition of the particular problem.
   */
  virtual void FinishResidualCalc(su2double *val_residual,
                                  su2double **Jacobian_i,
                                  su2double **Jacobian_j,
                                  CConfig *config) = 0;
  
protected:
<<<<<<< HEAD
  su2double *Velocity_i, *Velocity_j;            /*!< \brief Velocity at nodes i and j. */
  su2double Density_i, Density_j;                /*!< \brief Density at nodes i and j. */
  bool implicit, grid_movement, incompressible;  /*!< \brief Boolean flags. */
  su2double q_ij,                                /*!< \brief Projected velocity at the face. */
  a0,                                            /*!< \brief The maximum of the face-normal velocity and 0 */
  a1;                                            /*!< \brief The minimum of the face-normal velocity and 0 */
  unsigned short iDim;                           /*!< \brief Dimension index. */
  
=======
  su2double *Velocity_i, *Velocity_j; /*!< \brief Velocity, minus any grid movement. */
  su2double Density_i, Density_j;
  bool implicit, dynamic_grid, incompressible;
  su2double q_ij, /*!< \brief Projected velocity at the face. */
            a0,   /*!< \brief The maximum of the face-normal velocity and 0 */
            a1;   /*!< \brief The minimum of the face-normal velocity and 0 */
  unsigned short iDim;

>>>>>>> 972606f5
public:
  
  /*!
   * \brief Constructor of the class.
   * \param[in] val_nDim - Number of dimensions of the problem.
   * \param[in] val_nVar - Number of variables of the problem.
   * \param[in] config - Definition of the particular problem.
   */
  CUpwScalar(unsigned short val_nDim, unsigned short val_nVar, CConfig *config);
  
  /*!
   * \brief Destructor of the class.
   */
  ~CUpwScalar(void);
  
  /*!
   * \brief Compute the scalar upwind flux between two nodes i and j.
   * \param[out] val_residual - Pointer to the total residual.
   * \param[out] val_Jacobian_i - Jacobian of the numerical method at node i (implicit computation).
   * \param[out] val_Jacobian_j - Jacobian of the numerical method at node j (implicit computation).
   * \param[in] config - Definition of the particular problem.
   */
  void ComputeResidual(su2double *val_residual,
                       su2double **val_Jacobian_i,
                       su2double **val_Jacobian_j,
                       CConfig *config);
};

/*!
 * \class CUpwScalar_General
 * \brief Class for doing a scalar upwind solver for scalar transport eqns.
 * \ingroup ConvDiscr
 * \author T. Economon
 */
class CUpwScalar_General : public CUpwScalar {
private:
  
  /*!
   * \brief Adds any extra variables to AD
   */
  void ExtraADPreaccIn();
  
  /*!
   * \brief SST specific steps in the ComputeResidual method
   * \param[out] val_residual - Pointer to the total residual.
   * \param[out] val_Jacobian_i - Jacobian of the numerical method at node i (implicit computation).
   * \param[out] val_Jacobian_j - Jacobian of the numerical method at node j (implicit computation).
   * \param[in] config - Definition of the particular problem.
   */
  void FinishResidualCalc(su2double *val_residual, su2double **Jacobian_i,
                          su2double **Jacobian_j, CConfig *config);
  
public:
  
  /*!
   * \brief Constructor of the class.
   * \param[in] val_nDim - Number of dimensions of the problem.
   * \param[in] val_nVar - Number of variables of the problem.
   * \param[in] config - Definition of the particular problem.
   */
  CUpwScalar_General(unsigned short val_nDim,
                     unsigned short val_nVar,
                     CConfig *config);
  
  /*!
   * \brief Destructor of the class.
   */
  ~CUpwScalar_General(void);
};

/*!
 * \class CUpwSca_TurbSST
 * \brief Class for doing a scalar upwind solver for the Menter SST turbulence model equations.
 * \ingroup ConvDiscr
 * \author A. Campos.
 */
class CUpwSca_TurbSST : public CUpwScalar {
private:
  
  /*!
   * \brief Adds any extra variables to AD
   */
  void ExtraADPreaccIn();
  
  /*!
   * \brief SST specific steps in the ComputeResidual method
   * \param[out] val_residual - Pointer to the total residual.
   * \param[out] val_Jacobian_i - Jacobian of the numerical method at node i (implicit computation).
   * \param[out] val_Jacobian_j - Jacobian of the numerical method at node j (implicit computation).
   * \param[in] config - Definition of the particular problem.
   */
  void FinishResidualCalc(su2double *val_residual, su2double **Jacobian_i,
                          su2double **Jacobian_j, CConfig *config);
  
public:
  
  /*!
   * \brief Constructor of the class.
   * \param[in] val_nDim - Number of dimensions of the problem.
   * \param[in] val_nVar - Number of variables of the problem.
   * \param[in] config - Definition of the particular problem.
   */
  CUpwSca_TurbSST(unsigned short val_nDim, unsigned short val_nVar, CConfig *config);
  
  /*!
   * \brief Destructor of the class.
   */
  ~CUpwSca_TurbSST(void);
};

/*!
 * \class CUpwSca_TurbSA
 * \brief Class for doing a scalar upwind solver for the Spalar-Allmaras turbulence model equations.
 * \ingroup ConvDiscr
 * \author A. Bueno.
 */
class CUpwSca_TurbSA : public CUpwScalar {
private:

  /*!
   * \brief Adds any extra variables to AD
   */
  void ExtraADPreaccIn();

  /*!
   * \brief SA specific steps in the ComputeResidual method
   * \param[out] val_residual - Pointer to the total residual.
   * \param[out] val_Jacobian_i - Jacobian of the numerical method at node i (implicit computation).
   * \param[out] val_Jacobian_j - Jacobian of the numerical method at node j (implicit computation).
   * \param[in] config - Definition of the particular problem.
   */
  void FinishResidualCalc(su2double *val_residual, su2double **Jacobian_i,
                                su2double **Jacobian_j, CConfig *config);

public:

  /*!
   * \brief Constructor of the class.
   * \param[in] val_nDim - Number of dimensions of the problem.
   * \param[in] val_nVar - Number of variables of the problem.
   * \param[in] config - Definition of the particular problem.
   */
  CUpwSca_TurbSA(unsigned short val_nDim, unsigned short val_nVar, CConfig *config);

  /*!
   * \brief Destructor of the class.
   */
  ~CUpwSca_TurbSA(void);
};

/*!
 * \class CUpwSca_TransLM
 * \brief Class for doing a scalar upwind solver for the Spalart-Allmaras turbulence model equations with transition.
 * \ingroup ConvDiscr
 * \author A. Aranake.
 */
class CUpwSca_TransLM : public CNumerics {
private:
  su2double *Velocity_i, *Velocity_j;
  bool implicit;
  su2double q_ij, a0, a1;
  unsigned short iDim;
  
public:
  
  /*!
   * \brief Constructor of the class.
   * \param[in] val_nDim - Number of dimensions of the problem.
   * \param[in] val_nVar - Number of variables of the problem.
   * \param[in] config - Definition of the particular problem.
   */
  CUpwSca_TransLM(unsigned short val_nDim, unsigned short val_nVar, CConfig *config);
  
  /*!
   * \brief Destructor of the class.
   */
  ~CUpwSca_TransLM(void);
  
  /*!
   * \brief Compute the scalar upwind flux between two nodes i and j.
   * \param[out] val_residual - Pointer to the total residual.
   * \param[out] val_Jacobian_i - Jacobian of the numerical method at node i (implicit computation).
   * \param[out] val_Jacobian_j - Jacobian of the numerical method at node j (implicit computation).
   * \param[in] config - Definition of the particular problem.
   */
  void ComputeResidual(su2double *val_residual, su2double **val_Jacobian_i, su2double **val_Jacobian_j, CConfig *config);
};

/*!
 * \class CUpwSca_AdjTurb
 * \brief Class for doing a scalar upwind solver for the adjoint turbulence equations.
 * \ingroup ConvDiscr
 * \author A. Bueno.
 */
class CUpwSca_AdjTurb : public CNumerics {
private:
  su2double *Velocity_i, *Velocity_j;
  
public:
  
  /*!
   * \brief Constructor of the class.
   * \param[in] val_nDim - Number of dimensions of the problem.
   * \param[in] val_nVar - Number of variables of the problem.
   * \param[in] config - Definition of the particular problem.
   */
  CUpwSca_AdjTurb(unsigned short val_nDim, unsigned short val_nVar, CConfig *config);
  
  /*!
   * \brief Destructor of the class.
   */
  ~CUpwSca_AdjTurb(void);
  
  /*!
   * \param[out] val_residual_i - Pointer to the total residual at point i.
   * \param[out] val_residual_j - Pointer to the total viscosity residual at point j.
   * \param[out] val_Jacobian_ii - Jacobian of the numerical method at node i (implicit computation) from node i.
   * \param[out] val_Jacobian_ij - Jacobian of the numerical method at node i (implicit computation) from node j.
   * \param[out] val_Jacobian_ji - Jacobian of the numerical method at node j (implicit computation) from node i.
   * \param[out] val_Jacobian_jj - Jacobian of the numerical method at node j (implicit computation) from node j.
   * \param[in] config - Definition of the particular problem.
   */
  void ComputeResidual(su2double *val_residual_i, su2double *val_residual_j, su2double **val_Jacobian_ii, su2double **val_Jacobian_ij,
                       su2double **val_Jacobian_ji, su2double **val_Jacobian_jj, CConfig *config);
};

/*!
 * \class CUpwSca_Heat
 * \brief Class for doing a scalar upwind solver for the heat convection equation.
 * \ingroup ConvDiscr
 * \author O. Burghardt.
 * \version 6.2.0 "Falcon"
 */
class CUpwSca_Heat : public CNumerics {
private:
  su2double *Velocity_i, *Velocity_j;
  bool implicit, dynamic_grid;
  su2double q_ij, a0, a1;
  unsigned short iDim;

public:

  /*!
   * \brief Constructor of the class.
   * \param[in] val_nDim - Number of dimensions of the problem.
   * \param[in] val_nVar - Number of variables of the problem.
   * \param[in] config - Definition of the particular problem.
   */
  CUpwSca_Heat(unsigned short val_nDim, unsigned short val_nVar, CConfig *config);

  /*!
   * \brief Destructor of the class.
   */
  ~CUpwSca_Heat(void);

  /*!
   * \brief Compute the scalar upwind flux between two nodes i and j.
   * \param[out] val_residual - Pointer to the total residual.
   * \param[out] val_Jacobian_i - Jacobian of the numerical method at node i (implicit computation).
   * \param[out] val_Jacobian_j - Jacobian of the numerical method at node j (implicit computation).
   * \param[in] config - Definition of the particular problem.
   */
  void ComputeResidual(su2double *val_residual, su2double **val_Jacobian_i, su2double **val_Jacobian_j, CConfig *config);
};

/*!
 * \class CCentBase_Flow
 * \brief Intermediate class to define centered schemes.
 * \ingroup ConvDiscr
 * \author F. Palacios
 */
class CCentBase_Flow : public CNumerics {

protected:
  unsigned short iDim, iVar, jVar; /*!< \brief Iteration on dimension and variables. */
  bool dynamic_grid;              /*!< \brief Consider grid movement. */
  bool implicit;                   /*!< \brief Implicit calculation (compute Jacobians). */
  su2double fix_factor;            /*!< \brief Fix factor for dissipation Jacobians (more diagonal dominance). */

  su2double *Velocity_i, *Velocity_j, *MeanVelocity; /*!< \brief Velocity at nodes i and j and mean. */
  su2double ProjVelocity_i, ProjVelocity_j;          /*!< \brief Velocities in the face normal direction. */
  su2double sq_vel_i,  sq_vel_j;                     /*!< \brief Squared norm of the velocity vectors. */
  su2double Energy_i,  Energy_j,  MeanEnergy;        /*!< \brief Energy at nodes i and j and mean. */
  su2double MeanDensity, MeanPressure, MeanEnthalpy; /*!< \brief Mean density, pressure, and enthalpy. */
  su2double *ProjFlux;                               /*!< \brief Projected inviscid flux. */

  su2double *Diff_U, *Diff_Lapl;                        /*!< \brief Differences of conservatives and undiv. Laplacians. */
  su2double Local_Lambda_i, Local_Lambda_j, MeanLambda; /*!< \brief Local eingenvalues. */
  su2double Param_p, Phi_i, Phi_j, StretchingFactor;    /*!< \brief Streching parameters. */
  su2double cte_0, cte_1;                               /*!< \brief Constants for the scalar dissipation Jacobian. */

  su2double ProjGridVel; /*!< \brief Projected grid velocity. */

  /*!
   * \brief Hook method for derived classes to define preaccumulated variables, optional to implement.
   * \return true if any variable was set as preacc. input, in which case the residual will be output.
   */
  virtual bool SetPreaccInVars(void) {return false;}

  /*!
   * \brief Derived classes must implement this method, called in ComputeResidual after inviscid part.
   * \param[in,out] val_residual - Pointer to the convective flux contribution to the residual.
   * \param[in,out] val_Jacobian_i - Jacobian of the numerical method at node i (implicit computation).
   * \param[in,out] val_Jacobian_j - Jacobian of the numerical method at node j (implicit computation).
   */
  virtual void DissipationTerm(su2double *val_residual, su2double **val_Jacobian_i, su2double **val_Jacobian_j) = 0;

  /*!
   * \brief Add the contribution of a scalar dissipation term to the Jacobians.
   * \param[in,out] val_Jacobian_i - Jacobian of the numerical method at node i.
   * \param[in,out] val_Jacobian_j - Jacobian of the numerical method at node j.
   */
  void ScalarDissipationJacobian(su2double **val_Jacobian_i, su2double **val_Jacobian_j);

public:

  /*!
   * \brief Constructor of the class.
   * \param[in] val_nDim - Number of dimension of the problem.
   * \param[in] val_nVar - Number of variables of the problem.
   * \param[in] config - Definition of the particular problem.
   */
  CCentBase_Flow(unsigned short val_nDim, unsigned short val_nVar, CConfig *config);

  /*!
   * \brief Destructor of the class.
   */
  virtual ~CCentBase_Flow(void);

  /*!
   * \brief Compute the flow residual using a centered method with artificial dissipation.
   * \param[out] val_residual - Pointer to the convective flux contribution to the residual.
   * \param[out] val_Jacobian_i - Jacobian of the numerical method at node i (implicit computation).
   * \param[out] val_Jacobian_j - Jacobian of the numerical method at node j (implicit computation).
   * \param[in] config - Definition of the particular problem.
   */
  void ComputeResidual(su2double *val_residual, su2double **val_Jacobian_i, su2double **val_Jacobian_j, CConfig *config);

};

/*!
 * \class CCentLax_Flow
 * \brief Class for computing the Lax-Friedrich centered scheme.
 * \ingroup ConvDiscr
 * \author F. Palacios
 */
class CCentLax_Flow : public CCentBase_Flow {
private:
  su2double Param_Kappa_0; /*!< \brief Artificial dissipation parameter. */
  su2double sc0;           /*!< \brief Streching parameter. */
  su2double Epsilon_0;     /*!< \brief Artificial dissipation coefficient. */

  /*!
   * \brief Lax-Friedrich first order dissipation term.
   * \param[in,out] val_residual - Pointer to the convective flux contribution to the residual.
   * \param[in,out] val_Jacobian_i - Jacobian of the numerical method at node i (implicit computation).
   * \param[in,out] val_Jacobian_j - Jacobian of the numerical method at node j (implicit computation).
   */
  void DissipationTerm(su2double *val_residual, su2double **val_Jacobian_i, su2double **val_Jacobian_j);

  /*!
   * \brief Set input variables for AD preaccumulation.
   * \return true, as we will define inputs.
   */
  bool SetPreaccInVars(void);

public:

  /*!
   * \brief Constructor of the class.
   * \param[in] val_nDim - Number of dimension of the problem.
   * \param[in] val_nVar - Number of variables of the problem.
   * \param[in] config - Definition of the particular problem.
   */
  CCentLax_Flow(unsigned short val_nDim, unsigned short val_nVar, CConfig *config);

  /*!
   * \brief Destructor of the class.
   */
  ~CCentLax_Flow(void);

};

/*!
 * \class CCentJST_KE_Flow
 * \brief Class for centered scheme - JST_KE (no 4th dissipation order term).
 * \ingroup ConvDiscr
 * \author F. Palacios
 */
class CCentJST_KE_Flow : public CCentBase_Flow {

private:
  su2double Param_Kappa_2; /*!< \brief Artificial dissipation parameter. */
  su2double sc2;           /*!< \brief Streching parameter. */
  su2double Epsilon_2;     /*!< \brief Artificial dissipation coefficient. */

  /*!
   * \brief JST_KE second order dissipation term.
   * \param[in,out] val_residual - Pointer to the convective flux contribution to the residual.
   * \param[in,out] val_Jacobian_i - Jacobian of the numerical method at node i (implicit computation).
   * \param[in,out] val_Jacobian_j - Jacobian of the numerical method at node j (implicit computation).
   */
  void DissipationTerm(su2double *val_residual, su2double **val_Jacobian_i, su2double **val_Jacobian_j);

  /*!
   * \brief Set input variables for AD preaccumulation.
   * \return true, as we will define inputs.
   */
  bool SetPreaccInVars(void);

public:

  /*!
   * \brief Constructor of the class.
   * \param[in] val_nDim - Number of dimension of the problem.
   * \param[in] val_nVar - Number of variables of the problem.
   * \param[in] config - Definition of the particular problem.
   */
  CCentJST_KE_Flow(unsigned short val_nDim, unsigned short val_nVar, CConfig *config);

  /*!
   * \brief Destructor of the class.
   */
  ~CCentJST_KE_Flow(void);

};

/*!
 * \class CCentJST_Flow
 * \brief Class for centered scheme - JST.
 * \ingroup ConvDiscr
 * \author F. Palacios
 */
class CCentJST_Flow : public CCentBase_Flow {
  
private:
  su2double Param_Kappa_2, Param_Kappa_4; /*!< \brief Artificial dissipation parameters. */
  su2double sc2, sc4;                     /*!< \brief Streching parameters. */
  su2double Epsilon_2, Epsilon_4;         /*!< \brief Artificial dissipation coefficients. */

  /*!
   * \brief JST second and forth order dissipation terms.
   * \param[in,out] val_residual - Pointer to the convective flux contribution to the residual.
   * \param[in,out] val_Jacobian_i - Jacobian of the numerical method at node i (implicit computation).
   * \param[in,out] val_Jacobian_j - Jacobian of the numerical method at node j (implicit computation).
   */
  void DissipationTerm(su2double *val_residual, su2double **val_Jacobian_i, su2double **val_Jacobian_j);

  /*!
   * \brief Set input variables for AD preaccumulation.
   * \return true, as we will define inputs.
   */
  bool SetPreaccInVars(void);

public:

  /*!
   * \brief Constructor of the class.
   * \param[in] val_nDim - Number of dimension of the problem.
   * \param[in] val_nVar - Number of variables of the problem.
   * \param[in] config - Definition of the particular problem.
   */
  CCentJST_Flow(unsigned short val_nDim, unsigned short val_nVar, CConfig *config);

  /*!
   * \brief Destructor of the class.
   */
  ~CCentJST_Flow(void);

};

/*!
 * \class CCentJSTInc_Flow
 * \brief Class for centered scheme - modified JST with incompressible preconditioning.
 * \ingroup ConvDiscr
 * \author F. Palacios, T. Economon
 */
class CCentJSTInc_Flow : public CNumerics {
  
private:
  unsigned short iDim, iVar, jVar; /*!< \brief Iteration on dimension and variables. */
  su2double *Diff_V, *Diff_Lapl, /*!< \brief Diference of primitive variables and undivided laplacians. */
  *Velocity_i, *Velocity_j, /*!< \brief Velocity at node 0 and 1. */
  *MeanVelocity, ProjVelocity_i, ProjVelocity_j,  /*!< \brief Mean and projected velocities. */
  sq_vel_i, sq_vel_j,   /*!< \brief Modulus of the velocity and the normal vector. */
  Temperature_i, Temperature_j,   /*!< \brief Temperature at node 0 and 1. */
  MeanDensity, MeanPressure, MeanBetaInc2, MeanEnthalpy, MeanCp, MeanTemperature, /*!< \brief Mean values of primitive variables. */
  MeandRhodT, /*!< \brief Derivative of density w.r.t. temperature (variable density flows). */
  Param_p, Param_Kappa_2, Param_Kappa_4, /*!< \brief Artificial dissipation parameters. */
  Local_Lambda_i, Local_Lambda_j, MeanLambda, /*!< \brief Local eingenvalues. */
  Phi_i, Phi_j, sc2, sc4, StretchingFactor, /*!< \brief Streching parameters. */
  *ProjFlux,  /*!< \brief Projected inviscid flux tensor. */
  Epsilon_2, Epsilon_4; /*!< \brief Artificial dissipation values. */
  su2double **Precon;
  bool implicit, /*!< \brief Implicit calculation. */
  dynamic_grid, /*!< \brief Modification for grid movement. */
  variable_density, /*!< \brief Variable density incompressible flows. */
  energy; /*!< \brief computation with the energy equation. */

public:
  
  /*!
   * \brief Constructor of the class.
   * \param[in] val_nDim - Number of dimension of the problem.
   * \param[in] val_nVar - Number of variables of the problem.
   * \param[in] config - Definition of the particular problem.
   */
  CCentJSTInc_Flow(unsigned short val_nDim, unsigned short val_nVar, CConfig *config);
  
  /*!
   * \brief Destructor of the class.
   */
  ~CCentJSTInc_Flow(void);
  
  /*!
   * \brief Compute the flow residual using a JST method.
   * \param[out] val_residual - Pointer to the residual array.
   * \param[out] val_Jacobian_i - Jacobian of the numerical method at node i (implicit computation).
   * \param[out] val_Jacobian_j - Jacobian of the numerical method at node j (implicit computation).
   * \param[in] config - Definition of the particular problem.
   */
  void ComputeResidual(su2double *val_residual, su2double **val_Jacobian_i, su2double **val_Jacobian_j, CConfig *config);
};

/*!
 * \class CCentJST_AdjFlow
 * \brief Class for and adjoint centered scheme - JST.
 * \ingroup ConvDiscr
 * \author F. Palacios
 */
class CCentJST_AdjFlow : public CNumerics {
private:
  su2double *Diff_Psi, *Diff_Lapl;
  su2double *Velocity_i, *Velocity_j;
  su2double *MeanPhi;
  unsigned short iDim, jDim, iVar, jVar;
  su2double Residual, ProjVelocity_i, ProjVelocity_j, ProjPhi, ProjPhi_Vel, sq_vel, phis1, phis2;
  su2double MeanPsiRho, MeanPsiE, Param_p, Param_Kappa_4, Param_Kappa_2, Local_Lambda_i, Local_Lambda_j, MeanLambda;
  su2double Phi_i, Phi_j, sc4, StretchingFactor, Epsilon_4, Epsilon_2;
  bool implicit, grid_movement;
  
public:
  
  /*!
   * \brief Constructor of the class.
   * \param[in] val_nDim - Number of dimensions of the problem.
   * \param[in] val_nVar - Number of variables of the problem.
   * \param[in] config - Definition of the particular problem.
   */
  CCentJST_AdjFlow(unsigned short val_nDim, unsigned short val_nVar, CConfig *config);
  
  /*!
   * \brief Destructor of the class.
   */
  ~CCentJST_AdjFlow(void);
  
  /*!
   * \brief Compute the adjoint flow residual using a JST method.
   * \param[out] val_resconv_i - Pointer to the convective residual at point i.
   * \param[out] val_resvisc_i - Pointer to the artificial viscosity residual at point i.
   * \param[out] val_resconv_j - Pointer to the convective residual at point j.
   * \param[out] val_resvisc_j - Pointer to the artificial viscosity residual at point j.
   * \param[out] val_Jacobian_ii - Jacobian of the numerical method at node i (implicit computation) from node i.
   * \param[out] val_Jacobian_ij - Jacobian of the numerical method at node i (implicit computation) from node j.
   * \param[out] val_Jacobian_ji - Jacobian of the numerical method at node j (implicit computation) from node i.
   * \param[out] val_Jacobian_jj - Jacobian of the numerical method at node j (implicit computation) from node j.
   * \param[in] config - Definition of the particular problem.
   */
  void ComputeResidual (su2double *val_resconv_i, su2double *val_resvisc_i, su2double *val_resconv_j, su2double *val_resvisc_j,
                        su2double **val_Jacobian_ii, su2double **val_Jacobian_ij, su2double **val_Jacobian_ji, su2double **val_Jacobian_jj,
                        CConfig *config);
};

/*!
 * \class CCentSca_Heat
 * \brief Class for scalar centered scheme.
 * \ingroup ConvDiscr
 * \author O. Burghardt
 * \version 6.2.0 "Falcon"
 */
class CCentSca_Heat : public CNumerics {

private:
  unsigned short iDim; /*!< \brief Iteration on dimension and variables. */
  su2double *Diff_Lapl, /*!< \brief Diference of conservative variables and undivided laplacians. */
  *MeanVelocity, ProjVelocity, ProjVelocity_i, ProjVelocity_j,  /*!< \brief Mean and projected velocities. */
  Param_Kappa_4, /*!< \brief Artificial dissipation parameters. */
  Local_Lambda_i, Local_Lambda_j, MeanLambda, /*!< \brief Local eingenvalues. */
  cte_0, cte_1; /*!< \brief Artificial dissipation values. */
  bool implicit, /*!< \brief Implicit calculation. */
  dynamic_grid; /*!< \brief Modification for grid movement. */


public:

  /*!
   * \brief Constructor of the class.
   * \param[in] val_nDim - Number of dimension of the problem.
   * \param[in] val_nVar - Number of variables of the problem.
   * \param[in] config - Definition of the particular problem.
   */
  CCentSca_Heat(unsigned short val_nDim, unsigned short val_nVar, CConfig *config);

  /*!
   * \brief Destructor of the class.
   */
  ~CCentSca_Heat(void);

  /*!
   * \brief Compute the flow residual using a JST method.
   * \param[out] val_resconv - Pointer to the convective residual.
   * \param[out] val_resvisc - Pointer to the artificial viscosity residual.
   * \param[out] val_Jacobian_i - Jacobian of the numerical method at node i (implicit computation).
   * \param[out] val_Jacobian_j - Jacobian of the numerical method at node j (implicit computation).
   * \param[in] config - Definition of the particular problem.
   */
  void ComputeResidual(su2double *val_residual, su2double **val_Jacobian_i, su2double **val_Jacobian_j,
                       CConfig *config);
};

/*!
 * \class CCentLaxInc_Flow
 * \brief Class for computing the Lax-Friedrich centered scheme (modified with incompressible preconditioning).
 * \ingroup ConvDiscr
 * \author F. Palacios, T. Economon
 */
class CCentLaxInc_Flow : public CNumerics {
private:
  unsigned short iDim, iVar, jVar; /*!< \brief Iteration on dimension and variables. */
  su2double *Diff_V, /*!< \brief Difference of primitive variables. */
  *Velocity_i, *Velocity_j, /*!< \brief Velocity at node 0 and 1. */
  *MeanVelocity, ProjVelocity_i, ProjVelocity_j,  /*!< \brief Mean and projected velocities. */
  *ProjFlux,  /*!< \brief Projected inviscid flux tensor. */
  sq_vel_i, sq_vel_j,   /*!< \brief Modulus of the velocity and the normal vector. */
  Temperature_i, Temperature_j,   /*!< \brief Temperature at node 0 and 1. */
  MeanDensity, MeanPressure, MeanBetaInc2, MeanEnthalpy, MeanCp, MeanTemperature, /*!< \brief Mean values of primitive variables. */
  MeandRhodT, /*!< \brief Derivative of density w.r.t. temperature (variable density flows). */
  Param_p, Param_Kappa_0, /*!< \brief Artificial dissipation parameters. */
  Local_Lambda_i, Local_Lambda_j, MeanLambda, /*!< \brief Local eingenvalues. */
  Phi_i, Phi_j, sc0, StretchingFactor, /*!< \brief Streching parameters. */
  Epsilon_0; /*!< \brief Artificial dissipation values. */
  su2double **Precon;
  bool implicit, /*!< \brief Implicit calculation. */
  dynamic_grid, /*!< \brief Modification for grid movement. */
  variable_density, /*!< \brief Variable density incompressible flows. */
  energy; /*!< \brief computation with the energy equation. */
  
public:
  
  /*!
   * \brief Constructor of the class.
   * \param[in] val_nDim - Number of dimension of the problem.
   * \param[in] val_nVar - Number of variables of the problem.
   * \param[in] config - Definition of the particular problem.
   */
  CCentLaxInc_Flow(unsigned short val_nDim, unsigned short val_nVar, CConfig *config);
  
  /*!
   * \brief Destructor of the class.
   */
  ~CCentLaxInc_Flow(void);
  
  /*!
   * \brief Compute the flow residual using a Lax method.
   * \param[out] val_residual - Pointer to the residual array.
   * \param[out] val_Jacobian_i - Jacobian of the numerical method at node i (implicit computation).
   * \param[out] val_Jacobian_j - Jacobian of the numerical method at node j (implicit computation).
   * \param[in] config - Definition of the particular problem.
   */
  void ComputeResidual(su2double *val_residual, su2double **val_Jacobian_i, su2double **val_Jacobian_j, CConfig *config);
};

/*!
 * \class CCentLax_AdjFlow
 * \brief Class for computing the Lax-Friedrich adjoint centered scheme.
 * \ingroup ConvDiscr
 * \author F. Palacios
 */
class CCentLax_AdjFlow : public CNumerics {
private:
  su2double *Diff_Psi;
  su2double *Velocity_i, *Velocity_j;
  su2double *MeanPhi;
  unsigned short iDim, jDim, iVar, jVar;
  su2double Residual, ProjVelocity_i, ProjVelocity_j, ProjPhi, ProjPhi_Vel, sq_vel, phis1, phis2,
  MeanPsiRho, MeanPsiE, Param_p, Param_Kappa_0, Local_Lambda_i, Local_Lambda_j, MeanLambda,
  Phi_i, Phi_j, sc2, StretchingFactor, Epsilon_0;
  bool implicit, grid_movement;
  
public:
  
  /*!
   * \brief Constructor of the class.
   * \param[in] val_nDim - Number of dimensions of the problem.
   * \param[in] val_nVar - Number of variables of the problem.
   * \param[in] config - Definition of the particular problem.
   */
  CCentLax_AdjFlow(unsigned short val_nDim, unsigned short val_nVar, CConfig *config);
  
  /*!
   * \brief Destructor of the class.
   */
  ~CCentLax_AdjFlow(void);
  
  /*!
   * \brief Compute the adjoint flow residual using a Lax method.
   * \param[out] val_resconv_i - Pointer to the convective residual at point i.
   * \param[out] val_resvisc_i - Pointer to the artificial viscosity residual at point i.
   * \param[out] val_resconv_j - Pointer to the convective residual at point j.
   * \param[out] val_resvisc_j - Pointer to the artificial viscosity residual at point j.
   * \param[out] val_Jacobian_ii - Jacobian of the numerical method at node i (implicit computation) from node i.
   * \param[out] val_Jacobian_ij - Jacobian of the numerical method at node i (implicit computation) from node j.
   * \param[out] val_Jacobian_ji - Jacobian of the numerical method at node j (implicit computation) from node i.
   * \param[out] val_Jacobian_jj - Jacobian of the numerical method at node j (implicit computation) from node j.
   * \param[in] config - Definition of the particular problem.
   */
  void ComputeResidual (su2double *val_resconv_i, su2double *val_resvisc_i, su2double *val_resconv_j, su2double *val_resvisc_j,
                        su2double **val_Jacobian_ii, su2double **val_Jacobian_ij, su2double **val_Jacobian_ji, su2double **val_Jacobian_jj,
                        CConfig *config);
};


/*!
 * \class CAvgGrad_Base
 * \brief A base class for computing viscous terms using an average of gradients.
 * \details This is the base class for the numerics classes that compute the
 * viscous fluxes for the flow solvers (i.e. compressible or incompressible
 * Navier Stokes).  The actual numerics classes derive from this class.
 * This class is used to share functions and variables that are common to all
 * of the flow viscous numerics.  For example, the turbulent stress tensor
 * is computed identically for all three derived classes.
 * \ingroup ViscDiscr
 * \author C. Pederson, A. Bueno, F. Palacios, T. Economon
 */
class CAvgGrad_Base : public CNumerics {
 protected:
  const unsigned short nPrimVar;  /*!< \brief The size of the primitive variable array used in the numerics class. */
  const bool correct_gradient; /*!< \brief Apply a correction to the gradient term */
  bool implicit;               /*!< \brief Implicit calculus. */
  su2double *heat_flux_vector, /*!< \brief Flux of total energy due to molecular and turbulent diffusion */
  *heat_flux_jac_i,            /*!< \brief Jacobian of the molecular + turbulent heat flux vector, projected onto the normal vector. */
  **tau_jacobian_i;            /*!< \brief Jacobian of the viscous + turbulent stress tensor, projected onto the normal vector. */
  su2double *Mean_PrimVar,     /*!< \brief Mean primitive variables. */
  *PrimVar_i, *PrimVar_j,      /*!< \brief Primitives variables at point i and 1. */
  **Mean_GradPrimVar,          /*!< \brief Mean value of the gradient. */
  Mean_Laminar_Viscosity,      /*!< \brief Mean value of the viscosity. */
  Mean_Eddy_Viscosity,         /*!< \brief Mean value of the eddy viscosity. */
  Mean_turb_ke,                /*!< \brief Mean value of the turbulent kinetic energy. */
  Mean_TauWall,                /*!< \brief Mean wall shear stress (wall functions). */
  TauWall_i, TauWall_j,        /*!< \brief Wall shear stress at point i and j (wall functions). */
  dist_ij_2,                   /*!< \brief Length of the edge and face, squared */
  *Proj_Mean_GradPrimVar_Edge, /*!< \brief Inner product of the Mean gradient and the edge vector. */
  *Edge_Vector;                /*!< \brief Vector from point i to point j. */



  /*!
   * \brief Add a correction using a Quadratic Constitutive Relation
   *
   * This function requires that the stress tensor already be
   * computed using \ref GetStressTensor
   *
   * See: Spalart, P. R., "Strategies for Turbulence Modelling and
   * Simulation," International Journal of Heat and Fluid Flow, Vol. 21,
   * 2000, pp. 252-263
   *
   * \param[in] val_gradprimvar
   */
  void AddQCR(const su2double* const *val_gradprimvar);

  /*!
   * \brief Scale the stress tensor using a predefined wall stress.
   *
   * This function requires that the stress tensor already be
   * computed using \ref GetStressTensor
   *
   * \param[in] val_normal - Normal vector, the norm of the vector is the area of the face.
   * \param[in] val_tau_wall - The wall stress
   */
  void AddTauWall(const su2double *val_normal,
                  su2double val_tau_wall);

  /**
   * \brief Calculate the Jacobian of the viscous + turbulent stress tensor
   *
   * This function is intended only for the compressible flow solver.
   * This Jacobian is projected onto the normal vector, so it is of dimension
   * [nDim][nVar]
   *
   * \param[in] val_Mean_PrimVar - Mean value of the primitive variables.
   * \param[in] val_laminar_viscosity - Value of the laminar viscosity.
   * \param[in] val_eddy_viscosity - Value of the eddy viscosity.
   * \param[in] val_dist_ij - Distance between the points.
   * \param[in] val_normal - Normal vector, the norm of the vector is the area of the face.
   */
  void SetTauJacobian(const su2double* val_Mean_PrimVar,
                      su2double val_laminar_viscosity,
                      su2double val_eddy_viscosity,
                      su2double val_dist_ij,
                      const su2double *val_normal);


  /**
   * \brief Calculate the Jacobian of the viscous and turbulent stress tensor
   *
   * This function is intended only for the incompressible flow solver.
   * This Jacobian is projected onto the normal vector, so it is of dimension
   * [nDim][nVar]
   *
   * \param[in] val_laminar_viscosity - Value of the laminar viscosity.
   * \param[in] val_eddy_viscosity - Value of the eddy viscosity.
   * \param[in] val_dist_ij - Distance between the points.
   * \param[in] val_normal - Normal vector, the norm of the vector is the area of the face.
   */
  void SetIncTauJacobian(su2double val_laminar_viscosity,
                         su2double val_eddy_viscosity,
                         su2double val_dist_ij,
                         const su2double *val_normal);

  /*!
   * \brief Compute the projection of the viscous fluxes into a direction.
   *
   * The heat flux vector and the stress tensor must be calculated before
   * calling this function.
   *
   * \param[in] val_primvar - Primitive variables.
   * \param[in] val_normal - Normal vector, the norm of the vector is the area of the face.
   */
  void GetViscousProjFlux(const su2double *val_primvar,
                          const su2double *val_normal);

  /*!
   * \brief TSL-Approximation of Viscous NS Jacobians.
   *
   * The Jacobians of the heat flux vector and the stress tensor must be
   * calculated before calling this function.
   *
   * \param[in] val_Mean_PrimVar - Mean value of the primitive variables.
   * \param[in] val_dS - Area of the face between two nodes.
   * \param[in] val_Proj_Visc_Flux - Pointer to the projected viscous flux.
   * \param[out] val_Proj_Jac_Tensor_i - Pointer to the projected viscous Jacobian at point i.
   * \param[out] val_Proj_Jac_Tensor_j - Pointer to the projected viscous Jacobian at point j.
   */
  void GetViscousProjJacs(const su2double *val_Mean_PrimVar,
                          su2double val_dS,
                          const su2double *val_Proj_Visc_Flux,
                          su2double **val_Proj_Jac_Tensor_i,
                          su2double **val_Proj_Jac_Tensor_j);

  /*!
   * \brief Apply a correction to the gradient to reduce the truncation error
   *
   * \param[in] val_PrimVar_i - Primitive variables at point i
   * \param[in] val_PrimVar_j - Primitive variables at point j
   * \param[in] val_edge_vector - The vector between points i and j
   * \param[in] val_dist_ij_2 - The distance between points i and j, squared
   * \param[in] val_nPrimVar - The number of primitive variables
   */
  void CorrectGradient(su2double** GradPrimVar,
                       const su2double* val_PrimVar_i,
                       const su2double* val_PrimVar_j,
                       const su2double* val_edge_vector,
                       su2double val_dist_ij_2,
                       const unsigned short val_nPrimVar);

  /*!
   * \brief Initialize the Reynolds Stress Matrix
   * \param[in] turb_ke turbulent kinetic energy of node
   */
  void SetReynoldsStressMatrix(su2double turb_ke);

  /*!
   * \brief Perturb the Reynolds stress tensor based on parameters
   * \param[in] turb_ke: turbulent kinetic energy of the noce
   * \param[in] Eig_Val_Comp: Defines type of eigenspace perturbation
   * \param[in] beta_delta: Defines the amount of eigenvalue perturbation
   */
  void SetPerturbedRSM(su2double turb_ke, CConfig *config);

  /*!
   * \brief Get the mean rate of strain matrix based on velocity gradients
   * \param[in] S_ij
   */
  void GetMeanRateOfStrainMatrix(su2double **S_ij) const;

 public:

  /*!
   * \brief Constructor of the class.
   * \param[in] val_nDim - Number of dimension of the problem.
   * \param[in] val_nVar - Number of variables of the problem.
   * \param[in] val_nPrimVar - Number of primitive variables to use.
   * \param[in] val_correct_grad - Apply a correction to the gradient
   * \param[in] config - Definition of the particular problem.
   */
  CAvgGrad_Base(unsigned short val_nDim, unsigned short val_nVar,
                unsigned short val_nPrimVar,
                bool val_correct_grad, CConfig *config);

  /*!
   * \brief Destructor of the class.
   */
  ~CAvgGrad_Base();

  /*!
   * \brief Set the value of the wall shear stress at point i and j (wall functions).
   * \param[in] val_tauwall_i - Value of the wall shear stress at point i.
   * \param[in] val_tauwall_j - Value of the wall shear stress at point j.
   */
  void SetTauWall(su2double val_tauwall_i, su2double val_tauwall_j);

  /*!
   * \brief Calculate the viscous + turbulent stress tensor
   * \param[in] val_primvar - Primitive variables.
   * \param[in] val_gradprimvar - Gradient of the primitive variables.
   * \param[in] val_turb_ke - Turbulent kinetic energy
   * \param[in] val_laminar_viscosity - Laminar viscosity.
   * \param[in] val_eddy_viscosity - Eddy viscosity.
   */
  void SetStressTensor(const su2double *val_primvar,
                       const su2double* const *val_gradprimvar,
                       su2double val_turb_ke,
                       su2double val_laminar_viscosity,
                       su2double val_eddy_viscosity);

  /*!
   * \brief Get a component of the viscous stress tensor.
   *
   * \param[in] iDim - The first index
   * \param[in] jDim - The second index
   * \return The component of the viscous stress tensor at iDim, jDim
   */
  su2double GetStressTensor(unsigned short iDim, unsigned short jDim) const;

  /*!
   * \brief Get a component of the heat flux vector.
   * \param[in] iDim - The index of the component
   * \return The component of the heat flux vector at iDim
   */
  su2double GetHeatFluxVector(unsigned short iDim) const;

};

/*!
 * \class CAvgGrad_Flow
 * \brief Class for computing viscous term using the average of gradients.
 * \ingroup ViscDiscr
 * \author A. Bueno, and F. Palacios
 */
class CAvgGrad_Flow : public CAvgGrad_Base {
public:

  /*!
   * \brief Constructor of the class.
   * \param[in] val_nDim - Number of dimension of the problem.
   * \param[in] val_nVar - Number of variables of the problem.
   * \param[in] val_correct_grad - Apply a correction to the gradient
   * \param[in] config - Definition of the particular problem.
   */
  CAvgGrad_Flow(unsigned short val_nDim, unsigned short val_nVar,
                bool val_correct_grad, CConfig *config);

  /*!
   * \brief Destructor of the class.
   */
  ~CAvgGrad_Flow(void);

  /*!
   * \brief Compute the viscous flow residual using an average of gradients.
   * \param[out] val_residual - Pointer to the total residual.
   * \param[out] val_Jacobian_i - Jacobian of the numerical method at node i (implicit computation).
   * \param[out] val_Jacobian_j - Jacobian of the numerical method at node j (implicit computation).
   * \param[in] config - Definition of the particular problem.
   */
  void ComputeResidual(su2double *val_residual, su2double **val_Jacobian_i, su2double **val_Jacobian_j, CConfig *config);

  /*!
   * \brief Compute the heat flux due to molecular and turbulent diffusivity
   * \param[in] val_gradprimvar - Gradient of the primitive variables.
   * \param[in] val_laminar_viscosity - Laminar viscosity.
   * \param[in] val_eddy_viscosity - Eddy viscosity.
   */
  void SetHeatFluxVector(const su2double* const *val_gradprimvar,
                         su2double val_laminar_viscosity,
                         su2double val_eddy_viscosity);

  /*!
   * \brief Compute the Jacobian of the heat flux vector
   *
   * This Jacobian is projected onto the normal vector, so it is of
   * dimension nVar.
   *
   * \param[in] val_Mean_PrimVar - Mean value of the primitive variables.
   * \param[in] val_gradprimvar - Mean value of the gradient of the primitive variables.
   * \param[in] val_laminar_viscosity - Value of the laminar viscosity.
   * \param[in] val_eddy_viscosity - Value of the eddy viscosity.
   * \param[in] val_dist_ij - Distance between the points.
   * \param[in] val_normal - Normal vector, the norm of the vector is the area of the face.
   */
  void SetHeatFluxJacobian(const su2double *val_Mean_PrimVar,
                           su2double val_laminar_viscosity,
                           su2double val_eddy_viscosity,
                           su2double val_dist_ij,
                           const su2double *val_normal);
};

/*!
 * \class CGeneralAvgGrad_Flow
 * \brief Class for computing viscous term using the average of gradients.
 * \ingroup ViscDiscr
 * \author M.Pini, S. Vitale
 */
class CGeneralAvgGrad_Flow : public CAvgGrad_Base {
private:
  su2double *Mean_SecVar,    /*!< \brief Mean secondary variables. */
  Mean_Thermal_Conductivity, /*!< \brief Mean value of the thermal conductivity. */
  Mean_Cp;                   /*!< \brief Mean value of the Cp. */

  /*!
   * \brief Compute the heat flux due to molecular and turbulent diffusivity
   * \param[in] val_gradprimvar - Gradient of the primitive variables.
   * \param[in] val_laminar_viscosity - Laminar viscosity.
   * \param[in] val_eddy_viscosity - Eddy viscosity.
   * \param[in] val_thermal_conductivity - Thermal Conductivity.
   * \param[in] val_heat_capacity_cp - Heat Capacity at constant pressure.
   */
  void SetHeatFluxVector(const su2double* const *val_gradprimvar,
                         su2double val_laminar_viscosity,
                         su2double val_eddy_viscosity,
                         su2double val_thermal_conductivity,
                         su2double val_heat_capacity_cp);

  /*!
   * \brief Compute the Jacobian of the heat flux vector
   *
   * This Jacobian is projected onto the normal vector, so it is of
   * dimension nVar.
   *
   * \param[in] val_Mean_PrimVar - Mean value of the primitive variables.
   * \param[in] val_Mean_SecVar - Mean value of the secondary variables.
   * \param[in] val_eddy_viscosity - Value of the eddy viscosity.
   * \param[in] val_thermal_conductivity - Value of the thermal conductivity.
   * \param[in] val_heat_capacity_cp - Value of the specific heat at constant pressure.
   * \param[in] val_dist_ij - Distance between the points.
   */
  void SetHeatFluxJacobian(const su2double *val_Mean_PrimVar,
                           const su2double *val_Mean_SecVar,
                           su2double val_eddy_viscosity,
                           su2double val_thermal_conductivity,
                           su2double val_heat_capacity_cp,
                           su2double val_dist_ij);

public:

  /*!
   * \brief Constructor of the class.
   * \param[in] val_nDim - Number of dimension of the problem.
   * \param[in] val_nVar - Number of variables of the problem.
   * \param[in] val_correct_grad - Apply a correction to the gradient
   * \param[in] config - Definition of the particular problem.
   */
  CGeneralAvgGrad_Flow(unsigned short val_nDim, unsigned short val_nVar, bool val_correct_grad, CConfig *config);

  /*!
   * \brief Destructor of the class.
   */
  ~CGeneralAvgGrad_Flow(void);

  /*!
   * \brief Compute the viscous flow residual using an average of gradients.
   * \param[out] val_residual - Pointer to the total residual.
   * \param[out] val_Jacobian_i - Jacobian of the numerical method at node i (implicit computation).
   * \param[out] val_Jacobian_j - Jacobian of the numerical method at node j (implicit computation).
   * \param[in] config - Definition of the particular problem.
   */
  void ComputeResidual(su2double *val_residual, su2double **val_Jacobian_i, su2double **val_Jacobian_j, CConfig *config);
};


/*!
 * \class CAvgGradInc_Flow
 * \brief Class for computing viscous term using an average of gradients.
 * \ingroup ViscDiscr
 * \author A. Bueno, F. Palacios, T. Economon
 */
class CAvgGradInc_Flow : public CAvgGrad_Base {
private:
  su2double Mean_Thermal_Conductivity; /*!< \brief Mean value of the effective thermal conductivity. */
  bool energy;    /*!< \brief computation with the energy equation. */

  /*
   * \brief Compute the projection of the viscous fluxes into a direction
   *
   * The viscous + turbulent stress tensor must be calculated before calling
   * this function.
   *
   * \param[in] val_gradprimvar - Gradient of the primitive variables.
   * \param[in] val_normal - Normal vector, the norm of the vector is the area of the face.
   * \param[in] val_thermal_conductivity - Thermal conductivity.
   */
  void GetViscousIncProjFlux(const su2double* const *val_gradprimvar,
                             const su2double *val_normal,
                             su2double val_thermal_conductivity);

  /*!
   * \brief Compute the projection of the viscous Jacobian matrices.
   *
   * The Jacobian of the stress tensor must be calculated before calling
   * this function.
   *
   * \param[in] val_dS - Area of the face between two nodes.
   * \param[out] val_Proj_Jac_Tensor_i - Pointer to the projected viscous Jacobian at point i.
   * \param[out] val_Proj_Jac_Tensor_j - Pointer to the projected viscous Jacobian at point j.
   */
  void GetViscousIncProjJacs(su2double val_dS,
                             su2double **val_Proj_Jac_Tensor_i,
                             su2double **val_Proj_Jac_Tensor_j);

public:

  /*!
   * \brief Constructor of the class.
   * \param[in] val_nDim - Number of dimension of the problem.
   * \param[in] val_nVar - Number of variables of the problem.
   * \param[in] val_correct_grad - Apply a correction to the gradient
   * \param[in] config - Definition of the particular problem.
   */
  CAvgGradInc_Flow(unsigned short val_nDim, unsigned short val_nVar,
                   bool val_correct_grad, CConfig *config);

  /*!
   * \brief Destructor of the class.
   */
  ~CAvgGradInc_Flow(void);

  /*!
   * \brief Compute the viscous flow residual using an average of gradients.
   * \param[out] val_residual - Pointer to the total residual.
   * \param[out] val_Jacobian_i - Jacobian of the numerical method at node i (implicit computation).
   * \param[out] val_Jacobian_j - Jacobian of the numerical method at node j (implicit computation).
   * \param[in] config - Definition of the particular problem.
   */
  void ComputeResidual(su2double *val_residual, su2double **val_Jacobian_i, su2double **val_Jacobian_j, CConfig *config);
};

/*!
 * \class CAvgGrad_Turb
 * \brief Template class for computing viscous residual of turbulent scalar values
 * \details This class serves as a template for the scalar viscous residual
 *   classes.  The general structure of a viscous residual calculation is the
 *   same for many different  models, which leads to a lot of repeated code.
 *   By using the template design pattern, these sections of repeated code are
 *   moved to a shared base class, and the specifics of each model
 *   are implemented by derived classes.  In order to add a new residual
 *   calculation for a viscous residual, extend this class and implement
 *   the pure virtual functions with model-specific behavior.
 * \ingroup ViscDiscr
 * \author C. Pederson, A. Bueno, and F. Palacios
 */
class CAvgGrad_Turb : public CNumerics {
 private:

  /*!
   * \brief A pure virtual function; Adds any extra variables to AD
   */
  virtual void ExtraADPreaccIn() = 0;

  /*!
   * \brief Model-specific steps in the ComputeResidual method
   * \param[out] val_residual - Pointer to the total residual.
   * \param[out] val_Jacobian_i - Jacobian of the numerical method at node i (implicit computation).
   * \param[out] val_Jacobian_j - Jacobian of the numerical method at node j (implicit computation).
   * \param[in] config - Definition of the particular problem.
   */
  virtual void FinishResidualCalc(su2double *val_residual,
                                  su2double **Jacobian_i,
                                  su2double **Jacobian_j,
                                  CConfig *config) = 0;

 protected:
  bool implicit, incompressible;
  bool correct_gradient;
  unsigned short iVar, iDim;
  su2double **Mean_GradTurbVar;               /*!< \brief Average of gradients at cell face */
  su2double *Edge_Vector,                     /*!< \brief Vector from node i to node j. */
            *Proj_Mean_GradTurbVar_Normal,    /*!< \brief Mean_gradTurbVar DOT normal */
            *Proj_Mean_GradTurbVar_Edge,      /*!< \brief Mean_gradTurbVar DOT Edge_Vector */
            *Proj_Mean_GradTurbVar;           /*!< \brief Mean_gradTurbVar DOT normal, corrected if required*/
  su2double  dist_ij_2,                       /*!< \brief |Edge_Vector|^2 */
             proj_vector_ij;                  /*!< \brief (Edge_Vector DOT normal)/|Edge_Vector|^2 */

 public:
  /*!
   * \brief Constructor of the class.
   * \param[in] val_nDim - Number of dimensions of the problem.
   * \param[in] val_nVar - Number of variables of the problem.
   * \param[in] config - Definition of the particular problem.
   */
  CAvgGrad_Turb(unsigned short val_nDim, unsigned short val_nVar,
                    bool correct_gradient, CConfig *config);

  /*!
   * \brief Destructor of the class.
   */
  ~CAvgGrad_Turb(void);

  /*!
   * \brief Compute the viscous residual using an average of gradients without correction.
   * \param[out] val_residual - Pointer to the total residual.
   * \param[out] Jacobian_i - Jacobian of the numerical method at node i (implicit computation).
   * \param[out] Jacobian_j - Jacobian of the numerical method at node j (implicit computation).
   * \param[in] config - Definition of the particular problem.
   */
  void ComputeResidual(su2double *val_residual, su2double **Jacobian_i,
                       su2double **Jacobian_j, CConfig *config);
};

/*!
 * \class CAvgGrad_TurbSA
 * \brief Class for computing viscous term using average of gradients (Spalart-Allmaras Turbulence model).
 * \ingroup ViscDiscr
 * \author A. Bueno.
 */
class CAvgGrad_TurbSA : public CAvgGrad_Turb {
private:

  const su2double sigma;
  su2double nu_i, nu_j, nu_e;

  /*!
   * \brief Adds any extra variables to AD
   */
  void ExtraADPreaccIn(void);

  /*!
   * \brief SA specific steps in the ComputeResidual method
   * \param[out] val_residual - Pointer to the total residual.
   * \param[out] val_Jacobian_i - Jacobian of the numerical method at node i (implicit computation).
   * \param[out] val_Jacobian_j - Jacobian of the numerical method at node j (implicit computation).
   * \param[in] config - Definition of the particular problem.
   */
  void FinishResidualCalc(su2double *val_residual, su2double **Jacobian_i,
                                su2double **Jacobian_j, CConfig *config);

public:

  /*!
   * \brief Constructor of the class.
   * \param[in] val_nDim - Number of dimensions of the problem.
   * \param[in] val_nVar - Number of variables of the problem.
   * \param[in] config - Definition of the particular problem.
   */
  CAvgGrad_TurbSA(unsigned short val_nDim, unsigned short val_nVar,
                  bool correct_grad, CConfig *config);

  /*!
   * \brief Destructor of the class.
   */
  ~CAvgGrad_TurbSA(void);
};

/*!
 * \class CAvgGrad_TurbSA_Neg
 * \brief Class for computing viscous term using average of gradients (Spalart-Allmaras Turbulence model).
 * \ingroup ViscDiscr
 * \author F. Palacios
 */
class CAvgGrad_TurbSA_Neg : public CAvgGrad_Turb {
private:

  const su2double sigma;
  const su2double cn1;
  su2double fn, Xi;
  su2double nu_i, nu_j, nu_ij, nu_tilde_ij, nu_e;

  /*!
   * \brief Adds any extra variables to AD
   */
  void ExtraADPreaccIn(void);

  /*!
   * \brief SA specific steps in the ComputeResidual method
   * \param[out] val_residual - Pointer to the total residual.
   * \param[out] val_Jacobian_i - Jacobian of the numerical method at node i (implicit computation).
   * \param[out] val_Jacobian_j - Jacobian of the numerical method at node j (implicit computation).
   * \param[in] config - Definition of the particular problem.
   */
  void FinishResidualCalc(su2double *val_residual, su2double **Jacobian_i,
                                su2double **Jacobian_j, CConfig *config);

public:

  /*!
   * \brief Constructor of the class.
   * \param[in] val_nDim - Number of dimensions of the problem.
   * \param[in] val_nVar - Number of variables of the problem.
   * \param[in] config - Definition of the particular problem.
   */
  CAvgGrad_TurbSA_Neg(unsigned short val_nDim, unsigned short val_nVar,
                      bool correct_grad, CConfig *config);

  /*!
   * \brief Destructor of the class.
   */
  ~CAvgGrad_TurbSA_Neg(void);
};

/*!
 * \class CAvgGrad_TransLM
 * \brief Class for computing viscous term using average of gradients (Spalart-Allmaras Turbulence model).
 * \ingroup ViscDiscr
 * \author A. Bueno.
 */
class CAvgGrad_TransLM : public CNumerics {
private:
  su2double **Mean_GradTransVar;
  su2double *Proj_Mean_GradTransVar_Kappa, *Proj_Mean_GradTransVar_Edge;
  su2double *Edge_Vector;
  bool implicit, incompressible;
  su2double sigma;
  //su2double dist_ij_2;
  //su2double proj_vector_ij;
  //unsigned short iVar, iDim;
  
public:
  
  /*!
   * \brief Constructor of the class.
   * \param[in] val_nDim - Number of dimensions of the problem.
   * \param[in] val_nVar - Number of variables of the problem.
   * \param[in] config - Definition of the particular problem.
   */
  CAvgGrad_TransLM(unsigned short val_nDim, unsigned short val_nVar, CConfig *config);
  
  /*!
   * \brief Destructor of the class.
   */
  ~CAvgGrad_TransLM(void);
  
  /*!
   * \brief Compute the viscous turbulence terms residual using an average of gradients.
   * \param[out] val_residual - Pointer to the total residual.
   * \param[out] Jacobian_i - Jacobian of the numerical method at node i (implicit computation).
   * \param[out] Jacobian_j - Jacobian of the numerical method at node j (implicit computation).
   * \param[in] config - Definition of the particular problem.
   */
  void ComputeResidual(su2double *val_residual, su2double **Jacobian_i, su2double **Jacobian_j, CConfig *config);
};

/*!
 * \class CAvgGradScalar
 * \brief Template class for computing viscous residual of scalar values
 * \ingroup ViscDiscr
 * \author C. Pederson, T. Economon
 */
class CAvgGradScalar : public CNumerics {
private:
  
  /*!
   * \brief A pure virtual function; Adds any extra variables to AD
   */
  virtual void ExtraADPreaccIn() = 0;
  
  /*!
   * \brief Model-specific steps in the ComputeResidual method
   * \param[out] val_residual - Pointer to the total residual.
   * \param[out] val_Jacobian_i - Jacobian of the numerical method at node i (implicit computation).
   * \param[out] val_Jacobian_j - Jacobian of the numerical method at node j (implicit computation).
   * \param[in] config - Definition of the particular problem.
   */
  virtual void FinishResidualCalc(su2double *val_residual,
                                  su2double **Jacobian_i,
                                  su2double **Jacobian_j,
                                  CConfig *config) = 0;
  
protected:
  bool implicit, incompressible;
  bool correct_gradient;
  unsigned short iVar, iDim;
  su2double **Mean_GradScalarVar;   /*!< \brief Average of scalar var gradients at cell face */
  su2double *Edge_Vector,           /*!< \brief Vector from node i to node j. */
  *Proj_Mean_GradScalarVar_Normal,  /*!< \brief Mean_GradScalarVar DOT normal */
  *Proj_Mean_GradScalarVar_Edge,    /*!< \brief Mean_GradScalarVar DOT Edge_Vector */
  *Proj_Mean_GradScalarVar;         /*!< \brief Mean_GradScalarVar DOT normal, corrected if required */
  su2double dist_ij_2,              /*!< \brief |Edge_Vector|^2 */
  proj_vector_ij;                   /*!< \brief (Edge_Vector DOT normal)/|Edge_Vector|^2 */
  
public:
  /*!
   * \brief Constructor of the class.
   * \param[in] val_nDim - Number of dimensions of the problem.
   * \param[in] val_nVar - Number of variables of the problem.
   * \param[in] config - Definition of the particular problem.
   */
  CAvgGradScalar(unsigned short val_nDim, unsigned short val_nVar,
                  bool correct_gradient, CConfig *config);
  
  /*!
   * \brief Destructor of the class.
   */
  ~CAvgGradScalar(void);
  
  /*!
   * \brief Compute the viscous residual using an average of gradients without correction.
   * \param[out] val_residual - Pointer to the total residual.
   * \param[out] Jacobian_i - Jacobian of the numerical method at node i (implicit computation).
   * \param[out] Jacobian_j - Jacobian of the numerical method at node j (implicit computation).
   * \param[in] config - Definition of the particular problem.
   */
  void ComputeResidual(su2double *val_residual, su2double **Jacobian_i,
                       su2double **Jacobian_j, CConfig *config);
};

/*!
 * \class CAvgGradScalar_General
 * \brief Class for computing viscous term using average of gradients for a passive scalar.
 * \ingroup ViscDiscr
 * \author T. Economon
 */
class CAvgGradScalar_General : public CAvgGradScalar {
protected:
  su2double *Mean_Diffusivity;   /*!< \brief Average of mass diffusivities at cell face */
  
private:
  
  /*!
   * \brief Adds any extra variables to AD
   */
  void ExtraADPreaccIn(void);
  
  /*!
   * \brief SA specific steps in the ComputeResidual method
   * \param[out] val_residual - Pointer to the total residual.
   * \param[out] val_Jacobian_i - Jacobian of the numerical method at node i (implicit computation).
   * \param[out] val_Jacobian_j - Jacobian of the numerical method at node j (implicit computation).
   * \param[in] config - Definition of the particular problem.
   */
  void FinishResidualCalc(su2double *val_residual, su2double **Jacobian_i,
                          su2double **Jacobian_j, CConfig *config);
  
public:
  
  /*!
   * \brief Constructor of the class.
   * \param[in] val_nDim - Number of dimensions of the problem.
   * \param[in] val_nVar - Number of variables of the problem.
   * \param[in] config - Definition of the particular problem.
   */
  CAvgGradScalar_General(unsigned short val_nDim, unsigned short val_nVar,
                         bool correct_grad, CConfig *config);
  
  /*!
   * \brief Destructor of the class.
   */
  ~CAvgGradScalar_General(void);
};

/*!
 * \class CAvgGrad_AdjFlow
 * \brief Class for computing the adjoint viscous terms.
 * \ingroup ViscDiscr
 * \author F. Palacios
 */
class CAvgGrad_AdjFlow : public CNumerics {
private:
  su2double *Velocity_i;  /*!< \brief Auxiliary vector for storing the velocity of point i. */
  su2double *Velocity_j;  /*!< \brief Auxiliary vector for storing the velocity of point j. */
  su2double *Mean_Velocity;
  su2double *Mean_GradPsiE;  /*!< \brief Counter for dimensions of the problem. */
  su2double **Mean_GradPhi;  /*!< \brief Counter for dimensions of the problem. */
  su2double *Edge_Vector;  /*!< \brief Vector going from node i to node j. */
  bool implicit;      /*!< \brief Implicit calculus. */
  
public:
  
  /*!
   * \brief Constructor of the class.
   * \param[in] val_nDim - Number of dimensions of the problem.
   * \param[in] val_nVar - Number of variables of the problem.
   * \param[in] config - Definition of the particular problem.
   */
  CAvgGrad_AdjFlow(unsigned short val_nDim, unsigned short val_nVar, CConfig *config);
  
  /*!
   * \brief Destructor of the class.
   */
  ~CAvgGrad_AdjFlow(void);
  
  /*!
   * \brief Residual computation.
   * \param[out] val_residual_i - Pointer to the total residual at point i.
   * \param[out] val_residual_j - Pointer to the total residual at point j.
   */
  void ComputeResidual(su2double *val_residual_i, su2double *val_residual_j,
                       su2double **val_Jacobian_ii, su2double **val_Jacobian_ij,
                       su2double **val_Jacobian_ji, su2double **val_Jacobian_jj, CConfig *config);
};

/*!
 * \class CAvgGradCorrected_TransLM
 * \brief Class for computing viscous term using average of gradients with correction (Spalart-Allmaras turbulence model).
 * \ingroup ViscDiscr
 * \author A. Bueno.
 */
class CAvgGradCorrected_TransLM : public CNumerics {
private:
  su2double **Mean_GradTurbVar;
  su2double *Proj_Mean_GradTurbVar_Kappa, *Proj_Mean_GradTurbVar_Edge, *Proj_Mean_GradTurbVar_Corrected;
  su2double *Edge_Vector;
  bool implicit, incompressible;
  su2double sigma;
  
public:
  
  /*!
   * \brief Constructor of the class.
   * \param[in] val_nDim - Number of dimensions of the problem.
   * \param[in] val_nVar - Number of variables of the problem.
   * \param[in] config - Definition of the particular problem.
   */
  CAvgGradCorrected_TransLM(unsigned short val_nDim, unsigned short val_nVar, CConfig *config);
  
  /*!
   * \brief Destructor of the class.
   */
  ~CAvgGradCorrected_TransLM(void);
  
  /*!
   * \brief Compute the viscous turbulent residual using an average of gradients with correction.
   * \param[out] val_residual - Pointer to the total residual.
   * \param[out] Jacobian_i - Jacobian of the numerical method at node i (implicit computation).
   * \param[out] Jacobian_j - Jacobian of the numerical method at node j (implicit computation).
   * \param[in] config - Definition of the particular problem.
   */
  void ComputeResidual(su2double *val_residual, su2double **Jacobian_i, su2double **Jacobian_j, CConfig *config);
};

/*!
 * \class CAvgGrad_TurbSST
 * \brief Class for computing viscous term using average of gradient with correction (Menter SST turbulence model).
 * \ingroup ViscDiscr
 * \author A. Bueno.
 */
class CAvgGrad_TurbSST : public CAvgGrad_Turb {
private:
  su2double sigma_k1, /*!< \brief Constants for the viscous terms, k-w (1), k-eps (2)*/
  sigma_k2,
  sigma_om1,
  sigma_om2;

  su2double diff_kine,  /*!< \brief Diffusivity for viscous terms of tke eq */
            diff_omega; /*!< \brief Diffusivity for viscous terms of omega eq */

  su2double F1_i, F1_j; /*!< \brief Menter's first blending function */

  /*!
   * \brief Adds any extra variables to AD
   */
  void ExtraADPreaccIn(void);

  /*!
   * \brief SST specific steps in the ComputeResidual method
   * \param[out] val_residual - Pointer to the total residual.
   * \param[out] val_Jacobian_i - Jacobian of the numerical method at node i (implicit computation).
   * \param[out] val_Jacobian_j - Jacobian of the numerical method at node j (implicit computation).
   * \param[in] config - Definition of the particular problem.
   */
  void FinishResidualCalc(su2double *val_residual, su2double **Jacobian_i,
                                su2double **Jacobian_j, CConfig *config);

public:

  /*!
   * \brief Constructor of the class.
   * \param[in] val_nDim - Number of dimensions of the problem.
   * \param[in] val_nVar - Number of variables of the problem.
   * \param[in] config - Definition of the particular problem.
   */
  CAvgGrad_TurbSST(unsigned short val_nDim, unsigned short val_nVar,
                   su2double* constants, bool correct_grad, CConfig *config);

  /*!
   * \brief Destructor of the class.
   */
  ~CAvgGrad_TurbSST(void);

  /*!
   * \brief Sets value of first blending function.
   */
  void SetF1blending(su2double val_F1_i, su2double val_F1_j) {
    F1_i = val_F1_i; F1_j = val_F1_j;
  }

};

/*!
 * \class CAvgGradCorrected_AdjFlow
 * \brief Class for computing the adjoint viscous terms, including correction.
 * \ingroup ViscDiscr
 * \author A. Bueno.
 */
class CAvgGradCorrected_AdjFlow : public CNumerics {
private:
  su2double *Velocity_i;  /*!< \brief Auxiliary vector for storing the velocity of point i. */
  su2double *Velocity_j;  /*!< \brief Auxiliary vector for storing the velocity of point j. */
  su2double *Mean_Velocity;
  su2double **Mean_GradPsiVar;  /*!< \brief Counter for dimensions of the problem. */
  su2double *Edge_Vector;  /*!< \brief Vector going from node i to node j. */
  su2double *Proj_Mean_GradPsiVar_Edge;  /*!< \brief Projection of Mean_GradPsiVar onto Edge_Vector. */
  su2double *Mean_GradPsiE;  /*!< \brief Counter for dimensions of the problem. */
  su2double **Mean_GradPhi;  /*!< \brief Counter for dimensions of the problem. */
  bool implicit;          /*!< \brief Boolean controlling Jacobian calculations. */
  
public:
  
  /*!
   * \brief Constructor of the class.
   * \param[in] val_nDim - Number of dimensions of the problem.
   * \param[in] val_nVar - Number of variables of the problem.
   * \param[in] config - Definition of the particular problem.
   */
  CAvgGradCorrected_AdjFlow(unsigned short val_nDim, unsigned short val_nVar, CConfig *config);
  
  /*!
   * \brief Destructor of the class.
   */
  ~CAvgGradCorrected_AdjFlow(void);
  
  /*!
   * \brief Compute the adjoint flow viscous residual in a non-conservative way using an average of gradients and derivative correction.
   * \param[out] val_residual_i - Pointer to the viscous residual at point i.
   * \param[out] val_residual_j - Pointer to the viscous residual at point j.
   * \param[out] val_Jacobian_ii - Jacobian of the numerical method at node i (implicit computation) from node i.
   * \param[out] val_Jacobian_ij - Jacobian of the numerical method at node i (implicit computation) from node j.
   * \param[out] val_Jacobian_ji - Jacobian of the numerical method at node j (implicit computation) from node i.
   * \param[out] val_Jacobian_jj - Jacobian of the numerical method at node j (implicit computation) from node j.
   * \param[in] config - Definition of the particular problem.
   */
  void ComputeResidual(su2double *val_residual_i, su2double *val_residual_j, su2double **val_Jacobian_ii, su2double **val_Jacobian_ij,
                       su2double **val_Jacobian_ji, su2double **val_Jacobian_jj, CConfig *config);
};

/*!
 * \class CAvgGradCorrected_AdjTurb
 * \brief Class for adjoint turbulent using average of gradients with a correction.
 * \ingroup ViscDiscr
 * \author A. Bueno.
 */
class CAvgGradCorrected_AdjTurb : public CNumerics {
private:
  su2double **Mean_GradTurbPsi;
  su2double *Proj_Mean_GradTurbPsi_Kappa, *Proj_Mean_GradTurbPsi_Edge, *Proj_Mean_GradTurbPsi_Corrected;
  su2double *Edge_Vector;
  
public:
  
  /*!
   * \brief Constructor of the class.
   * \param[in] val_nDim - Number of dimensions of the problem.
   * \param[in] val_nVar - Number of variables of the problem.
   * \param[in] config - Definition of the particular problem.
   */
  CAvgGradCorrected_AdjTurb(unsigned short val_nDim, unsigned short val_nVar, CConfig *config);
  
  /*!
   * \brief Destructor of the class.
   */
  ~CAvgGradCorrected_AdjTurb(void);
  
  /*!
   * \brief Compute the adjoint turbulent residual using average of gradients and a derivative correction.
   * \param[out] val_residual - Pointer to the total residual.
   * \param[out] val_Jacobian_i - Jacobian of the numerical method at node i (implicit computation).
   * \param[out] val_Jacobian_j - Jacobian of the numerical method at node j (implicit computation).
   * \param[in] config - Definition of the particular problem.
   */
  
  void ComputeResidual(su2double *val_residual, su2double **val_Jacobian_i, su2double **val_Jacobian_j, CConfig *config);
  
  /*!
   * \overload
   * \param[out] val_residual_i - Pointer to the total residual at point i.
   * \param[out] val_residual_j - Pointer to the total viscosity residual at point j.
   * \param[out] val_Jacobian_ii - Jacobian of the numerical method at node i (implicit computation) from node i.
   * \param[out] val_Jacobian_ij - Jacobian of the numerical method at node i (implicit computation) from node j.
   * \param[out] val_Jacobian_ji - Jacobian of the numerical method at node j (implicit computation) from node i.
   * \param[out] val_Jacobian_jj - Jacobian of the numerical method at node j (implicit computation) from node j.
   * \param[in] config - Definition of the particular problem.
   */
  void ComputeResidual(su2double *val_residual_i, su2double *val_residual_j, su2double **val_Jacobian_ii, su2double **val_Jacobian_ij,
                       su2double **val_Jacobian_ji, su2double **val_Jacobian_jj, CConfig *config);
};

/*!
 * \class CAvgGrad_AdjTurb
 * \brief Class for adjoint turbulent using average of gradients with a correction.
 * \ingroup ViscDiscr
 * \author F. Palacios
 */
class CAvgGrad_AdjTurb : public CNumerics {
private:
  su2double **Mean_GradTurbPsi;
  su2double *Proj_Mean_GradTurbPsi_Kappa, *Proj_Mean_GradTurbPsi_Edge, *Proj_Mean_GradTurbPsi_Corrected;
  su2double *Edge_Vector;
  
public:
  
  /*!
   * \brief Constructor of the class.
   * \param[in] val_nDim - Number of dimensions of the problem.
   * \param[in] val_nVar - Number of variables of the problem.
   * \param[in] config - Definition of the particular problem.
   */
  CAvgGrad_AdjTurb(unsigned short val_nDim, unsigned short val_nVar, CConfig *config);
  
  /*!
   * \brief Destructor of the class.
   */
  ~CAvgGrad_AdjTurb(void);
  
  /*!
   * \brief Compute the adjoint turbulent residual using average of gradients and a derivative correction.
   * \param[out] val_residual - Pointer to the total residual.
   * \param[out] val_Jacobian_i - Jacobian of the numerical method at node i (implicit computation).
   * \param[out] val_Jacobian_j - Jacobian of the numerical method at node j (implicit computation).
   * \param[in] config - Definition of the particular problem.
   */
  
  void ComputeResidual(su2double *val_residual, su2double **val_Jacobian_i, su2double **val_Jacobian_j, CConfig *config);
  
  /*!
   * \overload
   * \param[out] val_residual_i - Pointer to the total residual at point i.
   * \param[out] val_residual_j - Pointer to the total viscosity residual at point j.
   * \param[out] val_Jacobian_ii - Jacobian of the numerical method at node i (implicit computation) from node i.
   * \param[out] val_Jacobian_ij - Jacobian of the numerical method at node i (implicit computation) from node j.
   * \param[out] val_Jacobian_ji - Jacobian of the numerical method at node j (implicit computation) from node i.
   * \param[out] val_Jacobian_jj - Jacobian of the numerical method at node j (implicit computation) from node j.
   * \param[in] config - Definition of the particular problem.
   */
  void ComputeResidual(su2double *val_residual_i, su2double *val_residual_j, su2double **val_Jacobian_ii, su2double **val_Jacobian_ij,
                       su2double **val_Jacobian_ji, su2double **val_Jacobian_jj, CConfig *config);
};


/*!
 * \class CAvgGrad_Heat
 * \brief Class for computing viscous term using average of gradients without correction (heat equation).
 * \ingroup ViscDiscr
 * \author O. Burghardt.
 * \version 6.2.0 "Falcon"
 */
class CAvgGrad_Heat : public CNumerics {
private:
  su2double **Mean_GradHeatVar;
  su2double *Proj_Mean_GradHeatVar_Normal, *Proj_Mean_GradHeatVar_Corrected;
  su2double *Edge_Vector;
  bool implicit;
  su2double dist_ij_2, proj_vector_ij, Thermal_Diffusivity_Mean;
  unsigned short iVar, iDim;

public:

  /*!
   * \brief Constructor of the class.
   * \param[in] val_nDim - Number of dimensions of the problem.
   * \param[in] val_nVar - Number of variables of the problem.
   * \param[in] config - Definition of the particular problem.
   */
  CAvgGrad_Heat(unsigned short val_nDim, unsigned short val_nVar, CConfig *config);

  /*!
   * \brief Destructor of the class.
   */
  ~CAvgGrad_Heat(void);

  /*!
   * \brief Compute the viscous heat residual using an average of gradients with correction.
   * \param[out] val_residual - Pointer to the total residual.
   * \param[out] Jacobian_i - Jacobian of the numerical method at node i (implicit computation).
   * \param[out] Jacobian_j - Jacobian of the numerical method at node j (implicit computation).
   * \param[in] config - Definition of the particular problem.
   */
  void ComputeResidual(su2double *val_residual, su2double **Jacobian_i, su2double **Jacobian_j, CConfig *config);
};

/*!
 * \class CAvgGradCorrected_Heat
 * \brief Class for computing viscous term using average of gradients with correction (heat equation).
 * \ingroup ViscDiscr
 * \author O. Burghardt.
 * \version 6.2.0 "Falcon"
 */
class CAvgGradCorrected_Heat : public CNumerics {
private:
  su2double **Mean_GradHeatVar;
  su2double *Proj_Mean_GradHeatVar_Kappa, *Proj_Mean_GradHeatVar_Edge, *Proj_Mean_GradHeatVar_Corrected;
  su2double *Edge_Vector;
  bool implicit;
  su2double dist_ij_2, proj_vector_ij, Thermal_Diffusivity_Mean;
  unsigned short iVar, iDim;

public:

  /*!
   * \brief Constructor of the class.
   * \param[in] val_nDim - Number of dimensions of the problem.
   * \param[in] val_nVar - Number of variables of the problem.
   * \param[in] config - Definition of the particular problem.
   */
  CAvgGradCorrected_Heat(unsigned short val_nDim, unsigned short val_nVar, CConfig *config);

  /*!
   * \brief Destructor of the class.
   */
  ~CAvgGradCorrected_Heat(void);

  /*!
   * \brief Compute the viscous heat residual using an average of gradients with correction.
   * \param[out] val_residual - Pointer to the total residual.
   * \param[out] Jacobian_i - Jacobian of the numerical method at node i (implicit computation).
   * \param[out] Jacobian_j - Jacobian of the numerical method at node j (implicit computation).
   * \param[in] config - Definition of the particular problem.
   */
  void ComputeResidual(su2double *val_residual, su2double **Jacobian_i, su2double **Jacobian_j, CConfig *config);
};

/*!
 * \class CGalerkin_Flow
 * \brief Class for computing the stiffness matrix of the Galerkin method.
 * \ingroup ViscDiscr
 * \author F. Palacios
 */
class CGalerkin_Flow : public CNumerics {
public:
  
  /*!
   * \brief Constructor of the class.
   * \param[in] val_nDim - Number of dimensions of the problem.
   * \param[in] val_nVar - Number of variables of the problem.
   * \param[in] config - Definition of the particular problem.
   */
  CGalerkin_Flow(unsigned short val_nDim, unsigned short val_nVar, CConfig *config);
  
  /*!
   * \brief Destructor of the class.
   */
  ~CGalerkin_Flow(void);
  
  /*!
   * \brief Computing stiffness matrix of the Galerkin method.
   * \param[out] val_stiffmatrix_elem - Stiffness matrix for Galerkin computation.
   * \param[in] config - Definition of the particular problem.
   */
  void ComputeResidual (su2double **val_stiffmatrix_elem, CConfig *config);
};

/*!
 * \class CFEAElasticity
 * \brief Generic class for computing the tangent matrix and the residual for structural problems
 * \ingroup FEM_Discr
 * \author R.Sanchez
 * \version 6.2.0 "Falcon"
 */
class CFEAElasticity : public CNumerics {

protected:

  su2double E;              /*!< \brief Aux. variable, Young's modulus of elasticity. */
  su2double Nu;             /*!< \brief Aux. variable, Poisson's ratio. */
  su2double Rho_s;          /*!< \brief Aux. variable, Structural density. */
  su2double Rho_s_DL;       /*!< \brief Aux. variable, Structural density (for dead loads). */
  su2double Mu;             /*!< \brief Aux. variable, Lame's coeficient. */
  su2double Lambda;         /*!< \brief Aux. variable, Lame's coeficient. */
  su2double Kappa;          /*!< \brief Aux. variable, Compressibility constant. */

  su2double *E_i;           /*!< \brief Young's modulus of elasticity. */
  su2double *Nu_i;          /*!< \brief Poisson's ratio. */
  su2double *Rho_s_i;       /*!< \brief Structural density. */
  su2double *Rho_s_DL_i;    /*!< \brief Structural density (for dead loads). */

  bool plane_stress;        /*!< \brief Checks if we are solving a plane stress case */

  su2double **Ba_Mat,          /*!< \brief Matrix B for node a - Auxiliary. */
  **Bb_Mat;                    /*!< \brief Matrix B for node b - Auxiliary. */
  su2double *Ni_Vec;           /*!< \brief Vector of shape functions - Auxiliary. */
  su2double **D_Mat;           /*!< \brief Constitutive matrix - Auxiliary. */
  su2double **KAux_ab;         /*!< \brief Node ab stiffness matrix - Auxiliary. */
  su2double **GradNi_Ref_Mat;  /*!< \brief Gradients of Ni - Auxiliary. */
  su2double **GradNi_Curr_Mat; /*!< \brief Gradients of Ni - Auxiliary. */

  su2double *FAux_Dead_Load;    /*!< \brief Auxiliar vector for the dead loads */

  su2double *DV_Val;          /*!< \brief For optimization cases, value of the design variables. */
  unsigned short n_DV;          /*!< \brief For optimization cases, number of design variables. */

public:

  /*!
   * \brief Constructor of the class.
   */
  CFEAElasticity(void);

  /*!
   * \brief Constructor of the class (overload).
   * \param[in] val_nDim - Number of dimensions of the problem.
   * \param[in] val_nVar - Number of variables of the problem.
   * \param[in] config - Definition of the particular problem.
   */
  CFEAElasticity(unsigned short val_nDim, unsigned short val_nVar, CConfig *config);

  /*!
   * \brief Destructor of the class.
   */
  virtual ~CFEAElasticity(void);

  void SetMaterial_Properties(unsigned short iVal, su2double val_E, su2double val_Nu);

  void SetMaterial_Density(unsigned short iVal, su2double val_Rho, su2double val_Rho_DL);

  void Compute_Mass_Matrix(CElement *element_container, CConfig *config);

  void Compute_Dead_Load(CElement *element_container, CConfig *config);

  void Set_YoungModulus(unsigned short i_DV, su2double val_Young);

  virtual void SetElement_Properties(CElement *element_container, CConfig *config);

  void ReadDV(CConfig *config);

  void Set_DV_Val(unsigned short i_DV, su2double val_DV);

  su2double Get_DV_Val(unsigned short i_DV);

  virtual void Compute_Tangent_Matrix(CElement *element_container, CConfig *config);

  virtual void Compute_NodalStress_Term(CElement *element_container, CConfig *config);

  virtual void Compute_Averaged_NodalStress(CElement *element_container, CConfig *config);

  virtual void Compute_Plane_Stress_Term(CElement *element_container, CConfig *config);

  virtual void Compute_Constitutive_Matrix(CElement *element_container, CConfig *config);
  
  virtual void Compute_Stress_Tensor(CElement *element_container, CConfig *config);

	virtual void Add_MaxwellStress(CElement *element_container, CConfig *config);

  virtual void SetElectric_Properties(CElement *element_container, CConfig *config);

  virtual void Set_ElectricField(unsigned short i_DV, su2double val_EField);
  
protected:
  void Compute_Lame_Parameters(void);

};

/*!
 * \class CFEALinearElasticity
 * \brief Class for computing the stiffness matrix of a linear, elastic problem.
 * \ingroup FEM_Discr
 * \author R.Sanchez
 * \version 6.2.0 "Falcon"
 */
class CFEALinearElasticity : public CFEAElasticity {

  su2double **nodalDisplacement;

public:

  /*!
   * \brief Constructor of the class.
   */
  CFEALinearElasticity(void);

  /*!
   * \brief Constructor of the class (overload).
   * \param[in] val_nDim - Number of dimensions of the problem.
   * \param[in] val_nVar - Number of variables of the problem.
   * \param[in] config - Definition of the particular problem.
   */
  CFEALinearElasticity(unsigned short val_nDim, unsigned short val_nVar, CConfig *config);

  /*!
   * \brief Destructor of the class.
   */
  ~CFEALinearElasticity(void);

  void Compute_Tangent_Matrix(CElement *element_container, CConfig *config);

  void Compute_Constitutive_Matrix(CElement *element_container, CConfig *config);

  void Compute_Averaged_NodalStress(CElement *element_container, CConfig *config);

};

/*!
 * \class CFEANonlinearElasticity
 * \brief Class for computing the stiffness matrix of a nonlinear, elastic problem.
 * \ingroup FEM_Discr
 * \author R.Sanchez
 * \version 6.2.0 "Falcon"
 */
class CFEANonlinearElasticity : public CFEAElasticity {

protected:

  su2double **F_Mat;             /*!< \brief Deformation gradient. */
  su2double **b_Mat;             /*!< \brief Left Cauchy-Green Tensor. */
  su2double **currentCoord;      /*!< \brief Current coordinates. */
  su2double **Stress_Tensor;     /*!< \brief Cauchy stress tensor */

  su2double **FmT_Mat;           /*!< \brief Deformation gradient inverse and transpose. */

  su2double **KAux_P_ab;         /*!< \brief Auxiliar matrix for the pressure term */
  su2double *KAux_t_a;           /*!< \brief Auxiliar matrix for the pressure term */

  su2double J_F;                 /*!< \brief Jacobian of the transformation (determinant of F) */

  su2double f33;                 /*!< \brief Plane stress term for non-linear 2D plane stress analysis */

  bool nearly_incompressible;    /*!< \brief Boolean to consider nearly_incompressible effects */

  su2double **F_Mat_Iso;         /*!< \brief Isocoric component of the deformation gradient. */
  su2double **b_Mat_Iso;         /*!< \brief Isocoric component of the left Cauchy-Green tensor. */

  su2double C10, D1;             /*!< \brief C10 = Mu/2. D1 = Kappa/2. */
  su2double J_F_Iso;             /*!< \brief J_F_Iso: det(F)^-1/3. */

  su2double ****cijkl;           /*!< \brief Constitutive tensor i,j,k,l (defined only for incompressibility - near inc.). */

  bool maxwell_stress;           /*!< \brief Consider the effects of the dielectric loads */

  su2double *EField_Ref_Unit,    /*!< \brief Electric Field, unitary, in the reference configuration. */
  *EField_Ref_Mod;               /*!< \brief Electric Field, modulus, in the reference configuration. */
  su2double *EField_Curr_Unit;   /*!< \brief Auxiliary vector for the unitary Electric Field in the current configuration. */
  unsigned short nElectric_Field,
  nDim_Electric_Field;

  su2double *ke_DE_i;           /*!< \brief Electric Constant for Dielectric Elastomers. */

  su2double ke_DE;              /*!< \brief Electric Constant for Dielectric Elastomers. */
  su2double EFieldMod_Ref;      /*!< \brief Modulus of the electric field in the reference configuration. */


public:

  /*!
   * \brief Constructor of the class.
   * \param[in] val_nDim - Number of dimensions of the problem.
   * \param[in] val_nVar - Number of variables of the problem.
   * \param[in] config - Definition of the particular problem.
   */
  CFEANonlinearElasticity(unsigned short val_nDim, unsigned short val_nVar, CConfig *config);

  /*!
   * \brief Destructor of the class.
   */
  virtual ~CFEANonlinearElasticity(void);

  void Compute_Tangent_Matrix(CElement *element_container, CConfig *config);

  void Compute_NodalStress_Term(CElement *element_container, CConfig *config);

  void Compute_Averaged_NodalStress(CElement *element_container, CConfig *config);

  void Add_MaxwellStress(CElement *element_container, CConfig *config);

  void SetElectric_Properties(CElement *element_container, CConfig *config);

  void Compute_FmT_Mat(void);

  void Compute_Isochoric_F_b(void);

  void Assign_cijkl_D_Mat(void);

  void Set_ElectricField(unsigned short i_DV, su2double val_EField);

  void Set_YoungModulus(unsigned short i_DV, su2double val_Young);

  void SetMaterial_Properties(unsigned short iVal, su2double val_E, su2double val_Nu);

  void SetMaterial_Density(unsigned short iVal, su2double val_Rho, su2double val_Rho_DL);

  su2double deltaij(unsigned short iVar, unsigned short jVar);

  virtual void Compute_Plane_Stress_Term(CElement *element_container, CConfig *config);

  virtual void Compute_Constitutive_Matrix(CElement *element_container, CConfig *config);

  virtual void Compute_Stress_Tensor(CElement *element_container, CConfig *config);


};

/*!
 * \class CFEM_NeoHookean_Comp
 * \brief Class for computing the constitutive and stress tensors for a neo-Hookean material model, compressible.
 * \ingroup FEM_Discr
 * \author R.Sanchez
 * \version 6.2.0 "Falcon"
 */
class CFEM_NeoHookean_Comp : public CFEANonlinearElasticity {

public:

  /*!
   * \brief Constructor of the class.
   * \param[in] val_nDim - Number of dimensions of the problem.
   * \param[in] val_nVar - Number of variables of the problem.
   * \param[in] config - Definition of the particular problem.
   */
  CFEM_NeoHookean_Comp(unsigned short val_nDim, unsigned short val_nVar, CConfig *config);

  /*!
   * \brief Destructor of the class.
   */
  ~CFEM_NeoHookean_Comp(void);

  void Compute_Plane_Stress_Term(CElement *element_container, CConfig *config);

  void Compute_Constitutive_Matrix(CElement *element_container, CConfig *config);
  using CNumerics::Compute_Constitutive_Matrix;

  void Compute_Stress_Tensor(CElement *element_container, CConfig *config);

};

/*!
 * \class CFEM_IdealDE
 * \brief Class for computing the constitutive and stress tensors for a nearly-incompressible ideal DE.
 * \ingroup FEM_Discr
 * \author R.Sanchez
 * \version 6.2.0 "Falcon"
 */
class CFEM_IdealDE : public CFEANonlinearElasticity {

	su2double trbbar, Eg, Eg23, Ek, Pr;	/*!< \brief Variables of the model calculation. */

public:

  /*!
   * \brief Constructor of the class.
   * \param[in] val_nDim - Number of dimensions of the problem.
   * \param[in] val_nVar - Number of variables of the problem.
   * \param[in] config - Definition of the particular problem.
   */
  CFEM_IdealDE(unsigned short val_nDim, unsigned short val_nVar, CConfig *config);

  /*!
   * \brief Destructor of the class.
   */
  ~CFEM_IdealDE(void);

  void Compute_Plane_Stress_Term(CElement *element_container, CConfig *config);

  void Compute_Constitutive_Matrix(CElement *element_container, CConfig *config);

  void Compute_Stress_Tensor(CElement *element_container, CConfig *config);

};

/*!
 * \class CFEM_NeoHookean_Comp
 * \brief Class for computing the constitutive and stress tensors for a Knowles stored-energy function, nearly incompressible.
 * \ingroup FEM_Discr
 * \author R.Sanchez
 * \version 6.2.0 "Falcon"
 */
class CFEM_Knowles_NearInc : public CFEANonlinearElasticity {

	su2double trbbar, term1, term2, Ek, Pr;	/*!< \brief Variables of the model calculation. */
	su2double Bk, Nk;						/*!< \brief Parameters b and n of the model. */

public:

  /*!
   * \brief Constructor of the class.
   * \param[in] val_nDim - Number of dimensions of the problem.
   * \param[in] val_nVar - Number of variables of the problem.
   * \param[in] config - Definition of the particular problem.
   */
  CFEM_Knowles_NearInc(unsigned short val_nDim, unsigned short val_nVar, CConfig *config);

  /*!
   * \brief Destructor of the class.
   */
  ~CFEM_Knowles_NearInc(void);

  void Compute_Plane_Stress_Term(CElement *element_container, CConfig *config);

  void Compute_Constitutive_Matrix(CElement *element_container, CConfig *config);
  using CNumerics::Compute_Constitutive_Matrix;

	void Compute_Stress_Tensor(CElement *element_container, CConfig *config);

};

/*!
 * \class CFEM_DielectricElastomer
 * \brief Class for computing the constitutive and stress tensors for a dielectric elastomer.
 * \ingroup FEM_Discr
 * \author R.Sanchez
 * \version 6.2.0 "Falcon"
 */
class CFEM_DielectricElastomer : public CFEANonlinearElasticity {

public:

  /*!
   * \brief Constructor of the class.
   * \param[in] val_nDim - Number of dimensions of the problem.
   * \param[in] val_nVar - Number of variables of the problem.
   * \param[in] config - Definition of the particular problem.
   */
  CFEM_DielectricElastomer(unsigned short val_nDim, unsigned short val_nVar, CConfig *config);

  /*!
   * \brief Destructor of the class.
   */
  ~CFEM_DielectricElastomer(void);

  void Compute_Plane_Stress_Term(CElement *element_container, CConfig *config);

  void Compute_Constitutive_Matrix(CElement *element_container, CConfig *config);
  using CNumerics::Compute_Constitutive_Matrix;

  void Compute_Stress_Tensor(CElement *element_container, CConfig *config);

};


/*!
 * \class CSourceNothing
 * \brief Dummy class.
 * \ingroup SourceDiscr
 * \author F. Palacios
 */
class CSourceNothing : public CNumerics {
public:
  
  /*!
   * \brief Constructor of the class.
   * \param[in] val_nDim - Number of dimensions of the problem.
   * \param[in] val_nVar - Number of variables of the problem.
   * \param[in] config - Definition of the particular problem.
   */
  CSourceNothing(unsigned short val_nDim, unsigned short val_nVar, CConfig *config);
  
  /*!
   * \brief Destructor of the class.
   */
  ~CSourceNothing(void);
};

/*!
 * \class CSourcePieceWise_TurbSA
 * \brief Class for integrating the source terms of the Spalart-Allmaras turbulence model equation.
 * \ingroup SourceDiscr
 * \author A. Bueno.
 */
class CSourcePieceWise_TurbSA : public CNumerics {
private:
  su2double cv1_3;
  su2double k2;
  su2double cb1;
  su2double cw2;
  su2double ct3;
  su2double ct4;
  su2double cw3_6;
  su2double cb2_sigma;
  su2double sigma;
  su2double cb2;
  su2double cw1;
  unsigned short iDim;
  su2double nu, Ji, fv1, fv2, ft2, Omega, S, Shat, inv_Shat, dist_i_2, Ji_2, Ji_3, inv_k2_d2;
  su2double r, g, g_6, glim, fw;
  su2double norm2_Grad;
  su2double dfv1, dfv2, dShat;
  su2double dr, dg, dfw;
  bool incompressible;
  bool rotating_frame;
  bool transition;
  su2double gamma_BC;
  su2double intermittency;
  su2double Production, Destruction, CrossProduction;
  
public:
  
  /*!
   * \brief Constructor of the class.
   * \param[in] val_nDim - Number of dimensions of the problem.
   * \param[in] val_nVar - Number of variables of the problem.
   * \param[in] config - Definition of the particular problem.
   */
  CSourcePieceWise_TurbSA(unsigned short val_nDim, unsigned short val_nVar, CConfig *config);
  
  /*!
   * \brief Destructor of the class.
   */
  ~CSourcePieceWise_TurbSA(void);
  
  /*!
   * \brief Residual for source term integration.
   * \param[out] val_residual - Pointer to the total residual.
   * \param[out] val_Jacobian_i - Jacobian of the numerical method at node i (implicit computation).
   * \param[out] val_Jacobian_j - Jacobian of the numerical method at node j (implicit computation).
   * \param[in] config - Definition of the particular problem.
   */
  void ComputeResidual(su2double *val_residual, su2double **val_Jacobian_i, su2double **val_Jacobian_j, CConfig *config);
  
  /*!
   * \brief Residual for source term integration.
   * \param[in] intermittency_in - Value of the intermittency.
   */
  void SetIntermittency(su2double intermittency_in);
  
  /*!
   * \brief Residual for source term integration.
   * \param[in] val_production - Value of the Production.
   */
  void SetProduction(su2double val_production);
  
  /*!
   * \brief Residual for source term integration.
   * \param[in] val_destruction - Value of the Destruction.
   */
  void SetDestruction(su2double val_destruction);
  
  /*!
   * \brief Residual for source term integration.
   * \param[in] val_crossproduction - Value of the CrossProduction.
   */
  void SetCrossProduction(su2double val_crossproduction);
  
  /*!
   * \brief ______________.
   */
  su2double GetProduction(void);

  /*!
   * \brief  Get the intermittency for the BC trans. model.
   * \return Value of the intermittency.
   */
  su2double GetGammaBC(void);
  
  /*!
   * \brief  ______________.
   */
  su2double GetDestruction(void);
  
  /*!
   * \brief  ______________.
   */
  su2double GetCrossProduction(void);
};

/*!
 * \class CSourcePieceWise_TurbSA_E
 * \brief Class for integrating the source terms of the Spalart-Allmaras Edwards modification turbulence model equation.
 * \ingroup SourceDiscr
 * \author E.Molina, A. Bueno.
 * \version 6.2.0 "Falcon"
 */
class CSourcePieceWise_TurbSA_E : public CNumerics {
private:
    su2double cv1_3;
    su2double k2;
    su2double cb1;
    su2double cw2;
    su2double ct3;
    su2double ct4;
    su2double cw3_6;
    su2double cb2_sigma;
    su2double sigma;
    su2double cb2;
    su2double cw1;
    unsigned short iDim;
    su2double nu, Ji, fv1, fv2, ft2, Omega, S, Shat, inv_Shat, dist_i_2, Ji_2, Ji_3, inv_k2_d2;
    su2double r, g, g_6, glim, fw;
    su2double norm2_Grad;
    su2double dfv1, dfv2, dShat;
    su2double dr, dg, dfw;
    bool incompressible;
    bool rotating_frame;
    su2double intermittency;
    su2double Production, Destruction, CrossProduction;
    su2double Sbar;
    unsigned short jDim;
    
public:
    
    /*!
     * \brief Constructor of the class.
     * \param[in] val_nDim - Number of dimensions of the problem.
     * \param[in] val_nVar - Number of variables of the problem.
     * \param[in] config - Definition of the particular problem.
     */
    CSourcePieceWise_TurbSA_E(unsigned short val_nDim, unsigned short val_nVar, CConfig *config);
    
    /*!
     * \brief Destructor of the class.
     */
    ~CSourcePieceWise_TurbSA_E(void);
    
    /*!
     * \brief Residual for source term integration.
     * \param[out] val_residual - Pointer to the total residual.
     * \param[out] val_Jacobian_i - Jacobian of the numerical method at node i (implicit computation).
     * \param[out] val_Jacobian_j - Jacobian of the numerical method at node j (implicit computation).
     * \param[in] config - Definition of the particular problem.
     */
    void ComputeResidual(su2double *val_residual, su2double **val_Jacobian_i, su2double **val_Jacobian_j, CConfig *config);
    
    /*!
     * \brief Residual for source term integration.
     * \param[in] intermittency_in - Value of the intermittency.
     */
    void SetIntermittency(su2double intermittency_in);
    
    /*!
     * \brief Residual for source term integration.
     * \param[in] val_production - Value of the Production.
     */
    void SetProduction(su2double val_production);
    
    /*!
     * \brief Residual for source term integration.
     * \param[in] val_destruction - Value of the Destruction.
     */
    void SetDestruction(su2double val_destruction);
    
    /*!
     * \brief Residual for source term integration.
     * \param[in] val_crossproduction - Value of the CrossProduction.
     */
    void SetCrossProduction(su2double val_crossproduction);
    
    /*!
     * \brief ______________.
     */
    su2double GetProduction(void);
    
    /*!
     * \brief  ______________.
     */
    su2double GetDestruction(void);
    
    /*!
     * \brief  ______________.
     */
    su2double GetCrossProduction(void);
};

/*!
 * \class CSourcePieceWise_TurbSA_COMP
 * \brief Class for integrating the source terms of the Spalart-Allmaras CC modification turbulence model equation.
 * \ingroup SourceDiscr
 * \author E.Molina, A. Bueno.
 * \version 6.2.0 "Falcon"
 */
class CSourcePieceWise_TurbSA_COMP : public CNumerics {
private:
    su2double cv1_3;
    su2double k2;
    su2double cb1;
    su2double cw2;
    su2double ct3;
    su2double ct4;
    su2double cw3_6;
    su2double cb2_sigma;
    su2double sigma;
    su2double cb2;
    su2double cw1;
    unsigned short iDim;
    su2double nu, Ji, fv1, fv2, ft2, Omega, S, Shat, inv_Shat, dist_i_2, Ji_2, Ji_3, inv_k2_d2;
    su2double r, g, g_6, glim, fw;
    su2double norm2_Grad;
    su2double dfv1, dfv2, dShat;
    su2double dr, dg, dfw;
    bool incompressible;
    bool rotating_frame;
    su2double intermittency;
    su2double Production, Destruction, CrossProduction;
    su2double aux_cc, CompCorrection, c5;
    unsigned short jDim;
    
public:
    
    /*!
     * \brief Constructor of the class.
     * \param[in] val_nDim - Number of dimensions of the problem.
     * \param[in] val_nVar - Number of variables of the problem.
     * \param[in] config - Definition of the particular problem.
     */
    CSourcePieceWise_TurbSA_COMP(unsigned short val_nDim, unsigned short val_nVar, CConfig *config);
    
    /*!
     * \brief Destructor of the class.
     */
    ~CSourcePieceWise_TurbSA_COMP(void);
    
    /*!
     * \brief Residual for source term integration.
     * \param[out] val_residual - Pointer to the total residual.
     * \param[out] val_Jacobian_i - Jacobian of the numerical method at node i (implicit computation).
     * \param[out] val_Jacobian_j - Jacobian of the numerical method at node j (implicit computation).
     * \param[in] config - Definition of the particular problem.
     */
    void ComputeResidual(su2double *val_residual, su2double **val_Jacobian_i, su2double **val_Jacobian_j, CConfig *config);
    
    /*!
     * \brief Residual for source term integration.
     * \param[in] intermittency_in - Value of the intermittency.
     */
    void SetIntermittency(su2double intermittency_in);
    
    /*!
     * \brief Residual for source term integration.
     * \param[in] val_production - Value of the Production.
     */
    void SetProduction(su2double val_production);
    
    /*!
     * \brief Residual for source term integration.
     * \param[in] val_destruction - Value of the Destruction.
     */
    void SetDestruction(su2double val_destruction);
    
    /*!
     * \brief Residual for source term integration.
     * \param[in] val_crossproduction - Value of the CrossProduction.
     */
    void SetCrossProduction(su2double val_crossproduction);
    
    /*!
     * \brief ______________.
     */
    su2double GetProduction(void);
    
    /*!
     * \brief  ______________.
     */
    su2double GetDestruction(void);
    
    /*!
     * \brief  ______________.
     */
    su2double GetCrossProduction(void);
};

/*!
 * \class CSourcePieceWise_TurbSA_E_COMP
 * \brief Class for integrating the source terms of the Spalart-Allmaras Edwards modification with CC turbulence model equation.
 * \ingroup SourceDiscr
 * \author E.Molina, A. Bueno.
 * \version 6.2.0 "Falcon"
 */
class CSourcePieceWise_TurbSA_E_COMP : public CNumerics {
private:
    su2double cv1_3;
    su2double k2;
    su2double cb1;
    su2double cw2;
    su2double ct3;
    su2double ct4;
    su2double cw3_6;
    su2double cb2_sigma;
    su2double sigma;
    su2double cb2;
    su2double cw1;
    unsigned short iDim;
    su2double nu, Ji, fv1, fv2, ft2, Omega, S, Shat, inv_Shat, dist_i_2, Ji_2, Ji_3, inv_k2_d2;
    su2double r, g, g_6, glim, fw;
    su2double norm2_Grad;
    su2double dfv1, dfv2, dShat;
    su2double dr, dg, dfw;
    bool incompressible;
    bool rotating_frame;
    su2double intermittency;
    su2double Production, Destruction, CrossProduction;
    su2double Sbar;
    unsigned short jDim;
    su2double aux_cc, CompCorrection, c5;
    
public:
    
    /*!
     * \brief Constructor of the class.
     * \param[in] val_nDim - Number of dimensions of the problem.
     * \param[in] val_nVar - Number of variables of the problem.
     * \param[in] config - Definition of the particular problem.
     */
    CSourcePieceWise_TurbSA_E_COMP(unsigned short val_nDim, unsigned short val_nVar, CConfig *config);
    
    /*!
     * \brief Destructor of the class.
     */
    ~CSourcePieceWise_TurbSA_E_COMP(void);
    
    /*!
     * \brief Residual for source term integration.
     * \param[out] val_residual - Pointer to the total residual.
     * \param[out] val_Jacobian_i - Jacobian of the numerical method at node i (implicit computation).
     * \param[out] val_Jacobian_j - Jacobian of the numerical method at node j (implicit computation).
     * \param[in] config - Definition of the particular problem.
     */
    void ComputeResidual(su2double *val_residual, su2double **val_Jacobian_i, su2double **val_Jacobian_j, CConfig *config);
    
    /*!
     * \brief Residual for source term integration.
     * \param[in] intermittency_in - Value of the intermittency.
     */
    void SetIntermittency(su2double intermittency_in);
    
    /*!
     * \brief Residual for source term integration.
     * \param[in] val_production - Value of the Production.
     */
    void SetProduction(su2double val_production);
    
    /*!
     * \brief Residual for source term integration.
     * \param[in] val_destruction - Value of the Destruction.
     */
    void SetDestruction(su2double val_destruction);
    
    /*!
     * \brief Residual for source term integration.
     * \param[in] val_crossproduction - Value of the CrossProduction.
     */
    void SetCrossProduction(su2double val_crossproduction);
    
    /*!
     * \brief ______________.
     */
    su2double GetProduction(void);
    
    /*!
     * \brief  ______________.
     */
    su2double GetDestruction(void);
    
    /*!
     * \brief  ______________.
     */
    su2double GetCrossProduction(void);
};

/*!
 * \class CSourcePieceWise_TurbSA_Neg
 * \brief Class for integrating the source terms of the Spalart-Allmaras turbulence model equation.
 * \ingroup SourceDiscr
 * \author F. Palacios
 */
class CSourcePieceWise_TurbSA_Neg : public CNumerics {
private:
  su2double cv1_3;
  su2double k2;
  su2double cb1;
  su2double cw2;
  su2double ct3;
  su2double ct4;
  su2double cw3_6;
  su2double cb2_sigma;
  su2double sigma;
  su2double cb2;
  su2double cw1;
  unsigned short iDim;
  su2double nu, Ji, fv1, fv2, ft2, Omega, S, Shat, inv_Shat, dist_i_2, Ji_2, Ji_3, inv_k2_d2;
  su2double r, g, g_6, glim, fw;
  su2double norm2_Grad;
  su2double dfv1, dfv2, dShat;
  su2double dr, dg, dfw;
  bool incompressible;
  bool rotating_frame;
  su2double intermittency;
  su2double Production, Destruction, CrossProduction;
  
public:
  
  /*!
   * \brief Constructor of the class.
   * \param[in] val_nDim - Number of dimensions of the problem.
   * \param[in] val_nVar - Number of variables of the problem.
   * \param[in] config - Definition of the particular problem.
   */
  CSourcePieceWise_TurbSA_Neg(unsigned short val_nDim, unsigned short val_nVar, CConfig *config);
  
  /*!
   * \brief Destructor of the class.
   */
  ~CSourcePieceWise_TurbSA_Neg(void);
  
  /*!
   * \brief Residual for source term integration.
   * \param[out] val_residual - Pointer to the total residual.
   * \param[out] val_Jacobian_i - Jacobian of the numerical method at node i (implicit computation).
   * \param[out] val_Jacobian_j - Jacobian of the numerical method at node j (implicit computation).
   * \param[in] config - Definition of the particular problem.
   */
  void ComputeResidual(su2double *val_residual, su2double **val_Jacobian_i, su2double **val_Jacobian_j, CConfig *config);
  
  /*!
   * \brief Residual for source term integration.
   * \param[in] intermittency_in - Value of the intermittency.
   */
  void SetIntermittency(su2double intermittency_in);
  
  /*!
   * \brief Residual for source term integration.
   * \param[in] val_production - Value of the Production.
   */
  void SetProduction(su2double val_production);
  
  /*!
   * \brief Residual for source term integration.
   * \param[in] val_destruction - Value of the Destruction.
   */
  void SetDestruction(su2double val_destruction);
  
  /*!
   * \brief Residual for source term integration.
   * \param[in] val_crossproduction - Value of the CrossProduction.
   */
  void SetCrossProduction(su2double val_crossproduction);
  
  /*!
   * \brief ______________.
   */
  su2double GetProduction(void);
  
  /*!
   * \brief  ______________.
   */
  su2double GetDestruction(void);
  
  /*!
   * \brief  ______________.
   */
  su2double GetCrossProduction(void);
};

/*!
 * \class CSourcePieceWise_TransLM
 * \brief Class for integrating the source terms of the Spalart-Allmaras turbulence model equation.
 * \ingroup SourceDiscr
 * \author A. Bueno.
 */
class CSourcePieceWise_TransLM : public CNumerics {
private:
  
  /*-- SA model constants --*/
  su2double cv1_3;
  su2double k2;
  su2double cb1;
  su2double cw2;
  su2double cw3_6;
  su2double sigma;
  su2double cb2;
  su2double cw1;
  
  /*-- gamma-theta model constants --*/
  su2double c_e1;
  su2double c_a1;
  su2double c_e2;
  su2double c_a2;
  su2double sigmaf;
  su2double s1;
  su2double c_theta;
  su2double sigmat;
  
  /*-- Correlation constants --*/
  su2double flen_global;
  su2double alpha_global;
  su2double Vorticity;

  bool implicit;
  
public:
  bool debugme; // For debugging only, remove this. -AA
  
  /*!
   * \brief Constructor of the class.
   * \param[in] val_nDim - Number of dimensions of the problem.
   * \param[in] val_nVar - Number of variables of the problem.
   * \param[in] config - Definition of the particular problem.
   */
  CSourcePieceWise_TransLM(unsigned short val_nDim, unsigned short val_nVar, CConfig *config);
  
  /*!
   * \brief Destructor of the class.
   */
  ~CSourcePieceWise_TransLM(void);
  
  /*!
   * \brief Residual for source term integration.
   * \param[out] val_residual - Pointer to the total residual.
   * \param[out] val_Jacobian_i - Jacobian of the numerical method at node i (implicit computation).
   * \param[out] val_Jacobian_j - Jacobian of the numerical method at node j (implicit computation).
   * \param[in] config - Definition of the particular problem.
   */
  void ComputeResidual_TransLM(su2double *val_residual, su2double **val_Jacobian_i, su2double **val_Jacobian_j, CConfig *config, su2double &gamma_sep);
  
  void CSourcePieceWise_TransLM__ComputeResidual_TransLM_d(su2double *TransVar_i, su2double *TransVar_id, su2double *val_residual, su2double *val_residuald, CConfig *config);
};

/*!
 * \class CSourcePieceWise_TurbSST
 * \brief Class for integrating the source terms of the Menter SST turbulence model equations.
 * \ingroup SourceDiscr
 * \author A. Campos.
 */
class CSourcePieceWise_TurbSST : public CNumerics {
private:
  su2double F1_i,
  F1_j,
  F2_i,
  F2_j;
  
  su2double alfa_1,
  alfa_2,
  beta_1,
  beta_2,
  sigma_omega_1,
  sigma_omega_2,
  beta_star,
  a1;
  
  su2double CDkw_i, CDkw_j;

  su2double kAmb, omegaAmb;
 
  bool incompressible;
  bool sustaining_terms;
  
public:
  
  /*!
   * \brief Constructor of the class.
   * \param[in] val_nDim - Number of dimensions of the problem.
   * \param[in] val_nVar - Number of variables of the problem.
   * \param[in] config - Definition of the particular problem.
   */
  CSourcePieceWise_TurbSST(unsigned short val_nDim, unsigned short val_nVar, su2double* constants,
                           su2double val_kine_Inf, su2double val_omega_Inf, CConfig *config);
  
  /*!
   * \brief Destructor of the class.
   */
  ~CSourcePieceWise_TurbSST(void);
  
  /*!
   * \brief Set the value of the first blending function.
   * \param[in] val_F1_i - Value of the first blending function at point i.
   * \param[in] val_F1_j - Value of the first blending function at point j.
   */
  void SetF1blending(su2double val_F1_i, su2double val_F1_j);
  
  /*!
   * \brief Set the value of the second blending function.
   * \param[in] val_F2_i - Value of the second blending function at point i.
   * \param[in] val_F2_j - Value of the second blending function at point j.
   */
  void SetF2blending(su2double val_F2_i, su2double val_F2_j);
  
  /*!
   * \brief Set the value of the cross diffusion for the SST model.
   * \param[in] val_CDkw_i - Value of the cross diffusion at point i.
   * \param[in] val_CDkw_j - Value of the cross diffusion at point j.
   */
  virtual void SetCrossDiff(su2double val_CDkw_i, su2double val_CDkw_j);
  
  /*!
   * \brief Residual for source term integration.
   * \param[out] val_residual - Pointer to the total residual.
   * \param[out] val_Jacobian_i - Jacobian of the numerical method at node i (implicit computation).
   * \param[out] val_Jacobian_j - Jacobian of the numerical method at node j (implicit computation).
   * \param[in] config - Definition of the particular problem.
   */
  void ComputeResidual(su2double *val_residual, su2double **val_Jacobian_i, su2double **val_Jacobian_j, CConfig *config);
  
  /*!
   * \brief Initialize the Reynolds Stress Matrix
   * \param[in] turb_ke turbulent kinetic energy of node
   */
  void SetReynoldsStressMatrix(su2double turb_ke);

  /*!
   * \brief Perturb the Reynolds stress tensor based on parameters
   * \param[in] turb_ke: turbulent kinetic energy of the noce
   * \param[in] config: config file
   */
  void SetPerturbedRSM(su2double turb_ke, CConfig *config);
  /*!
     * \brief A virtual member. Get strain magnitude based on perturbed reynolds stress matrix
     * \param[in] turb_ke: turbulent kinetic energy of the node
     */
  void SetPerturbedStrainMag(su2double turb_ke);

  /*!
   * \brief Get the mean rate of strain matrix based on velocity gradients
   * \param[in] S_ij
   */
  void GetMeanRateOfStrainMatrix(su2double **S_ij);

};

/*!
 * \class CSourcePieceWise_Scalar
 * \brief Class for integrating the source terms of scalar transport equations.
 * \ingroup SourceDiscr
 * \author T. Economon
 */
class CSourcePieceWise_Scalar : public CNumerics {
private:
  bool incompressible;  /*!< \brief Flag defining compressibility. */
  bool implicit;        /*!< \brief Flag defining implicit scheme. */

public:
  
  /*!
   * \brief Constructor of the class.
   * \param[in] val_nDim - Number of dimensions of the problem.
   * \param[in] val_nVar - Number of variables of the problem.
   * \param[in] config - Definition of the particular problem.
   */
  CSourcePieceWise_Scalar(unsigned short val_nDim,
                          unsigned short val_nVar,
                          CConfig *config);
  
  /*!
   * \brief Destructor of the class.
   */
  ~CSourcePieceWise_Scalar(void);
  
  /*!
   * \brief Residual for source term integration.
   * \param[out] val_residual - Pointer to the total residual.
   * \param[out] val_Jacobian_i - Jacobian of the numerical method at node i (implicit computation).
   * \param[out] val_Jacobian_j - Jacobian of the numerical method at node j (implicit computation).
   * \param[in] config - Definition of the particular problem.
   */
  void ComputeResidual(su2double *val_residual,
                       su2double **val_Jacobian_i,
                       su2double **val_Jacobian_j,
                       CConfig *config);

};

/*!
 * \class CSourceAxisymmetric_Scalar
 * \brief Class for source term for solving scalar axisymmetric problems.
 * \ingroup SourceDiscr
 * \author T. Economon
 */
class CSourceAxisymmetric_Scalar : public CNumerics {
  bool implicit, /*!< \brief Implicit calculation. */
  viscous, /*!< \brief Viscous incompressible flows. */
  energy; /*!< \brief computation with the energy equation. */
  
public:
  
  /*!
   * \brief Constructor of the class.
   * \param[in] val_nDim - Number of dimensions of the problem.
   * \param[in] val_nVar - Number of variables of the problem.
   * \param[in] config - Definition of the particular problem.
   */
  CSourceAxisymmetric_Scalar(unsigned short val_nDim, unsigned short val_nVar, CConfig *config);
  
  /*!
   * \brief Destructor of the class.
   */
  ~CSourceAxisymmetric_Scalar(void);
  
  /*!
   * \brief Residual of the rotational frame source term.
   * \param[out] val_residual - Pointer to the total residual.
   * \param[in] config - Definition of the particular problem.
   */
  void ComputeResidual(su2double *val_residual, su2double **Jacobian_i, CConfig *config);
  
};

/*!
 * \class CSourceGravity
 * \brief Class for the source term integration of the gravity force.
 * \ingroup SourceDiscr
 * \author F. Palacios
 */
class CSourceGravity : public CNumerics {
  
public:
  
  /*!
   * \param[in] val_nDim - Number of dimensions of the problem.
   * \param[in] val_nVar - Number of variables of the problem.
   * \param[in] config - Definition of the particular problem.
   */
  CSourceGravity(unsigned short val_nDim, unsigned short val_nVar, CConfig *config);
  
  /*!
   * \brief Destructor of the class.
   */
  ~CSourceGravity(void);
  
  /*!
   * \brief Source term integration for the poissonal potential.
   * \param[out] val_residual - Pointer to the total residual.
   * \param[in] config - Definition of the particular problem.
   */
  void ComputeResidual(su2double *val_residual, CConfig *config);
};

/*!
 * \class CSourceBodyForce
 * \brief Class for the source term integration of a body force.
 * \ingroup SourceDiscr
 * \author T. Economon
 */
class CSourceBodyForce : public CNumerics {
  su2double *Body_Force_Vector;

public:

  /*!
   * \param[in] val_nDim - Number of dimensions of the problem.
   * \param[in] val_nVar - Number of variables of the problem.
   * \param[in] config - Definition of the particular problem.
   */
  CSourceBodyForce(unsigned short val_nDim, unsigned short val_nVar, CConfig *config);

  /*!
   * \brief Destructor of the class.
   */
  ~CSourceBodyForce(void);

  /*!
   * \brief Source term integration for a body force.
   * \param[out] val_residual - Pointer to the residual vector.
   * \param[in] config - Definition of the particular problem.
   */
  void ComputeResidual(su2double *val_residual, CConfig *config);

};

/*!
 * \class CSourceIncBodyForce
 * \brief Class for the source term integration of a body force in the incompressible solver.
 * \ingroup SourceDiscr
 * \author T. Economon
 * \version 6.2.0 "Falcon"
 */
class CSourceIncBodyForce : public CNumerics {
  su2double *Body_Force_Vector;

public:

  /*!
   * \param[in] val_nDim - Number of dimensions of the problem.
   * \param[in] val_nVar - Number of variables of the problem.
   * \param[in] config - Definition of the particular problem.
   */
  CSourceIncBodyForce(unsigned short val_nDim, unsigned short val_nVar, CConfig *config);

  /*!
   * \brief Destructor of the class.
   */
  ~CSourceIncBodyForce(void);

  /*!
   * \brief Source term integration for a body force.
   * \param[out] val_residual - Pointer to the residual vector.
   * \param[in] config - Definition of the particular problem.
   */
  void ComputeResidual(su2double *val_residual, CConfig *config);
  
};

/*!
 * \class CSourceIncRotatingFrame_Flow
 * \brief Class for a rotating frame source term.
 * \ingroup SourceDiscr
 */
class CSourceIncRotatingFrame_Flow : public CNumerics {

private:
  su2double Omega[3];  /*!< \brief Angular velocity */
  bool implicit; /*!< \brief Implicit calculation. */

public:

  /*!
   * \brief Constructor of the class.
   * \param[in] val_nDim - Number of dimensions of the problem.
   * \param[in] val_nVar - Number of variables of the problem.
   * \param[in] config - Definition of the particular problem.
   */
  CSourceIncRotatingFrame_Flow(unsigned short val_nDim, unsigned short val_nVar, CConfig *config);

  /*!
   * \brief Destructor of the class.
   */
  ~CSourceIncRotatingFrame_Flow(void);

  /*!
   * \brief Residual of the rotational frame source term.
   * \param[out] val_residual - Pointer to the total residual.
   * \param[out] val_Jacobian_i - Jacobian of the numerical method at node i (implicit computation).
   * \param[in] config - Definition of the particular problem.
   */
  void ComputeResidual(su2double *val_residual, su2double **val_Jacobian_i, CConfig *config);

};

/*!
 * \class CSourceBoussinesq
 * \brief Class for the source term integration of the Boussinesq approximation for incompressible flow.
 * \ingroup SourceDiscr
 * \author T. Economon
 * \version 6.2.0 "Falcon"
 */
class CSourceBoussinesq : public CNumerics {
  su2double *Gravity_Vector;

public:

  /*!
   * \param[in] val_nDim - Number of dimensions of the problem.
   * \param[in] val_nVar - Number of variables of the problem.
   * \param[in] config - Definition of the particular problem.
   */
  CSourceBoussinesq(unsigned short val_nDim, unsigned short val_nVar, CConfig *config);

  /*!
   * \brief Destructor of the class.
   */
  ~CSourceBoussinesq(void);

  /*!
   * \brief Source term integration for the Boussinesq approximation.
   * \param[out] val_residual - Pointer to the residual vector.
   * \param[in] config - Definition of the particular problem.
   */
  void ComputeResidual(su2double *val_residual, CConfig *config);

};

/*!
 * \class CSourceIncAxisymmetric_Flow
 * \brief Class for source term for solving incompressible axisymmetric problems.
 * \ingroup SourceDiscr
 * \author T. Economon
 */
class CSourceIncAxisymmetric_Flow : public CNumerics {
  bool implicit, /*!< \brief Implicit calculation. */
  viscous, /*!< \brief Viscous incompressible flows. */
  energy; /*!< \brief computation with the energy equation. */

public:

  /*!
   * \brief Constructor of the class.
   * \param[in] val_nDim - Number of dimensions of the problem.
   * \param[in] val_nVar - Number of variables of the problem.
   * \param[in] config - Definition of the particular problem.
   */
  CSourceIncAxisymmetric_Flow(unsigned short val_nDim, unsigned short val_nVar, CConfig *config);

  /*!
   * \brief Destructor of the class.
   */
  ~CSourceIncAxisymmetric_Flow(void);

  /*!
   * \brief Residual of the rotational frame source term.
   * \param[out] val_residual - Pointer to the total residual.
   * \param[in] config - Definition of the particular problem.
   */
  void ComputeResidual(su2double *val_residual, su2double **Jacobian_i, CConfig *config);

};

/*!
 * \class CSourceViscous_AdjFlow
 * \brief Class for source term integration in adjoint problem.
 * \ingroup SourceDiscr
 * \author F. Palacios
 */
class CSourceViscous_AdjFlow : public CNumerics {
private:
  su2double *Velocity, *GradDensity, *GradInvDensity, *dPoDensity2, *alpha, *beta, *Sigma_5_vec;
  su2double **GradVel_o_Rho, **sigma, **Sigma_phi, **Sigma_5_Tensor, **Sigma;
  
public:
  
  /*!
   * \brief Constructor of the class.
   * \param[in] val_nDim - Number of dimensions of the problem.
   * \param[in] val_nVar - Number of variables of the problem.
   * \param[in] config - Definition of the particular problem.
   */
  CSourceViscous_AdjFlow(unsigned short val_nDim, unsigned short val_nVar, CConfig *config);
  
  /*!
   * \brief Destructor of the class.
   */
  ~CSourceViscous_AdjFlow(void);
  
  /*!
   * \brief Source term integration of the flow adjoint equation.
   * \param[out] val_residual - Pointer to the total residual.
   * \param[in] config - Definition of the particular problem.
   */
  void ComputeResidual (su2double *val_residual, CConfig *config);
  
};

/*!
 * \class CSourcePieceWise_AdjTurb
 * \brief Class for source term integration of the adjoint turbulent equation.
 * \ingroup SourceDiscr
 * \author A. Bueno.
 */
class CSourcePieceWise_AdjTurb : public CNumerics {
private:
  su2double **tau, *Velocity;
  
public:
  
  /*!
   * \brief Constructor of the class.
   * \param[in] val_nDim - Number of dimensions of the problem.
   * \param[in] val_nVar - Number of variables of the problem.
   * \param[in] config - Definition of the particular problem.
   */
  CSourcePieceWise_AdjTurb(unsigned short val_nDim, unsigned short val_nVar, CConfig *config);
  
  /*!
   * \brief Destructor of the class.
   */
  ~CSourcePieceWise_AdjTurb(void);
  
  /*!
   * \brief Source term integration of the adjoint turbulence equation.
   * \param[out] val_residual - Pointer to the total residual.
   * \param[out] val_Jacobian_i - Jacobian of the numerical method at node i (implicit computation).
   * \param[out] val_Jacobian_j - Jacobian of the numerical method at node j (implicit computation).
   * \param[in] config - Definition of the particular problem.
   */
  void ComputeResidual(su2double *val_residual, su2double **val_Jacobian_i, su2double **val_Jacobian_j, CConfig *config);
};

class CSourceConservative_AdjFlow : public CNumerics {
private:
  su2double *Velocity, *Residual_i, *Residual_j, *Mean_Residual;
  su2double **Mean_PrimVar_Grad;
  
public:
  
  /*!
   * \brief Constructor of the class.
   * \param[in] val_nDim - Number of dimensions of the problem.
   * \param[in] val_nVar - Number of variables of the problem.
   * \param[in] config - Definition of the particular problem.
   */
  CSourceConservative_AdjFlow(unsigned short val_nDim, unsigned short val_nVar, CConfig *config);
  
  /*!
   * \brief Destructor of the class.
   */
  ~CSourceConservative_AdjFlow(void);
  
  /*!
   * \brief Source term integration using a conservative scheme.
   * \param[out] val_residual - Pointer to the total residual.
   * \param[in] config - Definition of the particular problem.
   */
  void ComputeResidual(su2double *val_residual, CConfig *config);
};

/*!
 * \class CSourceConservative_AdjTurb
 * \brief Class for source term integration in adjoint turbulent problem using a conservative scheme.
 * \ingroup SourceDiscr
 * \author A. Bueno.
 */
class CSourceConservative_AdjTurb : public CNumerics {
public:
  
  /*!
   * \brief Constructor of the class.
   * \param[in] val_nDim - Number of dimensions of the problem.
   * \param[in] val_nVar - Number of variables of the problem.
   * \param[in] config - Definition of the particular problem.
   */
  CSourceConservative_AdjTurb(unsigned short val_nDim, unsigned short val_nVar, CConfig *config);
  
  /*!
   * \brief Destructor of the class.
   */
  ~CSourceConservative_AdjTurb(void);
  
  /*!
   * \brief Source term integration using a conservative scheme.
   * \param[out] val_residual - Pointer to the total residual.
   * \param[out] val_Jacobian_i - Jacobian of the numerical method at node i (implicit computation).
   * \param[out] val_Jacobian_j - Jacobian of the numerical method at node j (implicit computation).
   * \param[in] config - Definition of the particular problem.
   */
  void ComputeResidual(su2double *val_residual, su2double **val_Jacobian_i, su2double **val_Jacobian_j, CConfig *config);
};

/*!
 * \class CSourceRotatingFrame_Flow
 * \brief Class for a rotating frame source term.
 * \ingroup SourceDiscr
 * \author F. Palacios, T. Economon.
 */
class CSourceRotatingFrame_Flow : public CNumerics {
public:
  
  /*!
   * \brief Constructor of the class.
   * \param[in] val_nDim - Number of dimensions of the problem.
   * \param[in] val_nVar - Number of variables of the problem.
   * \param[in] config - Definition of the particular problem.
   */
  CSourceRotatingFrame_Flow(unsigned short val_nDim, unsigned short val_nVar, CConfig *config);
  
  /*!
   * \brief Destructor of the class.
   */
  ~CSourceRotatingFrame_Flow(void);
  
  /*!
   * \brief Residual of the rotational frame source term.
   * \param[out] val_residual - Pointer to the total residual.
   * \param[out] val_Jacobian_i - Jacobian of the numerical method at node i (implicit computation).
   * \param[in] config - Definition of the particular problem.
   */
  void ComputeResidual(su2double *val_residual, su2double **val_Jacobian_i, CConfig *config);
};

/*!
 * \class CSourceRotatingFrame_AdjFlow
 * \brief Source term class for rotating frame adjoint.
 * \ingroup SourceDiscr
 * \author T. Economon.
 */
class CSourceRotatingFrame_AdjFlow : public CNumerics {
public:
  
  /*!
   * \brief Constructor of the class.
   * \param[in] val_nDim - Number of dimensions of the problem.
   * \param[in] val_nVar - Number of variables of the problem.
   * \param[in] config - Definition of the particular problem.
   */
  CSourceRotatingFrame_AdjFlow(unsigned short val_nDim, unsigned short val_nVar, CConfig *config);
  
  /*!
   * \brief Destructor of the class.
   */
  ~CSourceRotatingFrame_AdjFlow(void);
  
  /*!
   * \brief Residual of the adjoint rotating frame source term.
   * \param[out] val_residual - Pointer to the total residual.
   * \param[out] val_Jacobian_i - Jacobian of the numerical method at node i (implicit computation).
   * \param[in] config - Definition of the particular problem.
   */
  void ComputeResidual(su2double *val_residual, su2double **val_Jacobian_i, CConfig *config);
};

/*!
 * \class CSourceAxisymmetric_Flow
 * \brief Class for source term for solving axisymmetric problems.
 * \ingroup SourceDiscr
 * \author F. Palacios
 */
class CSourceAxisymmetric_Flow : public CNumerics {
public:
  
  /*!
   * \brief Constructor of the class.
   * \param[in] val_nDim - Number of dimensions of the problem.
   * \param[in] val_nVar - Number of variables of the problem.
   * \param[in] config - Definition of the particular problem.
   */
  CSourceAxisymmetric_Flow(unsigned short val_nDim, unsigned short val_nVar, CConfig *config);
  
  /*!
   * \brief Destructor of the class.
   */
  ~CSourceAxisymmetric_Flow(void);
  
  /*!
   * \brief Residual of the rotational frame source term.
   * \param[out] val_residual - Pointer to the total residual.
   * \param[in] config - Definition of the particular problem.
   */
  void ComputeResidual(su2double *val_residual, su2double **Jacobian_i, CConfig *config);
  
};

/*!
 * \class CSourceAxisymmetric_AdjFlow
 * \brief Class for source term for solving axisymmetric problems.
 * \ingroup SourceDiscr
 * \author F. Palacios
 */
class CSourceAxisymmetric_AdjFlow : public CNumerics {
public:
  
  /*!
   * \brief Constructor of the class.
   * \param[in] val_nDim - Number of dimensions of the problem.
   * \param[in] val_nVar - Number of variables of the problem.
   * \param[in] config - Definition of the particular problem.
   */
  CSourceAxisymmetric_AdjFlow(unsigned short val_nDim, unsigned short val_nVar, CConfig *config);
  
  /*!
   * \brief Destructor of the class.
   */
  ~CSourceAxisymmetric_AdjFlow(void);
  
  /*!
   * \brief Residual of the rotational frame source term.
   * \param[out] val_residual - Pointer to the total residual.
   * \param[in] config - Definition of the particular problem.
   */
  void ComputeResidual(su2double *val_residual, su2double **Jacobian_i, CConfig *config);
};

/*!
 * \class CSourceWindGust
 * \brief Class for a source term due to a wind gust.
 * \ingroup SourceDiscr
 * \author S. Padrón
 */
class CSourceWindGust : public CNumerics {
public:
  
  /*!
   * \brief Constructor of the class.
   * \param[in] val_nDim - Number of dimensions of the problem.
   * \param[in] val_nVar - Number of variables of the problem.
   * \param[in] config - Definition of the particular problem.
   */
  CSourceWindGust(unsigned short val_nDim, unsigned short val_nVar, CConfig *config);
  
  /*!
   * \brief Destructor of the class.
   */
  ~CSourceWindGust(void);
  
  /*!
   * \brief Residual of the wind gust source term.
   * \param[out] val_residual - Pointer to the total residual.
   * \param[out] val_Jacobian_i - Jacobian of the numerical method at node i (implicit computation).
   * \param[in] config - Definition of the particular problem.
   */
  void ComputeResidual(su2double *val_residual, su2double **val_Jacobian_i, CConfig *config);
};

/*!
 * \class CSource_Template
 * \brief Dummy class.
 * \ingroup SourceDiscr
 * \author A. Lonkar.
 */
class CSource_Template : public CNumerics {
public:
  
  /*!
   * \brief Constructor of the class.
   * \param[in] val_nDim - Number of dimensions of the problem.
   * \param[in] val_nVar - Number of variables of the problem.
   * \param[in] config -  Name of the input config file
   *
   */
  CSource_Template(unsigned short val_nDim, unsigned short val_nVar, CConfig *config);
  
  
  /*!
   * \brief Residual for source term integration.
   * \param[out] val_residual - Pointer to the total residual.
   * \param[out] val_Jacobian_i - Jacobian of the numerical method at node i (implicit computation).
   * \param[in] config - Definition of the particular problem.
   */
  void ComputeResidual(su2double *val_residual, su2double **val_Jacobian_i, CConfig *config);
  
  /*!
   * \brief Destructor of the class.
   */
  ~CSource_Template(void);
};

/*!
 * \class CConvectiveTemplate
 * \brief Class for setting up new method for spatial discretization of convective terms in flow Equations
 * \ingroup ConvDiscr
 * \author A. Lonkar
 */
class CConvective_Template : public CNumerics {
private:
  
  /* define private variables here */
  bool implicit;
  su2double *Diff_U;
  su2double *Velocity_i, *Velocity_j, *RoeVelocity;
  su2double *ProjFlux_i, *ProjFlux_j;
  su2double *delta_wave, *delta_vel;
  su2double *Lambda, *Epsilon;
  su2double **P_Tensor, **invP_Tensor;
  su2double sq_vel, Proj_ModJac_Tensor_ij, Density_i, Energy_i, SoundSpeed_i, Pressure_i, Enthalpy_i,
  Density_j, Energy_j, SoundSpeed_j, Pressure_j, Enthalpy_j, R, RoeDensity, RoeEnthalpy, RoeSoundSpeed,
  ProjVelocity, ProjVelocity_i, ProjVelocity_j, proj_delta_vel, delta_p, delta_rho;
  unsigned short iDim, iVar, jVar, kVar;
  
public:
  
  /*!
   * \brief Constructor of the class.
   * \param[in] val_nDim - Number of dimensions of the problem.
   * \param[in] val_nVar - Number of variables of the problem.
   * \param[in] config - Definition of the particular problem.
   */
  CConvective_Template(unsigned short val_nDim, unsigned short val_nVar, CConfig *config);
  
  /*!
   * \brief Destructor of the class.
   */
  ~CConvective_Template(void);
  
  /*!
   * \brief Compute the Roe's flux between two nodes i and j.
   * \param[out] val_residual - Pointer to the total residual.
   * \param[out] val_Jacobian_i - Jacobian of the numerical method at node i (implicit computation).
   * \param[out] val_Jacobian_j - Jacobian of the numerical method at node j (implicit computation).
   * \param[in] config - Definition of the particular problem.
   */
  void ComputeResidual(su2double *val_residual, su2double **val_Jacobian_i, su2double **val_Jacobian_j, CConfig *config);
};

/*!
 * \class CViscous_Template
 * \brief Class for computing viscous term using average of gradients.
 * \ingroup ViscDiscr
 * \author F. Palacios
 */
class CViscous_Template : public CNumerics {
private:
  
public:
  
  /*!
   * \brief Constructor of the class.
   * \param[in] val_nDim - Number of dimension of the problem.
   * \param[in] val_nVar - Number of variables of the problem.
   * \param[in] config - Definition of the particular problem.
   */
  CViscous_Template(unsigned short val_nDim, unsigned short val_nVar, CConfig *config);
  
  /*!
   * \brief Destructor of the class.
   */
  ~CViscous_Template(void);
  
  /*!
   * \brief Compute the viscous flow residual using an average of gradients.
   * \param[out] val_residual - Pointer to the total residual.
   * \param[out] val_Jacobian_i - Jacobian of the numerical method at node i (implicit computation).
   * \param[out] val_Jacobian_j - Jacobian of the numerical method at node j (implicit computation).
   * \param[in] config - Definition of the particular problem.
   */
  void ComputeResidual(su2double *val_residual, su2double **val_Jacobian_i, su2double **val_Jacobian_j, CConfig *config);
};

#include "numerics_structure.inl"<|MERGE_RESOLUTION|>--- conflicted
+++ resolved
@@ -2413,7 +2413,6 @@
                                   CConfig *config) = 0;
   
 protected:
-<<<<<<< HEAD
   su2double *Velocity_i, *Velocity_j;            /*!< \brief Velocity at nodes i and j. */
   su2double Density_i, Density_j;                /*!< \brief Density at nodes i and j. */
   bool implicit, grid_movement, incompressible;  /*!< \brief Boolean flags. */
@@ -2422,16 +2421,6 @@
   a1;                                            /*!< \brief The minimum of the face-normal velocity and 0 */
   unsigned short iDim;                           /*!< \brief Dimension index. */
   
-=======
-  su2double *Velocity_i, *Velocity_j; /*!< \brief Velocity, minus any grid movement. */
-  su2double Density_i, Density_j;
-  bool implicit, dynamic_grid, incompressible;
-  su2double q_ij, /*!< \brief Projected velocity at the face. */
-            a0,   /*!< \brief The maximum of the face-normal velocity and 0 */
-            a1;   /*!< \brief The minimum of the face-normal velocity and 0 */
-  unsigned short iDim;
-
->>>>>>> 972606f5
 public:
   
   /*!
@@ -2462,7 +2451,7 @@
 
 /*!
  * \class CUpwScalar_General
- * \brief Class for doing a scalar upwind solver for scalar transport eqns.
+ * \brief Class for a general scalar upwind solver for an arbitrary number of scalar transport eqns.
  * \ingroup ConvDiscr
  * \author T. Economon
  */
