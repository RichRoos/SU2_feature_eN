/*!
 * \file CMutationTCLib.hpp
 * \brief Defines the class for the link to Mutation++ ThermoChemistry library.
 * \author C. Garbacz
 * \version 7.1.1 "Blackbird"
 *
 * SU2 Project Website: https://su2code.github.io
 *
 * The SU2 Project is maintained by the SU2 Foundation
 * (http://su2foundation.org)
 *
 * Copyright 2012-2021, SU2 Contributors (cf. AUTHORS.md)
 *
 * SU2 is free software; you can redistribute it and/or
 * modify it under the terms of the GNU Lesser General Public
 * License as published by the Free Software Foundation; either
 * version 2.1 of the License, or (at your option) any later version.
 *
 * SU2 is distributed in the hope that it will be useful,
 * but WITHOUT ANY WARRANTY; without even the implied warranty of
 * MERCHANTABILITY or FITNESS FOR A PARTICULAR PURPOSE. See the GNU
 * Lesser General Public License for more details.
 *
 * You should have received a copy of the GNU Lesser General Public
 * License along with SU2. If not, see <http://www.gnu.org/licenses/>.
 */

#pragma once

#include "CNEMOGas.hpp"

#if defined(HAVE_MPP) && !defined(CODI_REVERSE_TYPE) && !defined(CODI_FORWARD_TYPE)
#include "mutation++.h"

/*!
 * \derived class CMutationTCLib
 * \brief Child class for Mutation++ nonequilibrium gas model.
 * \author:  C. Garbacz
 */
class CMutationTCLib : public CNEMOGas {

private:

  std::unique_ptr<Mutation::Mixture> mix; /*!< \brief Pointer to object Mixture from Mutation++ library. */

  vector<su2double> Cv_ks,                /*!< \brief Species specific heats at constant volume. */
  es,                                     /*!< \brief Species energies. */
  omega_vec;                              /*!< \brief Dummy vector for vibrational energy source term. */

  su2double Tref;                         /*!< \brief Reference temperature. */

public:

  /*!
   * \brief Constructor of the class.
   */
  CMutationTCLib(const CConfig* config, unsigned short val_nDim);

  /*!
   * \brief Destructor of the class.
   */
  virtual ~CMutationTCLib(void);

  /*!
   * \brief Set mixture therodynamic state.
   * \param[in] rhos - Species partial densities.
   * \param[in] T    - Translational/Rotational temperature.
   * \param[in] Tve  - Vibrational/Electronic temperature.
   */
  void SetTDStateRhosTTv(vector<su2double>& val_rhos, su2double val_temperature, su2double val_temperature_ve) final;

  /*!
   * \brief Get species T-R specific heats at constant volume.
   */
  vector<su2double>& GetSpeciesCvTraRot() final;

  /*!
   * \brief Compute species V-E specific heats at constant volume.
   */
  vector<su2double>& ComputeSpeciesCvVibEle() final;

  /*!
   * \brief Compute mixture energies (total internal energy and vibrational energy).
   */
  vector<su2double>& ComputeMixtureEnergies() final;

  /*!
   * \brief Compute vector of species V-E energy.
   */
<<<<<<< HEAD
  vector<su2double>& ComputeSpeciesEve(su2double val_T, bool vibe_only = false) final;
  
=======
  vector<su2double>& ComputeSpeciesEve(su2double val_T) final;

>>>>>>> 14d77240
  /*!
   * \brief Compute species net production rates.
   */
  vector<su2double>& ComputeNetProductionRates() final;

  /*!
   * \brief Compute vibrational energy source term.
   */
  su2double ComputeEveSourceTerm() final;

  /*!
   * \brief Compute species enthalpies.
   */
  vector<su2double>& ComputeSpeciesEnthalpy(su2double val_T, su2double val_Tve, su2double *val_eves) final;

  /*!
   * \brief Get species diffusion coefficients.
   */
  vector<su2double>& GetDiffusionCoeff() final;

  /*!
   * \brief Get viscosity.
   */
  su2double GetViscosity() final;


  /*!
   * \brief Get T-R and V-E thermal conductivities vector.
   */
  vector<su2double>& GetThermalConductivities() final;

  /*!
   * \brief Compute translational and vibrational temperatures vector.
   */
  vector<su2double>& ComputeTemperatures(vector<su2double>& val_rhos, su2double rhoE, su2double rhoEve, su2double rhoEvel) final;

  /*!
   * \brief Get species molar mass.
   */
  vector<su2double>& GetSpeciesMolarMass() final;

  /*!
   * \brief Get reference temperature.
   */
  vector<su2double>& GetRefTemperature() final;

  /*!
   * \brief Get species formation enthalpy.
   */
  vector<su2double>& GetSpeciesFormationEnthalpy() final;

};
#endif<|MERGE_RESOLUTION|>--- conflicted
+++ resolved
@@ -87,13 +87,8 @@
   /*!
    * \brief Compute vector of species V-E energy.
    */
-<<<<<<< HEAD
   vector<su2double>& ComputeSpeciesEve(su2double val_T, bool vibe_only = false) final;
-  
-=======
-  vector<su2double>& ComputeSpeciesEve(su2double val_T) final;
 
->>>>>>> 14d77240
   /*!
    * \brief Compute species net production rates.
    */
