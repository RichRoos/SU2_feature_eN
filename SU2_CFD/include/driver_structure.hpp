/*!
 * \file driver_structure.hpp
 * \brief Headers of the main subroutines for driving single or multi-zone problems.
 *        The subroutines and functions are in the <i>driver_structure.cpp</i> file.
 * \author T. Economon, H. Kline, R. Sanchez
 * \version 4.3.0 "Cardinal"
 *
 * SU2 Lead Developers: Dr. Francisco Palacios (Francisco.D.Palacios@boeing.com).
 *                      Dr. Thomas D. Economon (economon@stanford.edu).
 *
 * SU2 Developers: Prof. Juan J. Alonso's group at Stanford University.
 *                 Prof. Piero Colonna's group at Delft University of Technology.
 *                 Prof. Nicolas R. Gauger's group at Kaiserslautern University of Technology.
 *                 Prof. Alberto Guardone's group at Polytechnic University of Milan.
 *                 Prof. Rafael Palacios' group at Imperial College London.
 *                 Prof. Edwin van der Weide's group at the University of Twente.
 *                 Prof. Vincent Terrapon's group at the University of Liege.
 *
 * Copyright (C) 2012-2016 SU2, the open-source CFD code.
 *
 * SU2 is free software; you can redistribute it and/or
 * modify it under the terms of the GNU Lesser General Public
 * License as published by the Free Software Foundation; either
 * version 2.1 of the License, or (at your option) any later version.
 *
 * SU2 is distributed in the hope that it will be useful,
 * but WITHOUT ANY WARRANTY; without even the implied warranty of
 * MERCHANTABILITY or FITNESS FOR A PARTICULAR PURPOSE. See the GNU
 * Lesser General Public License for more details.
 *
 * You should have received a copy of the GNU Lesser General Public
 * License along with SU2. If not, see <http://www.gnu.org/licenses/>.
 */

#pragma once

#include "../../Common/include/mpi_structure.hpp"
#include "iteration_structure.hpp"
#include "solver_structure.hpp"
#include "integration_structure.hpp"
#include "output_structure.hpp"
#include "numerics_structure.hpp"
#include "transfer_structure.hpp"
#include "../../Common/include/geometry_structure.hpp"
#include "../../Common/include/grid_movement_structure.hpp"
#include "../../Common/include/config_structure.hpp"
#include "../../Common/include/interpolation_structure.hpp"

using namespace std;

/*! 
 * \class CDriver
 * \brief Parent class for driving an iteration of a single or multi-zone problem.
 * \author T. Economon
 * \version 4.3.0 "Cardinal"
 */
class CDriver {
protected:
  char* config_file_name;                       /*!< \brief Configuration file name of the problem.*/
  char runtime_file_name[MAX_STRING_SIZE];
  su2double StartTime,                          /*!< \brief Start point of the timer for performance benchmarking.*/
            StopTime,                           /*!< \brief Stop point of the timer for performance benchmarking.*/
            UsedTime;                           /*!< \brief Elapsed time between Start and Stop point of the timer.*/
  unsigned long ExtIter;                        /*!< \brief External iteration.*/
  ofstream ConvHist_file;                       /*!< \brief Convergence history file.*/
  unsigned short iMesh,                         /*!< \brief Iterator on mesh levels.*/
                iZone,                          /*!< \brief Iterator on zones.*/
                nZone,                          /*!< \brief Total number of zones in the problem. */
                nDim;                           /*!< \brief Number of dimensions.*/
  bool StopCalc,                                /*!< \brief Stop computation flag.*/
       fsi;                                     /*!< \brief FSI simulation flag.*/
  CIteration **iteration_container;             /*!< \brief Container vector with all the iteration methods. */
  COutput *output;                              /*!< \brief Pointer to the COutput class. */
  CIntegration ***integration_container;        /*!< \brief Container vector with all the integration methods. */
  CGeometry ***geometry_container;              /*!< \brief Geometrical definition of the problem. */
  CSolver ****solver_container;                 /*!< \brief Container vector with all the solutions. */
  CNumerics *****numerics_container;            /*!< \brief Description of the numerical method (the way in which the equations are solved). */
  CConfig **config_container;                   /*!< \brief Definition of the particular problem. */
  CSurfaceMovement **surface_movement;          /*!< \brief Surface movement classes of the problem. */
  CVolumetricMovement **grid_movement;          /*!< \brief Volume grid movement classes of the problem. */
  CFreeFormDefBox*** FFDBox;                    /*!< \brief FFD FFDBoxes of the problem. */
  CInterpolator ***interpolator_container;      /*!< \brief Definition of the interpolation method between non-matching discretizations of the interface. */
  CTransfer ***transfer_container;              /*!< \brief Definition of the transfer of information and the physics involved in the interface. */
  su2double APIVarCoord[3];                     /*!< \brief This is used to store the VarCoord of each node. */
  su2double APINodalForce[3];                   /*!< \brief This is used to store the force at each node. */
  su2double APINodalForceDensity[3];            /*!< \brief This is used to store the force density at each node. */

public:
<<<<<<< HEAD
	
  /*! 
   * \brief Constructor of the class.
   * \param[in] confFile - Configuration file name.
   * \param[in] val_nZone - Total number of zones.
=======
  
  /*! 
   * \brief Constructor of the class.
   * \param[in] confFile - Configuration file name.
      * \param[in] val_nZone - Total number of zones.
>>>>>>> 81146083
   * \param[in] val_nDim - Number of dimensions.
   */
  CDriver(char* confFile,
          unsigned short val_nZone,
<<<<<<< HEAD
          unsigned short val_nDim,
          SU2_Comm MPICommunicator);
	
=======
          unsigned short val_nDim);
  
>>>>>>> 81146083
  /*!
   * \brief Destructor of the class.
   */
  virtual ~CDriver(void);

  /*!
   * \brief A virtual member.
   */  
  virtual void Run() { };

  /*!
   * \brief Construction of the edge-based data structure and the multigrid structure.
   */
  void Geometrical_Preprocessing();

  /*!
   * \brief Definition of the physics iteration class or within a single zone.
   * \param[in] iteration_container - Pointer to the iteration container to be instantiated.
   * \param[in] config - Definition of the particular problem.
   * \param[in] iZone - Index of the zone.
   */
  void Iteration_Preprocessing();

  /*!
   * \brief Definition and allocation of all solution classes.
   * \param[in] solver_container - Container vector with all the solutions.
   * \param[in] geometry - Geometrical definition of the problem.
   * \param[in] config - Definition of the particular problem.
   */
  void Solver_Preprocessing(CSolver ***solver_container, CGeometry **geometry, CConfig *config);

  /*!
   * \brief Definition and allocation of all solution classes.
   * \param[in] solver_container - Container vector with all the solutions.
   * \param[in] geometry - Geometrical definition of the problem.
   * \param[in] config - Definition of the particular problem.
   */
  void Solver_Postprocessing(CSolver ***solver_container, CGeometry **geometry, CConfig *config);

  /*!
   * \brief Definition and allocation of all integration classes.
   * \param[in] integration_container - Container vector with all the integration methods.
   * \param[in] geometry - Geometrical definition of the problem.
   * \param[in] config - Definition of the particular problem.
   */
  void Integration_Preprocessing(CIntegration **integration_container, CGeometry **geometry, CConfig *config);

  /*!
   * \brief Definition and allocation of all integration classes.
   * \param[in] integration_container - Container vector with all the integration methods.
   * \param[in] geometry - Geometrical definition of the problem.
   * \param[in] config - Definition of the particular problem.
   */
  void Integration_Postprocessing(CIntegration **integration_container, CGeometry **geometry, CConfig *config);

  /*!
   * \brief Definition and allocation of all interface classes.
   */
  void Interface_Preprocessing();


  /*!
   * \brief Definition and allocation of all solver classes.
   * \param[in] numerics_container - Description of the numerical method (the way in which the equations are solved).
   * \param[in] solver_container - Container vector with all the solutions.
   * \param[in] geometry - Geometrical definition of the problem.
   * \param[in] config - Definition of the particular problem.
   */
  void Numerics_Preprocessing(CNumerics ****numerics_container, CSolver ***solver_container, CGeometry **geometry, CConfig *config);


  /*!
   * \brief Definition and allocation of all solver classes.
   * \param[in] numerics_container - Description of the numerical method (the way in which the equations are solved).
   * \param[in] solver_container - Container vector with all the solutions.
   * \param[in] geometry - Geometrical definition of the problem.
   * \param[in] config - Definition of the particular problem.
   */
  void Numerics_Postprocessing(CNumerics ****numerics_container, CSolver ***solver_container, CGeometry **geometry, CConfig *config);


  /*!
   * \brief Deallocation routine
   */
  void Postprocessing();

  /*!
   * \brief A virtual member.
   * \param[in] donorZone - zone in which the displacements will be predicted.
   * \param[in] targetZone - zone which receives the predicted displacements.
   */
  virtual void Predict_Displacements(unsigned short donorZone, unsigned short targetZone) {};

  /*!
   * \brief A virtual member.
   * \param[in] donorZone - zone in which the tractions will be predicted.
   * \param[in] targetZone - zone which receives the predicted traction.
   */
  virtual void Predict_Tractions(unsigned short donorZone, unsigned short targetZone) {};

  /*!
   * \brief A virtual member.
   * \param[in] donorZone - zone in which the displacements will be transferred.
   * \param[in] targetZone - zone which receives the tractions transferred.
   */
  virtual void Transfer_Displacements(unsigned short donorZone, unsigned short targetZone) {};

  /*!
   * \brief A virtual member.
   * \param[in] donorZone - zone from which the tractions will be transferred.
   * \param[in] targetZone - zone which receives the tractions transferred.
   */
  virtual void Transfer_Tractions(unsigned short donorZone, unsigned short targetZone) {};

  /*!
   * \brief A virtual member.
   * \param[in] donorZone - origin of the information.
   * \param[in] targetZone - destination of the information.
   * \param[in] iFSIIter - Fluid-Structure Interaction subiteration.
   */
  virtual void Relaxation_Displacements(unsigned short donorZone, unsigned short targetZone, unsigned long iFSIIter) {};

  /*!
   * \brief A virtual member.
   * \param[in] donorZone - origin of the information.
   * \param[in] targetZone - destination of the information.
   * \param[in] iFSIIter - Fluid-Structure Interaction subiteration.
   */
  virtual void Relaxation_Tractions(unsigned short donorZone, unsigned short targetZone, unsigned long iFSIIter) {};

  /*!
   * \brief A virtual member.
   */
  virtual void Update() {};

  /*!
   * \brief Launch the computation for all zones and all physics.
   */
  void StartSolver();

  /*!
   * \brief A virtual member.
   */
  virtual void ResetConvergence() { };

  /*!
   * \brief Perform some pre-processing before an iteration of the physics.
   */
  void PreprocessExtIter(unsigned long ExtIter);

  /*!
   * \brief Monitor the computation.
   */
  bool Monitor(unsigned long ExtIter);

  /*!
   * \brief Output the solution in solution file.
   */
  void Output(unsigned long ExtIter);

  /*!
   * \brief Perform a dynamic mesh deformation, including grid velocity computation and update of the multigrid structure.
   */
  virtual void DynamicMeshUpdate(unsigned long ExtIter) { };

  /*!
   * \brief Perform a static mesh deformation, without considering grid velocity.
   */
  virtual void StaticMeshUpdate() { };

  /*!
   * \brief Perform a mesh deformation as initial condition.
   */
  virtual void SetInitialMesh() { };
  
  /*!
   * \brief Get the total drag.
   * \return Total drag.
   */
  su2double Get_Drag();

  /*!
   * \brief Get the total lift.
   * \return Total lift.
   */
  su2double Get_Lift();

  /*!
   * \brief Get the total x moment.
   * \return Total x moment.
   */
  su2double Get_Mx();

  /*!
   * \brief Get the total y moment.
   * \return Total y moment.
   */
  su2double Get_My();

  /*!
   * \brief Get the total z moment.
   * \return Total z moment.
   */
  su2double Get_Mz();

  /*!
   * \brief Get the total drag coefficient.
   * \return Total drag coefficient.
   */
  su2double Get_DragCoeff();

  /*!
   * \brief Get the total lift coefficient.
   * \return Total lift coefficient.
   */
  su2double Get_LiftCoeff();

  /*!
   * \brief Get the moving marker identifier.
   * \return Moving marker identifier.
   */
  unsigned short GetMovingMarker();

  /*!
   * \brief Get the number of vertices (halo nodes included) from a specified marker.
   * \param[in] iMarker -  Marker identifier.
   * \return Number of vertices.
   */
  unsigned long GetNumberVertices(unsigned short iMarker);

    /*!
   * \brief Get the number of halo vertices from a specified marker.
   * \param[in] iMarker - Marker identifier.
   * \return Number of vertices.
   */
  unsigned long GetNumberHaloVertices(unsigned short iMarker);

  /*!
   * \brief Check if a vertex is physical or not (halo node) on a specified marker.
   * \param[in] iMarker - Marker identifier.
   * \param[in] iVertex - Vertex identifier.
   * \return True if the specified vertex is a halo node.
   */
  bool IsAHaloNode(unsigned short iMarker, unsigned short iVertex);

  /*!
   * \brief Get the number of external iterations.
   * \return Number of external iterations.
   */
  unsigned long GetnExtIter();

  /*!
   * \brief Get the global index of a vertex on a specified marker.
   * \param[in] iMarker - Marker identifier.
   * \param[in] iVertex - Vertex identifier.
   * \return Vertex global index.
   */
  unsigned long GetVertexGlobalIndex(unsigned short iMarker, unsigned short iVertex);

  /*!
   * \brief Get the x coordinate of a vertex on a specified marker.
   * \param[in] iMarker - Marker identifier.
   * \param[in] iVertex - Vertex identifier.
   * \return x coordinate of the vertex.
   */
  su2double GetVertexCoordX(unsigned short iMarker, unsigned short iVertex);

  /*!
   * \brief Get the y coordinate of a vertex on a specified marker.
   * \param[in] iMarker - Marker identifier.
   * \param[in] iVertex - Vertex identifier.
   * \return y coordinate of the vertex.
   */
  su2double GetVertexCoordY(unsigned short iMarker, unsigned short iVertex);

  /*!
   * \brief Get the z coordinate of a vertex on a specified marker.
   * \param[in] iMarker - Marker identifier.
   * \param[in] iVertex - Vertex identifier.
   * \return z coordinate of the vertex.
   */
  su2double GetVertexCoordZ(unsigned short iMarker, unsigned short iVertex);

  /*!
   * \brief Compute the total force (pressure and shear stress) at a vertex on a specified marker (3 components).
   * \param[in] iMarker - Marker identifier.
   * \param[in] iVertex - Vertex identifier.
   * \return True if the vertex is a halo node (non physical force).
   */
  bool ComputeVertexForces(unsigned short iMarker, unsigned short iVertex);

  /*!
   * \brief Get the x component of the force at a vertex on a specified marker.
   * \param[in] iMarker - Marker identifier.
   * \param[in] iVertex - Vertex identifier.
   * \return x component of the force at the vertex.
   */
  su2double GetVertexForceX(unsigned short iMarker, unsigned short iVertex);

  /*!
   * \brief Get the y component of the force at a vertex on a specified marker.
   * \param[in] iMarker - Marker identifier.
   * \param[in] iVertex - Vertex identifier.
   * \return y component of the force at the vertex.
   */
  su2double GetVertexForceY(unsigned short iMarker, unsigned short iVertex);

  /*!
   * \brief Get the z component of the force at a vertex on a specified marker.
   * \param[in] iMarker - Marker identifier.
   * \param[in] iVertex - Vertex identifier.
   * \return z component of the force at the vertex.
   */
  su2double GetVertexForceZ(unsigned short iMarker, unsigned short iVertex);

  /*!
   * \brief Get the x component of the force density at a vertex on a specified marker.
   * \param[in] iMarker - Marker identifier.
   * \param[in] iVertex - Vertex identifier.
   * \return x component of the force density at the vertex.
   */
  su2double GetVertexForceDensityX(unsigned short iMarker, unsigned short iVertex);

  /*!
   * \brief Get the y component of the force density at a vertex on a specified marker.
   * \param[in] iMarker - Marker identifier.
   * \param[in] iVertex - Vertex identifier.
   * \return y component of the force density at the vertex.
   */
  su2double GetVertexForceDensityY(unsigned short iMarker, unsigned short iVertex);

  /*!
   * \brief Get the z component of the force density at a vertex on a specified marker.
   * \param[in] iMarker - Marker identifier.
   * \param[in] iVertex - Vertex identifier.
   * \return z component of the force density at the vertex.
   */
  su2double GetVertexForceDensityZ(unsigned short iMarker, unsigned short iVertex);

  /*!
   * \brief Set the x coordinate of a vertex on a specified marker.
   * \param[in] iMarker - Marker identifier.
   * \param[in] iVertex - Vertex identifier.
   * \param[in] newPosX - New x coordinate of the vertex.
   */
  void SetVertexCoordX(unsigned short iMarker, unsigned short iVertex, su2double newPosX);

  /*!
   * \brief Set the y coordinate of a vertex on a specified marker.
   * \param[in] iMarker - Marker identifier.
   * \param[in] iVertex - Vertex identifier.
   * \param[in] newPosY - New y coordinate of the vertex.
   */
  void SetVertexCoordY(unsigned short iMarker, unsigned short iVertex, su2double newPosY);

  /*!
   * \brief Set the z coordinate of a vertex on a specified marker.
   * \param[in] iMarker - Marker identifier.
   * \param[in] iVertex - Vertex identifier.
   * \param[in] newPosZ - New z coordinate of the vertex.
   */
  void SetVertexCoordZ(unsigned short iMarker, unsigned short iVertex, su2double newPosZ);

  /*!
   * \brief Set the VarCoord of  a vertex on a specified marker.
   * \param[in] iMarker - Marker identifier.
   * \param[in] iVertex - Vertex identifier.
   * \return Norm of the VarCoord.
   */
  su2double SetVertexVarCoord(unsigned short iMarker, unsigned short iVertex);

};

/*!
 * \class CGeneralDriver
 * \brief Class for driving a structural iteration of the physics within multiple zones.
 * \author T. Economon
 * \version 4.3.0 "Cardinal"
 */
class CGeneralDriver : public CDriver {
public:
  
  /*! 
   * \brief Constructor of the class.
   * \param[in] confFile - Configuration file name.
   * \param[in] val_nZone - Total number of zones.
   * \param[in] val_nDim - Number of dimensions.
   */
  CGeneralDriver(char* confFile,

                    unsigned short val_nZone,
<<<<<<< HEAD
                    unsigned short val_nDim,
                    SU2_Comm MPICommunicator);
	
	/*!
	 * \brief Destructor of the class.
	 */
	~CGeneralDriver(void);
	
	/*! 
	 * \brief Run a single iteration of the physics within a single zone.
	 */
=======
                    unsigned short val_nDim);
  
  /*!
   * \brief Destructor of the class.
   */
  ~CGeneralDriver(void);
  
  /*! 
   * \brief Run a single iteration of the physics within a single zone.
   */
>>>>>>> 81146083
  
  void Run();

    /*!
     * \brief Update the dual-time solution for a single zone.
     */
  void Update();

    /*!
     * \brief Reset the convergence flag (set to false) of the single zone solver.
     */
  void ResetConvergence();

    /*!
     * \brief Perform a dynamic mesh deformation, included grid velocity computation and the update of the multigrid structure (single zone).
     */
  void DynamicMeshUpdate(unsigned long ExtIter);

    /*!
     * \brief Perform a static mesh deformation, without considering grid velocity (single zone).
     */
  void StaticMeshUpdate();

    /*!
     * \brief Perform a mesh deformation as initial condition (single zone).
     */
  void SetInitialMesh();
};


/*!
 * \class CFluidDriver
 * \brief Class for driving an iteration of the physics within multiple zones.
 * \author T. Economon, G. Gori
 * \version 4.3.0 "Cardinal"
 */
class CFluidDriver : public CDriver {
public:
  
  /*!
   * \brief Constructor of the class.
   * \param[in] confFile - Configuration file name.
   * \param[in] val_nZone - Total number of zones.
   * \param[in] val_nDim - Number of dimensions.
   */
  CFluidDriver(char* confFile,
                   unsigned short val_nZone,
                   unsigned short val_nDim,
                   SU2_Comm MPICommunicator);
  
  /*!
   * \brief Destructor of the class.
   */
  ~CFluidDriver(void);
  
  /*!
   * \brief Run a single iteration of the physics within multiple zones.
   */

  void Run();

    /*!
     * \brief Update the dual-time solution within multiple zones.
     */
  void Update();

    /*!
     * \brief Reset the convergence flag (set to false) of the multizone solver.
     */
  void ResetConvergence();

    /*!
     * \brief Perform a dynamic mesh deformation, included grid velocity computation and the update of the multigrid structure (multiple zone).
     */
  void DynamicMeshUpdate(unsigned long ExtIter);

    /*!
     * \brief Perform a static mesh deformation, without considering grid velocity (multiple zone).
     */
  void StaticMeshUpdate();

    /*!
     * \brief Perform a mesh deformation as initial condition (multiple zone).
     */
  void SetInitialMesh();

    /*!
     * \brief Transfer data among different zones (multiple zone).
     */
  void Transfer_Data(unsigned short donorZone, unsigned short targetZone);
};


/*!
 * \class CHBDriver
 * \brief Class for driving an iteration of Harmonic Balance (HB) method problem using multiple time zones.
 * \author T. Economon
 * \version 4.3.0 "Cardinal"
 */
class CHBDriver : public CDriver {

private:

  su2double **D; /*!< \brief Harmonic Balance operator. */

public:

<<<<<<< HEAD

	/*!
	 * \brief Constructor of the class.
	 * \param[in] confFile - Configuration file name.
	 * \param[in] val_nZone - Total number of zones.
	 * \param[in] val_nDim - Number of dimensions.
	 */
	CHBDriver(char* confFile,
			unsigned short val_nZone,
			unsigned short val_nDim,
                        SU2_Comm MPICommunicator);

	/*!
	 * \brief Destructor of the class.
	 */
	~CHBDriver(void);

	/*!
	 * \brief Run a single iteration of a Harmonic Balance problem.
	 */
	void Run();

	/*!
	 * \brief Computation and storage of the Harmonic Balance method source terms.
	 * \author T. Economon, K. Naik
	 * \param[in] iZone - Current zone number.
	 */
	void SetHarmonicBalance(unsigned short iZone);

	/*!
	 * \brief Computation of the Harmonic Balance operator matrix for harmonic balance.
	 * \author A. Rubino, S. Nimmagadda
	 */
	void ComputeHB_Operator();

	/*!
	 * \brief Update the solution for the Harmonic Balance.
	 */
	void Update();

	/*!
	 * \brief Reset the convergence flag (set to false) of the solver for the Harmonic Balance.
	 */
	void ResetConvergence();
=======
  /*!
   * \brief Constructor of the class.
   * \param[in] confFile - Configuration file name.
   * \param[in] val_nZone - Total number of zones.
   * \param[in] val_nDim - Number of dimensions.
   */
  CHBDriver(char* confFile,
      unsigned short val_nZone,
      unsigned short val_nDim);

  /*!
   * \brief Destructor of the class.
   */
  ~CHBDriver(void);

  /*!
   * \brief Run a single iteration of a Harmonic Balance problem.
   */
  void Run();

  /*!
   * \brief Computation and storage of the Harmonic Balance method source terms.
   * \author T. Economon, K. Naik
   * \param[in] iZone - Current zone number.
   */
  void SetHarmonicBalance(unsigned short iZone);

  /*!
   * \brief Computation of the Harmonic Balance operator matrix for harmonic balance.
   * \author A. Rubino, S. Nimmagadda
   */
  void ComputeHB_Operator();

  /*!
   * \brief Update the solution for the Harmonic Balance.
   */
  void Update();

  /*!
   * \brief Reset the convergence flag (set to false) of the solver for the Harmonic Balance.
   */
  void ResetConvergence();
>>>>>>> 81146083
};


/*!
 * \class CFSIDriver
 * \brief Class for driving a BGS iteration for a fluid-structure interaction problem in multiple zones.
 * \author R. Sanchez.
 * \version 4.3.0 "Cardinal"
 */
class CFSIDriver : public CDriver {
public:

<<<<<<< HEAD
	/*!
	 * \brief Constructor of the class.
	 * \param[in] confFile - Configuration file name.
	 * \param[in] val_nZone - Total number of zones.
	 */
	CFSIDriver(char* confFile,
			unsigned short val_nZone,
			unsigned short val_nDim,
                        SU2_Comm MPICommunicator);

	/*!
	 * \brief Destructor of the class.
	 */
	~CFSIDriver(void);

	/*!
	 * \brief Run a Block Gauss-Seidel iteration of the FSI problem.
	 */

	void Run();

	/*!
	 * \brief Predict the structural displacements to pass them into the fluid solver on a BGS implementation.
	 * \param[in] donorZone - zone in which the displacements will be predicted.
	 * \param[in] targetZone - zone which receives the predicted displacements.
	 */
	void Predict_Displacements(unsigned short donorZone, unsigned short targetZone);

	/*!
=======
  /*!
   * \brief Constructor of the class.
   * \param[in] confFile - Configuration file name.
   * \param[in] val_nZone - Total number of zones.
   */
  CFSIDriver(char* confFile,
      unsigned short val_nZone,
      unsigned short val_nDim);

  /*!
   * \brief Destructor of the class.
   */
  ~CFSIDriver(void);

  /*!
   * \brief Run a Block Gauss-Seidel iteration of the FSI problem.
   */

  void Run();

  /*!
   * \brief Predict the structural displacements to pass them into the fluid solver on a BGS implementation.
   * \param[in] donorZone - zone in which the displacements will be predicted.
   * \param[in] targetZone - zone which receives the predicted displacements.
   */
  void Predict_Displacements(unsigned short donorZone, unsigned short targetZone);

  /*!
>>>>>>> 81146083
   * \brief Predict the fluid tractions to pass them into the structural solver on a BGS implementation.
   * \param[in] donorZone - zone in which the tractions will be predicted.
   * \param[in] targetZone - zone which receives the predicted traction.
   */
  void Predict_Tractions(unsigned short donorZone, unsigned short targetZone);

  /*!
   * \brief Transfer the displacements computed on the structural solver into the fluid solver.
   * \param[in] donorZone - zone in which the displacements will be transferred.
   * \param[in] targetZone - zone which receives the tractions transferred.
   */
  void Transfer_Displacements(unsigned short donorZone, unsigned short targetZone);

  /*!
   * \brief Transfer the tractions computed on the fluid solver into the structural solver.
   * \param[in] donorZone - zone from which the tractions will be transferred.
   * \param[in] targetZone - zone which receives the tractions transferred.
   */
  void Transfer_Tractions(unsigned short donorZone, unsigned short targetZone);

  /*!
   * \brief Apply a relaxation method into the computed displacements.
   * \param[in] donorZone - origin of the information.
   * \param[in] targetZone - destination of the information.
   * \param[in] iFSIIter - Fluid-Structure Interaction subiteration.
   */
  void Relaxation_Displacements(unsigned short donorZone, unsigned short targetZone, unsigned long iFSIIter);

  /*!
   * \brief Apply a relaxation method into the computed tractions.
   * \param[in] donorZone - origin of the information.
   * \param[in] targetZone - destination of the information.
   * \param[in] iFSIIter - Fluid-Structure Interaction subiteration.
   */
  void Relaxation_Tractions(unsigned short donorZone, unsigned short targetZone, unsigned long iFSIIter);

  /*!
   * \brief Enforce the coupling condition at the end of the time step
   * \param[in] zoneFlow - zone of the flow equations.
   * \param[in] zoneStruct - zone of the structural equations.
   */
  void Update(unsigned short zoneFlow, unsigned short zoneStruct);
  using CDriver::Update;
  
};<|MERGE_RESOLUTION|>--- conflicted
+++ resolved
@@ -86,31 +86,19 @@
   su2double APINodalForceDensity[3];            /*!< \brief This is used to store the force density at each node. */
 
 public:
-<<<<<<< HEAD
 	
   /*! 
    * \brief Constructor of the class.
    * \param[in] confFile - Configuration file name.
    * \param[in] val_nZone - Total number of zones.
-=======
-  
-  /*! 
-   * \brief Constructor of the class.
-   * \param[in] confFile - Configuration file name.
-      * \param[in] val_nZone - Total number of zones.
->>>>>>> 81146083
    * \param[in] val_nDim - Number of dimensions.
+   * \param[in] MPICommunicator - MPI communicator for SU2.
    */
   CDriver(char* confFile,
           unsigned short val_nZone,
-<<<<<<< HEAD
           unsigned short val_nDim,
           SU2_Comm MPICommunicator);
-	
-=======
-          unsigned short val_nDim);
-  
->>>>>>> 81146083
+
   /*!
    * \brief Destructor of the class.
    */
@@ -170,7 +158,6 @@
    * \brief Definition and allocation of all interface classes.
    */
   void Interface_Preprocessing();
-
 
   /*!
    * \brief Definition and allocation of all solver classes.
@@ -181,7 +168,6 @@
    */
   void Numerics_Preprocessing(CNumerics ****numerics_container, CSolver ***solver_container, CGeometry **geometry, CConfig *config);
 
-
   /*!
    * \brief Definition and allocation of all solver classes.
    * \param[in] numerics_container - Description of the numerical method (the way in which the equations are solved).
@@ -191,7 +177,6 @@
    */
   void Numerics_Postprocessing(CNumerics ****numerics_container, CSolver ***solver_container, CGeometry **geometry, CConfig *config);
 
-
   /*!
    * \brief Deallocation routine
    */
@@ -285,7 +270,7 @@
    * \brief Perform a mesh deformation as initial condition.
    */
   virtual void SetInitialMesh() { };
-  
+
   /*!
    * \brief Get the total drag.
    * \return Total drag.
@@ -341,7 +326,7 @@
    */
   unsigned long GetNumberVertices(unsigned short iMarker);
 
-    /*!
+  /*!
    * \brief Get the number of halo vertices from a specified marker.
    * \param[in] iMarker - Marker identifier.
    * \return Number of vertices.
@@ -498,60 +483,46 @@
    * \param[in] confFile - Configuration file name.
    * \param[in] val_nZone - Total number of zones.
    * \param[in] val_nDim - Number of dimensions.
+   * \param[in] MPICommunicator - MPI communicator for SU2.
    */
   CGeneralDriver(char* confFile,
-
-                    unsigned short val_nZone,
-<<<<<<< HEAD
-                    unsigned short val_nDim,
-                    SU2_Comm MPICommunicator);
-	
-	/*!
-	 * \brief Destructor of the class.
-	 */
-	~CGeneralDriver(void);
-	
-	/*! 
-	 * \brief Run a single iteration of the physics within a single zone.
-	 */
-=======
-                    unsigned short val_nDim);
-  
+                 unsigned short val_nZone,
+                 unsigned short val_nDim,
+                 SU2_Comm MPICommunicator);
+
   /*!
    * \brief Destructor of the class.
    */
   ~CGeneralDriver(void);
-  
+
   /*! 
    * \brief Run a single iteration of the physics within a single zone.
-   */
->>>>>>> 81146083
-  
+   */  
   void Run();
 
-    /*!
-     * \brief Update the dual-time solution for a single zone.
-     */
+  /*!
+   * \brief Update the dual-time solution for a single zone.
+   */
   void Update();
 
-    /*!
-     * \brief Reset the convergence flag (set to false) of the single zone solver.
-     */
+  /*!
+   * \brief Reset the convergence flag (set to false) of the single zone solver.
+   */
   void ResetConvergence();
 
-    /*!
-     * \brief Perform a dynamic mesh deformation, included grid velocity computation and the update of the multigrid structure (single zone).
-     */
+  /*!
+   * \brief Perform a dynamic mesh deformation, included grid velocity computation and the update of the multigrid structure (single zone).
+   */
   void DynamicMeshUpdate(unsigned long ExtIter);
 
-    /*!
-     * \brief Perform a static mesh deformation, without considering grid velocity (single zone).
-     */
+  /*!
+   * \brief Perform a static mesh deformation, without considering grid velocity (single zone).
+   */
   void StaticMeshUpdate();
 
-    /*!
-     * \brief Perform a mesh deformation as initial condition (single zone).
-     */
+  /*!
+   * \brief Perform a mesh deformation as initial condition (single zone).
+   */
   void SetInitialMesh();
 };
 
@@ -570,51 +541,51 @@
    * \param[in] confFile - Configuration file name.
    * \param[in] val_nZone - Total number of zones.
    * \param[in] val_nDim - Number of dimensions.
+   * \param[in] MPICommunicator - MPI communicator for SU2.
    */
   CFluidDriver(char* confFile,
-                   unsigned short val_nZone,
-                   unsigned short val_nDim,
-                   SU2_Comm MPICommunicator);
-  
+               unsigned short val_nZone,
+               unsigned short val_nDim,
+               SU2_Comm MPICommunicator);
+
   /*!
    * \brief Destructor of the class.
    */
   ~CFluidDriver(void);
-  
+
   /*!
    * \brief Run a single iteration of the physics within multiple zones.
    */
-
   void Run();
 
-    /*!
-     * \brief Update the dual-time solution within multiple zones.
-     */
+  /*!
+   * \brief Update the dual-time solution within multiple zones.
+   */
   void Update();
 
-    /*!
-     * \brief Reset the convergence flag (set to false) of the multizone solver.
-     */
+  /*!
+   * \brief Reset the convergence flag (set to false) of the multizone solver.
+   */
   void ResetConvergence();
 
-    /*!
-     * \brief Perform a dynamic mesh deformation, included grid velocity computation and the update of the multigrid structure (multiple zone).
-     */
+  /*!
+   * \brief Perform a dynamic mesh deformation, included grid velocity computation and the update of the multigrid structure (multiple zone).
+   */
   void DynamicMeshUpdate(unsigned long ExtIter);
 
-    /*!
-     * \brief Perform a static mesh deformation, without considering grid velocity (multiple zone).
-     */
+  /*!
+   * \brief Perform a static mesh deformation, without considering grid velocity (multiple zone).
+   */
   void StaticMeshUpdate();
 
-    /*!
-     * \brief Perform a mesh deformation as initial condition (multiple zone).
-     */
+  /*!
+   * \brief Perform a mesh deformation as initial condition (multiple zone).
+   */
   void SetInitialMesh();
 
-    /*!
-     * \brief Transfer data among different zones (multiple zone).
-     */
+  /*!
+   * \brief Transfer data among different zones (multiple zone).
+   */
   void Transfer_Data(unsigned short donorZone, unsigned short targetZone);
 };
 
@@ -633,61 +604,17 @@
 
 public:
 
-<<<<<<< HEAD
-
-	/*!
-	 * \brief Constructor of the class.
-	 * \param[in] confFile - Configuration file name.
-	 * \param[in] val_nZone - Total number of zones.
-	 * \param[in] val_nDim - Number of dimensions.
-	 */
-	CHBDriver(char* confFile,
-			unsigned short val_nZone,
-			unsigned short val_nDim,
-                        SU2_Comm MPICommunicator);
-
-	/*!
-	 * \brief Destructor of the class.
-	 */
-	~CHBDriver(void);
-
-	/*!
-	 * \brief Run a single iteration of a Harmonic Balance problem.
-	 */
-	void Run();
-
-	/*!
-	 * \brief Computation and storage of the Harmonic Balance method source terms.
-	 * \author T. Economon, K. Naik
-	 * \param[in] iZone - Current zone number.
-	 */
-	void SetHarmonicBalance(unsigned short iZone);
-
-	/*!
-	 * \brief Computation of the Harmonic Balance operator matrix for harmonic balance.
-	 * \author A. Rubino, S. Nimmagadda
-	 */
-	void ComputeHB_Operator();
-
-	/*!
-	 * \brief Update the solution for the Harmonic Balance.
-	 */
-	void Update();
-
-	/*!
-	 * \brief Reset the convergence flag (set to false) of the solver for the Harmonic Balance.
-	 */
-	void ResetConvergence();
-=======
   /*!
    * \brief Constructor of the class.
    * \param[in] confFile - Configuration file name.
    * \param[in] val_nZone - Total number of zones.
    * \param[in] val_nDim - Number of dimensions.
+   * \param[in] MPICommunicator - MPI communicator for SU2.
    */
   CHBDriver(char* confFile,
-      unsigned short val_nZone,
-      unsigned short val_nDim);
+            unsigned short val_nZone,
+            unsigned short val_nDim,
+            SU2_Comm MPICommunicator);
 
   /*!
    * \brief Destructor of the class.
@@ -721,7 +648,6 @@
    * \brief Reset the convergence flag (set to false) of the solver for the Harmonic Balance.
    */
   void ResetConvergence();
->>>>>>> 81146083
 };
 
 
@@ -734,45 +660,16 @@
 class CFSIDriver : public CDriver {
 public:
 
-<<<<<<< HEAD
-	/*!
-	 * \brief Constructor of the class.
-	 * \param[in] confFile - Configuration file name.
-	 * \param[in] val_nZone - Total number of zones.
-	 */
-	CFSIDriver(char* confFile,
-			unsigned short val_nZone,
-			unsigned short val_nDim,
-                        SU2_Comm MPICommunicator);
-
-	/*!
-	 * \brief Destructor of the class.
-	 */
-	~CFSIDriver(void);
-
-	/*!
-	 * \brief Run a Block Gauss-Seidel iteration of the FSI problem.
-	 */
-
-	void Run();
-
-	/*!
-	 * \brief Predict the structural displacements to pass them into the fluid solver on a BGS implementation.
-	 * \param[in] donorZone - zone in which the displacements will be predicted.
-	 * \param[in] targetZone - zone which receives the predicted displacements.
-	 */
-	void Predict_Displacements(unsigned short donorZone, unsigned short targetZone);
-
-	/*!
-=======
   /*!
    * \brief Constructor of the class.
    * \param[in] confFile - Configuration file name.
    * \param[in] val_nZone - Total number of zones.
+   * \param[in] MPICommunicator - MPI communicator for SU2.
    */
   CFSIDriver(char* confFile,
-      unsigned short val_nZone,
-      unsigned short val_nDim);
+             unsigned short val_nZone,
+             unsigned short val_nDim,
+             SU2_Comm MPICommunicator);
 
   /*!
    * \brief Destructor of the class.
@@ -782,7 +679,6 @@
   /*!
    * \brief Run a Block Gauss-Seidel iteration of the FSI problem.
    */
-
   void Run();
 
   /*!
@@ -793,7 +689,6 @@
   void Predict_Displacements(unsigned short donorZone, unsigned short targetZone);
 
   /*!
->>>>>>> 81146083
    * \brief Predict the fluid tractions to pass them into the structural solver on a BGS implementation.
    * \param[in] donorZone - zone in which the tractions will be predicted.
    * \param[in] targetZone - zone which receives the predicted traction.
@@ -837,5 +732,4 @@
    */
   void Update(unsigned short zoneFlow, unsigned short zoneStruct);
   using CDriver::Update;
-  
 };