/*!
 * \file definition_structure.hpp
 * \brief Headers of the main subroutines used by SU2_CFD.
 *        The subroutines and functions are in the <i>definition_structure.cpp</i> file.
 * \author F. Palacios, T. Economon
 * \version 4.1.0 "Cardinal"
 *
 * SU2 Lead Developers: Dr. Francisco Palacios (Francisco.D.Palacios@boeing.com).
 *                      Dr. Thomas D. Economon (economon@stanford.edu).
 *
 * SU2 Developers: Prof. Juan J. Alonso's group at Stanford University.
 *                 Prof. Piero Colonna's group at Delft University of Technology.
 *                 Prof. Nicolas R. Gauger's group at Kaiserslautern University of Technology.
 *                 Prof. Alberto Guardone's group at Polytechnic University of Milan.
 *                 Prof. Rafael Palacios' group at Imperial College London.
 *
 * Copyright (C) 2012-2015 SU2, the open-source CFD code.
 *
 * SU2 is free software; you can redistribute it and/or
 * modify it under the terms of the GNU Lesser General Public
 * License as published by the Free Software Foundation; either
 * version 2.1 of the License, or (at your option) any later version.
 *
 * SU2 is distributed in the hope that it will be useful,
 * but WITHOUT ANY WARRANTY; without even the implied warranty of
 * MERCHANTABILITY or FITNESS FOR A PARTICULAR PURPOSE. See the GNU
 * Lesser General Public License for more details.
 *
 * You should have received a copy of the GNU Lesser General Public
 * License along with SU2. If not, see <http://www.gnu.org/licenses/>.
 */

#pragma once

#include "../../Common/include/mpi_structure.hpp"

#include <ctime>

#include "../../Common/include/gauss_structure.hpp"
#include "../../Common/include/element_structure.hpp"
#include "driver_structure.hpp"
#include "iteration_structure.hpp"
#include "solver_structure.hpp"
#include "integration_structure.hpp"
#include "output_structure.hpp"
#include "numerics_structure.hpp"
#include "transfer_structure.hpp"
#include "../../Common/include/geometry_structure.hpp"
#include "../../Common/include/config_structure.hpp"
#include "../../Common/include/interpolation_structure.hpp"



using namespace std;

/*! 
 * \brief Gets the number of zones in the mesh file.
 * \param[in] val_mesh_filename - Name of the file with the grid information.
 * \param[in] val_format - Format of the file with the grid information.
 * \param[in] config - Definition of the particular problem.
 * \return Total number of zones in the grid file.
 */
unsigned short GetnZone(string val_mesh_filename, unsigned short val_format, CConfig *config);

/*! 
 * \brief Gets the number of dimensions in the mesh file
 * \param[in] val_mesh_filename - Name of the file with the grid information.
 * \param[in] val_format - Format of the file with the grid information.
 * \return Total number of domains in the grid file.
 */
unsigned short GetnDim(string val_mesh_filename, unsigned short val_format);

/*!
 * \brief Definition of the driver class for single and multi-zone problems.
 * \param[in] driver - Pointer to the driver object to be instantiated.
 * \param[in] config - Definition of the particular problem.
 * \param[in] nZone - Total number of zones in the problem.
 */
void Driver_Preprocessing(CDriver **driver,
    CIteration **iteration_container,
    CSolver ****solver_container,
    CGeometry ***geometry_container,
    CIntegration ***integration_container,
    CNumerics *****numerics_container,
<<<<<<< HEAD
    CInterpolator ***interpolator_container,
    CTransfer ***transfer_container,
    CConfig **config,
    unsigned short val_nZone,
    unsigned short val_nDim);

=======
                          CConfig **config,
                          unsigned short val_nZone);
>>>>>>> 90bf3f2a

/*! 
 * \brief Do the geometrical preprocessing.
 * \param[in] geometry - Geometrical definition of the problem.
 * \param[in] config - Definition of the particular problem.
 * \param[in] val_nZone - Total number of zones.
 */
void Geometrical_Preprocessing(CGeometry ***geometry, CConfig **config, unsigned short val_nZone);

/*!
 * \brief Performs an analysis of the mesh partitions for distributed memory calculations.
 * \param[in] geometry - Geometrical definition of the problem.
 * \param[in] config - Definition of the particular problem.
 */
void Partition_Analysis(CGeometry *geometry, CConfig *config);<|MERGE_RESOLUTION|>--- conflicted
+++ resolved
@@ -82,17 +82,12 @@
     CGeometry ***geometry_container,
     CIntegration ***integration_container,
     CNumerics *****numerics_container,
-<<<<<<< HEAD
     CInterpolator ***interpolator_container,
     CTransfer ***transfer_container,
     CConfig **config,
     unsigned short val_nZone,
     unsigned short val_nDim);
 
-=======
-                          CConfig **config,
-                          unsigned short val_nZone);
->>>>>>> 90bf3f2a
 
 /*! 
  * \brief Do the geometrical preprocessing.
