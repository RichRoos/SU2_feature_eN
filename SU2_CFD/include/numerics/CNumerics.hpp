﻿/*!
 * \file CNumerics.hpp
 * \brief Declaration of the base numerics class, the
 *        implementation is in the CNumerics.cpp file.
 * \author F. Palacios, T. Economon
 * \version 7.4.0 "Blackbird"
 *
 * SU2 Project Website: https://su2code.github.io
 *
 * The SU2 Project is maintained by the SU2 Foundation
 * (http://su2foundation.org)
 *
 * Copyright 2012-2022, SU2 Contributors (cf. AUTHORS.md)
 *
 * SU2 is free software; you can redistribute it and/or
 * modify it under the terms of the GNU Lesser General Public
 * License as published by the Free Software Foundation; either
 * version 2.1 of the License, or (at your option) any later version.
 *
 * SU2 is distributed in the hope that it will be useful,
 * but WITHOUT ANY WARRANTY; without even the implied warranty of
 * MERCHANTABILITY or FITNESS FOR A PARTICULAR PURPOSE. See the GNU
 * Lesser General Public License for more details.
 *
 * You should have received a copy of the GNU Lesser General Public
 * License along with SU2. If not, see <http://www.gnu.org/licenses/>.
 */

#pragma once

#include <cmath>
#include <iostream>
#include <limits>
#include <cstdlib>

#include "../../../Common/include/CConfig.hpp"
#include "../../../Common/include/linear_algebra/blas_structure.hpp"

class CElement;
class CFluidModel;

/*!
 * \class CNumerics
 * \brief Class for defining the numerical methods.
 * \author F. Palacios, T. Economon
 */
class CNumerics {
protected:
  enum : size_t {MAXNDIM = 3}; /*!< \brief Max number of space dimensions, used in some static arrays. */

  unsigned short nDim, nVar;  /*!< \brief Number of dimensions and variables. */
  su2double Gamma;            /*!< \brief Fluid's Gamma constant (ratio of specific heats). */
  su2double Gamma_Minus_One;  /*!< \brief Fluids's Gamma - 1.0  . */
  su2double Minf;             /*!< \brief Free stream Mach number . */
  su2double Gas_Constant;     /*!< \brief Gas constant. */
  su2double Prandtl_Lam;      /*!< \brief Laminar Prandtl's number. */
  su2double Prandtl_Turb;     /*!< \brief Turbulent Prandtl's number. */
  su2double MassFlux;         /*!< \brief Mass flux across edge. */
  su2double
  *Proj_Flux_Tensor;  /*!< \brief Flux tensor projected in a direction. */
  su2double **tau;    /*!< \brief Viscous stress tensor. */
  const su2double delta [3][3] = {{1.0, 0.0, 0.0},{0.0, 1.0, 0.0}, {0.0, 0.0, 1.0}}; /*!< \brief Identity matrix. */
  const su2double
  *Diffusion_Coeff_i, /*!< \brief Species diffusion coefficients at point i. */
  *Diffusion_Coeff_j; /*!< \brief Species diffusion coefficients at point j. */
  su2double
  Laminar_Viscosity_i,   /*!< \brief Laminar viscosity at point i. */
  Laminar_Viscosity_j;   /*!< \brief Laminar viscosity at point j. */
  su2double
  Thermal_Conductivity_i,    /*!< \brief Thermal conductivity at point i. */
  Thermal_Conductivity_j,    /*!< \brief Thermal conductivity at point j. */
  Thermal_Conductivity_ve_i, /*!< \brief vibrational-electronic Thermal conductivity at point i. */
  Thermal_Conductivity_ve_j, /*!< \brief vibrational-electronic Thermal conductivity at point j. */
  Thermal_Diffusivity_i,     /*!< \brief Thermal diffusivity at point i. */
  Thermal_Diffusivity_j;     /*!< \brief Thermal diffusivity at point j. */
  su2double
  Cp_i,               /*!< \brief Cp at point i. */
  Cp_j;               /*!< \brief Cp at point j. */
  su2double
  Eddy_Viscosity_i,  /*!< \brief Eddy viscosity at point i. */
  Eddy_Viscosity_j;  /*!< \brief Eddy viscosity at point j. */
  su2double
  turb_ke_i,  /*!< \brief Turbulent kinetic energy at point i. */
  turb_ke_j;  /*!< \brief Turbulent kinetic energy at point j. */
  su2double
<<<<<<< HEAD
  amplification_factor_i;  /*!< \brief amplification factor at point i. */
  su2double
  intermittency_eff_i;  /*!< \brief effective intermittency at point i. */
=======
  intermittency_eff_i, /*!< \brief effective intermittency at point i. */
  intermittency_i; /*!< \brief intermittency at point i. */
>>>>>>> 4e0dfb85
  su2double
  Pressure_i,  /*!< \brief Pressure at point i. */
  Pressure_j;  /*!< \brief Pressure at point j. */
  su2double
  Density_i,  /*!< \brief Density at point i. */
  Density_j;  /*!< \brief Density at point j. */
  su2double
  DensityInc_i,  /*!< \brief Incompressible density at point i. */
  DensityInc_j;  /*!< \brief Incompressible density at point j. */
  su2double
  BetaInc2_i,  /*!< \brief Beta incompressible at point i. */
  BetaInc2_j;  /*!< \brief Beta incompressible at point j. */
  su2double
  Lambda_i,  /*!< \brief Spectral radius at point i. */
  Lambda_j;  /*!< \brief Spectral radius at point j. */
  su2double
  SoundSpeed_i,  /*!< \brief Sound speed at point i. */
  SoundSpeed_j;  /*!< \brief Sound speed at point j. */
  su2double
  Enthalpy_i,  /*!< \brief Enthalpy at point i. */
  Enthalpy_j;  /*!< \brief Enthalpy at point j. */
  su2double
  dist_i,  /*!< \brief Distance of point i to the nearest wall. */
  dist_j;  /*!< \brief Distance of point j to the nearest wall. */
  su2double
  Temp_i,  /*!< \brief Temperature at point i. */
  Temp_j;  /*!< \brief Temperature at point j. */
  const su2double
  *Und_Lapl_i,  /*!< \brief Undivided laplacians at point i. */
  *Und_Lapl_j;  /*!< \brief Undivided laplacians at point j. */
  su2double
  Sensor_i,  /*!< \brief Pressure sensor at point i. */
  Sensor_j;  /*!< \brief Pressure sensor at point j. */
  const su2double
  *GridVel_i,  /*!< \brief Grid velocity at point i. */
  *GridVel_j;  /*!< \brief Grid velocity at point j. */
  const su2double
  *U_i,           /*!< \brief Vector of conservative variables at point i. */
  *U_j;           /*!< \brief Vector of conservative variables at point j. */
  const su2double
  *V_i,     /*!< \brief Vector of primitive variables at point i. */
  *V_j;     /*!< \brief Vector of primitive variables at point j. */
  const su2double
  *S_i,     /*!< \brief Vector of secondary variables at point i. */
  *S_j;     /*!< \brief Vector of secondary variables at point j. */
  const su2double
  *Psi_i,    /*!< \brief Vector of adjoint variables at point i. */
  *Psi_j;    /*!< \brief Vector of adjoint variables at point j. */
  const su2double
  *ScalarVar_i,   /*!< \brief Vector of scalar variables at point i. */
  *ScalarVar_j;   /*!< \brief Vector of scalar variables at point j. */
  const su2double
  *TransVar_i,  /*!< \brief Vector of turbulent variables at point i. */
  *TransVar_j;  /*!< \brief Vector of turbulent variables at point j. */
  const su2double
  *TurbPsi_i,  /*!< \brief Vector of adjoint turbulent variables at point i. */
  *TurbPsi_j;  /*!< \brief Vector of adjoint turbulent variables at point j. */
  CMatrixView<const su2double>
  ConsVar_Grad_i,  /*!< \brief Gradient of conservative variables at point i. */
  ConsVar_Grad_j,  /*!< \brief Gradient of conservative variables at point j. */
  ConsVar_Grad,    /*!< \brief Gradient of conservative variables which is a scalar. */
  PrimVar_Grad_i,  /*!< \brief Gradient of primitive variables at point i. */
  PrimVar_Grad_j,  /*!< \brief Gradient of primitive variables at point j. */
  PsiVar_Grad_i,   /*!< \brief Gradient of adjoint variables at point i. */
  PsiVar_Grad_j,   /*!< \brief Gradient of adjoint variables at point j. */
  ScalarVar_Grad_i,  /*!< \brief Gradient of scalar variables at point i. */
  ScalarVar_Grad_j,  /*!< \brief Gradient of scalar variables at point j. */
  TransVar_Grad_i, /*!< \brief Gradient of turbulent variables at point i. */
  TransVar_Grad_j, /*!< \brief Gradient of turbulent variables at point j. */
  TurbPsi_Grad_i,  /*!< \brief Gradient of adjoint turbulent variables at point i. */
  TurbPsi_Grad_j,  /*!< \brief Gradient of adjoint turbulent variables at point j. */
  AuxVar_Grad_i,   /*!< \brief Gradient of an auxiliary variable at point i. */
  AuxVar_Grad_j;   /*!< \brief Gradient of an auxiliary variable at point i. */
  su2double 
  LocalGridLength_i; /*!< \brief Local grid length at point i. */
  const su2double *RadVar_Source;  /*!< \brief Source term from the radiative heat transfer equation. */
  const su2double
  *Coord_i,      /*!< \brief Cartesians coordinates of point i. */
  *Coord_j;      /*!< \brief Cartesians coordinates of point j. */
  unsigned short
  Neighbor_i,  /*!< \brief Number of neighbors of the point i. */
  Neighbor_j;  /*!< \brief Number of neighbors of the point j. */
  const su2double *Normal = nullptr;      /*!< \brief Normal vector, its norm is the area of the face. */
  su2double UnitNormal[MAXNDIM] = {0.0};  /*!< \brief Unitary normal vector. */
  su2double
  TimeStep,    /*!< \brief Time step useful in dual time method. */
  Area,        /*!< \brief Area of the face i-j. */
  Volume;      /*!< \brief Volume of the control volume around point i. */
  su2double vel2_inf;     /*!< \brief value of the square of freestream speed. */
  const su2double
  *WindGust_i,  /*!< \brief Wind gust at point i. */
  *WindGust_j,  /*!< \brief Wind gust at point j. */
  *WindGustDer_i,  /*!< \brief Wind gust derivatives at point i. */
  *WindGustDer_j;  /*!< \brief Wind gust derivatives at point j. */
  const su2double *Vorticity_i, *Vorticity_j;    /*!< \brief Vorticity. */
  su2double StrainMag_i, StrainMag_j;      /*!< \brief Strain rate magnitude. */
  su2double Dissipation_i, Dissipation_j;  /*!< \brief Dissipation. */
  su2double Dissipation_ij;
  su2double roughness_i = 0.0,             /*!< \brief Roughness of the wall nearest to point i. */
  roughness_j = 0.0;                       /*!< \brief Roughness of the wall nearest to point j. */

  su2double MeanPerturbedRSM[3][3];   /*!< \brief Perturbed Reynolds stress tensor  */
  SST_ParsedOptions sstParsedOptions; /*!< \brief additional options for the SST turbulence model */
  unsigned short Eig_Val_Comp;    /*!< \brief Component towards which perturbation is perfromed */
  su2double uq_delta_b;           /*!< \brief Magnitude of perturbation */
  su2double uq_urlx;              /*!< \brief Under-relaxation factor for numerical stability */
  bool uq_permute;                /*!< \brief Flag for eigenvector permutation */

  bool nemo;                      /*!< \brief Flag for NEMO problems  */

  bool bounded_scalar = false;    /*!< \brief Flag for bounded scalar problem */

public:
  /*!
   * \brief Return type used in some "ComputeResidual" overloads to give a
   * const-view of the internally stored flux vector and Jacobians to the outside.
   * \note The default template params make this an "all const" object, it cannot
   * change after instantiation, nor can it be used to change the data.
   */
  template<class Vector_t = const su2double*,
           class Matrix_t = const Vector_t*>
  struct ResidualType {
    const Vector_t residual;
    const Matrix_t jacobian_i;
    const Matrix_t jacobian_j;

    ResidualType() = delete;

    ResidualType(const Vector_t& res, const Matrix_t& jac_i, const Matrix_t& jac_j) :
      residual(res), jacobian_i(jac_i), jacobian_j(jac_j) { }

    /*!
     * \brief The object can be directly cast to the vector type, this
     * allows discarding the Jacobians when they are not needed.
     */
    operator Vector_t() { return residual; }

    su2double operator[] (unsigned long idx) const { return residual[idx]; }
  };

  /*!
   * \brief Constructor of the class.
   */
  CNumerics(void);

  /*!
   * \overload
   * \param[in] val_nDim - Number of dimensions of the problem.
   * \param[in] val_nVar - Number of variables of the problem.
   * \param[in] config - Definition of the particular problem.
   */
  CNumerics(unsigned short val_nDim, unsigned short val_nVar, const CConfig* config);

  /*!
   * \brief Destructor of the class.
   */
  virtual ~CNumerics(void);

  /*!
   * \brief Set the time step.
   * \param[in] val_timestep - Value of the time step.
   */
  inline void SetTimeStep(su2double val_timestep) { TimeStep = val_timestep;}

  /*!
   * \brief Set the freestream velocity square.
   * \param[in] SetVelocity2_Inf - Value of the square of the freestream velocity.
   */
  inline void SetVelocity2_Inf(su2double val_velocity2) { vel2_inf = val_velocity2; }

  /*!
   * \brief Set the value of the vorticity
   * \param[in] val_vorticity - Value of the vorticity.
   */
  void SetVorticity(const su2double *val_vorticity_i, const su2double *val_vorticity_j) {
    Vorticity_i = val_vorticity_i;
    Vorticity_j = val_vorticity_j;
  }

  /*!
   * \brief Set the value of the rate of strain magnitude.
   * \param[in] val_StrainMag_i - Value of the magnitude of rate of strain at point i.
   * \param[in] val_StrainMag_j - Value of the magnitude of rate of strain at point j.
   */
  void SetStrainMag(su2double val_strainmag_i, su2double val_strainmag_j) {
    StrainMag_i = val_strainmag_i;
    StrainMag_j = val_strainmag_j;
  }

  /*!
   * \brief Set the value of the conservative variables.
   * \param[in] val_u_i - Value of the conservative variable at point i.
   * \param[in] val_u_j - Value of the conservative variable at point j.
   */
  inline void SetConservative(const su2double *val_u_i, const su2double *val_u_j) {
    U_i = val_u_i;
    U_j = val_u_j;
  }

  /*!
   * \brief Set the value of the primitive variables.
   * \param[in] val_v_i - Value of the primitive variable at point i.
   * \param[in] val_v_j - Value of the primitive variable at point j.
   */
  inline void SetPrimitive(const su2double *val_v_i, const su2double *val_v_j) {
    V_i = val_v_i;
    V_j = val_v_j;
  }

  /*!
   * \brief Set the value of the primitive variables.
   * \param[in] val_v_i - Value of the primitive variable at point i.
   * \param[in] val_v_j - Value of the primitive variable at point j.
   */
  inline void SetSecondary(const su2double *val_s_i, const su2double *val_s_j) {
    S_i = val_s_i;
    S_j = val_s_j;
  }

  /*!
   * \brief Set the gradient of the conservative variables.
   * \param[in] val_consvar_grad_i - Gradient of the conservative variable at point i.
   * \param[in] val_consvar_grad_j - Gradient of the conservative variable at point j.
   */
  inline void SetConsVarGradient(CMatrixView<const su2double> val_consvar_grad_i,
                                 CMatrixView<const su2double> val_consvar_grad_j) {
    ConsVar_Grad_i = val_consvar_grad_i;
    ConsVar_Grad_j = val_consvar_grad_j;
  }

  /*!
   * \brief Set the gradient of the conservative variables.
   * \param[in] val_consvar_grad - Gradient of the conservative variable which is a scalar.
   */
  inline void SetConsVarGradient(CMatrixView<const su2double> val_consvar_grad) { ConsVar_Grad = val_consvar_grad; }

  /*!
   * \brief Set the gradient of the primitive variables.
   * \param[in] val_primvar_grad_i - Gradient of the primitive variable at point i.
   * \param[in] val_primvar_grad_j - Gradient of the primitive variable at point j.
   */
  void SetPrimVarGradient(CMatrixView<const su2double> val_primvar_grad_i,
                          CMatrixView<const su2double> val_primvar_grad_j) {
    PrimVar_Grad_i = val_primvar_grad_i;
    PrimVar_Grad_j = val_primvar_grad_j;
  }

  /*!
   * \brief Set the value of the adjoint variable.
   * \param[in] val_psi_i - Value of the adjoint variable at point i.
   * \param[in] val_psi_j - Value of the adjoint variable at point j.
   */
  inline void SetAdjointVar(const su2double *val_psi_i, const su2double *val_psi_j) {
    Psi_i = val_psi_i;
    Psi_j = val_psi_j;
  }

  /*!
   * \brief Set the gradient of the adjoint variables.
   * \param[in] val_psivar_grad_i - Gradient of the adjoint variable at point i.
   * \param[in] val_psivar_grad_j - Gradient of the adjoint variable at point j.
   */
  inline void SetAdjointVarGradient(CMatrixView<const su2double> val_psivar_grad_i,
                                    CMatrixView<const su2double> val_psivar_grad_j) {
    PsiVar_Grad_i = val_psivar_grad_i;
    PsiVar_Grad_j = val_psivar_grad_j;
  }

  /*!
   * \brief Set the value of the scalar variable.
   * \param[in] val_scalarvar_i - Value of the scalar variable at point i.
   * \param[in] val_scalarvar_j - Value of the scalar variable at point j.
   */
  inline void SetScalarVar(const su2double *val_scalarvar_i, const su2double *val_scalarvar_j) {
    ScalarVar_i = val_scalarvar_i;
    ScalarVar_j = val_scalarvar_j;
  }

  /*!
   * \brief Set the value of the turbulent variable.
   * \param[in] val_transvar_i - Value of the turbulent variable at point i.
   * \param[in] val_transvar_j - Value of the turbulent variable at point j.
   */
  inline void SetTransVar(const su2double *val_transvar_i, const su2double *val_transvar_j) {
    TransVar_i = val_transvar_i;
    TransVar_j = val_transvar_j;
  }

  /*!
   * \brief Set the gradient of the scalar variables.
   * \param[in] val_scalarvar_grad_i - Gradient of the scalar variable at point i.
   * \param[in] val_scalarvar_grad_j - Gradient of the scalar variable at point j.
   */
  inline void SetScalarVarGradient(CMatrixView<const su2double> val_scalarvar_grad_i,
                                   CMatrixView<const su2double> val_scalarvar_grad_j) {
    ScalarVar_Grad_i = val_scalarvar_grad_i;
    ScalarVar_Grad_j = val_scalarvar_grad_j;
  }

  /*!
   * \brief Set the gradient of the turbulent variables.
   * \param[in] val_turbvar_grad_i - Gradient of the turbulent variable at point i.
   * \param[in] val_turbvar_grad_j - Gradient of the turbulent variable at point j.
   */
  inline void SetTransVarGradient(CMatrixView<const su2double> val_transvar_grad_i,
                                  CMatrixView<const su2double> val_transvar_grad_j) {
    TransVar_Grad_i = val_transvar_grad_i;
    TransVar_Grad_j = val_transvar_grad_j;
  }

  /*!
   * \brief Set the value of the turbulent variable.
   * \param[in] val_transvar_i - Value of the turbulent variable at point i.
   */
  inline void SetLocalGridLength(const su2double val_localGridLength_i) {
    LocalGridLength_i = val_localGridLength_i;
  }

  /*!
   * \brief Set the value of the adjoint turbulent variable.
   * \param[in] val_turbpsivar_i - Value of the adjoint turbulent variable at point i.
   * \param[in] val_turbpsivar_j - Value of the adjoint turbulent variable at point j.
   */
  inline void SetTurbAdjointVar(const su2double *val_turbpsivar_i, const su2double *val_turbpsivar_j) {
    TurbPsi_i = val_turbpsivar_i;
    TurbPsi_j = val_turbpsivar_j;
  }

  /*!
   * \brief Set the gradient of the adjoint turbulent variables.
   * \param[in] val_turbpsivar_grad_i - Gradient of the adjoint turbulent variable at point i.
   * \param[in] val_turbpsivar_grad_j - Gradient of the adjoint turbulent variable at point j.
   */
  inline void SetTurbAdjointGradient(CMatrixView<const su2double> val_turbpsivar_grad_i,
                                     CMatrixView<const su2double> val_turbpsivar_grad_j) {
    TurbPsi_Grad_i = val_turbpsivar_grad_i;
    TurbPsi_Grad_j = val_turbpsivar_grad_j;
  }

  /*!
   * \brief Compute the mean rate of strain matrix.
   * \details The parameter primvargrad can be e.g. PrimVar_Grad_i or Mean_GradPrimVar.
   * \param[in] nDim - 2 or 3
   * \param[out] rateofstrain - Rate of strain matrix
   * \param[in] velgrad - A velocity gradient matrix.
   * \tparam Mat1 - any type that supports the [][] interface
   * \tparam Mat2 - any type that supports the [][] interface
   */
  template<class Mat1, class Mat2>
  FORCEINLINE static void ComputeMeanRateOfStrainMatrix(size_t nDim, Mat1& rateofstrain, const Mat2& velgrad){

    /* --- Calculate the rate of strain tensor, using mean velocity gradients --- */

    if (nDim == 3) {
      rateofstrain[0][0] = velgrad[0][0];
      rateofstrain[1][1] = velgrad[1][1];
      rateofstrain[2][2] = velgrad[2][2];
      rateofstrain[0][1] = 0.5 * (velgrad[0][1] + velgrad[1][0]);
      rateofstrain[0][2] = 0.5 * (velgrad[0][2] + velgrad[2][0]);
      rateofstrain[1][2] = 0.5 * (velgrad[1][2] + velgrad[2][1]);
      rateofstrain[1][0] = rateofstrain[0][1];
      rateofstrain[2][1] = rateofstrain[1][2];
      rateofstrain[2][0] = rateofstrain[0][2];
    }
    else { // nDim==2
      rateofstrain[0][0] = velgrad[0][0];
      rateofstrain[1][1] = velgrad[1][1];
      rateofstrain[2][2] = 0.0;
      rateofstrain[0][1] = 0.5 * (velgrad[0][1] + velgrad[1][0]);
      rateofstrain[0][2] = 0.0;
      rateofstrain[1][2] = 0.0;
      rateofstrain[1][0] = rateofstrain[0][1];
      rateofstrain[2][1] = rateofstrain[1][2];
      rateofstrain[2][0] = rateofstrain[0][2];
    }
  }

  /*!
   * \brief Compute the stress tensor from the velocity gradients.
   * \details To obtain the Reynolds stress tensor +(u_i' u_j')~, divide the result
   * of this function by (-rho). The argument density is only used if turb_ke is not 0.
   * To select the velocity gradient components from a primitive variable gradient PrimVar_Grad_i,
   * write PrimVar_Grad_i+1.
   * If <code>nDim==2</code>, we use the same formula but only only access the entries [0][0]..[1][1] of
   * stress and velgrad. If <code>reynolds3x3</code> is true, the other non-diagonal entries of stress
   * set to zero, and <code>stress[2][2]</code> to some value.
   * \param[in] nDim - Dimension of the flow problem, 2 or 3
   * \param[out] stress - Stress tensor
   * \param[in] velgrad - A velocity gradient matrix.
   * \param[in] viscosity - Viscosity
   * \param[in] density - Density
   * \param[in] turb_ke - Turbulent kinetic energy, for the turbulent stress tensor
   * \param[in] reynolds3x3 - If true, write to the third row and column of stress even if nDim==2.
   * \tparam Mat1 - any type that supports the [][] interface
   * \tparam Mat2 - any type that supports the [][] interface
   */
  template<class Mat1, class Mat2, class Scalar>
  FORCEINLINE static void ComputeStressTensor(size_t nDim, Mat1& stress, const Mat2& velgrad,
                                              Scalar viscosity, Scalar density=0.0,
                                              Scalar turb_ke=0.0, bool reynolds3x3=false){
    Scalar divVel = 0.0;
    for (size_t iDim = 0; iDim < nDim; iDim++) {
      divVel += velgrad[iDim][iDim];
    }
    Scalar pTerm = 2./3. * (divVel * viscosity + density * turb_ke);

    for (size_t iDim = 0; iDim < nDim; iDim++){
      for (size_t jDim = 0; jDim < nDim; jDim++){
        stress[iDim][jDim] = viscosity * (velgrad[iDim][jDim]+velgrad[jDim][iDim]);
      }
      stress[iDim][iDim] -= pTerm;
    }

    if(reynolds3x3 && nDim==2) { // fill the third row and column of Reynolds stress matrix
      stress[0][2] = stress[1][2] = stress[2][0] = stress[2][1] = 0.0;
      stress[2][2] = -pTerm;
    }
  }

  /*!
   * \brief Add a correction using a Quadratic Constitutive Relation to the stress tensor.
   *
   * See: Spalart, P. R., "Strategies for Turbulence Modelling and Simulation",
   * International Journal of Heat and Fluid Flow, Vol. 21, 2000, pp. 252-263
   *
   * \param[in] nDim: 2D or 3D.
   * \param[in] gradvel: Velocity gradients.
   * \param[in,out] tau: Shear stress tensor.
   */
  template <class Mat1, class Mat2>
  FORCEINLINE static void AddQCR(size_t nDim, const Mat1& gradvel, Mat2& tau) {
    using Scalar = typename std::decay<decltype(gradvel[0][0])>::type;

    const Scalar c_cr1 = 0.3;

    /*--- Denominator Antisymmetric normalized rotation tensor ---*/

    Scalar factor = 0.0;
    for (size_t iDim = 0; iDim < nDim; iDim++)
      for (size_t jDim = 0; jDim < nDim; jDim++)
        factor += gradvel[iDim][jDim] * gradvel[iDim][jDim];
    factor = 1.0 / sqrt(max(factor,1E-10));

    /*--- Adding the QCR contribution ---*/

    Scalar tauQCR[MAXNDIM][MAXNDIM] = {{0.0}};

    for (size_t iDim = 0; iDim < nDim; iDim++){
      for (size_t jDim = 0; jDim < nDim; jDim++){
        for (size_t kDim = 0; kDim < nDim; kDim++){
          Scalar O_ik = (gradvel[iDim][kDim] - gradvel[kDim][iDim]) * factor;
          Scalar O_jk = (gradvel[jDim][kDim] - gradvel[kDim][jDim]) * factor;
          tauQCR[iDim][jDim] += O_ik * tau[jDim][kDim] + O_jk * tau[iDim][kDim];
        }
      }
    }

    for (size_t iDim = 0; iDim < nDim; iDim++)
      for (size_t jDim = 0; jDim < nDim; jDim++)
        tau[iDim][jDim] -= c_cr1 * tauQCR[iDim][jDim];
  }

  /*!
   * \brief Perturb the Reynolds stress tensor based on parameters.
   * \param[in] nDim - Dimension of the flow problem, 2 or 3.
   * \param[in] uq_eigval_comp - Component 1C 2C 3C.
   * \param[in] uq_permute - Whether to swap order of eigen vectors.
   * \param[in] uq_delta_b - Delta_b parameter.
   * \param[in] uq_urlx - Relaxation factor.
   * \param[in] velgrad - A velocity gradient matrix.
   * \param[in] density - Density.
   * \param[in] viscosity - Eddy viscosity.
   * \param[in] turb_ke: Turbulent kinetic energy.
   * \param[out] MeanPerturbedRSM - Perturbed stress tensor.
   */
  template<class Mat1, class Mat2, class Scalar>
  NEVERINLINE static void ComputePerturbedRSM(size_t nDim, size_t uq_eigval_comp, bool uq_permute, su2double uq_delta_b,
                                              su2double uq_urlx, const Mat1& velgrad, Scalar density,
                                              Scalar viscosity, Scalar turb_ke, Mat2& MeanPerturbedRSM) {
    Scalar MeanReynoldsStress[3][3];
    ComputeStressTensor(nDim, MeanReynoldsStress, velgrad, viscosity, density, turb_ke, true);
    for (size_t iDim = 0; iDim < 3; iDim++)
      for (size_t jDim = 0; jDim < 3; jDim++)
        MeanReynoldsStress[iDim][jDim] /= -density;

    /* --- Calculate anisotropic part of Reynolds Stress tensor --- */

    Scalar A_ij[3][3];
    for (size_t iDim = 0; iDim < 3; iDim++) {
      for (size_t jDim = 0; jDim < 3; jDim++) {
        A_ij[iDim][jDim] = .5 * MeanReynoldsStress[iDim][jDim] / turb_ke;
      }
      A_ij[iDim][iDim] -= 1.0/3.0;
    }

    /* --- Get ordered eigenvectors and eigenvalues of A_ij --- */

    Scalar work[3], Eig_Vec[3][3], Eig_Val[3];
    CBlasStructure::EigenDecomposition(A_ij, Eig_Vec, Eig_Val, 3, work);

    /* compute convex combination coefficients */
    Scalar c1c = Eig_Val[2] - Eig_Val[1];
    Scalar c2c = 2.0 * (Eig_Val[1] - Eig_Val[0]);
    Scalar c3c = 3.0 * Eig_Val[0] + 1.0;

    /* define barycentric traingle corner points */
    Scalar Corners[3][2];
    Corners[0][0] = 1.0;
    Corners[0][1] = 0.0;
    Corners[1][0] = 0.0;
    Corners[1][1] = 0.0;
    Corners[2][0] = 0.5;
    Corners[2][1] = 0.866025;

    /* define barycentric coordinates */
    Scalar Barycentric_Coord[2];
    Barycentric_Coord[0] = Corners[0][0] * c1c + Corners[1][0] * c2c + Corners[2][0] * c3c;
    Barycentric_Coord[1] = Corners[0][1] * c1c + Corners[1][1] * c2c + Corners[2][1] * c3c;

    /* component 1C, 2C, 3C, converted to index of the "corners" */
    Scalar New_Coord[2];
    New_Coord[0] = Corners[uq_eigval_comp-1][0];
    New_Coord[1] = Corners[uq_eigval_comp-1][1];

    /* calculate perturbed barycentric coordinates */
    Barycentric_Coord[0] = Barycentric_Coord[0] + (uq_delta_b) * (New_Coord[0] - Barycentric_Coord[0]);
    Barycentric_Coord[1] = Barycentric_Coord[1] + (uq_delta_b) * (New_Coord[1] - Barycentric_Coord[1]);

    /* rebuild c1c,c2c,c3c based on perturbed barycentric coordinates */
    c3c = Barycentric_Coord[1] / Corners[2][1];
    c1c = Barycentric_Coord[0] - Corners[2][0] * c3c;
    c2c = 1 - c1c - c3c;

    /* build new anisotropy eigenvalues */
    Eig_Val[0] = (c3c - 1) / 3.0;
    Eig_Val[1] = 0.5 *c2c + Eig_Val[0];
    Eig_Val[2] = c1c + Eig_Val[1];

    /* permute eigenvectors if required */
    if (uq_permute) {
      for (size_t jDim = 0; jDim < 3; jDim++)
        swap(Eig_Vec[0][jDim], Eig_Vec[2][jDim]);
    }

    CBlasStructure::EigenRecomposition(A_ij, Eig_Vec, Eig_Val, 3);

    /* compute perturbed Reynolds stress matrix; using under-relaxation factor (uq_urlx)*/
    for (size_t iDim = 0; iDim < 3; iDim++) {
      for (size_t jDim = 0; jDim < 3; jDim++) {
        auto delta_ij = (jDim==iDim)? 1.0 : 0.0;
        MeanPerturbedRSM[iDim][jDim] = 2.0 * turb_ke * (A_ij[iDim][jDim] + 1.0/3.0 * delta_ij);
        MeanPerturbedRSM[iDim][jDim] = MeanReynoldsStress[iDim][jDim] +
          uq_urlx*(MeanPerturbedRSM[iDim][jDim] - MeanReynoldsStress[iDim][jDim]);
      }
    }
  }

  /*!
   * \brief Project average gradient onto normal (with or w/o correction) for viscous fluxes of scalar quantities.
   * \param[in] nDim - Dimension of the flow problem, 2 or 3.
   * \param[in] nVar - Number of variables.
   * \param[in] normal - Area vector.
   * \param[in] coord_i - Coordinate of point i.
   * \param[in] coord_j - Coordinate of point j.
   * \param[in] grad_i - Gradient at point i.
   * \param[in] grad_j - Gradient at point j.
   * \param[in] correct - Correct
   * \param[in] var_i - Variable at point i.
   * \param[in] var_j - Variable at point j.
   * \param[out] projNormal - Average gradient projected on normal.
   * \param[out] projCorrected - Corrected gradient projected on normal.
   * \return (Edge_Vector DOT normal) / |Edge_Vector|^2.
   */
  template<class Vec1, class Vec2, class Mat>
  FORCEINLINE static su2double ComputeProjectedGradient(int nDim, int nVar, const Vec1& normal,
                                                        const Vec1& coord_i, const Vec1& coord_j,
                                                        const Mat& grad_i, const Mat& grad_j,
                                                        bool correct,
                                                        const Vec2& var_i, const Vec2& var_j,
                                                        su2double* projNormal,
                                                        su2double* projCorrected) {
    assert(nDim == 2 || nDim == 3);
    nDim = (nDim > 2)? 3 : 2;
    su2double edgeVec[MAXNDIM], dist_ij_2 = 0.0, proj_vector_ij = 0.0;

    for (int iDim = 0; iDim < nDim; iDim++) {
      edgeVec[iDim] = coord_j[iDim] - coord_i[iDim];
      dist_ij_2 += pow(edgeVec[iDim], 2);
      proj_vector_ij += edgeVec[iDim] * normal[iDim];
    }
    proj_vector_ij /= max(dist_ij_2,EPS);

    /*--- Mean gradient approximation. ---*/
    for (int iVar = 0; iVar < nVar; iVar++) {
      projNormal[iVar] = 0.0;
      su2double edgeProj = 0.0;

      for (int iDim = 0; iDim < nDim; iDim++) {
        su2double meanGrad = 0.5 * (grad_i[iVar][iDim] + grad_j[iVar][iDim]);
        projNormal[iVar] += meanGrad * normal[iDim];
        if (correct) edgeProj += meanGrad * edgeVec[iDim];
      }

      projCorrected[iVar] = projNormal[iVar];
      if (correct) projCorrected[iVar] -= (edgeProj - (var_j[iVar]-var_i[iVar])) * proj_vector_ij;
    }

    return proj_vector_ij;
  }

  /*!
   * \brief Set the value of the first blending function.
   * \param[in] val_F1_i - Value of the first Menter blending function at point i.
   * \param[in] val_F1_j - Value of the first Menter blending function at point j.
   */
  virtual void SetF1blending(su2double val_F1_i, su2double val_F1_j) {/* empty */};

  /*!
   * \brief Set the value of the second blending function.
   * \param[in] val_F2_i - Value of the second Menter blending function at point i.
   */
  virtual void SetF2blending(su2double val_F2_i) {/* empty */};

  /*!
   * \brief Set the value of the cross diffusion for the SST model.
   * \param[in] val_CDkw_i - Value of the cross diffusion at point i.
   */
  virtual void SetCrossDiff(su2double val_CDkw_i) {/* empty */};

  /*!
  * \brief Get the Amplification factor for the e^N model.
  */
  inline su2double GetAmplificationFactor() const { return amplification_factor_i; }

  /*!
   * \brief Set the value of the amplification factor for the e^N model.
   * \param[in] amplification_factor_i - Value of the amplification factor at point i.
   */
  void SetAmplificationFactor(su2double val_amplification_factor_i) {
    amplification_factor_i = val_amplification_factor_i;
  };

  /*!
   * \brief Set the value of the effective intermittency for the LM model.
   * \param[in] intermittency_eff_i - Value of the effective intermittency at point i.
   */
  void SetIntermittencyEff(su2double val_intermittency_eff_i) {
    intermittency_eff_i = val_intermittency_eff_i;
  }

  /*!
   * \brief Set the value of the intermittency for the LM model.
   * \param[in] intermittency_i - Value of the intermittency at point i.
   */
  void SetIntermittency(su2double val_intermittency_i) {
    intermittency_i = val_intermittency_i;
  }

  /*!
   * \brief Get the value of the effective intermittency for the transition model.
   * \param[in] intermittency_eff_i - Value of the effective intermittency at point i.
   */
  su2double GetIntermittencyEff() const { return intermittency_eff_i; }

  /*!
   * \brief Set the gradient of the auxiliary variables.
   * \param[in] val_auxvar_grad_i - Gradient of the auxiliary variable at point i.
   * \param[in] val_auxvar_grad_j - Gradient of the auxiliary variable at point j.
   */
  inline void SetAuxVarGrad(CMatrixView<const su2double> val_auxvar_grad_i,
                            CMatrixView<const su2double> val_auxvar_grad_j) {
    AuxVar_Grad_i = val_auxvar_grad_i;
    AuxVar_Grad_j = val_auxvar_grad_j;
  }

  /*!
   * \brief Set the diffusion coefficient
   * \param[in] val_diffusioncoeff_i - Value of the diffusion coefficients at i.
   * \param[in] val_diffusioncoeff_j - Value of the diffusion coefficients at j
   */
  inline void SetDiffusionCoeff(const su2double* val_diffusioncoeff_i,
                                const su2double* val_diffusioncoeff_j) {
    Diffusion_Coeff_i = val_diffusioncoeff_i;
    Diffusion_Coeff_j = val_diffusioncoeff_j;
  }

  /*!
   * \brief Set the laminar viscosity.
   * \param[in] val_laminar_viscosity_i - Value of the laminar viscosity at point i.
   * \param[in] val_laminar_viscosity_j - Value of the laminar viscosity at point j.
   */
  inline void SetLaminarViscosity(su2double val_laminar_viscosity_i,
                                  su2double val_laminar_viscosity_j) {
    Laminar_Viscosity_i = val_laminar_viscosity_i;
    Laminar_Viscosity_j = val_laminar_viscosity_j;
  }

  /*!
   * \brief Set the thermal conductivity (translational/rotational)
   * \param[in] val_thermal_conductivity_i - Value of the thermal conductivity at point i.
   * \param[in] val_thermal_conductivity_j - Value of the thermal conductivity at point j.
   * \param[in] iSpecies - Value of the species.
   */
  inline void SetThermalConductivity(su2double val_thermal_conductivity_i,
                                     su2double val_thermal_conductivity_j) {
    Thermal_Conductivity_i = val_thermal_conductivity_i;
    Thermal_Conductivity_j = val_thermal_conductivity_j;
  }

    /*!
   * \brief Set the thermal conductivity (translational/rotational)
   * \param[in] val_thermal_conductivity_i - Value of the thermal conductivity at point i.
   * \param[in] val_thermal_conductivity_j - Value of the thermal conductivity at point j.
   * \param[in] iSpecies - Value of the species.
   */
  inline void SetThermalConductivity_ve(su2double val_thermal_conductivity_ve_i,
                                     su2double val_thermal_conductivity_ve_j) {
    Thermal_Conductivity_ve_i = val_thermal_conductivity_ve_i;
    Thermal_Conductivity_ve_j = val_thermal_conductivity_ve_j;
  }

  /*!
   * \brief Set the thermal diffusivity (translational/rotational)
   * \param[in] val_thermal_diffusivity_i - Value of the thermal diffusivity at point i.
   * \param[in] val_thermal_diffusivity_j - Value of the thermal diffusivity at point j.
   * \param[in] iSpecies - Value of the species.
   */
  inline void SetThermalDiffusivity(su2double val_thermal_diffusivity_i,
                                    su2double val_thermal_diffusivity_j) {
    Thermal_Diffusivity_i = val_thermal_diffusivity_i;
    Thermal_Diffusivity_j = val_thermal_diffusivity_j;
  }

  /*!
   * \brief Set the specifc heat c_p.
   * \param[in] val_specific_heat_i - Value of the specific heat at point i.
   * \param[in] val_specific_heat_j - Value of the specific heat at point j.
   */
  inline void SetSpecificHeat(su2double val_specific_heat_i,
                              su2double val_specific_heat_j) {
    Cp_i = val_specific_heat_i;
    Cp_j = val_specific_heat_j;
  }

  /*!
   * \brief Set the eddy viscosity.
   * \param[in] val_eddy_viscosity_i - Value of the eddy viscosity at point i.
   * \param[in] val_eddy_viscosity_j - Value of the eddy viscosity at point j.
   */
  inline void SetEddyViscosity(su2double val_eddy_viscosity_i,
                               su2double val_eddy_viscosity_j) {
    Eddy_Viscosity_i = val_eddy_viscosity_i;
    Eddy_Viscosity_j = val_eddy_viscosity_j;
  }

  /*!
   * \brief Set the turbulent kinetic energy.
   * \param[in] val_turb_ke_i - Value of the turbulent kinetic energy at point i.
   * \param[in] val_turb_ke_j - Value of the turbulent kinetic energy at point j.
   */
  inline void SetTurbKineticEnergy(su2double val_turb_ke_i, su2double val_turb_ke_j) {
    turb_ke_i = val_turb_ke_i;
    turb_ke_j = val_turb_ke_j;
  }

  /*!
   * \brief Set the value of the distance from the nearest wall.
   * \param[in] val_dist_i - Value of of the distance from point i to the nearest wall.
   * \param[in] val_dist_j - Value of of the distance from point j to the nearest wall.
   */
  void SetDistance(su2double val_dist_i, su2double val_dist_j) {
    dist_i = val_dist_i;
    dist_j = val_dist_j;
  }

  /*!
   * \brief Set the value of the roughness from the nearest wall.
   * \param[in] val_dist_i - Value of of the roughness of the nearest wall from point i
   * \param[in] val_dist_j - Value of of the roughness of the nearest wall from point j
   */
  void SetRoughness(su2double val_roughness_i, su2double val_roughness_j) {
    roughness_i = val_roughness_i;
    roughness_j = val_roughness_j;
  }

  /*!
   * \brief Set coordinates of the points.
   * \param[in] val_coord_i - Coordinates of the point i.
   * \param[in] val_coord_j - Coordinates of the point j.
   */
  inline void SetCoord(const su2double *val_coord_i, const su2double *val_coord_j) {
    Coord_i = val_coord_i;
    Coord_j = val_coord_j;
  }

  /*!
   * \brief Set the velocity of the computational grid.
   * \param[in] val_gridvel_i - Grid velocity of the point i.
   * \param[in] val_gridvel_j - Grid velocity of the point j.
   */
  inline void SetGridVel(const su2double *val_gridvel_i, const su2double *val_gridvel_j) {
    GridVel_i = val_gridvel_i;
    GridVel_j = val_gridvel_j;
  }

  /*!
   * \brief Set the wind gust value.
   * \param[in] val_windgust_i - Wind gust of the point i.
   * \param[in] val_windgust_j - Wind gust of the point j.
   */
  inline void SetWindGust(const su2double *val_windgust_i, const su2double *val_windgust_j) {
    WindGust_i = val_windgust_i;
    WindGust_j = val_windgust_j;
  }

  /*!
   * \brief Set the wind gust derivatives values.
   * \param[in] val_windgust_i - Wind gust derivatives of the point i.
   * \param[in] val_windgust_j - Wind gust derivatives of the point j.
   */
  inline void SetWindGustDer(const su2double *val_windgustder_i, const su2double *val_windgustder_j) {
    WindGustDer_i = val_windgustder_i;
    WindGustDer_j = val_windgustder_j;
  }

  /*!
   * \brief Set the value of the pressure.
   * \param[in] val_pressure_i - Value of the pressure at point i.
   * \param[in] val_pressure_j - Value of the pressure at point j.
   */
  void SetPressure(su2double val_pressure_i, su2double val_pressure_j) {
    Pressure_i = val_pressure_i;
    Pressure_j = val_pressure_j;
  }

  /*!
   * \brief Set the value of the density for the incompressible solver.
   * \param[in] val_densityinc_i - Value of the pressure at point i.
   * \param[in] val_densityinc_j - Value of the pressure at point j.
   */
  void SetDensity(su2double val_densityinc_i, su2double val_densityinc_j) {
    DensityInc_i = val_densityinc_i;
    DensityInc_j = val_densityinc_j;
  }

  /*!
   * \brief Set the value of the beta for incompressible flows.
   * \param[in] val_betainc2_i - Value of beta for incompressible flows at point i.
   * \param[in] val_betainc2_j - Value of beta for incompressible flows at point j.
   */
  inline void SetBetaInc2(su2double val_betainc2_i, su2double val_betainc2_j) {
    BetaInc2_i = val_betainc2_i;
    BetaInc2_j = val_betainc2_j;
  }

  /*!
   * \brief Set the value of the sound speed.
   * \param[in] val_soundspeed_i - Value of the sound speed at point i.
   * \param[in] val_soundspeed_j - Value of the sound speed at point j.
   */
  inline void SetSoundSpeed(su2double val_soundspeed_i, su2double val_soundspeed_j) {
    SoundSpeed_i = val_soundspeed_i;
    SoundSpeed_j = val_soundspeed_j;
  }

  /*!
   * \brief Set the value of the temperature.
   * \param[in] val_temp_i - Value of the temperature at point i.
   * \param[in] val_temp_j - Value of the temperature at point j.
   */
  inline void SetTemperature(su2double val_temp_i, su2double val_temp_j) {
    Temp_i = val_temp_i;
    Temp_j = val_temp_j;
  }

  /*!
   * \brief Set the value of the enthalpy.
   * \param[in] val_enthalpy_i - Value of the enthalpy at point i.
   * \param[in] val_enthalpy_j - Value of the enthalpy at point j.
   */
  inline void SetEnthalpy(su2double val_enthalpy_i, su2double val_enthalpy_j) {
    Enthalpy_i = val_enthalpy_i;
    Enthalpy_j = val_enthalpy_j;
  }

  /*!
   * \brief Set the value of the spectral radius.
   * \param[in] val_lambda_i - Value of the spectral radius at point i.
   * \param[in] val_lambda_j - Value of the spectral radius at point j.
   */
  inline void SetLambda(su2double val_lambda_i, su2double val_lambda_j) {
    Lambda_i = val_lambda_i;
    Lambda_j = val_lambda_j;
  }

  /*!
   * \brief Set the value of undivided laplacian.
   * \param[in] val_und_lapl_i Undivided laplacian at point i.
   * \param[in] val_und_lapl_j Undivided laplacian at point j.
   */
  inline void SetUndivided_Laplacian(const su2double *val_und_lapl_i, const su2double *val_und_lapl_j) {
    Und_Lapl_i = val_und_lapl_i;
    Und_Lapl_j = val_und_lapl_j;
  }

  /*!
   * \brief Set the value of the pressure sensor.
   * \param[in] val_sensor_i Pressure sensor at point i.
   * \param[in] val_sensor_j Pressure sensor at point j.
   */
  inline void SetSensor(su2double val_sensor_i, su2double val_sensor_j) {
    Sensor_i = val_sensor_i;
    Sensor_j = val_sensor_j;
  }

  /*!
   * \brief Set the number of neighbor to a point.
   * \param[in] val_neighbor_i - Number of neighbor to point i.
   * \param[in] val_neighbor_j - Number of neighbor to point j.
   */
  inline void SetNeighbor(unsigned short val_neighbor_i, unsigned short val_neighbor_j) {
    Neighbor_i = val_neighbor_i;
    Neighbor_j = val_neighbor_j;
  }

  /*!
   * \brief Set the value of the normal vector to the face between two points.
   * \param[in] val_normal - Normal vector, the norm of the vector is the area of the face.
   */
  inline void SetNormal(const su2double *val_normal) { Normal = val_normal; }

  /*!
   * \brief Set the value of the volume of the control volume.
   * \param[in] val_volume Volume of the control volume.
   */
  inline void SetVolume(su2double val_volume) { Volume = val_volume; }

  /*!
  * \brief Sets the values of the roe dissipation.
  * \param[in] diss_i - Dissipation value at node i
  * \param[in] diss_j - Dissipation value at node j
  */
  inline void SetDissipation(su2double diss_i, su2double diss_j) {
    Dissipation_i = diss_i;
    Dissipation_j = diss_j;
  }

  /*!
  * \brief Get the final Roe dissipation factor.
  */
  inline su2double GetDissipation() const { return Dissipation_ij; }

  /*!
   * \brief Compute the projected inviscid flux vector.
   * \param[in] val_density - Pointer to the density.
   * \param[in] val_velocity - Pointer to the velocity.
   * \param[in] val_pressure - Pointer to the pressure.
   * \param[in] val_enthalpy - Pointer to the enthalpy.
   * \param[in] val_normal - Normal vector, the norm of the vector is the area of the face.
   * \param[out] val_Proj_Flux - Pointer to the projected flux.
   */
  void GetInviscidProjFlux(const su2double *val_density, const su2double *val_velocity,
                           const su2double *val_pressure, const su2double *val_enthalpy,
                           const su2double *val_normal, su2double *val_Proj_Flux) const;

  /*!
   * \brief Compute the projected inviscid flux vector for incompresible simulations
   * \param[in] val_density - Pointer to the density.
   * \param[in] val_velocity - Pointer to the velocity.
   * \param[in] val_pressure - Pointer to the pressure.
   * \param[in] val_betainc2 - Value of the artificial compresibility factor.
   * \param[in] val_normal - Normal vector, the norm of the vector is the area of the face.
   * \param[out] val_Proj_Flux - Pointer to the projected flux.
   */
  void GetInviscidIncProjFlux(const su2double *val_density, const su2double *val_velocity,
                              const su2double *val_pressure, const su2double *val_betainc2,
                              const su2double *val_enthalpy, const su2double *val_normal,
                              su2double *val_Proj_Flux) const;

  /*!
   * \brief Compute the projection of the inviscid Jacobian matrices.
   * \param[in] val_velocity Pointer to the velocity.
   * \param[in] val_energy Value of the energy.
   * \param[in] val_normal - Normal vector, the norm of the vector is the area of the face.
   * \param[in] val_scale - Scale of the projection.
   * \param[out] val_Proj_Jac_tensor - Pointer to the projected inviscid Jacobian.
   */
  void GetInviscidProjJac(const su2double *val_velocity, const su2double *val_energy,
                          const su2double *val_normal, su2double val_scale,
                          su2double **val_Proj_Jac_tensor) const;

  /*!
   * \brief Compute the projection of the inviscid Jacobian matrices (incompressible).
   * \param[in] val_density - Value of the density.
   * \param[in] val_velocity - Pointer to the velocity.
   * \param[in] val_betainc2 - Value of the artificial compresibility factor.
   * \param[in] val_normal - Normal vector, the norm of the vector is the area of the face.
   * \param[in] val_scale - Scale of the projection.
   * \param[out] val_Proj_Jac_tensor - Pointer to the projected inviscid Jacobian.
   */
  void GetInviscidIncProjJac(const su2double *val_density, const su2double *val_velocity,
                             const su2double *val_betainc2, const su2double *val_normal,
                             su2double val_scale,
                             su2double **val_Proj_Jac_tensor);

  /*!
   * \brief Compute the projection of the inviscid Jacobian matrices (overload for low speed preconditioner version).
   * \param[in] val_density - Value of the density.
   * \param[in] val_velocity - Pointer to the velocity.
   * \param[in] val_betainc2 - Value of the artificial compresibility factor.
   * \param[in] val_cp - Value of the specific heat at constant pressure.
   * \param[in] val_temperature - Value of the temperature.
   * \param[in] val_dRhodT - Value of the derivative of density w.r.t. temperature.
   * \param[in] val_normal - Normal vector, the norm of the vector is the area of the face.
   * \param[in] val_scale - Scale of the projection.
   * \param[out] val_Proj_Jac_tensor - Pointer to the projected inviscid Jacobian.
   */
  void GetInviscidIncProjJac(const su2double *val_density,
                             const su2double *val_velocity,
                             const su2double *val_betainc2,
                             const su2double *val_cp,
                             const su2double *val_temperature,
                             const su2double *val_dRhodT,
                             const su2double *val_normal,
                             su2double val_scale,
                             su2double **val_Proj_Jac_Tensor) const;

  /*!
   * \brief Compute the low speed preconditioning matrix.
   * \param[in] val_density - Value of the density.
   * \param[in] val_velocity - Pointer to the velocity.
   * \param[in] val_betainc2 - Value of the artificial compresibility factor.
   * \param[in] val_cp - Value of the specific heat at constant pressure.
   * \param[in] val_temperature - Value of the temperature.
   * \param[in] val_dRhodT - Value of the derivative of density w.r.t. temperature.
   * \param[out] val_Precon - Pointer to the preconditioning matrix.
   */
  void GetPreconditioner(const su2double *val_density,
                         const su2double *val_velocity,
                         const su2double *val_betainc2,
                         const su2double *val_cp,
                         const su2double *val_temperature,
                         const su2double *val_drhodt,
                         su2double **val_Precon) const;

  /*!
   * \brief Compute the projection of the preconditioned inviscid Jacobian matrices.
   * \param[in] val_density - Value of the density.
   * \param[in] val_velocity - Pointer to the velocity.
   * \param[in] val_betainc2 - Value of the artificial compresibility factor.
   * \param[in] val_normal - Normal vector, the norm of the vector is the area of the face.
   * \param[out] val_Proj_Jac_tensor - Pointer to the projected inviscid Jacobian.
   */
  void GetPreconditionedProjJac(const su2double *val_density,
                                const su2double *val_velocity,
                                const su2double *val_betainc2,
                                const su2double *val_normal,
                                su2double **val_Proj_Jac_Tensor) const;

  /*!
   * \brief Compute the projection of the inviscid Jacobian matrices for general fluid model.
   * \param[in] val_velocity Pointer to the velocity.
   * \param[in] val_energy Value of the energy.
   * \param[in] val_normal - Normal vector, the norm of the vector is the area of the face.
   * \param[in] val_scale - Scale of the projection.
   * \param[out] val_Proj_Jac_tensor - Pointer to the projected inviscid Jacobian.
   */
  void GetInviscidProjJac(const su2double *val_velocity, const su2double *val_enthalphy,
                          const su2double *val_chi, const su2double *val_kappa,
                          const su2double *val_normal, su2double val_scale,
                          su2double **val_Proj_Jac_tensor) const;

  /*!
   * \brief Mapping between primitives variables P and conservatives variables C.
   * \param[in] val_Mean_PrimVar - Mean value of the primitive variables.
   * \param[in] val_Mean_PrimVar - Mean Value of the secondary variables.
   * \param[out] val_Jac_PC - Pointer to the Jacobian dPdC.
   */
  void GetPrimitive2Conservative (const su2double *val_Mean_PrimVar,
                                  const su2double *val_Mean_SecVar,
                                  su2double **val_Jac_PC) const;

  /*!
   * \overload
   * \brief Computation of the matrix P for a generic fluid model
   * \param[in] val_density - Value of the density.
   * \param[in] val_velocity - Value of the velocity.
   * \param[in] val_soundspeed - Value of the sound speed.
   * \param[in] val_enthalpy - Value of the Enthalpy
   * \param[in] val_chi - Value of the derivative of Pressure with respect to the Density.
   * \param[in] val_kappa - Value of the derivative of Pressure with respect to the volume specific Static Energy.
   * \param[in] val_normal - Normal vector, the norm of the vector is the area of the face.
   * \param[out] val_p_tensor - Pointer to the P matrix.
   */
  void GetPMatrix(const su2double *val_density, const su2double *val_velocity,
                  const su2double *val_soundspeed, const su2double *val_enthalpy,
                  const su2double *val_chi, const su2double *val_kappa,
                  const su2double *val_normal, su2double **val_p_tensor) const;

  /*!
   * \brief Computation of the matrix P, this matrix diagonalize the conservative Jacobians in
   *        the form $P^{-1}(A.Normal)P=Lambda$.
   * \param[in] val_density - Value of the density.
   * \param[in] val_velocity - Value of the velocity.
   * \param[in] val_soundspeed - Value of the sound speed.
   * \param[in] val_normal - Normal vector, the norm of the vector is the area of the face.
   * \param[out] val_p_tensor - Pointer to the P matrix.
   */
  void GetPMatrix(const su2double *val_density, const su2double *val_velocity,
                  const su2double *val_soundspeed, const su2double *val_normal,
                  su2double **val_p_tensor) const;

  /*!
   * \brief Computation of the matrix Rinv*Pe.
   * \param[in] Beta2 - A variable in used to define Pe matrix.
   * \param[in] val_enthalpy - value of the enthalpy.
   * \param[in] val_soundspeed - value of the sound speed.
   * \param[in] val_density - value of the density.
   * \param[in] val_velocity - value of the velocity.
   * \param[out] val_invR_invPe - Pointer to the matrix of conversion from entropic to conserved variables.
   */
  void GetinvRinvPe(su2double Beta2, su2double val_enthalpy, su2double val_soundspeed,
                    su2double val_density, const su2double* val_velocity,
                    su2double** val_invR_invPe) const;

  /*!
   * \brief Computation of the matrix R.
   * \param[in] val_pressure - value of the pressure.
   * \param[in] val_soundspeed - value of the sound speed.
   * \param[in] val_density - value of the density.
   * \param[in] val_velocity - value of the velocity.
   * \param[out] val_invR_invPe - Pointer to the matrix of conversion from entropic to conserved variables.
   */
  void GetRMatrix(su2double val_pressure, su2double val_soundspeed,
                  su2double val_density, const su2double* val_velocity,
                  su2double** val_invR_invPe) const;
  /*!
   * \brief Computation of the matrix R.
   * \param[in] val_soundspeed - value of the sound speed.
   * \param[in] val_density - value of the density.
   * \param[out] R_Matrix - Pointer to the matrix of conversion from entropic to conserved variables.
   */
  void GetRMatrix(su2double val_soundspeed, su2double val_density, su2double **R_Matrix) const;

  /*!
   * \brief Computation of the matrix R.
   * \param[in] val_soundspeed - value of the sound speed.
   * \param[in] val_density - value of the density.
   * \param[out] L_Matrix - Pointer to the matrix of conversion from conserved to entropic variables.
   */
  void GetLMatrix(su2double val_soundspeed, su2double val_density, su2double **L_Matrix) const;

  /*!
   * \brief Computation of the flow Residual Jacobian Matrix for Non Reflecting BC.
   * \param[in] val_soundspeed - value of the sound speed.
   * \param[in] val_density - value of the density.
   * \param[out] R_c - Residual Jacoboan Matrix
   * \param[out] R_c_inv- inverse of the Residual Jacobian Matrix .
   */
  void ComputeResJacobianGiles(CFluidModel *FluidModel, su2double pressure, su2double density, const su2double *turboVel,
                               su2double alphaInBC, su2double gammaInBC,  su2double **R_c, su2double **R_c_inv);

  /*!
   * \brief Computate the inverse of a 3x3 matrix
   * \param[in]  matrix     - the matrix to invert
   * \param[out] invMatrix  - inverse matrix.
   */
  void InvMatrix3D(su2double **matrix, su2double **invMatrix);

  /*!
   * \brief Computate the inverse of a 4x4 matrix
   * \param[in]  matrix    - the matrix to invert
   * \param[out] invMatrix - inverse matrix.
   */
  void InvMatrix4D(su2double **matrix, su2double **invMatrix);

  /*!
   * \brief Computation of the matrix R.
   * \param[in] val_soundspeed - value of the sound speed.
   * \param[in] val_density - value of the density.
   * \param[in] prim_jump - pointer to the vector containing the primitive variable jump (drho, dV, dp).
   * \param[out] char_jump - pointer to the vector containing the characteristic variable jump.
   */
  void GetCharJump(su2double val_soundspeed, su2double val_density, const su2double *prim_jump, su2double *char_jump) const;

  /*!
   * \brief Computation of the matrix Td, this matrix diagonalize the preconditioned conservative Jacobians
   *        in the form $Tg |Lambda| Td = Pc{-1}|Pc (A.Normal)|$.
   * \param[in] Beta2 - A variable in used to define absPeJacobian matrix.
   * \param[in] r_hat - A variable in used to define absPeJacobian matrix.
   * \param[in] s_hat - A variable in used to define absPeJacobian matrix.
   * \param[in] t_hat - A variable in used to define absPeJacobian matrix.
   * \param[in] rB2a2 - A variable in used to define absPeJacobian matrix.
   * \param[in] val_Lambda - Eigenvalues of the Preconditioned Jacobian.
   * \param[in] val_normal - Normal vector, the norm of the vector is the area of the face.
   * \param[out] val_absPeJac - Pointer to the Preconditioned Jacobian matrix.
   */
  void GetPrecondJacobian(su2double Beta2, su2double r_hat, su2double s_hat, su2double t_hat,
                          su2double rB2a2, const su2double* val_Lambda, const su2double* val_normal, su2double** val_absPeJac) const;

  /*!
   * \brief Computation of the matrix P^{-1}, this matrix diagonalize the conservative Jacobians
   * in the form $P^{-1}(A.Normal)P=Lambda$.
   * \param[in] val_density - Value of the density.
   * \param[in] val_velocity - Value of the velocity.
   * \param[in] val_soundspeed - Value of the sound speed.
   * \param[in] val_normal - Normal vector, the norm of the vector is the area of the face.
   * \param[out] val_invp_tensor - Pointer to inverse of the P matrix.
   */
  void GetPMatrix_inv(su2double **val_invp_tensor, const su2double *val_density,
                      const su2double *val_velocity, const su2double *val_soundspeed,
                      const su2double *val_chi, const su2double *val_kappa,
                      const su2double *val_normal) const;

  /*!
   * \brief Computation of the matrix P^{-1}, this matrix diagonalize the conservative Jacobians
   *        in the form $P^{-1}(A.Normal)P=Lambda$.
   * \param[in] val_density - Value of the density.
   * \param[in] val_velocity - Value of the velocity.
   * \param[in] val_soundspeed - Value of the sound speed.
   * \param[in] val_normal - Normal vector, the norm of the vector is the area of the face.
   * \param[out] val_invp_tensor - Pointer to inverse of the P matrix.
   */
  void GetPMatrix_inv(const su2double *val_density, const su2double *val_velocity,
                      const su2double *val_soundspeed, const su2double *val_normal,
                      su2double **val_invp_tensor) const;

  /*!
   * \brief Compute viscous residual and jacobian.
   */
  void GetAdjViscousFlux_Jac(su2double Pressure_i, su2double Pressure_j, su2double Density_i, su2double Density_j,
                             su2double ViscDens_i, su2double ViscDens_j, const su2double *Velocity_i, const su2double *Velocity_j,
                             su2double sq_vel_i, su2double sq_vel_j,
                             su2double XiDens_i, su2double XiDens_j, su2double **Mean_GradPhi, const su2double *Mean_GradPsiE,
                             su2double dPhiE_dn, const su2double *Normal, const su2double *Edge_Vector, su2double dist_ij_2,
                             su2double *val_residual_i, su2double *val_residual_j,
                             su2double **val_Jacobian_ii, su2double **val_Jacobian_ij,
                             su2double **val_Jacobian_ji, su2double **val_Jacobian_jj, bool implicit) const;

  /*!
   * \brief Computation of the projected inviscid lambda (eingenvalues).
   * \param[in] val_velocity - Value of the velocity.
   * \param[in] val_soundspeed - Value of the sound speed.
   * \param[in] val_normal - Normal vector, the norm of the vector is the area of the face.
   * \param[in] val_Lambda_Vector - Pointer to Lambda matrix.
   */
  void GetJacInviscidLambda_fabs(const su2double *val_velocity, su2double val_soundspeed,
                                 const su2double *val_normal, su2double *val_Lambda_Vector) const;

  /*!
   * \brief Compute the numerical residual.
   * \param[out] val_residual - Pointer to the total residual.
   * \param[in] config - Definition of the particular problem.
   */
  inline virtual void ComputeResidual(su2double *val_residual, CConfig* config) { }

  /*!
   * \overload
   * \param[out] val_residual - Pointer to the total residual.
   * \param[out] val_Jacobian_i - Jacobian of the numerical method at node i (implicit computation).
   * \param[out] val_Jacobian_j - Jacobian of the numerical method at node j (implicit computation).
   * \param[in] config - Definition of the particular problem.
   */
  inline virtual void ComputeResidual(su2double *val_residual, su2double **val_Jacobian_i,
                                      su2double **val_Jacobian_j, CConfig* config) { }

  /*!
   * \overload For numerics classes that store the residual/flux and Jacobians internally.
   * \param[in] config - Definition of the particular problem.
   * \return A lightweight const-view (read-only) of the residual/flux and Jacobians.
   */
  inline virtual ResidualType<> ComputeResidual(const CConfig* config) { return ResidualType<>(nullptr,nullptr,nullptr); }

  /*!
   * \overload
   * \param[out] val_residual_i - Pointer to the total residual at point i.
   * \param[out] val_residual_j - Pointer to the total viscosity residual at point j.
   * \param[out] val_Jacobian_ii - Jacobian of the numerical method at node i (implicit computation) from node i.
   * \param[out] val_Jacobian_ij - Jacobian of the numerical method at node i (implicit computation) from node j.
   * \param[out] val_Jacobian_ji - Jacobian of the numerical method at node j (implicit computation) from node i.
   * \param[out] val_Jacobian_jj - Jacobian of the numerical method at node j (implicit computation) from node j.
   * \param[in] config - Definition of the particular problem.
   */
  inline virtual void ComputeResidual(su2double *val_residual_i,
                                      su2double *val_residual_j,
                                      su2double **val_Jacobian_ii,
                                      su2double **val_Jacobian_ij,
                                      su2double **val_Jacobian_ji,
                                      su2double **val_Jacobian_jj, CConfig* config) { }

  /*!
   * \overload
   * \param[out] val_resconv_i - Pointer to the convective residual at point i.
   * \param[out] val_resvisc_i - Pointer to the artificial viscosity residual at point i.
   * \param[out] val_resconv_j - Pointer to the convective residual at point j.
   * \param[out] val_resvisc_j - Pointer to the artificial viscosity residual at point j.
   * \param[out] val_Jacobian_ii - Jacobian of the numerical method at node i (implicit computation) from node i.
   * \param[out] val_Jacobian_ij - Jacobian of the numerical method at node i (implicit computation) from node j.
   * \param[out] val_Jacobian_ji - Jacobian of the numerical method at node j (implicit computation) from node i.
   * \param[out] val_Jacobian_jj - Jacobian of the numerical method at node j (implicit computation) from node j.
   * \param[in] config - Definition of the particular problem.
   */
  inline virtual void ComputeResidual(su2double *val_resconv_i, su2double *val_resvisc_i,
                                      su2double *val_resconv_j, su2double *val_resvisc_j,
                                      su2double **val_Jacobian_ii,
                                      su2double **val_Jacobian_ij,
                                      su2double **val_Jacobian_ji,
                                      su2double **val_Jacobian_jj, CConfig* config) { }

  /*!
   * \overload
   * \param[out] val_resconv - Pointer to the convective residual.
   * \param[out] val_resvisc - Pointer to the artificial viscosity residual.
   * \param[out] val_Jacobian_i - Jacobian of the numerical method at node i (implicit computation).
   * \param[out] val_Jacobian_j - Jacobian of the numerical method at node j (implicit computation).
   * \param[in] config - Definition of the particular problem.
   */
  inline virtual void ComputeResidual(su2double *val_resconv, su2double *val_resvisc,
                               su2double **val_Jacobian_i, su2double **val_Jacobian_j,
                               CConfig *config) {}

  /*!
   * \overload
   * \param[in] config - Definition of the particular problem.
   * \param[out] val_residual - residual of the source terms
   * \param[out] val_Jacobian_i - Jacobian of the source terms
   */
  inline virtual void ComputeResidual(su2double *val_residual, su2double **val_Jacobian_i, CConfig* config) { }

  /*!
   * \brief Residual for transition problems.
   * \param[out] val_residual - Pointer to the total residual.
   * \param[out] val_Jacobian_i - Jacobian of the numerical method at node i (implicit computation).
   * \param[out] val_Jacobian_j - Jacobian of the numerical method at node j (implicit computation).
   * \param[in] config - Definition of the particular problem.
   * \param[out] gamma_sep
   */
  inline virtual void ComputeResidual_TransLM(su2double *val_residual,
                                              su2double **val_Jacobian_i,
                                              su2double **val_Jacobian_j, CConfig* config,
                                              su2double &gamma_sep) { }

  /*!
   * \brief Residual for source term integration.
   * \param[out] val_residual - Pointer to the source residual containing chemistry terms.
   * \param[in] config - Definition of the particular problem.
   */
  inline virtual ResidualType<> ComputeAxisymmetric(const CConfig* config) { return ResidualType<>(nullptr,nullptr,nullptr); }

  /*!
   * \overload For numerics classes that store the residual/flux and Jacobians internally.
   * \param[in] config - Definition of the particular problem.
   * \return A lightweight const-view (read-only) of the residual/flux and Jacobians.
   */
  inline virtual ResidualType<> ComputeVibRelaxation(const CConfig* config) { return ResidualType<>(nullptr,nullptr,nullptr); }

  /*!
   * \brief Calculation of the chemistry source term
   * \param[in] config - Definition of the particular problem.
   * \param[out] val_residual - residual of the source terms
   * \param[out] val_Jacobian_i - Jacobian of the source terms
   */
  inline virtual ResidualType<> ComputeChemistry(const CConfig* config) { return ResidualType<>(nullptr,nullptr,nullptr); }

  /*!
   * \brief Check if residual constains a NaN value
   * \param[in] config - Definition of the particular problem.
   * \param[in] val_residual - residual of the numeric function.
   * \param[out] ERR - Presencse of NaN in vector
   */
  static bool CheckResidualNaNs(bool implicit, int nVar, const ResidualType<> residual) {

    bool ERR = false;
    const bool jac_j = residual.jacobian_j != nullptr;

    for (auto iVar = 0; iVar<nVar; iVar++){
      if (std::isnan(SU2_TYPE::GetValue(residual[iVar]))) ERR = true;

      if (implicit) {
        for (auto jVar = 0; jVar < nVar; jVar++){
          if (std::isnan(SU2_TYPE::GetValue(residual.jacobian_i[iVar][jVar]))) ERR = true;
          if ((jac_j) && (std::isnan(SU2_TYPE::GetValue(residual.jacobian_j[iVar][jVar])))) ERR = true;
        }
      }
    }
    return ERR;
  }

  /*!
   * \brief A virtual member.
   */
  inline virtual su2double GetGammaBC(void) const { return 0.0; }

  /*!
   * \brief A virtual member to compute the tangent matrix in structural problems
   * \param[in] element_container - Element structure for the particular element integrated.
   */
  inline virtual void Compute_Tangent_Matrix(CElement *element_container, const CConfig* config) { }

  /*!
   * \brief A virtual member to compute the nodal stress term in non-linear structural problems
   * \param[in] element_container - Definition of the particular element integrated.
   */
  inline virtual void Compute_NodalStress_Term(CElement *element_container, const CConfig* config) { }

  /*!
   * \brief Set the element-based local Young's modulus in mesh problems
   * \param[in] iElem - Element index.
   * \param[in] val_E - Value of elasticity modulus.
   */
  inline virtual void SetMeshElasticProperties(unsigned long iElem, su2double val_E) { }

  /*!
   * \brief A virtual member to set the value of the design variables
   * \param[in] i_DV - Index of the design variable.
   * \param[in] val_DV - Value of the design variable
   */
  inline virtual void Set_DV_Val(unsigned short i_DV, su2double val_DV) { }

  /*!
   * \brief A virtual member to retrieve the value of the design variables
   * \param[in] i_DV - Index of the design variable.
   */
  inline virtual su2double Get_DV_Val(unsigned short i_DV) const { return 0.0; }

  /*!
   * \brief A virtual member to set the electric field
   * \param[in] EField_DV - New electric field computed by adjoint methods.
   */
  inline virtual void Set_ElectricField(unsigned short i_DV, su2double val_EField) { }

  /*!
   * \brief A virtual member to set the material properties
   * \param[in] iVal - Index of the region of concern
   * \param[in] val_E - Value of the Young Modulus.
   * \param[in] val_Nu - Value of the Poisson's ratio.
   */
  inline virtual void SetMaterial_Properties(unsigned short iVal, su2double val_E, su2double val_Nu) { }

  /*!
   * \brief A virtual member to set the material properties
   * \param[in] iVal - Index of the region of concern
   * \param[in] val_Rho - Value of the density (inertial effects).
   * \param[in] val_Rho_DL - Value of the density (dead load effects).
   */
  inline virtual void SetMaterial_Density(unsigned short iVal, su2double val_Rho, su2double val_Rho_DL) { }

  /*!
   * \brief A virtual member to compute the mass matrix
   * \param[in] element_container - Element structure for the particular element integrated.
   */
  inline virtual void Compute_Mass_Matrix(CElement *element_container, const CConfig* config) { }

  /*!
   * \brief A virtual member to compute the residual component due to dead loads
   * \param[in] element_container - Element structure for the particular element integrated.
   */
  inline virtual void Compute_Dead_Load(CElement *element_container, const CConfig* config) { }

  /*!
   * \brief A virtual member to compute the averaged nodal stresses
   * \param[in] element_container - Element structure for the particular element integrated.
   */
  inline virtual su2double Compute_Averaged_NodalStress(CElement *element_container, const CConfig* config) { return 0; }

  /*!
   * \brief Computes a basis of orthogonal vectors from a supplied vector
   * \param[in] config - Normal vector
   */
  void CreateBasis(const su2double *val_Normal, su2double* l, su2double* m);

  /*!
   * \brief Set the value of the Tauwall
   * \param[in] val_tauwall_i - Tauwall at point i
   * \param[in] val_tauwall_j - Tauwall at point j
   */
  inline virtual void SetTau_Wall(su2double val_tauwall_i, su2double val_tauwall_j) { }

  /*!
   * \brief - Calculate the central/upwind blending function for a face
   *
   * At its simplest level, this function will calculate the average
   * value of the "Roe dissipation" or central/upwind blending function
   * at a face. If Ducros shock sensors are used, then this method will
   * also adjust the central/upwind blending to account for shocks.
   *
   * \param[in] Dissipation_i - Value of the blending function at point i
   * \param[in] Dissipation_j - Value of the bledning function at point j
   * \param[in] Sensor_i - Shock sensor at point i
   * \param[in] Sensor_j - Shock sensor at point j
   * \param[in] config - The configuration of the problem
   * \return Dissipation_ij - Blending parameter at face
   */
  su2double GetRoe_Dissipation(const su2double Dissipation_i, const su2double Dissipation_j,
                               const su2double Sensor_i, const su2double Sensor_j, const CConfig* config) const;

  /*!
   * \brief Set the value of the radiation variable.
   * \param[in] val_radvar_i - Value of the turbulent variable at point i.
   * \param[in] val_radvar_j - Value of the turbulent variable at point j.
   */
  inline virtual void SetRadVar(const su2double *val_radvar_i, const su2double *val_radvar_j) { }

  /*!
   * \brief Set the gradient of the radiation variables.
   * \param[in] val_radvar_grad_i - Gradient of the turbulent variable at point i.
   * \param[in] val_radvar_grad_j - Gradient of the turbulent variable at point j.
   */
  inline virtual void SetRadVarGradient(CMatrixView<const su2double> val_radvar_grad_i,
                                        CMatrixView<const su2double> val_radvar_grad_j) { }

  /*!
   * \brief Set the gradient of the radiation variables.
   * \param[in] val_radvar_source - Source term (and jacobian term) of the radiative heat transfer.
   */
  inline void SetRadVarSource(const su2double *val_radvar_source) { RadVar_Source = val_radvar_source; }

  /*!
   * \brief Set the pressure derivatives.
   * \param[in] val_dPdU_i - pressure derivatives at i.
   * \param[in] val_dPdU_j - pressure derivatives at j.
   */
  virtual inline void SetdPdU(su2double *val_dPdU_i, su2double *val_dPdU_j)       { }

  /*!
   * \brief Set the temperature derivatives.
   * \param[in] val_dTdU_i - temperature derivatives at i.
   * \param[in] val_dTdU_j - temperature derivatives at j.
   */
  virtual inline void SetdTdU(su2double *val_dTdU_i, su2double *val_dTdU_j)       { }

  /*!
   * \brief Set the vib-el temperture derivatives.
   * \param[in] val_dTvedU_i - t_ve derivatives at i.
   * \param[in] val_dTvedU_j - t_ve derivatives at j.
   */
  virtual inline void SetdTvedU(su2double *val_dTvedU_i, su2double *val_dTvedU_j) { }

  /*!
   * \brief Set the vib-elec energy.
   * \param[in] val_Eve_i - vib-el energy at i.
   * \param[in] val_Eve_j - vib-el energy at j.
   */
  virtual inline void SetEve(su2double *val_Eve_i, su2double *val_Eve_j)          { }

  /*!
   * \brief Set the vib-elec specific heat.
   * \param[in] val_Cvve_i - Cvve at i.
   * \param[in] val_Cvve_j - Cvve at j.
   */
  virtual inline void SetCvve(su2double *val_Cvve_i, su2double *val_Cvve_j)       { }

  /*!
   * \brief Set the ratio of specific heats.
   * \param[in] val_Gamma_i - Gamma at i.
   * \param[in] val_Gamma_j - Gamma at j.
   */
  virtual inline void SetGamma(su2double val_Gamma_i, su2double val_Gamma_j)       { }

  /*!
   * \brief Set massflow, heatflow & inlet temperature for streamwise periodic flow.
   * \param[in] SolverSPvals - Struct holding the values.
   */
  virtual void SetStreamwisePeriodicValues(const StreamwisePeriodicValues SolverSPvals) { }

  /*!
   * \brief SetMassFlux
   * \param[in] val_MassFlux: Mass flux across the edge
   */
  inline void SetMassFlux(const su2double val_MassFlux) { MassFlux = val_MassFlux; }

  /*!
   * \brief Obtain information on bounded scalar problem
   * \return is_bounded_scalar : scalar solver uses bounded scalar convective transport
   */
  inline bool GetBoundedScalar() const { return bounded_scalar;}
};

/*!
 * /brief Alias for a "do nothing" source term class
 */
using CSourceNothing = CNumerics;<|MERGE_RESOLUTION|>--- conflicted
+++ resolved
@@ -83,14 +83,10 @@
   turb_ke_i,  /*!< \brief Turbulent kinetic energy at point i. */
   turb_ke_j;  /*!< \brief Turbulent kinetic energy at point j. */
   su2double
-<<<<<<< HEAD
   amplification_factor_i;  /*!< \brief amplification factor at point i. */
   su2double
-  intermittency_eff_i;  /*!< \brief effective intermittency at point i. */
-=======
   intermittency_eff_i, /*!< \brief effective intermittency at point i. */
   intermittency_i; /*!< \brief intermittency at point i. */
->>>>>>> 4e0dfb85
   su2double
   Pressure_i,  /*!< \brief Pressure at point i. */
   Pressure_j;  /*!< \brief Pressure at point j. */
