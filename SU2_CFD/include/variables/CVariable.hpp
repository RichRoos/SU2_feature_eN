/*!
 * \file CVariable.hpp
 * \brief Declaration and inlines of the parent class for defining problem
          variables, function definitions in file <i>CVariable.cpp</i>.
          All variables are children of at least this class.
 * \author F. Palacios, T. Economon
 * \version 7.0.1 "Blackbird"
 *
 * SU2 Project Website: https://su2code.github.io
 *
 * The SU2 Project is maintained by the SU2 Foundation
 * (http://su2foundation.org)
 *
 * Copyright 2012-2019, SU2 Contributors (cf. AUTHORS.md)
 *
 * SU2 is free software; you can redistribute it and/or
 * modify it under the terms of the GNU Lesser General Public
 * License as published by the Free Software Foundation; either
 * version 2.1 of the License, or (at your option) any later version.
 *
 * SU2 is distributed in the hope that it will be useful,
 * but WITHOUT ANY WARRANTY; without even the implied warranty of
 * MERCHANTABILITY or FITNESS FOR A PARTICULAR PURPOSE. See the GNU
 * Lesser General Public License for more details.
 *
 * You should have received a copy of the GNU Lesser General Public
 * License along with SU2. If not, see <http://www.gnu.org/licenses/>.
 */

#pragma once

#include "../../../Common/include/mpi_structure.hpp"

#include <cmath>
#include <iostream>
#include <cstdlib>

#include "../../../Common/include/CConfig.hpp"
#include "../fluid_model.hpp"
#include "../../../Common/include/toolboxes/C2DContainer.hpp"


using namespace std;

/*!
 * \class CVariable
 * \brief Main class for defining the variables.
 * \author F. Palacios
 */
class CVariable {
protected:
  using VectorType = C2DContainer<unsigned long, su2double, StorageType::ColumnMajor, 64, DynamicSize, 1>;
  using MatrixType = C2DContainer<unsigned long, su2double, StorageType::RowMajor,    64, DynamicSize, DynamicSize>;

  /*--- This contrived container is used to store matrices in a contiguous manner but still present the
   "su2double**" interface to the outside world, it will be replaced by something more efficient. ---*/
  struct VectorOfMatrix {
    su2activevector storage;
    su2matrix<su2double*> interface;
    unsigned long M, N;

    void resize(unsigned long length, unsigned long rows, unsigned long cols, su2double value) {
      M = rows;
      N = cols;
      storage.resize(length*rows*cols) = value;
      interface.resize(length,rows);

      for(unsigned long i=0; i<length; ++i)
        for(unsigned long j=0; j<rows; ++j)
          interface(i,j) = &(*this)(i,j,0);
    }

    su2double& operator() (unsigned long i, unsigned long j, unsigned long k) { return storage(i*M*N + j*N + k); }
    const su2double& operator() (unsigned long i, unsigned long j, unsigned long k) const { return storage(i*M*N + j*N + k); }

    su2double** operator[] (unsigned long i) { return interface[i]; }
  };

  MatrixType Solution;       /*!< \brief Solution of the problem. */
  MatrixType Solution_Old;   /*!< \brief Old solution of the problem R-K. */

  MatrixType External;       /*!< \brief External (outer) contribution in discrete adjoint multizone problems. */

  su2vector<bool> Non_Physical;  /*!< \brief Non-physical points in the solution (force first order). */
  su2vector<unsigned short>
  Non_Physical_Counter;          /*!< \brief Number of consecutive iterations that a point has been treated first-order.
                                  After a specified number of successful reconstructions, the point can be returned to second-order. */

  VectorType UnderRelaxation;  /*!< \brief Value of the under-relxation parameter local to the control volume. */
  VectorType LocalCFL;         /*!< \brief Value of the CFL number local to the control volume. */

  MatrixType Solution_time_n;    /*!< \brief Solution of the problem at time n for dual-time stepping technique. */
  MatrixType Solution_time_n1;   /*!< \brief Solution of the problem at time n-1 for dual-time stepping technique. */
  VectorType Delta_Time;         /*!< \brief Time step. */

  VectorOfMatrix Gradient;  /*!< \brief Gradient of the solution of the problem. */
  VectorOfMatrix Rmatrix;   /*!< \brief Geometry-based matrix for weighted least squares gradient calculations. */

  MatrixType Limiter;        /*!< \brief Limiter of the solution of the problem. */
  MatrixType Solution_Max;   /*!< \brief Max solution for limiter computation. */
  MatrixType Solution_Min;   /*!< \brief Min solution for limiter computation. */

  VectorType AuxVar;       /*!< \brief Auxiliar variable for gradient computation. */
  MatrixType Grad_AuxVar;  /*!< \brief Gradient of the auxiliar variable. */

  VectorType Max_Lambda_Inv;   /*!< \brief Maximun inviscid eingenvalue. */
  VectorType Max_Lambda_Visc;  /*!< \brief Maximun viscous eingenvalue. */
  VectorType Lambda;           /*!< \brief Value of the eingenvalue. */

  VectorType Sensor;               /*!< \brief Pressure sensor for high order central scheme and Roe dissipation. */
  MatrixType Undivided_Laplacian;  /*!< \brief Undivided laplacian of the solution. */

  MatrixType Res_TruncError;  /*!< \brief Truncation error for multigrid cycle. */
  MatrixType Residual_Old;    /*!< \brief Auxiliar structure for residual smoothing. */
  MatrixType Residual_Sum;    /*!< \brief Auxiliar structure for residual smoothing. */

  MatrixType Solution_Adj_Old;   /*!< \brief Solution of the problem in the previous AD-BGS iteration. */

  MatrixType Solution_BGS_k;     /*!< \brief Old solution container for BGS iterations. */

  su2matrix<int> AD_InputIndex;    /*!< \brief Indices of Solution variables in the adjoint vector. */
  su2matrix<int> AD_OutputIndex;   /*!< \brief Indices of Solution variables in the adjoint vector after having been updated. */

<<<<<<< HEAD
  su2matrix<int> AD_Time_n_InputIndex;    /*!< \brief TK:: Tape(?) Indices of Solution variables in the adjoint vector. */

  //TK:: Do I need this container and the output container below?? because I never need to seed solution_time_n or solution_time_n1
  su2matrix<int> AD_Time_n_OutputIndex;   /*!< \brief Indices of Solution variables in the adjoint vector after having been updated. */  // these output containers can be deleted

  su2matrix<int> AD_Time_n1_InputIndex;    /*!< \brief Indices of Solution variables in the adjoint vector. */
  su2matrix<int> AD_Time_n1_OutputIndex;   /*!< \brief Indices of Solution variables in the adjoint vector after having been updated. */

  unsigned long nPoint = {0};  /*!< \brief Number of points in the domain. */
  unsigned long nDim = {0};      /*!< \brief Number of dimension of the problem. */
  unsigned long nVar = {0};        /*!< \brief Number of variables of the problem. */
  unsigned long nPrimVar = {0};      /*!< \brief Number of primitive variables. */
  unsigned long nPrimVarGrad = {0};    /*!< \brief Number of primitives for which a gradient is computed. */
  unsigned long nSecondaryVar = {0};     /*!< \brief Number of secondary variables. */
  unsigned long nSecondaryVarGrad = {0};   /*!< \brief Number of secondaries for which a gradient is computed. */
=======
  unsigned long nPoint = 0;  /*!< \brief Number of points in the domain. */
  unsigned long nDim = 0;      /*!< \brief Number of dimension of the problem. */
  unsigned long nVar = 0;        /*!< \brief Number of variables of the problem. */
  unsigned long nPrimVar = 0;      /*!< \brief Number of primitive variables. */
  unsigned long nPrimVarGrad = 0;    /*!< \brief Number of primitives for which a gradient is computed. */
  unsigned long nSecondaryVar = 0;     /*!< \brief Number of secondary variables. */
  unsigned long nSecondaryVarGrad = 0;   /*!< \brief Number of secondaries for which a gradient is computed. */
>>>>>>> dc771ff3

public:

  /*--- Disable default construction copy and assignment. ---*/
  CVariable() = delete;
  CVariable(const CVariable&) = delete;
  CVariable(CVariable&&) = delete;
  CVariable& operator= (const CVariable&) = delete;
  CVariable& operator= (CVariable&&) = delete;

  /*!
   * \overload
   * \param[in] npoint - Number of points/nodes/vertices in the domain.
   * \param[in] nvar - Number of variables of the problem.
   * \param[in] config - Definition of the particular problem.
   */
  CVariable(unsigned long npoint, unsigned long nvar, CConfig *config);

  /*!
   * \overload
   * \param[in] npoint - Number of points/nodes/vertices in the domain.
   * \param[in] ndim - Number of dimensions of the problem.
   * \param[in] nvar - Number of variables of the problem.
   * \param[in] config - Definition of the particular problem.
   */
  CVariable(unsigned long npoint, unsigned long ndim, unsigned long nvar, CConfig *config);

  /*!
   * \brief Destructor of the class.
   */
  virtual ~CVariable() = default;

  /*!
   * \brief Set the value of the solution, all variables.
   * \param[in] iPoint - Point index.
   * \param[in] solution - Solution of the problem.
   */
  inline void SetSolution(unsigned long iPoint, const su2double *solution) {
    for (unsigned long iVar = 0; iVar < nVar; iVar++) Solution(iPoint,iVar) = solution[iVar];
  }

  /*!
   * \brief Set the value of the solution, one variable.
   * \param[in] iPoint - Point index.
   * \param[in] iVar - Index of the variable.
   * \param[in] solution - Value of the solution for the index <i>iVar</i>.
   */
  inline void SetSolution(unsigned long iPoint, unsigned long iVar, su2double solution) { Solution(iPoint,iVar) = solution; }

  /*!
   * \brief Add the value of the solution vector to the previous solution (incremental approach).
   * \param[in] iPoint - Point index.
   * \param[in] iVar - Index of the variable.
   * \param[in] solution - Value of the solution for the index <i>iVar</i>.
   */
  inline void Add_DeltaSolution(unsigned long iPoint, unsigned long iVar, su2double solution) { Solution(iPoint,iVar) += solution; }

  /*!
   * \brief Set the value of the non-physical point.
   * \param[in] iPoint - Point index.
   * \param[in] value - identification of the non-physical point.
   */
  inline void SetNon_Physical(unsigned long iPoint, bool val_value) {
    if (val_value) {
      Non_Physical(iPoint) = val_value;
      Non_Physical_Counter(iPoint) = 0;
    } else {
      Non_Physical_Counter(iPoint)++;
      if (Non_Physical_Counter(iPoint) > 20) {
        Non_Physical(iPoint) = false;
      }
    }
  }

  /*!
   * \brief Get the value of the non-physical boolean at a point.
   * \param[in] iPoint - Point index.
   * \return Value of the Non-physical point.
   */
  inline bool GetNon_Physical(unsigned long iPoint) { return Non_Physical(iPoint); }

  /*!
   * \brief Get the solution.
   * \param[in] iPoint - Point index.
   * \param[in] iVar - Index of the variable.
   * \return Value of the solution for the index <i>iVar</i>.
   */
  inline su2double GetSolution(unsigned long iPoint, unsigned long iVar) const { return Solution(iPoint,iVar); }

  /*!
   * \brief Get the old solution of the problem (Runge-Kutta method)
   * \param[in] iPoint - Point index.
   * \param[in] iVar - Index of the variable.
   * \return Pointer to the old solution vector.
   */
  inline su2double GetSolution_Old(unsigned long iPoint, unsigned long iVar) const { return Solution_Old(iPoint,iVar); }

  /*!
   * \brief Get the old solution of the discrete adjoint problem (for multiphysics subiterations)
   * \param[in] iPoint - Point index.
   * \param[in] iVar - Index of the variable.
   * \return Pointer to the old solution vector.
   */
  inline su2double GetSolution_Old_Adj(unsigned long iPoint, unsigned long iVar) const { return Solution_Adj_Old(iPoint,iVar); }

  /*!
   * \brief Set the value of the old solution.
   * \param[in] iPoint - Point index.
   * \param[in] solution_old - Pointer to the residual vector.
   */
  inline void SetSolution_Old(unsigned long iPoint, const su2double *solution_old) {
    for (unsigned long iVar = 0; iVar < nVar; iVar++)
      Solution_Old(iPoint,iVar) = solution_old[iVar];
  }

  /*!
   * \overload
   * \param[in] iVar - Index of the variable.
   * \param[in] iPoint - Point index.
   * \param[in] solution_old - Value of the old solution for the index <i>iVar</i>.
   */
  inline void SetSolution_Old(unsigned long iPoint, unsigned long iVar, su2double solution_old) { Solution_Old(iPoint,iVar) = solution_old; }

  /*!
   * \brief Set old variables to the value of the current variables.
   */
  void Set_OldSolution();

  /*!
   * \brief Set variables to the value of the old variables.
   */
  void Set_Solution();

  /*!
   * \brief Set the variable solution at time n.
   */
  void Set_Solution_time_n();

  /*!
   * \brief Set the variable solution at time n-1.
   */
  void Set_Solution_time_n1();

  /*!
   * \brief Set the variable solution at time n.
   * \param[in] iPoint - Point index.
   */
  inline void Set_Solution_time_n(unsigned long iPoint, const su2double* val_sol) {
    for (unsigned long iVar = 0; iVar < nVar; iVar++) Solution_time_n(iPoint,iVar) = val_sol[iVar];
  }

  /*!
   * \brief Set the variable solution at time n-1.
   * \param[in] iPoint - Point index.
   */
  inline void Set_Solution_time_n1(unsigned long iPoint, const su2double* val_sol) {
    for (unsigned long iVar = 0; iVar < nVar; iVar++)
      Solution_time_n1(iPoint,iVar) = val_sol[iVar];
  }

  /*!
   * \brief Set the variable solution at time n.
   * \param[in] iPoint - Point index.
   */
  inline void Set_Solution_time_n(unsigned long iPoint, unsigned long iVar, su2double val_sol) {
    Solution_time_n(iPoint,iVar) = val_sol;
  }

  /*!
   * \brief Set the variable solution at time n-1.
   * \param[in] iPoint - Point index.
   */
  inline void Set_Solution_time_n1(unsigned long iPoint, unsigned long iVar, su2double val_sol) {
    Solution_time_n1(iPoint,iVar) = val_sol;
  }

  /*!
   * \brief Set to zero the velocity components of the solution.
   * \param[in] iPoint - Point index.
   */
  inline void SetVelSolutionZero(unsigned long iPoint) {
    for (unsigned long iDim = 0; iDim < nDim; iDim++) Solution(iPoint,iDim+1) = 0.0;
  }

  /*!
   * \brief Specify a vector to set the velocity components of the solution.
   * \param[in] iPoint - Point index.
   * \param[in] val_vector - Pointer to the vector.
   */
  inline void SetVelSolutionVector(unsigned long iPoint, const su2double *val_vector) {
    for (unsigned long iDim = 0; iDim < nDim; iDim++) Solution(iPoint, iDim+1) = val_vector[iDim];
  }

  /*!
   * \brief Set to zero velocity components of the solution.
   * \param[in] iPoint - Point index.
   */
  inline void SetVelSolutionOldZero(unsigned long iPoint) {
    for (unsigned long iDim = 0; iDim < nDim; iDim++) Solution_Old(iPoint, iDim+1) = 0.0;
  }

  /*!
   * \brief Add a value to the solution.
   * \param[in] iPoint - Point index.
   * \param[in] iVar - Number of the variable.
   * \param[in] solution - Value that we want to add to the solution.
   */
  inline void AddSolution(unsigned long iPoint, unsigned long iVar, su2double solution) {
    Solution(iPoint, iVar) = Solution_Old(iPoint, iVar) + solution;
  }

  /*!
   * \brief Add a value to the solution.
   * \param[in] iPoint - Point index.
   * \param[in] solution - Value that we want to add to the solution.
   */
  inline void AddSolution(unsigned long iPoint, const su2double *solution) {
    for (unsigned long iVar = 0; iVar < nVar; iVar++) Solution(iPoint, iVar) += solution[iVar];
  }

  /*!
   * \brief A virtual member.
   * \param[in] iPoint - Point index.
   * \param[in] iVar - Index of the variable.
   * \return Pointer to the old solution vector.
   */
  inline virtual su2double GetSolution_New(unsigned long iPoint, unsigned long iVar) const { return 0.0; }

  /*!
   * \brief A virtual member.
   * \param[in] iPoint - Point index.
   */
  inline virtual su2double GetRoe_Dissipation(unsigned long iPoint) const { return 0.0; }

  /*!
   * \brief A virtual member.
   * \param[in] iPoint - Point index.
   */
  inline virtual void SetRoe_Dissipation(unsigned long iPoint, su2double val_dissipation) {}

  /*!
   * \brief A virtual member.
   * \param[in] iPoint - Point index.
   */
  inline virtual void SetRoe_Dissipation_FD(unsigned long iPoint, su2double val_wall_dist) {}

  /*!
   * \brief A virtual member.
   * \param[in] iPoint - Point index.
   * \param[in] val_delta - A scalar measure of the grid size
   * \param[in] val_const_DES - The DES constant (C_DES)
   */
  inline virtual void SetRoe_Dissipation_NTS(unsigned long iPoint, su2double val_delta, su2double val_const_DES) {}

  /*!
   * \brief A virtual member.
   * \param[in] iPoint - Point index.
   */
  inline virtual su2double GetDES_LengthScale(unsigned long iPoint) const { return 0.0; }

  /*!
   * \brief A virtual member.
   * \param[in] iPoint - Point index.
   */
  inline virtual void SetDES_LengthScale(unsigned long iPoint, su2double val_des_lengthscale) {}

  /*!
   * \brief A virtual member.
   * \param[in] iPoint - Point index.
   */
  virtual void SetSolution_New() {}

  /*!
   * \brief Set external contributions to zero.
   */
  void SetExternalZero();

  /*!
   * \brief Set old External to the value of the current variables.
   */
  void Set_OldExternal();

  /*!
   * \brief A virtual member.
   * \param[in] iPoint - Point index.
   * \param[in] iVar - Number of the variable.
   * \param[in] solution - Value that we want to add to the solution.
   */
  inline virtual void AddSolution_New(unsigned long iPoint, unsigned long iVar, su2double solution) {}

  /*!
   * \brief Add a value to the External vector.
   * \param[in] iPoint - Point index.
   * \param[in] val_sol - vector that has to be added component-wise
   */
  inline void Add_External(unsigned long iPoint, const su2double* val_sol) {
    for(unsigned long iVar = 0; iVar < nVar; iVar++) External(iPoint,iVar) += val_sol[iVar];
  }

  /*!
   * \brief Add a value to the solution, clipping the values.
   * \param[in] iPoint - Point index.
   * \param[in] iVar - Index of the variable.
   * \param[in] solution - Value of the solution change.
   * \param[in] lowerlimit - Lower value.
   * \param[in] upperlimit - Upper value.
   */
  inline void AddClippedSolution(unsigned long iPoint, unsigned long iVar, su2double solution,
                                 su2double lowerlimit, su2double upperlimit) {

    su2double val_new = Solution_Old(iPoint, iVar) + solution;
    Solution(iPoint,iVar) = min(max(val_new, lowerlimit), upperlimit);
  }

  /*!
   * \brief Update the variables using a conservative format.
   * \param[in] iPoint - Point index.
   * \param[in] iVar - Index of the variable.
   * \param[in] solution - Value of the solution change.
   * \param[in] val_density - Value of the density.
   * \param[in] val_density_old - Value of the old density.
   * \param[in] lowerlimit - Lower value.
   * \param[in] upperlimit - Upper value.
   */
  inline void AddConservativeSolution(unsigned long iPoint, unsigned long iVar, su2double solution,
                                      su2double val_density, su2double val_density_old,
                                      su2double lowerlimit, su2double upperlimit) {

    su2double val_new = (Solution_Old(iPoint,iVar)*val_density_old + solution)/val_density;
    Solution(iPoint,iVar) = min(max(val_new, lowerlimit), upperlimit);
  }

  /*!
   * \brief Get the entire solution of the problem.
   * \return Reference to the solution matrix.
   */
  inline const MatrixType& GetSolution(void) { return Solution; }

  /*!
   * \brief Get the solution of the problem.
   * \param[in] iPoint - Point index.
   * \return Pointer to the solution vector.
   */
  inline su2double *GetSolution(unsigned long iPoint) { return Solution[iPoint]; }

  /*!
   * \brief Get the old solution of the problem (Runge-Kutta method)
   * \param[in] iPoint - Point index.
   * \return Pointer to the old solution vector.
   */
  inline su2double *GetSolution_Old(unsigned long iPoint) { return Solution_Old[iPoint]; }

  /*!
   * \brief Get the external contributions of the problem.
   * \param[in] iPoint - Point index.
   * \return Pointer to the External row for iPoint.
   */
  inline const su2double *Get_External(unsigned long iPoint) const { return External[iPoint]; }

  /*!
   * \brief Get the solution at time n.
   * \param[in] iPoint - Point index.
   * \return Pointer to the solution (at time n) vector.
   */
  inline su2double *GetSolution_time_n(unsigned long iPoint) { return Solution_time_n[iPoint]; }

  /*!
   * \brief Get the solution at time n-1.
   * \param[in] iPoint - Point index.
   * \return Pointer to the solution (at time n-1) vector.
   */
  inline su2double *GetSolution_time_n1(unsigned long iPoint) { return Solution_time_n1[iPoint]; }

  /*!
   * \brief Set the value of the old residual.
   * \param[in] iPoint - Point index.
   * \param[in] val_residual_old - Pointer to the residual vector.
   */
  inline void SetResidual_Old(unsigned long iPoint, const su2double *val_residual_old) {
    for (unsigned long iVar = 0; iVar < nVar; iVar++)
      Residual_Old(iPoint,iVar) = val_residual_old[iVar];
  }

  /*!
   * \brief Add a value to the summed residual vector.
   * \param[in] iPoint - Point index.
   * \param[in] val_residual - Pointer to the residual vector.
   */
  inline void AddResidual_Sum(unsigned long iPoint, const su2double *val_residual) {
    for (unsigned long iVar = 0; iVar < nVar; iVar++)
      Residual_Sum(iPoint,iVar) += val_residual[iVar];
  }

  /*!
   * \brief Set summed residual vector to zero value.
   */
  inline void SetResidualSumZero(unsigned long iPoint) {
    for (unsigned long iVar = 0; iVar < nVar; iVar++) Residual_Sum(iPoint,iVar) = 0.0;
  }

  /*!
   * \brief Set the velocity of the truncation error to zero.
   * \param[in] iPoint - Point index.
   */
  inline virtual void SetVel_ResTruncError_Zero(unsigned long iPoint, unsigned long iSpecies) {}

  /*!
   * \brief Get the value of the summed residual.
   * \param[in] iPoint - Point index.
   * \return Pointer to the summed residual.
   */
  inline su2double *GetResidual_Sum(unsigned long iPoint) { return Residual_Sum[iPoint]; }

  /*!
   * \brief Get the value of the old residual.
   * \param[in] iPoint - Point index.
   * \return Pointer to the old residual.
   */
  inline su2double *GetResidual_Old(unsigned long iPoint) { return Residual_Old[iPoint]; }

  /*!
   * \brief Get the value of the summed residual.
   * \param[in] iPoint - Point index.
   * \param[in] val_residual - Pointer to the summed residual.
   */
  inline void GetResidual_Sum(unsigned long iPoint, su2double *val_residual) const {
    for (unsigned long iVar = 0; iVar < nVar; iVar++)
      val_residual[iVar] = Residual_Sum(iPoint,iVar);
  }

  /*!
   * \brief Set the value of the under-relaxation parameter for the current control volume (CV).
   * \param[in] iPoint - Point index.
   * \param[in] val_under_relaxation - the input value of the under-relaxation parameter for this CV.
   */
  inline void SetUnderRelaxation(unsigned long iPoint, su2double val_under_relaxation) { UnderRelaxation(iPoint) = val_under_relaxation; }

  /*!
   * \brief Get the value of the under-relaxation parameter for the current control volume (CV).
   * \param[in] iPoint - Point index.
   * \return Value of the under-relaxation parameter for this CV.
   */
  inline su2double GetUnderRelaxation(unsigned long iPoint) const { return UnderRelaxation(iPoint); }

  /*!
   * \brief Set the value of the local CFL number for the current control volume (CV).
   * \param[in] iPoint - Point index.
   * \param[in] val_cfl - the input value of the local CFL number for this CV.
   */
  inline void SetLocalCFL(unsigned long iPoint, su2double val_cfl) { LocalCFL(iPoint) = val_cfl; }

  /*!
   * \brief Get the value of the local CFL number for the current control volume (CV).
   * \param[in] iPoint - Point index.
   * \return Value of the local CFL number for this CV.
   */
  inline su2double GetLocalCFL(unsigned long iPoint) const { return LocalCFL(iPoint); }

  /*!
   * \brief Set auxiliar variables, we are looking for the gradient of that variable.
   * \param[in] iPoint - Point index.
   * \param[in] val_auxvar - Value of the auxiliar variable.
   */
  inline void SetAuxVar(unsigned long iPoint, su2double val_auxvar) { AuxVar(iPoint) = val_auxvar; }

  /*!
   * \brief Get the value of the auxiliary variable.
   * \param[in] iPoint - Point index.
   * \return Value of the auxiliary variable.
   */
  inline su2double GetAuxVar(unsigned long iPoint) const { return AuxVar(iPoint); }

  /*!
   * \brief Get the auxiliary variable.
   * \return 2D view of the auxiliary variable.
   */
  inline C2DDummyLastView<const VectorType> GetAuxVar(void) const {
    return C2DDummyLastView<const VectorType>(AuxVar);
  }

  /*!
   * \brief Set the value of the auxiliary variable gradient.
   * \param[in] iPoint - Point index.
   * \param[in] iDim - Index of the dimension.
   * \param[in] val_gradient - Value of the gradient for the index <i>iDim</i>.
   */
  inline void SetAuxVarGradient(unsigned long iPoint, unsigned long iDim, su2double val_gradient) { Grad_AuxVar(iPoint,iDim) = val_gradient; }

  /*!
   * \brief Add a value to the auxiliary variable gradient.
   * \param[in] iPoint - Point index.
   * \param[in] iDim - Index of the dimension.
   * \param[in] val_value - Value of the gradient to be added for the index <i>iDim</i>.
   */
  inline void AddAuxVarGradient(unsigned long iPoint, unsigned long iDim, su2double val_value) { Grad_AuxVar(iPoint,iDim) += val_value;}

  /*!
   * \brief Get the gradient of the auxiliary variable.
   * \param[in] iPoint - Point index.
   * \return Value of the gradient of the auxiliary variable.
   */
  inline su2double *GetAuxVarGradient(unsigned long iPoint) { return Grad_AuxVar[iPoint]; }

  /*!
   * \brief Get the gradient of the auxiliary variable.
   * \return 3D view of the gradient of the auxiliary variable.
   */
  inline C3DDummyMiddleView<MatrixType> GetAuxVarGradient() {
    return C3DDummyMiddleView<MatrixType>(Grad_AuxVar);
  }

  /*!
   * \brief Get the gradient of the auxiliary variable.
   * \param[in] iPoint - Point index.
   * \param[in] iDim - Index of the dimension.
   * \return Value of the gradient of the auxiliary variable for the dimension <i>iDim</i>.
   */
  inline su2double GetAuxVarGradient(unsigned long iPoint, unsigned long iDim) const { return Grad_AuxVar(iPoint,iDim); }

  /*!
   * \brief Add a value to the truncation error.
   * \param[in] iPoint - Point index.
   * \param[in] val_truncation_error - Value that we want to add to the truncation error.
   */
  inline void AddRes_TruncError(unsigned long iPoint, const su2double *val_truncation_error) {
    for (unsigned long iVar = 0; iVar < nVar; iVar++)
      Res_TruncError(iPoint, iVar) += val_truncation_error[iVar];
  }

  /*!
   * \brief Subtract a value to the truncation error.
   * \param[in] iPoint - Point index.
   * \param[in] val_truncation_error - Value that we want to subtract to the truncation error.
   */
  inline void SubtractRes_TruncError(unsigned long iPoint, const su2double *val_truncation_error) {
    for (unsigned long iVar = 0; iVar < nVar; iVar++)
      Res_TruncError(iPoint, iVar) -= val_truncation_error[iVar];
  }

  /*!
   * \brief Set the truncation error to zero.
   * \param[in] iPoint - Point index.
   */
  inline void SetRes_TruncErrorZero(unsigned long iPoint) {
    for (unsigned long iVar = 0; iVar < nVar; iVar++) Res_TruncError(iPoint, iVar) = 0.0;
  }

  /*!
   * \brief Set the truncation error to zero.
   * \param[in] iPoint - Point index.
   */
  inline void SetVal_ResTruncError_Zero(unsigned long iPoint, unsigned long iVar) {Res_TruncError(iPoint, iVar) = 0.0;}

  /*!
   * \brief Set the velocity of the truncation error to zero.
   * \param[in] iPoint - Point index.
   */
  inline void SetVel_ResTruncError_Zero(unsigned long iPoint) {
    for (unsigned long iDim = 0; iDim < nDim; iDim++) Res_TruncError(iPoint,iDim+1) = 0.0;
  }

  /*!
   * \brief Set the velocity of the truncation error to zero.
   * \param[in] iPoint - Point index.
   */
  inline void SetEnergy_ResTruncError_Zero(unsigned long iPoint) { Res_TruncError(iPoint,nDim+1) = 0.0;}

  /*!
   * \brief Get the truncation error.
   * \param[in] iPoint - Point index.
   * \return Pointer to the truncation error.
   */
  inline su2double *GetResTruncError(unsigned long iPoint) { return Res_TruncError[iPoint]; }

  /*!
   * \brief Get the truncation error.
   * \param[in] iPoint - Point index.
   * \param[in] val_trunc_error - Pointer to the truncation error.
   */
  inline void GetResTruncError(unsigned long iPoint, su2double *val_trunc_error) const {
    for (unsigned long iVar = 0; iVar < nVar; iVar++)
      val_trunc_error[iVar] = Res_TruncError(iPoint, iVar);
  }

  /*!
   * \brief Set the gradient of the solution.
   * \param[in] iPoint - Point index.
   * \param[in] gradient - Gradient of the solution.
   */
  inline void SetGradient(unsigned long iPoint, su2double **gradient) {
    for (unsigned long iVar = 0; iVar < nVar; iVar++)
      for (unsigned long iDim = 0; iDim < nDim; iDim++)
        Gradient(iPoint,iVar,iDim) = gradient[iVar][iDim];
  }

  /*!
   * \overload
   * \param[in] iPoint - Point index.
   * \param[in] iVar - Index of the variable.
   * \param[in] iDim - Index of the dimension.
   * \param[in] value - Value of the gradient.
   */
  inline void SetGradient(unsigned long iPoint, unsigned long iVar, unsigned long iDim, su2double value) { Gradient(iPoint,iVar,iDim) = value; }

  /*!
   * \brief Add <i>value</i> to the solution gradient.
   * \param[in] iPoint - Point index.
   * \param[in] iVar - Index of the variable.
   * \param[in] iDim - Index of the dimension.
   * \param[in] value - Value to add to the solution gradient.
   */
  inline void AddGradient(unsigned long iPoint, unsigned long iVar, unsigned long iDim, su2double value) { Gradient(iPoint,iVar,iDim) += value; }

  /*!
   * \brief Get the gradient of the entire solution.
   * \return Reference to gradient.
   */
  inline VectorOfMatrix& GetGradient(void) { return Gradient; }

  /*!
   * \brief Get the value of the solution gradient.
   * \param[in] iPoint - Point index.
   * \return Value of the gradient solution.
   */
  inline su2double **GetGradient(unsigned long iPoint) { return Gradient[iPoint]; }

  /*!
   * \brief Get the value of the solution gradient.
   * \param[in] iPoint - Point index.
   * \param[in] iVar - Index of the variable.
   * \param[in] iDim - Index of the dimension.
   * \return Value of the solution gradient.
   */
  inline su2double GetGradient(unsigned long iPoint, unsigned long iVar, unsigned long iDim) const { return Gradient(iPoint,iVar,iDim); }

  /*!
   * \brief Add <i>value</i> to the Rmatrix for least squares gradient calculations.
   * \param[in] iPoint - Point index.
   * \param[in] iDim - Index of the dimension.
   * \param[in] jDim - Index of the dimension.
   * \param[in] value - Value of the Rmatrix entry.
   */
  inline void AddRmatrix(unsigned long iPoint, unsigned long iDim, unsigned long jDim, su2double value) { Rmatrix(iPoint,iDim,jDim) += value; }

  /*!
   * \brief Get the value of the Rmatrix entry for least squares gradient calculations.
   * \param[in] iPoint - Point index.
   * \param[in] iDim - Index of the dimension.
   * \param[in] jDim - Index of the dimension.
   * \return Value of the Rmatrix entry.
   */
  inline su2double GetRmatrix(unsigned long iPoint, unsigned long iDim, unsigned long jDim) const { return Rmatrix(iPoint,iDim,jDim); }

  /*!
   * \brief Get the value of the Rmatrix entry for least squares gradient calculations.
   * \param[in] iPoint - Point index.
   * \return Value of the Rmatrix entry.
   */
  inline su2double **GetRmatrix(unsigned long iPoint) { return Rmatrix[iPoint]; }

  /*!
   * \brief Get the value Rmatrix for the entire domain.
   * \return Reference to the Rmatrix.
   */
  inline VectorOfMatrix& GetRmatrix(void) { return Rmatrix; }

  /*!
   * \brief Set the value of the limiter.
   * \param[in] iPoint - Point index.
   * \param[in] iVar - Index of the variable.
   * \param[in] val_limiter - Value of the limiter for the index <i>iVar</i>.
   */
  inline void SetLimiter(unsigned long iPoint, unsigned long iVar, su2double val_limiter) { Limiter(iPoint,iVar) = val_limiter; }

  /*!
   * \brief Set the value of the limiter.
   * \param[in] iPoint - Point index.
   * \param[in] val_species - Index of the species .
   * \param[in] iVar - Index of the variable.
   * \param[in] val_limiter - Value of the limiter for the index <i>iVar</i>.
   */
  inline virtual void SetLimiterPrimitive(unsigned long iPoint, unsigned long val_species, unsigned long iVar, su2double val_limiter) {}

  /*!
   * \brief Set the value of the limiter.
   * \param[in] iPoint - Point index.
   * \param[in] val_species - Index of the species .
   * \param[in] iVar - Index of the variable.
   */
  inline virtual su2double GetLimiterPrimitive(unsigned long iPoint, unsigned long val_species, unsigned long iVar) const { return 0.0; }

  /*!
   * \brief Set the value of the max solution.
   * \param[in] iPoint - Point index.
   * \param[in] iVar - Index of the variable.
   * \param[in] solution - Value of the max solution for the index <i>iVar</i>.
   */
  inline void SetSolution_Max(unsigned long iPoint, unsigned long iVar, su2double solution) { Solution_Max(iPoint,iVar) = solution; }

  /*!
   * \brief Set the value of the min solution.
   * \param[in] iPoint - Point index.
   * \param[in] iVar - Index of the variable.
   * \param[in] solution - Value of the min solution for the index <i>iVar</i>.
   */
  inline void SetSolution_Min(unsigned long iPoint, unsigned long iVar, su2double solution) { Solution_Min(iPoint,iVar) = solution; }

  /*!
   * \brief Get the slope limiter.
   * \return Reference to the limiters vector.
   */
  inline MatrixType& GetLimiter(void) { return Limiter; }

  /*!
   * \brief Get the value of the slope limiter.
   * \param[in] iPoint - Point index.
   * \return Pointer to the limiters vector.
   */
  inline su2double *GetLimiter(unsigned long iPoint) { return Limiter[iPoint]; }

  /*!
   * \brief Get the value of the slope limiter.
   * \param[in] iPoint - Point index.
   * \param[in] iVar - Index of the variable.
   * \return Value of the limiter vector for the variable <i>iVar</i>.
   */
  inline su2double GetLimiter(unsigned long iPoint, unsigned long iVar) const { return Limiter(iPoint,iVar); }

  /*!
   * \brief Get the value of the min solution.
   * \param[in] iPoint - Point index.
   * \param[in] iVar - Index of the variable.
   * \return Value of the min solution for the variable <i>iVar</i>.
   */
  inline su2double GetSolution_Max(unsigned long iPoint, unsigned long iVar) const { return Solution_Max(iPoint,iVar); }

  /*!
   * \brief Get the min solution.
   * \return Value of the min solution for the domain.
   */
  inline MatrixType& GetSolution_Max(void) { return Solution_Max; }

  /*!
   * \brief Set the value of the preconditioner Beta.
   * \param[in] val_Beta - Value of the low Mach preconditioner variable Beta
   * \param[in] iPoint - Point index.
   * \param[in] iVar - Index of the variable.
   * \return Value of the min solution for the variable <i>iVar</i>.
   */
  inline su2double GetSolution_Min(unsigned long iPoint, unsigned long iVar) const { return Solution_Min(iPoint,iVar); }

  /*!
   * \brief Get the min solution.
   * \return Value of the min solution for the domain.
   */
  inline MatrixType& GetSolution_Min(void) { return Solution_Min; }

  /*!
   * \brief Get the value of the wind gust
   * \param[in] iPoint - Point index.
   * \return Value of the wind gust
   */
  inline virtual su2double* GetWindGust(unsigned long iPoint) { return nullptr; }

  /*!
   * \brief Set the value of the wind gust
   * \param[in] iPoint - Point index.
   * \param[in] val_WindGust - Value of the wind gust
   */
  inline virtual void SetWindGust(unsigned long iPoint, const su2double* val_WindGust) {}

  /*!
   * \brief Get the value of the derivatives of the wind gust
   * \param[in] iPoint - Point index.
   * \return Value of the derivatives of the wind gust
   */
  inline virtual su2double* GetWindGustDer(unsigned long iPoint) { return nullptr;}

  /*!
   * \brief Set the value of the derivatives of the wind gust
   * \param[in] iPoint - Point index.
   * \param[in] val_WindGust - Value of the derivatives of the wind gust
   */
  inline virtual void SetWindGustDer(unsigned long iPoint, const su2double* val_WindGust) {}

  /*!
   * \brief Set the value of the time step.
   * \param[in] iPoint - Point index.
   * \param[in] val_delta_time - Value of the time step.
   */
  inline void SetDelta_Time(unsigned long iPoint, su2double val_delta_time) { Delta_Time(iPoint) = val_delta_time; }

  /*!
   * \brief Set the value of the time step.
   * \param[in] iPoint - Point index.
   * \param[in] val_delta_time - Value of the time step.
   * \param[in] iSpecies - Index of the Species.
   */
  inline virtual void SetDelta_Time(unsigned long iPoint, su2double val_delta_time, unsigned long iSpecies) {}

  /*!
   * \brief Get the value of the time step.
   * \param[in] iPoint - Point index.
   * \return Value of the time step.
   */
  inline su2double GetDelta_Time(unsigned long iPoint) const {return Delta_Time(iPoint); }

  /*!
   * \brief Get the value of the time step.
   * \param[in] iPoint - Point index.
   * \param[in] iSpecies - Index of the Species
   * \return Value of the time step.
   */
  inline virtual su2double GetDelta_Time(unsigned long iPoint, unsigned long iSpecies) { return 0.0; }

  /*!
   * \brief Set the value of the maximum eigenvalue for the inviscid terms of the PDE.
   * \param[in] iPoint - Point index.
   * \param[in] val_max_lambda - Value of the maximum eigenvalue for the inviscid terms of the PDE.
   */
  inline void SetMax_Lambda_Inv(unsigned long iPoint, su2double val_max_lambda) { Max_Lambda_Inv(iPoint) = val_max_lambda; }

  /*!
   * \brief Set the value of the maximum eigenvalue for the inviscid terms of the PDE.
   * \param[in] iPoint - Point index.
   * \param[in] val_max_lambda - Value of the maximum eigenvalue for the inviscid terms of the PDE.
   * \param[in] val_species - Value of the species index to set the maximum eigenvalue.
   */
  inline virtual void SetMax_Lambda_Inv(unsigned long iPoint, su2double val_max_lambda, unsigned long val_species) {}

  /*!
   * \brief Set the value of the maximum eigenvalue for the viscous terms of the PDE.
   * \param[in] iPoint - Point index.
   * \param[in] val_max_lambda - Value of the maximum eigenvalue for the viscous terms of the PDE.
   */
  inline void SetMax_Lambda_Visc(unsigned long iPoint, su2double val_max_lambda) { Max_Lambda_Visc(iPoint) = val_max_lambda; }

  /*!
   * \brief Set the value of the maximum eigenvalue for the viscous terms of the PDE.
   * \param[in] iPoint - Point index.
   * \param[in] val_max_lambda - Value of the maximum eigenvalue for the viscous terms of the PDE.
   * \param[in] val_species - Index of the species to set the maximum eigenvalue of the viscous terms.
   */
  inline virtual void SetMax_Lambda_Visc(unsigned long iPoint, su2double val_max_lambda, unsigned long val_species) {}

  /*!
   * \brief Add a value to the maximum eigenvalue for the inviscid terms of the PDE.
   * \param[in] iPoint - Point index.
   * \param[in] val_max_lambda - Value of the maximum eigenvalue for the inviscid terms of the PDE.
   */
  inline void AddMax_Lambda_Inv(unsigned long iPoint, su2double val_max_lambda) { Max_Lambda_Inv(iPoint) += val_max_lambda; }

  /*!
   * \brief Add a value to the maximum eigenvalue for the viscous terms of the PDE.
   * \param[in] iPoint - Point index.
   * \param[in] val_max_lambda - Value of the maximum eigenvalue for the viscous terms of the PDE.
   */
  inline void AddMax_Lambda_Visc(unsigned long iPoint, su2double val_max_lambda) { Max_Lambda_Visc(iPoint) += val_max_lambda; }

  /*!
   * \brief Get the value of the maximum eigenvalue for the inviscid terms of the PDE.
   * \param[in] iPoint - Point index.
   * \return the value of the maximum eigenvalue for the inviscid terms of the PDE.
   */
  inline su2double GetMax_Lambda_Inv(unsigned long iPoint) const { return Max_Lambda_Inv(iPoint); }

  /*!
   * \brief Get the value of the maximum eigenvalue for the viscous terms of the PDE.
   * \param[in] iPoint - Point index.
   * \return the value of the maximum eigenvalue for the viscous terms of the PDE.
   */
  inline su2double GetMax_Lambda_Visc(unsigned long iPoint) const { return Max_Lambda_Visc(iPoint); }

  /*!
   * \brief Set the value of the spectral radius.
   * \param[in] iPoint - Point index.
   * \param[in] val_lambda - Value of the spectral radius.
   */
  inline void SetLambda(unsigned long iPoint, su2double val_lambda) { Lambda(iPoint) = val_lambda; }

  /*!
   * \brief Set the value of the spectral radius.
   * \param[in] iPoint - Point index.
   * \param[in] val_lambda - Value of the spectral radius.
   * \param[in] val_iSpecies -Index of species
   */
  inline virtual void SetLambda(unsigned long iPoint, su2double val_lambda, unsigned long val_iSpecies) {}

  /*!
   * \brief Add the value of the spectral radius.
   * \param[in] iPoint - Point index.
   * \param[in] val_lambda - Value of the spectral radius.
   */
  inline void AddLambda(unsigned long iPoint, su2double val_lambda) { Lambda(iPoint) += val_lambda; }

  /*!
   * \brief Add the value of the spectral radius.
   * \param[in] iPoint - Point index.
   * \param[in] val_iSpecies -Index of species
   * \param[in] val_lambda - Value of the spectral radius.
   */
  inline virtual void AddLambda(unsigned long iPoint, su2double val_lambda, unsigned long val_iSpecies) {}

  /*!
   * \brief Get the value of the spectral radius.
   * \param[in] iPoint - Point index.
   * \return Value of the spectral radius.
   */
  inline su2double GetLambda(unsigned long iPoint) const { return Lambda(iPoint); }

  /*!
   * \brief Get the value of the spectral radius.
   * \param[in] iPoint - Point index.
   * \param[in] val_iSpecies -Index of species
   * \return Value of the spectral radius.
   */
  inline virtual su2double GetLambda(unsigned long iPoint, unsigned long val_iSpecies) { return 0.0; }

  /*!
   * \brief Set pressure sensor.
   * \param[in] iPoint - Point index.
   * \param[in] val_sensor - Value of the pressure sensor.
   */
  inline void SetSensor(unsigned long iPoint, su2double val_sensor) { Sensor(iPoint) = val_sensor; }

  /*!
   * \brief Set pressure sensor.
   * \param[in] iPoint - Point index.
   * \param[in] val_sensor - Value of the pressure sensor.
   * \param[in] iSpecies - Index of the species.
   */
  inline virtual void SetSensor(unsigned long iPoint, su2double val_sensor, unsigned long iSpecies) {}

  /*!
   * \brief Get the pressure sensor.
   * \param[in] iPoint - Point index.
   * \return Value of the pressure sensor.
   */
  inline su2double GetSensor(unsigned long iPoint) const { return Sensor(iPoint); }

  /*!
   * \brief Get the pressure sensor.
   * \param[in] iPoint - Point index.
   * \param[in] iSpecies - index of species
   * \return Value of the pressure sensor.
   */
  inline virtual su2double GetSensor(unsigned long iPoint, unsigned long iSpecies) const { return 0.0; }

  /*!
   * \brief Set the value of the undivided laplacian of the solution.
   * \param[in] iPoint - Point index.
   * \param[in] iVar - Index of the variable.
   * \param[in] val_undivided_laplacian - Value of the undivided solution for the index <i>iVar</i>.
   */
  inline void SetUndivided_Laplacian(unsigned long iPoint, unsigned long iVar, su2double val_undivided_laplacian) {
    Undivided_Laplacian(iPoint,iVar) = val_undivided_laplacian;
  }

  /*!
   * \brief Add the value of the undivided laplacian of the solution.
   * \param[in] iPoint - Point index.
   * \param[in] val_und_lapl - Value of the undivided solution.
   */
  inline void AddUnd_Lapl(unsigned long iPoint, const su2double *val_und_lapl) {
    for (unsigned long iVar = 0; iVar < nVar; iVar++)
      Undivided_Laplacian(iPoint, iVar) += val_und_lapl[iVar];
  }

  /*!
   * \brief Subtract the value of the undivided laplacian of the solution.
   * \param[in] iPoint - Point index.
   * \param[in] val_und_lapl - Value of the undivided solution.
   */
  inline void SubtractUnd_Lapl(unsigned long iPoint, const su2double *val_und_lapl) {
    for (unsigned long iVar = 0; iVar < nVar; iVar++)
      Undivided_Laplacian(iPoint, iVar) -= val_und_lapl[iVar];
  }

  /*!
   * \brief Subtract the value of the undivided laplacian of the solution.
   * \param[in] iPoint - Point index.
   * \param[in] iVar - Variable of the undivided laplacian.
   * \param[in] val_und_lapl - Value of the undivided solution.
   */
  inline void SubtractUnd_Lapl(unsigned long iPoint, unsigned long iVar, su2double val_und_lapl) {
    Undivided_Laplacian(iPoint, iVar) -= val_und_lapl;
  }

  /*!
   * \brief Set the undivided laplacian of the solution to zero.
   */
  void SetUnd_LaplZero();

  /*!
   * \brief Set a value to the undivided laplacian.
   * \param[in] iPoint - Point index.
   * \param[in] iVar - Variable of the undivided laplacian.
   * \param[in] val_und_lapl - Value of the undivided laplacian.
   */
  inline void SetUnd_Lapl(unsigned long iPoint, unsigned long iVar, su2double val_und_lapl) {
    Undivided_Laplacian(iPoint, iVar) = val_und_lapl;
  }

  /*!
   * \brief Get the undivided laplacian of the solution.
   * \param[in] iPoint - Point index.
   * \return Pointer to the undivided laplacian vector.
   */
  inline su2double *GetUndivided_Laplacian(unsigned long iPoint) { return Undivided_Laplacian[iPoint]; }

  /*!
   * \brief Get the undivided laplacian of the solution.
   * \param[in] iPoint - Point index.
   * \param[in] iVar - Variable of the undivided laplacian.
   * \return Value of the undivided laplacian vector.
   */
  inline su2double GetUndivided_Laplacian(unsigned long iPoint, unsigned long iVar) const { return Undivided_Laplacian(iPoint, iVar); }

  /*!
   * \brief A virtual member.
   * \param[in] iPoint - Point index.
   * \return Value of the flow density.
   */
  inline virtual su2double GetDensity(unsigned long iPoint) const { return 0.0; }

  /*!
   * \brief A virtual member.
   * \param[in] iPoint - Point index.
   * \return Old value of the flow density.
   */
  inline virtual su2double GetDensity_Old(unsigned long iPoint) const { return 0.0; }

  /*!
   * \brief A virtual member.
   * \param[in] iPoint - Point index.
   * \return Value of the flow density.
   */
  inline virtual su2double GetDensity(unsigned long iPoint, unsigned long val_iSpecies) const { return 0.0; }

  /*!
   * \brief A virtual member.
   * \param[in] iPoint - Point index.
   * \param[in] val_Species - Index of species s.
   * \return Value of the mass fraction of species s.
   */
  inline virtual su2double GetMassFraction(unsigned long iPoint, unsigned long val_Species) const { return 0.0; }

  /*!
   * \brief A virtual member.
   * \param[in] iPoint - Point index.
   * \return Value of the flow energy.
   */
  inline virtual su2double GetEnergy(unsigned long iPoint) const { return 0.0; }

  /*!
   * \brief A virtual member.
   * \param[in] iPoint - Point index.
   * \return Pointer to the force projection vector.
   */
  inline virtual su2double *GetForceProj_Vector(unsigned long iPoint) { return nullptr; }

  /*!
   * \brief A virtual member.
   * \param[in] iPoint - Point index.
   * \return Pointer to the objective function source.
   */
  inline virtual su2double *GetObjFuncSource(unsigned long iPoint) { return nullptr; }

  /*!
   * \brief A virtual member.
   * \param[in] iPoint - Point index.
   * \return Pointer to the internal boundary vector.
   */
  inline virtual su2double *GetIntBoundary_Jump(unsigned long iPoint) { return nullptr; }

  /*!
   * \brief A virtual member.
   * \param[in] iPoint - Point index.
   * \return Value of the eddy viscosity.
   */
  inline virtual su2double GetEddyViscosity(unsigned long iPoint) const { return 0.0; }

  /*!
   * \brief A virtual member.
   * \param[in] iPoint - Point index.
   * \return Value of the flow enthalpy.
   */
  inline virtual su2double GetEnthalpy(unsigned long iPoint) const { return 0.0; }

  /*!
   * \brief A virtual member.
   * \param[in] iPoint - Point index.
   * \return Value of the flow pressure.
   */
  inline virtual su2double GetPressure(unsigned long iPoint) const { return 0.0; }

  /*!
   * \brief A virtual member.
   * \param[in] iPoint - Point index.
   * \param[in] val_vector - Direction of projection.
   * \return Value of the projected velocity.
   */
  inline virtual su2double GetProjVel(unsigned long iPoint, const su2double *val_vector) const { return 0.0; }

  /*!
   * \brief A virtual member.
   * \param[in] iPoint - Point index.
   * \param[in] val_vector - Direction of projection.
   * \param[in] val_species - Index of the desired species.
   * \return Value of the projected velocity.
   */
  inline virtual su2double GetProjVel(unsigned long iPoint, su2double *val_vector, unsigned long val_species) const { return 0.0; }

  /*!
   * \brief A virtual member.
   * \param[in] iPoint - Point index.
   * \return Value of the sound speed.
   */
  inline virtual su2double GetSoundSpeed(unsigned long iPoint) const { return 0.0; }

  /*!
   * \brief A virtual member.
   * \param[in] iPoint - Point index.
   * \return Value of the beta for the incompressible flow.
   */
  inline virtual su2double GetBetaInc2(unsigned long iPoint) const { return 0.0; }

  /*!
   * \brief A virtual member.
   * \return Value of the temperature.
   */
  inline virtual su2double GetTemperature(unsigned long iPoint) const { return 0.0; }

  /*!
   * \brief A virtual member.
   * \param[in] iPoint - Point index.
   * \return Value of the vibrational-electronic temperature.
   */
  inline virtual su2double GetTemperature_ve(unsigned long iPoint) const { return 0.0; }

  /*!
   * \brief A virtual member -- Get the mixture specific heat at constant volume (trans.-rot.).
   * \param[in] iPoint - Point index.
   * \return \f$\rho C^{t-r}_{v} \f$
   */
  inline virtual su2double GetRhoCv_tr(unsigned long iPoint) const { return 0.0; }

  /*!
   * \brief A virtual member -- Get the mixture specific heat at constant volume (vib.-el.).
   * \param[in] iPoint - Point index.
   * \return \f$\rho C^{v-e}_{v} \f$
   */
  inline virtual su2double GetRhoCv_ve(unsigned long iPoint) const { return 0.0; }

  /*!
   * \brief A virtual member.
   * \param[in] iPoint - Point index.
   * \param[in] iDim - Index of the dimension.
   * \return Value of the velocity for the dimension <i>iDim</i>.
   */
  inline virtual su2double GetVelocity(unsigned long iPoint, unsigned long iDim) const { return 0.0; }

  /*!
   * \brief A virtual member.
   * \param[in] iPoint - Point index.
   * \return Norm 2 of the velocity vector.
   */
  inline virtual su2double GetVelocity2(unsigned long iPoint) const { return 0.0; }

  /*!
   * \brief A virtual member.
   * \param[in] iPoint - Point index.
   * \return Norm 2 of the velocity vector of Fluid val_species.
   */
  inline virtual su2double GetVelocity2(unsigned long iPoint, unsigned long val_species) const { return 0.0; }

  /*!
   * \brief A virtual member.
   * \param[in] iPoint - Point index.
   * \return The laminar viscosity of the flow.
   */
  inline virtual su2double GetLaminarViscosity(unsigned long iPoint) const { return 0.0; }


  /*!
   * \brief A virtual member.
   * \param[in] iPoint - Point index.
   * \return The laminar viscosity of the flow.
   */
  inline virtual su2double GetLaminarViscosity(unsigned long iPoint, unsigned long iSpecies) const { return 0.0; }

  /*!
   * \brief A virtual member.
   * \param[in] iPoint - Point index.
   * \return Value of the species diffusion coefficient.
   */
  inline virtual su2double* GetDiffusionCoeff(unsigned long iPoint) {return nullptr; }

  /*!
   * \brief A virtual member.
   * \param[in] iPoint - Point index.
   * \return Value of the thermal conductivity (translational/rotational)
   */
  inline virtual su2double GetThermalConductivity(unsigned long iPoint) const { return 0.0; }

  /*!
   * \brief A virtual member.
   * \param[in] iPoint - Point index.
   * \return Value of the specific heat at constant P
   */
  inline virtual su2double GetSpecificHeatCp(unsigned long iPoint) const { return 0.0; }

  /*!
   * \brief A virtual member.
   * \param[in] iPoint - Point index.
   * \return Value of the specific heat at constant V
   */
  inline virtual su2double GetSpecificHeatCv(unsigned long iPoint) const { return 0.0; }

  /*!
   * \brief A virtual member.
   * \param[in] iPoint - Point index.
   * \return Value of the thermal conductivity (vibrational)
   */
  inline virtual su2double GetThermalConductivity_ve(unsigned long iPoint) const { return 0.0; }

  /*!
   * \brief A virtual member.
   * \param[in] iPoint - Point index.
   * \return Sets separation intermittency
   */
  inline virtual void SetGammaSep(unsigned long iPoint, su2double gamma_sep) {}

  /*!
   * \brief A virtual member.
   * \param[in] iPoint - Point index.
   * \return Sets separation intermittency
   */
  inline virtual void SetGammaEff(unsigned long iPoint) {}

  /*!
   * \brief A virtual member.
   * \param[in] iPoint - Point index.
   * \return Returns intermittency
   */
  inline virtual su2double GetIntermittency(unsigned long iPoint) const { return 0.0; }

  /*!
   * \brief A virtual member.
   * \param[in] iPoint - Point index.
   * \return Value of the vorticity.
   */
  inline virtual su2double *GetVorticity(unsigned long iPoint) { return nullptr; }

  /*!
   * \brief A virtual member.
   * \param[in] iPoint - Point index.
   * \return Value of the rate of strain magnitude.
   */
  inline virtual su2double GetStrainMag(unsigned long iPoint) const { return 0.0; }

  /*!
   * \brief A virtual member.
   * \param[in] iPoint - Point index.
   * \param[in] val_ForceProj_Vector - Pointer to the force projection vector.
   */
  inline virtual void SetForceProj_Vector(unsigned long iPoint, const su2double *val_ForceProj_Vector) {}

  /*!
   * \brief A virtual member.
   * \param[in] iPoint - Point index.
   * \param[in] val_SetObjFuncSource - Pointer to the objective function source.
   */
  inline virtual void SetObjFuncSource(unsigned long iPoint, const su2double *val_SetObjFuncSource) {}

  /*!
   * \brief A virtual member.
   * \param[in] iPoint - Point index.
   * \param[in] val_IntBoundary_Jump - Pointer to the interior boundary jump.
   */
  inline virtual void SetIntBoundary_Jump(unsigned long iPoint, const su2double *val_IntBoundary_Jump) {}

  /*!
   * \brief A virtual member.
   * \param[in] iPoint - Point index.
   * \return Value of the gamma_BC of B-C transition model.
   */
  inline virtual su2double GetGammaBC(unsigned long iPoint) const { return 0.0; }

  /*!
   * \brief A virtual member.
   * \param[in] iPoint - Point index.
   */
  inline virtual void SetGammaBC(unsigned long iPoint, su2double val_gamma) {}

  /*!
   * \brief A virtual member.
   * \param[in] iPoint - Point index.
   * \param[in] eddy_visc - Value of the eddy viscosity.
   */
  inline virtual void SetEddyViscosity(unsigned long iPoint, su2double eddy_visc) {}

  /*!
   * \brief A virtual member.
   * \param[in] iPoint - Point index.
   */
  inline virtual void SetEnthalpy(unsigned long iPoint) {}

  /*!
   * \brief A virtual member.
   * \param[in] iPoint - Point index.
   */
  inline virtual bool SetPrimVar(unsigned long iPoint, CConfig *config) { return true; }

  /*!
   * \brief A virtual member.
   * \param[in] iPoint - Point index.
   */
  inline virtual bool SetPrimVar(unsigned long iPoint, CFluidModel *FluidModel) { return true; }

  /*!
   * \brief A virtual member.
   */
  inline virtual void SetSecondaryVar(unsigned long iPoint, CFluidModel *FluidModel) {}

  /*!
   * \brief A virtual member.
   */
  inline virtual bool Cons2PrimVar(CConfig *config, unsigned long iPoint, su2double *U, su2double *V, su2double *dPdU,
                                   su2double *dTdU, su2double *dTvedU) { return false; }
  /*!
   * \brief A virtual member.
   */
  inline virtual void Prim2ConsVar(CConfig *config, unsigned long iPoint, su2double *V, su2double *U) { }

  /*!
   * \brief A virtual member.
   */
  inline virtual bool SetPrimVar(unsigned long iPoint, su2double SharpEdge_Distance, bool check, CConfig *config) { return true; }

  /*!
   * \brief A virtual member.
   */
  inline virtual bool SetPrimVar(unsigned long iPoint, su2double eddy_visc, su2double turb_ke, CConfig *config) { return true; }

  /*!
   * \brief A virtual member.
   */
  inline virtual bool SetPrimVar(unsigned long iPoint, su2double eddy_visc, su2double turb_ke, CFluidModel *FluidModel) { return true; }

  /*!
   * \brief A virtual member.
   */
  inline virtual bool SetPrimVar(unsigned long iPoint, su2double Density_Inf, CConfig *config) { return true; }

  /*!
   * \brief A virtual member.
   */
  inline virtual bool SetPrimVar(unsigned long iPoint, su2double Density_Inf, su2double Viscosity_Inf,
                                 su2double eddy_visc, su2double turb_ke, CConfig *config) {return true; }

  /*!
   * \brief A virtual member.
   */
  inline virtual su2double GetPrimitive(unsigned long iPoint, unsigned long iVar) const { return 0.0; }

  /*!
   * \brief A virtual member.
   */
  inline virtual void SetPrimitive(unsigned long iPoint, unsigned long iVar, su2double val_prim) {}

  /*!
   * \brief A virtual member.
   */
  inline virtual void SetPrimitive(unsigned long iPoint, const su2double *val_prim) {}

  /*!
   * \brief A virtual member.
   */
  inline virtual su2double *GetPrimitive(unsigned long iPoint) { return nullptr; }

  /*!
   * \brief A virtual member.
   */
  inline virtual su2double GetSecondary(unsigned long iPoint, unsigned long iVar) const { return 0.0; }

  /*!
   * \brief A virtual member.
   */
  inline virtual void SetSecondary(unsigned long iPoint, unsigned long iVar, su2double val_secondary) {}

  /*!
   * \brief A virtual member.
   */
  inline virtual void SetSecondary(unsigned long iPoint, const su2double *val_secondary) {}

  /*!
   * \brief A virtual member.
   */
  inline virtual void SetdPdrho_e(unsigned long iPoint, su2double dPdrho_e) {}

  /*!
   * \brief A virtual member.
   */
  inline virtual void SetdPde_rho(unsigned long iPoint, su2double dPde_rho) {}

  /*!
   * \brief A virtual member.
   */
  inline virtual void SetdTdrho_e(unsigned long iPoint, su2double dTdrho_e) {}

  /*!
   * \brief A virtual member.
   */
  inline virtual void SetdTde_rho(unsigned long iPoint, su2double dTde_rho) {}

  /*!
   * \brief A virtual member.
   */
  inline virtual void Setdmudrho_T(unsigned long iPoint, su2double dmudrho_T) {}

  /*!
   * \brief A virtual member.
   */
  inline virtual void SetdmudT_rho(unsigned long iPoint, su2double dmudT_rho) {}

  /*!
   * \brief A virtual member.
   */
  inline virtual void Setdktdrho_T(unsigned long iPoint, su2double dktdrho_T) {}

  /*!
   * \brief A virtual member.
   */
  inline virtual void SetdktdT_rho(unsigned long iPoint, su2double dktdT_rho) {}

  /*!
   * \brief A virtual member.
   */
  inline virtual su2double *GetSecondary(unsigned long iPoint) { return nullptr; }

  /*!
   * \brief A virtual member.
   */
  inline virtual bool SetDensity(unsigned long iPoint, su2double val_density) { return false; }

  /*!
   * \brief A virtual member.
   */
  inline virtual bool SetDensity(unsigned long iPoint) { return false; }

  /*!
   * \brief A virtual member.
   */
  inline virtual void SetPressure(unsigned long iPoint) {}

  /*!
   * \brief A virtual member.
   */
  inline virtual void SetVelocity(unsigned long iPoint) {}

  /*!
   * \brief A virtual member.
   */
  inline virtual void SetBetaInc2(unsigned long iPoint, su2double val_betainc2) {}

  /*!
   * \brief A virtual member.
   * \param[in] val_phi - Value of the adjoint velocity.
   */
  inline virtual void SetPhi_Old(unsigned long iPoint, const su2double *val_phi) {}

  /*!
   * \brief A virtual member.
   * \param[in] Gamma - Ratio of Specific heats
   */
  inline virtual bool SetPressure(unsigned long iPoint, su2double Gamma) { return false; }

  /*!
   * \brief A virtual member.
   * \param[in] config
   */
  inline virtual bool SetPressure(unsigned long iPoint, CConfig *config) { return false; }

  /*!
   * \brief A virtual member.
   */
  inline virtual bool SetPressure(unsigned long iPoint, su2double Gamma, su2double turb_ke) { return false; }

  /*!
   * \brief Calculates vib.-el. energy per mass, \f$e^{vib-el}_s\f$, for input species (not including KE)
   */
  inline virtual su2double CalcEve(unsigned long iPoint, su2double *V, CConfig *config, unsigned long val_Species) { return 0.0; }

  /*!
   * \brief Calculates enthalpy per mass, \f$h_s\f$, for input species (not including KE)
   */
  inline virtual su2double CalcHs(unsigned long iPoint, su2double *V, CConfig *config, unsigned long val_Species) { return 0.0; }

  /*!
   * \brief Calculates enthalpy per mass, \f$Cv_s\f$, for input species (not including KE)
   */
  inline virtual su2double CalcCvve(unsigned long iPoint, su2double val_Tve, CConfig *config, unsigned long val_Species) { return 0.0; }

  /*!
   * \brief A virtual member.
   * \param[in] V
   * \param[in] config - Configuration settings
   * \param[in] dPdU
   */
  inline virtual void CalcdPdU(unsigned long iPoint, su2double *V, CConfig *config, su2double *dPdU) {}

  /*!
   * \brief Set partial derivative of temperature w.r.t. density \f$\frac{\partial P}{\partial \rho_s}\f$
   * \param[in] V
   * \param[in] config - Configuration settings
   * \param[in] dTdU
   */
  inline virtual void CalcdTdU(unsigned long iPoint, su2double *V, CConfig *config, su2double *dTdU) {}

  /*!
   * \brief Set partial derivative of temperature w.r.t. density \f$\frac{\partial P}{\partial \rho_s}\f$
   * \param[in] V
   * \param[in] config - Configuration settings
   * \param[in] dTdU
   */
  inline virtual void CalcdTvedU(unsigned long iPoint, su2double *V, CConfig *config, su2double *dTdU) {}

  /*!
   * \brief A virtual member.
   */
  inline virtual su2double *GetdPdU(unsigned long iPoint) { return nullptr; }

  /*!
   * \brief A virtual member.
   */
  inline virtual su2double *GetdTdU(unsigned long iPoint) { return nullptr; }

  /*!
   * \brief A virtual member.
   */
  inline virtual su2double *GetdTvedU(unsigned long iPoint) { return nullptr; }

  /*!
   * \brief A virtual member.
   * \param[in] val_velocity - Value of the velocity.
   * \param[in] Gamma - Ratio of Specific heats
   */
  inline virtual void SetDeltaPressure(unsigned long iPoint, const su2double *val_velocity, su2double Gamma) {}

  /*!
   * \brief A virtual member.
   * \param[in] Gamma - Ratio of specific heats.
   */
  inline virtual bool SetSoundSpeed(unsigned long iPoint, su2double Gamma) { return false; }

  /*!
   * \brief A virtual member.
   * \param[in] config - Configuration parameters.
   */
  inline virtual bool SetSoundSpeed(unsigned long iPoint, CConfig *config) { return false; }

  /*!
   * \brief A virtual member.
   */
  inline virtual bool SetSoundSpeed(unsigned long iPoint) { return false; }

  /*!
   * \brief A virtual member.
   * \param[in] Gas_Constant - Value of the Gas Constant
   */
  inline virtual bool SetTemperature(unsigned long iPoint, su2double Gas_Constant) { return false; }

  /*!
   * \brief Sets the vibrational electronic temperature of the flow.
   * \return Value of the temperature of the flow.
   */
  inline virtual bool SetTemperature_ve(unsigned long iPoint, su2double val_Tve) { return false; }

  /*!
   * \brief A virtual member.
   * \param[in] config - Configuration parameters.
   */
  inline virtual bool SetTemperature(unsigned long iPoint, CConfig *config) { return false; }

  /*!
   * \brief A virtual member.
   * \param[in] config - Configuration parameters.
   */
  inline virtual void SetPrimitive(unsigned long iPoint, CConfig *config) {}

  /*!
   * \brief A virtual member.
   * \param[in] config - Configuration parameters.
   * \param[in] Coord - Physical coordinates.
   */
  inline virtual void SetPrimitive(unsigned long iPoint, CConfig *config, su2double *Coord) {}

  /*!
   * \brief A virtual member.
   * \param[in] Temperature_Wall - Value of the Temperature at the wall
   */
  inline virtual void SetWallTemperature(unsigned long iPoint, su2double Temperature_Wall) {}

  /*!
   * \brief A virtual member.
   * \param[in] Temperature_Wall - Value of the Temperature at the wall
   */
  inline virtual void SetWallTemperature(unsigned long iPoint, su2double* Temperature_Wall) {}

  /*!
   * \brief Set the thermal coefficient.
   * \param[in] config - Configuration parameters.
   */
  inline virtual void SetThermalCoeff(unsigned long iPoint, CConfig *config) {}

  /*!
   * \brief A virtual member.
   */
  inline virtual void SetStress_FEM(unsigned long iPoint, unsigned long iVar, su2double val_stress) {}

  /*!
   * \brief A virtual member.
   */
  inline virtual void AddStress_FEM(unsigned long iPoint, unsigned long iVar, su2double val_stress) {}

  /*!
   * \brief A virtual member.

   */
  inline virtual const su2double *GetStress_FEM(unsigned long iPoint) const {return nullptr;}

  /*!
   * \brief A virtual member.
   */
  inline virtual void SetVonMises_Stress(unsigned long iPoint, su2double val_stress) {}

  /*!
   * \brief A virtual member.
   */
  inline virtual su2double GetVonMises_Stress(unsigned long iPoint) const { return 0.0; }

  /*!
   * \brief A virtual member.
   */
  inline virtual void Add_SurfaceLoad_Res(unsigned long iPoint, const su2double *val_surfForce) {}

  /*!
   * \brief A virtual member.
   */
  inline virtual su2double Get_SurfaceLoad_Res(unsigned long iPoint, unsigned long iVar) const { return 0.0; }

  /*!
   * \brief A virtual member.
   */
  inline virtual void Clear_SurfaceLoad_Res() {}

  /*!
   * \brief A virtual member.
   */
  virtual void Set_SurfaceLoad_Res_n() {}

  /*!
   * \brief A virtual member.
   */
  inline virtual su2double Get_SurfaceLoad_Res_n(unsigned long iPoint, unsigned long iVar) const { return 0.0; }

  /*!
   * \brief A virtual member.
   */
  inline virtual void Add_BodyForces_Res(unsigned long iPoint, const su2double *val_bodyForce) {}

  /*!
   * \brief A virtual member.
   */
  inline virtual su2double Get_BodyForces_Res(unsigned long iPoint, unsigned long iVar) const { return 0.0; }

  /*!
   * \brief A virtual member.
   */
  inline virtual void Clear_BodyForces_Res(unsigned long iPoint) {}

  /*!
   * \brief A virtual member.
   */
  inline virtual void Set_FlowTraction(unsigned long iPoint, const su2double *val_flowTraction) {}

  /*!
   * \brief A virtual member.
   */
  inline virtual void Add_FlowTraction(unsigned long iPoint, const su2double *val_flowTraction) {}

  /*!
   * \brief A virtual member.
   */
  inline virtual su2double Get_FlowTraction(unsigned long iPoint, unsigned long iVar) const { return 0.0; }

  /*!
   * \brief A virtual member.
   */
  virtual void Set_FlowTraction_n() {}

  /*!
   * \brief A virtual member.
   */
  inline virtual su2double Get_FlowTraction_n(unsigned long iPoint, unsigned long iVar) const { return 0.0; }

  /*!
   * \brief A virtual member.
   */
  inline virtual void Clear_FlowTraction() {}

  /*!
   * \brief A virtual member.
   */
  inline virtual void Set_isVertex(unsigned long iPoint, bool isVertex) {}

  /*!
   * \brief A virtual member.
   */
  inline virtual bool Get_isVertex(unsigned long iPoint) const { return false; }

  /*!
   * \brief A virtual member.
   */
  inline virtual void SetVelocity2(unsigned long iPoint) {}

  /*!
   * \brief A virtual member.
   * \param[in] val_velocity - Pointer to the velocity.
   */
  inline virtual void SetVelocity_Old(unsigned long iPoint, const su2double *val_velocity) {}

  /*!
   * \brief A virtual member.
   * \param[in] laminarViscosity
   */
  inline virtual void SetLaminarViscosity(unsigned long iPoint, su2double laminarViscosity) {}

  /*!
   * \brief A virtual member.
   * \param[in] config - Definition of the particular problem.
   */
  inline virtual void SetLaminarViscosity(unsigned long iPoint, CConfig *config) {}

  /*!
   * \brief A virtual member.
   * \param[in] thermalConductivity
   */
  inline virtual void SetThermalConductivity(unsigned long iPoint, su2double thermalConductivity) {}

  /*!
   * \brief A virtual member.
   * \param[in] config - Definition of the particular problem.
   */
  inline virtual void SetThermalConductivity(unsigned long iPoint, CConfig *config) {}

  /*!
   * \brief A virtual member.
   * \param[in] Cp - Constant pressure specific heat.
   */
  inline virtual void SetSpecificHeatCp(unsigned long iPoint, su2double Cp) {}

  /*!
   * \brief A virtual member.
   * \param[in] Cv - Constant volume specific heat.
   */
  inline virtual void SetSpecificHeatCv(unsigned long iPoint, su2double Cv) {}

  /*!
   * \brief A virtual member.
   */
  inline virtual bool SetVorticity_StrainMag() { return false; }

  /*!
   * \brief A virtual member.
   */
  inline virtual void SetVelSolutionDVector(unsigned long iPoint) {}

  /*!
   * \brief A virtual member.
   * \param[in] iVar - Index of the variable.
   * \param[in] iDim - Index of the dimension.
   * \param[in] val_value - Value to add to the gradient of the primitive variables.
   */
  inline virtual void AddGradient_Primitive(unsigned long iPoint, unsigned long iVar, unsigned long iDim, su2double val_value) {}

  /*!
   * \brief A virtual member.
   * \param[in] iVar - Index of the variable.
   * \param[in] iDim - Index of the dimension.
   * \return Value of the primitive variables gradient.
   */
  inline virtual su2double GetGradient_Primitive(unsigned long iPoint, unsigned long iVar, unsigned long iDim) const { return 0.0; }

  /*!
   * \brief A virtual member.
   * \param[in] iVar - Index of the variable.
   * \return Value of the primitive variables gradient.
   */
  inline virtual su2double GetLimiter_Primitive(unsigned long iPoint, unsigned long iVar) const { return 0.0; }

  /*!
   * \brief A virtual member.
   * \param[in] iVar - Index of the variable.
   * \param[in] iDim - Index of the dimension.
   * \param[in] val_value - Value of the gradient.
   */
  inline virtual void SetGradient_Primitive(unsigned long iPoint, unsigned long iVar, unsigned long iDim, su2double val_value) {}

  /*!
   * \brief A virtual member.
   * \param[in] iVar - Index of the variable.
   * \param[in] val_value - Value of the gradient.
   */
  inline virtual void SetLimiter_Primitive(unsigned long iPoint, unsigned long iVar, su2double val_value) {}

  /*!
   * \brief A virtual member.
   * \return Value of the primitive variables gradient.
   */
  inline virtual su2double **GetGradient_Primitive(unsigned long iPoint) { return nullptr; }

  /*!
   * \brief A virtual member.
   * \return Value of the primitive variables gradient.
   */
  inline virtual su2double *GetLimiter_Primitive(unsigned long iPoint) { return nullptr; }

  /*!
   * \brief Get the value of the primitive gradient for MUSCL reconstruction.
   * \param[in] val_var - Index of the variable.
   * \param[in] val_dim - Index of the dimension.
   * \return Value of the primitive variables gradient.
   */
  inline virtual su2double GetGradient_Reconstruction(unsigned long iPoint, unsigned long val_var, unsigned long val_dim) const { return 0.0; }

  /*!
   * \brief Set the value of the primitive gradient for MUSCL reconstruction.
   * \param[in] val_var - Index of the variable.
   * \param[in] val_dim - Index of the dimension.
   * \param[in] val_value - Value of the gradient.
   */
  inline virtual void SetGradient_Reconstruction(unsigned long iPoint, unsigned long val_var, unsigned long val_dim, su2double val_value) {}

  /*!
   * \brief Get the value of the primitive gradient for MUSCL reconstruction.
   * \return Value of the primitive gradient for MUSCL reconstruction.
   */
  inline virtual su2double **GetGradient_Reconstruction(unsigned long iPoint) { return nullptr; }

  /*!
   * \brief Get the reconstruction gradient for primitive variable at all points.
   * \return Reference to variable reconstruction gradient.
   */
  inline virtual VectorOfMatrix& GetGradient_Reconstruction(void) { return Gradient; }

  /*!
   * \brief Set the blending function for the blending of k-w and k-eps.
   * \param[in] val_viscosity - Value of the vicosity.
   * \param[in] val_density - Value of the density.
   * \param[in] val_dist - Value of the distance to the wall.
   */
  inline virtual void SetBlendingFunc(unsigned long iPoint, su2double val_viscosity, su2double val_dist, su2double val_density) {}

  /*!
   * \brief Get the first blending function of the SST model.
   */
  inline virtual su2double GetF1blending(unsigned long iPoint) const { return 0.0; }

  /*!
   * \brief Get the second blending function of the SST model.
   */
  inline virtual su2double GetF2blending(unsigned long iPoint) const { return 0.0; }

  /*!
   * \brief Get the value of the cross diffusion of tke and omega.
   */
  inline virtual su2double GetCrossDiff(unsigned long iPoint) const { return 0.0; }

  /*!
   * \brief Get the value of the eddy viscosity.
   * \return the value of the eddy viscosity.
   */
  inline virtual su2double GetmuT(unsigned long iPoint) const { return 0.0; }

  /*!
   * \brief Set the value of the eddy viscosity.
   * \param[in] val_muT
   */
  inline virtual void SetmuT(unsigned long iPoint, su2double val_muT) {}

  /*!
   * \brief Add a value to the maximum eigenvalue for the inviscid terms of the PDE.
   * \param[in] val_max_lambda - Value of the maximum eigenvalue for the inviscid terms of the PDE.
   * \param[in] iSpecies - Value of iSpecies to which the eigenvalue belongs
   */
  inline virtual void AddMax_Lambda_Inv(unsigned long iPoint, su2double val_max_lambda, unsigned long iSpecies) {}

  /*!
   * \brief Add a value to the maximum eigenvalue for the viscous terms of the PDE.
   * \param[in] val_max_lambda - Value of the maximum eigenvalue for the viscous terms of the PDE.
   * \param[in] iSpecies - Value of iSpecies to which the eigenvalue belongs
   */
  inline virtual void AddMax_Lambda_Visc(unsigned long iPoint, su2double val_max_lambda, unsigned long iSpecies) {}

  /*!
   * \brief A virtual member.
   * \param[in] iVar - Index of the variable.
   * \param[in] val_source - Value of the harmonic balance source.
   */
  inline virtual void SetHarmonicBalance_Source(unsigned long iPoint, unsigned long iVar, su2double val_source) {}

  /*!
   * \brief A virtual member.
   */
  inline virtual su2double GetHarmonicBalance_Source(unsigned long iPoint, unsigned long iVar) const { return 0.0; }

  /*!
   * \brief Set the Eddy Viscosity Sensitivity of the problem.
   * \param[in] val_EddyViscSens - Eddy Viscosity Sensitivity.
   * \param[in] numTotalVar - Number of variables.
   */
  inline virtual void SetEddyViscSens(unsigned long iPoint, const su2double *val_EddyViscSens, unsigned long numTotalVar) {}

  /*!
   * \brief Get the Eddy Viscosity Sensitivity of the problem.
   * \return Pointer to the Eddy Viscosity Sensitivity.
   */
  inline virtual su2double *GetEddyViscSens(unsigned long iPoint) { return nullptr; }

  /*!
   * \brief A virtual member. Set the direct solution for the adjoint solver.
   * \param[in] solution_direct - Value of the direct solution.
   */
  inline virtual void SetSolution_Direct(unsigned long iPoint, const su2double *solution_direct) {}

  /*!
   * \brief A virtual member. Get the direct solution for the adjoint solver.
   * \return Pointer to the direct solution vector.
   */
  inline virtual su2double *GetSolution_Direct(unsigned long iPoint) { return nullptr; }

  /*!
   * \brief A virtual member. Set the restart geometry (coordinate of the converged solution)
   * \param[in] val_coordinate_direct - Value of the restart coordinate.
   */
  inline virtual void SetGeometry_Direct(unsigned long iPoint, const su2double *val_coordinate_direct) {}

  /*!
   * \brief A virtual member. Get the restart geometry (coordinate of the converged solution).
   * \return Pointer to the restart coordinate vector.
   */
  inline virtual su2double *GetGeometry_Direct(unsigned long iPoint) { return nullptr; }

  /*!
   * \brief A virtual member. Get the restart geometry (coordinate of the converged solution).
   * \return Coordinate of the direct solver restart for .
   */
  inline virtual su2double GetGeometry_Direct(unsigned long iPoint, unsigned long iDim) const { return 0.0; }

  /*!
   * \brief A virtual member. Get the geometry solution.
   * \param[in] iVar - Index of the variable.
   * \return Value of the solution for the index <i>iVar</i>.
   */
  inline virtual su2double GetSolution_Geometry(unsigned long iPoint, unsigned long iVar) const { return 0.0; }

  /*!
   * \brief A virtual member. Set the value of the mesh solution (adjoint).
   * \param[in] solution - Solution of the problem (acceleration).
   */
  inline virtual void SetSolution_Geometry(unsigned long iPoint, const su2double *solution_geometry) {}

  /*!
   * \brief A virtual member. Set the value of the mesh solution (adjoint).
   * \param[in] solution - Solution of the problem (acceleration).
   */
  inline virtual void SetSolution_Geometry(unsigned long iPoint, unsigned long iVar, su2double solution_geometry) {}

  /*!
   * \brief A virtual member. Get the geometry solution.
   * \param[in] iVar - Index of the variable.
   * \return Value of the solution for the index <i>iVar</i>.
   */
  inline virtual su2double GetGeometry_CrossTerm_Derivative(unsigned long iPoint, unsigned long iVar) const { return 0.0; }

  /*!
   * \brief A virtual member. Set the value of the mesh solution (adjoint).
   * \param[in] solution - Solution of the problem (acceleration).
   */
  inline virtual void SetGeometry_CrossTerm_Derivative(unsigned long iPoint, unsigned long iDim, su2double der) {}

  /*!
   * \brief A virtual member. Get the geometry solution.
   * \param[in] iVar - Index of the variable.
   * \return Value of the solution for the index <i>iVar</i>.
   */
  inline virtual su2double GetGeometry_CrossTerm_Derivative_Flow(unsigned long iPoint, unsigned long iVar) const { return 0.0;}

  /*!
   * \brief A virtual member. Set the value of the mesh solution (adjoint).
   * \param[in] solution - Solution of the problem (acceleration).
   */
  inline virtual void SetGeometry_CrossTerm_Derivative_Flow(unsigned long iPoint, unsigned long iDim, su2double der) {}

  /*!
   * \brief A virtual member. Set the value of the old geometry solution (adjoint).
   */
  inline virtual void Set_OldSolution_Geometry() {}

  /*!
   * \brief A virtual member. Get the value of the old geometry solution (adjoint).
   * \param[out] solution - old adjoint solution for coordinate iDim
   */
  inline virtual su2double Get_OldSolution_Geometry(unsigned long iPoint, unsigned long iDim) const { return 0.0; }

  /*!
   * \brief A virtual member. Set the value of the old geometry solution (adjoint).
   */
  inline virtual void Set_BGSSolution(unsigned long iPoint, unsigned long iDim, su2double solution) {}

  /*!
   * \brief Set the value of the solution in the previous BGS subiteration.
   */
  virtual void Set_BGSSolution_k();

  /*!
   * \brief Restore the previous BGS subiteration to solution.
   */
  void Restore_BGSSolution_k();

  /*!
   * \brief Set the value of the solution in the previous BGS subiteration.
   */
  inline void Set_BGSSolution_k(unsigned long iPoint, unsigned long iVar, su2double val_var) {
    Solution_BGS_k(iPoint,iVar) = val_var;
  }

  /*!
   * \brief Get the value of the solution in the previous BGS subiteration.
   * \param[out] val_solution - solution in the previous BGS subiteration.
   */
  inline virtual su2double Get_BGSSolution_k(unsigned long iPoint, unsigned long iVar) const {
    return Solution_BGS_k(iPoint,iVar);
  }

  /*!
   * \brief A virtual member. Get the value of the old geometry solution (adjoint).
   * \param[out] val_solution - old adjoint solution for coordinate iDim
   */
  inline virtual su2double Get_BGSSolution(unsigned long iPoint, unsigned long iDim) const {return 0.0;}

  /*!
   * \brief  A virtual member. Set the contribution of crossed terms into the derivative.
   */
  inline virtual void SetCross_Term_Derivative(unsigned long iPoint, unsigned long iVar, su2double der) {}

  /*!
   * \brief  A virtual member. Get the contribution of crossed terms into the derivative.
   * \return The contribution of crossed terms into the derivative.
   */
  inline virtual su2double GetCross_Term_Derivative(unsigned long iPoint, unsigned long iVar) const { return 0.0; }

  /*!
   * \brief A virtual member. Set the direct velocity solution for the adjoint solver.
   * \param[in] solution_direct - Value of the direct velocity solution.
   */
  inline virtual void SetSolution_Vel_Direct(unsigned long iPoint, const su2double *sol) {}

  /*!
   * \brief A virtual member. Set the direct acceleration solution for the adjoint solver.
   * \param[in] solution_direct - Value of the direct acceleration solution.
   */
  inline virtual void SetSolution_Accel_Direct(unsigned long iPoint, const su2double *sol) {}

  /*!
   * \brief A virtual member. Get the direct velocity solution for the adjoint solver.
   * \return Pointer to the direct velocity solution vector.
   */
  inline virtual su2double* GetSolution_Vel_Direct(unsigned long iPoint) { return nullptr; }

  /*!
   * \brief A virtual member. Get the direct acceleraction solution for the adjoint solver.
   * \return Pointer to the direct acceleraction solution vector.
   */
  inline virtual su2double* GetSolution_Accel_Direct(unsigned long iPoint) { return nullptr; }

  /*!
   * \brief Set the value of the velocity (Structural Analysis).
   * \param[in] solution - Solution of the problem (velocity).
   */
  inline virtual void SetSolution_Vel(unsigned long iPoint, const su2double *solution) {}

  /*!
   * \overload
   * \param[in] iVar - Index of the variable.
   * \param[in] solution_vel - Value of the solution for the index <i>iVar</i>.
   */
  inline virtual void SetSolution_Vel(unsigned long iPoint, unsigned long iVar, su2double solution_vel) {}

  /*!
   * \brief Set the value of the velocity (Structural Analysis) at time n.
   * \param[in] solution_vel_time_n - Value of the old solution.
   */
  inline virtual void SetSolution_Vel_time_n(unsigned long iPoint, const su2double *solution_vel_time_n) {}

  /*!
   * \brief Set the value of the velocity (Structural Analysis) at time n.
   */
  inline virtual void SetSolution_Vel_time_n() {}

  /*!
   * \overload
   * \param[in] iVar - Index of the variable.
   * \param[in] solution_vel_time_n - Value of the old solution for the index <i>iVar</i>.
   */
  inline virtual void SetSolution_Vel_time_n(unsigned long iPoint, unsigned long iVar, su2double solution_vel_time_n) {}

  /*!
   * \brief Get the solution at time n.
   * \param[in] iVar - Index of the variable.
   * \return Value of the solution for the index <i>iVar</i>.
   */
  inline su2double GetSolution_time_n(unsigned long iPoint, unsigned long iVar) const { return Solution_time_n(iPoint,iVar); }

  /*!
   * \brief Get the solution at time n-1.
   * \param[in] iVar - Index of the variable.
   * \return Value of the solution for the index <i>iVar</i>.
   */
  inline su2double GetSolution_time_n1(unsigned long iPoint, unsigned long iVar) const { return Solution_time_n1(iPoint,iVar); }

  /*!
   * \brief Get the velocity (Structural Analysis).
   * \param[in] iVar - Index of the variable.
   * \return Value of the solution for the index <i>iVar</i>.
   */
  inline virtual su2double GetSolution_Vel(unsigned long iPoint, unsigned long iVar) const { return 0.0; }

  /*!
   * \brief Get the solution of the problem.
   * \return Pointer to the solution vector.
   */
  inline virtual su2double *GetSolution_Vel(unsigned long iPoint) {return nullptr; }

  /*!
   * \brief Get the velocity of the nodes (Structural Analysis) at time n.
   * \param[in] iVar - Index of the variable.
   * \return Pointer to the old solution vector.
   */
  inline virtual su2double GetSolution_Vel_time_n(unsigned long iPoint, unsigned long iVar) const { return 0.0; }

  /*!
   * \brief Get the solution at time n.
   * \return Pointer to the solution (at time n) vector.
   */
  inline virtual su2double *GetSolution_Vel_time_n(unsigned long iPoint) { return nullptr; }


  /*!
   * \brief Set the value of the acceleration (Structural Analysis).
   * \param[in] solution_accel - Solution of the problem (acceleration).
   */
  inline virtual void SetSolution_Accel(unsigned long iPoint, const su2double *solution_accel) {}

  /*!
   * \overload
   * \param[in] iVar - Index of the variable.
   * \param[in] solution_accel - Value of the solution for the index <i>iVar</i>.
   */
  inline virtual void SetSolution_Accel(unsigned long iPoint, unsigned long iVar, su2double solution_accel) {}

  /*!
   * \brief Set the value of the acceleration (Structural Analysis) at time n.
   * \param[in] solution_accel_time_n - Pointer to the residual vector.
   */
  inline virtual void SetSolution_Accel_time_n(unsigned long iPoint, const su2double *solution_accel_time_n) {}

  /*!
   * \brief Set the value of the acceleration (Structural Analysis) at time n.
   */
  inline virtual void SetSolution_Accel_time_n() {}

  /*!
   * \overload
   * \param[in] iVar - Index of the variable.
   * \param[in] solution_accel_time_n - Value of the old solution for the index <i>iVar</i>.
   */
  inline virtual void SetSolution_Accel_time_n(unsigned long iPoint, unsigned long iVar, su2double solution_accel_time_n) {}

  /*!
   * \brief Get the acceleration (Structural Analysis).
   * \param[in] iVar - Index of the variable.
   * \return Value of the solution for the index <i>iVar</i>.
   */
  inline virtual su2double GetSolution_Accel(unsigned long iPoint, unsigned long iVar) const { return 0.0; }

  /*!
   * \brief Get the solution of the problem.
   * \return Pointer to the solution vector.
   */
  inline virtual su2double *GetSolution_Accel(unsigned long iPoint) { return nullptr; }

  /*!
   * \brief Get the acceleration of the nodes (Structural Analysis) at time n.
   * \param[in] iVar - Index of the variable.
   * \return Pointer to the old solution vector.
   */
  inline virtual su2double GetSolution_Accel_time_n(unsigned long iPoint, unsigned long iVar) const { return 0.0; }

  /*!
   * \brief Get the solution at time n.
   * \return Pointer to the solution (at time n) vector.
   */
  inline virtual su2double *GetSolution_Accel_time_n(unsigned long iPoint) { return nullptr; }

  /*!
   * \brief A virtual member.
   */
  inline virtual void Set_OldSolution_Vel() {}

  /*!
   * \brief A virtual member.
   */
  inline virtual void Set_OldSolution_Accel() {}

  /*!
   * \brief  A virtual member. Set the value of the solution predictor.
   */
  inline virtual void SetSolution_Pred(unsigned long iPoint) {}

  /*!
   * \brief  A virtual member. Set the value of the old solution.
   * \param[in] solution_pred - Pointer to the residual vector.
   */
  inline virtual void SetSolution_Pred(unsigned long iPoint, const su2double *solution_pred) {}

  /*!
   * \brief  A virtual member. Set the value of the solution predicted.
   * \param[in] solution_old - Pointer to the residual vector.
   */
  inline virtual void SetSolution_Pred(unsigned long iPoint, unsigned long iVar, su2double solution_pred) {}

  /*!
   * \brief  A virtual member. Get the value of the solution predictor.
   * \param[in] iVar - Index of the variable.
   * \return Pointer to the old solution vector.
   */
  inline virtual su2double GetSolution_Pred(unsigned long iPoint, unsigned long iVar) const { return 0.0; }

  /*!
   * \brief  A virtual member. Get the solution at time n.
   * \return Pointer to the solution (at time n) vector.
   */
  inline virtual su2double *GetSolution_Pred(unsigned long iPoint) {return nullptr; }

  /*!
   * \brief  A virtual member. Set the value of the solution predictor.
   */
  inline virtual void SetSolution_Pred_Old(unsigned long iPoint) {}

  /*!
   * \brief  A virtual member. Set the value of the old solution.
   * \param[in] solution_pred_Old - Pointer to the residual vector.
   */
  inline virtual void SetSolution_Pred_Old(unsigned long iPoint, const su2double *solution_pred_Old) {}

  /*!
   * \brief  A virtual member. Set the value of the old solution predicted.
   * \param[in] solution_pred_old - Pointer to the residual vector.
   */
  inline virtual void SetSolution_Pred_Old(unsigned long iPoint, unsigned long iVar, su2double solution_pred_old) {}

  /*!
   * \brief  A virtual member. Get the value of the solution predictor.
   * \param[in] iVar - Index of the variable.
   * \return Pointer to the old solution vector.
   */
  inline virtual su2double GetSolution_Pred_Old(unsigned long iPoint, unsigned long iVar) const { return 0.0; }

  /*!
   * \brief  A virtual member. Get the solution at time n.
   * \return Pointer to the solution (at time n) vector.
   */
  inline virtual su2double *GetSolution_Pred_Old(unsigned long iPoint) { return nullptr; }

  /*!
   * \brief A virtual member.
   */
  inline virtual void SetReference_Geometry(unsigned long iPoint, unsigned long iVar, su2double ref_geometry) {}

  /*!
   * \brief A virtual member.
   */
  inline virtual su2double *GetReference_Geometry(unsigned long iPoint) {return nullptr; }

  /*!
   * \brief A virtual member.
   */
  inline virtual void SetPrestretch(unsigned long iPoint, unsigned long iVar, su2double val_prestretch) {}

  /*!
   * \brief A virtual member.
   */
  inline virtual su2double *GetPrestretch(unsigned long iPoint) {return nullptr; }

  /*!
   * \brief A virtual member.
   */
  inline virtual su2double GetPrestretch(unsigned long iPoint, unsigned long iVar) const { return 0.0; }

  /*!
   * \brief A virtual member.
   */
  inline virtual su2double GetReference_Geometry(unsigned long iPoint, unsigned long iVar) const { return 0.0; }

  /*!
   * \brief A virtual member. Get the value of the undeformed coordinates.
   * \param[in] iDim - Index of Mesh_Coord[nDim]
   * \return Value of the original coordinate iDim.
   */
  inline virtual su2double GetMesh_Coord(unsigned long iPoint, unsigned long iDim) const { return 0.0; }

  /*!
   * \brief A virtual member. Get the undeformed coordinates.
   * \return Pointer to the reference coordinates.
   */
  inline virtual const su2double *GetMesh_Coord(unsigned long iPoint) const { return nullptr; }

  /*!
   * \brief A virtual member. Set the value of the undeformed coordinates.
   * \param[in] iDim - Index of Mesh_Coord[nDim]
   * \param[in] val_coord - Value of Mesh_Coord[nDim]
   */
  inline virtual void SetMesh_Coord(unsigned long iPoint, unsigned long iDim, su2double val_coord) { }

    /*!
   * \brief A virtual member. Get the value of the wall distance in reference coordinates.
   * \param[in] iDim - Index of Mesh_Coord[nDim]
   * \return Value of the wall distance in reference coordinates.
   */
  inline virtual su2double GetWallDistance(unsigned long iPoint) const { return 0.0; }

  /*!
   * \brief A virtual member. Set the value of the wall distance in reference coordinates.
   * \param[in] val_dist - Value of wall distance.
   */
  inline virtual void SetWallDistance(unsigned long iPoint, su2double val_dist) { }

  /*!
   * \brief A virtual member. Register the reference coordinates of the mesh.
   * \param[in] input - Defines whether we are registering the variable as input or as output.
   */
  inline virtual void Register_MeshCoord(bool input) { }

  /*!
   * \brief A virtual member. Recover the value of the adjoint of the mesh coordinates.
   */
  inline virtual void GetAdjoint_MeshCoord(unsigned long iPoint, su2double *adj_mesh) const { }

  /*!
   * \brief A virtual member. Get the value of the displacement imposed at the boundary.
   * \return Value of the boundary displacement.
   */
  inline virtual su2double GetBound_Disp(unsigned long iPoint, unsigned long iDim) const { return 0.0; }

  /*!
   * \brief A virtual member. Set the boundary displacement.
   * \param[in] val_BoundDisp - Pointer to the boundary displacements.
   */
  inline virtual void SetBound_Disp(unsigned long iPoint, const su2double *val_BoundDisp) { }


  /*!
   * \brief A virtual member. Set the boundary displacement.
   * \param[in] iDim - Index of the dimension of interest.
   * \param[in] val_BoundDisp - Value of the boundary displacements.
   */
  inline virtual void SetBound_Disp(unsigned long iPoint, unsigned long iDim, const su2double val_BoundDisp) { }

  /*!
   * \brief A virtual member. Get the value of the displacement imposed at the boundary.
   * \return Value of the boundary displacement.
   */
  inline virtual const su2double* GetBoundDisp_Direct(unsigned long iPoint) const { return nullptr; }

  /*!
   * \brief A virtual member. Set the solution for the boundary displacements.
   * \param[in] val_BoundDisp - Pointer to the boundary displacements.
   */
  inline virtual void SetBoundDisp_Direct(unsigned long iPoint, const su2double *val_BoundDisp) { }

  /*!
   * \brief Set the value of the sensitivity with respect to the undeformed coordinates.
   * \param[in] val_sens - Pointer to the sensitivities of the boundary displacements.
   */
  inline virtual void SetBoundDisp_Sens(unsigned long iPoint, const su2double *val_sens) { }

  /*!
   * \brief A virtual member. Get the value of the sensitivity with respect to the undeformed coordinates.
   * \param[in] iDim - Index of Mesh_Coord_Sens[nDim]
   * \return Value of the original Mesh_Coord_Sens iDim.
   */
  inline virtual su2double GetBoundDisp_Sens(unsigned long iPoint, unsigned long iDim) const { return 0.0; }

  /*!
   * \brief A virtual member. Register the boundary displacements of the mesh.
   * \param[in] input - Defines whether we are registering the variable as input or as output.
   */
  inline virtual void Register_BoundDisp(bool input) { }

  /*!
   * \brief A virtual member. Recover the value of the adjoint of the boundary displacements.
   */
  inline virtual void GetAdjoint_BoundDisp(unsigned long iPoint, su2double *adj_disp) const { }

   /*!
    * \brief A virtual member.
    */
  inline virtual void Register_femSolution_time_n() {}

  /*!
   * \brief A virtual member.
   */
  inline virtual void RegisterSolution_Vel(bool input) {}

  /*!
   * \brief A virtual member.
   */
  inline virtual void RegisterSolution_Vel_time_n() {}

  /*!
   * \brief A virtual member.
   */
  inline virtual void RegisterSolution_Accel(bool input) {}

  /*!
   * \brief A virtual member.
   */
  inline virtual void RegisterSolution_Accel_time_n() {}

  /*!
   * \brief A virtual member.
   */
  inline virtual void SetAdjointSolution_Vel(unsigned long iPoint, const su2double *adj_sol) {}

  /*!
   * \brief A virtual member.
   */
  inline virtual void RegisterFlowTraction() { }

  /*!
   * \brief A virtual member.
   */
  inline virtual su2double ExtractFlowTraction_Sensitivity(unsigned long iPoint, unsigned long iDim) const { return 0.0; }

  /*!
   * \brief A virtual member.
   */
  inline virtual void GetAdjointSolution_Vel(unsigned long iPoint, su2double *adj_sol) const {}

  /*!
   * \brief A virtual member.
   */
  inline virtual void SetAdjointSolution_Vel_time_n(unsigned long iPoint, const su2double *adj_sol) {}

  /*!
   * \brief A virtual member.
   */
  inline virtual void GetAdjointSolution_Vel_time_n(unsigned long iPoint, su2double *adj_sol) const {}

  /*!
   * \brief A virtual member.
   */
  inline virtual void SetAdjointSolution_Accel(unsigned long iPoint, const su2double *adj_sol) {}

  /*!
   * \brief A virtual member.
   */
  inline virtual void GetAdjointSolution_Accel(unsigned long iPoint, su2double *adj_sol) const {}

  /*!
   * \brief A virtual member.
   */
  inline virtual void SetAdjointSolution_Accel_time_n(unsigned long iPoint, const su2double *adj_sol) {}

  /*!
   * \brief A virtual member.
   */
  inline virtual void GetAdjointSolution_Accel_time_n(unsigned long iPoint, su2double *adj_sol) const {}

  /*!
   * \brief Register the variables in the solution array as input/output variable.
   * \param[in] input - input or output variables.
   * \param[in] push_index - boolean whether we want to push the index or save it in a member variable.
   */
  void RegisterSolution(bool input, bool push_index = true);

  /*!
   * \brief Register the variables in the solution_time_n array as input/output variable.
   */
  void RegisterSolution_time_n();

  /*!
   * \brief Register the variables in the solution_time_n1 array as input/output variable.
   */
  void RegisterSolution_time_n1();

  /*!
   * \brief Set the adjoint values of the solution.
   * \param[in] adj_sol - The adjoint values of the solution.
   */
  inline void SetAdjointSolution(unsigned long iPoint, const su2double *adj_sol) {
    for (unsigned long iVar = 0; iVar < nVar; iVar++)
      SU2_TYPE::SetDerivative(Solution(iPoint,iVar), SU2_TYPE::GetValue(adj_sol[iVar]));
  }

  /*!
   * \brief Set the adjoint values of the solution.
   * \param[in] adj_sol - The adjoint values of the solution.
   */
  inline void SetAdjointSolution_LocalIndex(unsigned long iPoint, const su2double *adj_sol) {
    for (unsigned long iVar = 0; iVar < nVar; iVar++)
      AD::SetDerivative(AD_OutputIndex(iPoint,iVar), SU2_TYPE::GetValue(adj_sol[iVar]));
  }

  /*!
   * \brief Get the adjoint values of the solution.
   * \param[in] iPoint - Point ID 
   * \param[out] adj_sol - The adjoint values of the solution.
   */
  inline void GetAdjointSolution(unsigned long iPoint, su2double *adj_sol) const {
    for (unsigned long iVar = 0; iVar < nVar; iVar++)
      adj_sol[iVar] = SU2_TYPE::GetDerivative(Solution(iPoint,iVar));
  }

  /*!
   * \brief Get the adjoint values of the solution.
   * \param[in] adj_sol - The adjoint values of the solution.
   */
  inline void GetAdjointSolution_LocalIndex(unsigned long iPoint, su2double *adj_sol) const {
    for (unsigned long iVar = 0; iVar < nVar; iVar++)
      adj_sol[iVar] = AD::GetDerivative(AD_InputIndex(iPoint,iVar));
  }

  /*!
   * \brief Get the adjoint values of the solution.
   * \param[in] adj_sol - The adjoint values of the solution.
   */
  inline void GetAdjointSolution_time_n_LocalIndex(unsigned long iPoint, su2double *adj_sol) const {
    for (unsigned long iVar = 0; iVar < nVar; iVar++)
      adj_sol[iVar] = AD::GetDerivative(AD_Time_n_InputIndex(iPoint,iVar)); //TK:: this was adapted 
  }

  /*!
   * \brief Get the adjoint values of the solution.
   * \param[in] adj_sol - The adjoint values of the solution.
   */
  inline void GetAdjointSolution_time_n1_LocalIndex(unsigned long iPoint, su2double *adj_sol) const {
    for (unsigned long iVar = 0; iVar < nVar; iVar++)
      adj_sol[iVar] = AD::GetDerivative(AD_Time_n1_InputIndex(iPoint,iVar)); //TK:: this was adapted 
  }

  /*!
   * \brief Set the adjoint values of the solution at time n.
   * \param[in] adj_sol - The adjoint values of the solution.
   */
  inline void SetAdjointSolution_time_n(unsigned long iPoint, const su2double *adj_sol) {
    for (unsigned long iVar = 0; iVar < nVar; iVar++)
      SU2_TYPE::SetDerivative(Solution_time_n(iPoint,iVar), SU2_TYPE::GetValue(adj_sol[iVar]));
  }

  /*!
   * \brief Get the adjoint values of the solution at time n.
   * \param[out] adj_sol - The adjoint values of the solution.
   */
  inline void GetAdjointSolution_time_n(unsigned long iPoint, su2double *adj_sol) const {
    for (unsigned long iVar = 0; iVar < nVar; iVar++)
      adj_sol[iVar] = SU2_TYPE::GetDerivative(Solution_time_n(iPoint,iVar));
  }

  /*!
   * \brief Set the adjoint values of the solution at time n-1.
   * \param[in] adj_sol - The adjoint values of the solution.
   */
  inline void SetAdjointSolution_time_n1(unsigned long iPoint, const su2double *adj_sol) {
    for (unsigned long iVar = 0; iVar < nVar; iVar++)
      SU2_TYPE::SetDerivative(Solution_time_n1(iPoint,iVar), SU2_TYPE::GetValue(adj_sol[iVar]));
  }

  /*!
   * \brief Get the adjoint values of the solution at time n-1.
   * \param[out] adj_sol - The adjoint values of the solution.
   */
  inline void GetAdjointSolution_time_n1(unsigned long iPoint, su2double *adj_sol) const {
    for (unsigned long iVar = 0; iVar < nVar; iVar++)
      adj_sol[iVar] = SU2_TYPE::GetDerivative(Solution_time_n1(iPoint,iVar));
  }

  /*!
   * \brief Set the sensitivity at the node
   * \param[in] iDim - spacial component
   * \param[in] val - value of the Sensitivity
   */
  inline virtual void SetSensitivity(unsigned long iPoint, unsigned long iDim, su2double val) {}

  /*!
   * \brief Get the Sensitivity at the node
   * \param[in] iDim - spacial component
   * \return value of the Sensitivity
   */
  inline virtual su2double GetSensitivity(unsigned long iPoint, unsigned long iDim) const { return 0.0; }

  inline virtual void SetDual_Time_Derivative(unsigned long iPoint, unsigned long iVar, su2double der) {}

  inline virtual void SetDual_Time_Derivative_n(unsigned long iPoint, unsigned long iVar, su2double der) {}

  inline virtual su2double GetDual_Time_Derivative(unsigned long iPoint, unsigned long iVar) const {return 0.0;}

  inline virtual su2double GetDual_Time_Derivative_n(unsigned long iPoint, unsigned long iVar) const {return 0.0;}

  inline virtual void SetTauWall(unsigned long iPoint, su2double val_tau_wall) {}

  inline virtual su2double GetTauWall(unsigned long iPoint) const { return 0.0; }

  inline virtual void SetVortex_Tilting(unsigned long iPoint, const su2double* const* PrimGrad_Flow,
                                        const su2double* Vorticity, su2double LaminarViscosity) {}

  inline virtual su2double GetVortex_Tilting(unsigned long iPoint) const { return 0.0; }

  inline virtual void SetDynamic_Derivative(unsigned long iPoint, unsigned long iVar, su2double der) {}

  inline virtual void SetDynamic_Derivative_n(unsigned long iPoint, unsigned long iVar, su2double der) {}

  inline virtual su2double GetDynamic_Derivative(unsigned long iPoint, unsigned long iVar) const { return 0.0; }

  inline virtual su2double GetDynamic_Derivative_n(unsigned long iPoint, unsigned long iVar) const { return 0.0; }

  inline virtual void SetDynamic_Derivative_Vel(unsigned long iPoint, unsigned long iVar, su2double der) {}

  inline virtual void SetDynamic_Derivative_Vel_n(unsigned long iPoint, unsigned long iVar, su2double der) {}

  inline virtual su2double GetDynamic_Derivative_Vel(unsigned long iPoint, unsigned long iVar) const { return 0.0; }

  inline virtual su2double GetDynamic_Derivative_Vel_n(unsigned long iPoint, unsigned long iVar) const { return 0.0; }

  inline virtual void SetDynamic_Derivative_Accel(unsigned long iPoint, unsigned long iVar, su2double der) {}

  inline virtual void SetDynamic_Derivative_Accel_n(unsigned long iPoint, unsigned long iVar, su2double der) {}

  inline virtual su2double GetDynamic_Derivative_Accel(unsigned long iPoint, unsigned long iVar) const { return 0.0; }

  inline virtual su2double GetDynamic_Derivative_Accel_n(unsigned long iPoint, unsigned long iVar) const { return 0.0; }

  inline virtual su2double GetSolution_Old_Vel(unsigned long iPoint, unsigned long iVar) const { return 0.0; }

  inline virtual su2double GetSolution_Old_Accel(unsigned long iPoint, unsigned long iVar) const { return 0.0; }

  /*!
   * \brief Set the FSI force sensitivity at the node
   * \param[in] iDim - spacial component
   * \param[in] val - value of the Sensitivity
   */
  virtual void SetFlowTractionSensitivity(unsigned long iPoint, unsigned long iDim, su2double val) { }

  /*!
   * \brief Get the FSI force sensitivity at the node
   * \param[in] iDim - spacial component
   * \return value of the Sensitivity
   */
  virtual su2double GetFlowTractionSensitivity(unsigned long iPoint, unsigned long iDim) const { return 0.0; }

  /*!
   * \brief Set the source term applied into the displacement adjoint coming from external solvers
   * \param[in] iDim - spacial component
   * \param[in] val - value of the source term
   */
  virtual void SetSourceTerm_DispAdjoint(unsigned long iPoint, unsigned long iDim, su2double val) { }

  /*!
   * \brief Get the source term applied into the displacement adjoint coming from external solvers
   * \param[in] iDim - spacial component
   * \return value of the source term
   */
  virtual su2double GetSourceTerm_DispAdjoint(unsigned long iPoint, unsigned long iDim) const { return 0.0; }

};<|MERGE_RESOLUTION|>--- conflicted
+++ resolved
@@ -121,7 +121,6 @@
   su2matrix<int> AD_InputIndex;    /*!< \brief Indices of Solution variables in the adjoint vector. */
   su2matrix<int> AD_OutputIndex;   /*!< \brief Indices of Solution variables in the adjoint vector after having been updated. */
 
-<<<<<<< HEAD
   su2matrix<int> AD_Time_n_InputIndex;    /*!< \brief TK:: Tape(?) Indices of Solution variables in the adjoint vector. */
 
   //TK:: Do I need this container and the output container below?? because I never need to seed solution_time_n or solution_time_n1
@@ -130,14 +129,6 @@
   su2matrix<int> AD_Time_n1_InputIndex;    /*!< \brief Indices of Solution variables in the adjoint vector. */
   su2matrix<int> AD_Time_n1_OutputIndex;   /*!< \brief Indices of Solution variables in the adjoint vector after having been updated. */
 
-  unsigned long nPoint = {0};  /*!< \brief Number of points in the domain. */
-  unsigned long nDim = {0};      /*!< \brief Number of dimension of the problem. */
-  unsigned long nVar = {0};        /*!< \brief Number of variables of the problem. */
-  unsigned long nPrimVar = {0};      /*!< \brief Number of primitive variables. */
-  unsigned long nPrimVarGrad = {0};    /*!< \brief Number of primitives for which a gradient is computed. */
-  unsigned long nSecondaryVar = {0};     /*!< \brief Number of secondary variables. */
-  unsigned long nSecondaryVarGrad = {0};   /*!< \brief Number of secondaries for which a gradient is computed. */
-=======
   unsigned long nPoint = 0;  /*!< \brief Number of points in the domain. */
   unsigned long nDim = 0;      /*!< \brief Number of dimension of the problem. */
   unsigned long nVar = 0;        /*!< \brief Number of variables of the problem. */
@@ -145,7 +136,6 @@
   unsigned long nPrimVarGrad = 0;    /*!< \brief Number of primitives for which a gradient is computed. */
   unsigned long nSecondaryVar = 0;     /*!< \brief Number of secondary variables. */
   unsigned long nSecondaryVarGrad = 0;   /*!< \brief Number of secondaries for which a gradient is computed. */
->>>>>>> dc771ff3
 
 public:
 
