--- conflicted
+++ resolved
@@ -53,15 +53,9 @@
   MatrixType IntBoundary_Jump;   /*!< \brief Interior boundary jump vector. */
   MatrixType HB_Source;          /*!< \brief Harmonic balance source term. */
 
-<<<<<<< HEAD
-  VectorOfMatrix& Gradient_Reconstruction = Gradient; /*!< \brief Reference to the gradient of the primitive variables for MUSCL reconstruction for the convective term */
-  VectorOfMatrix Gradient_Aux;                        /*!< \brief Auxiliary structure to store a second gradient for reconstruction, if required. */
-  
-=======
   VectorOfMatrix& Gradient_Reconstruction;  /*!< \brief Reference to the gradient of the primitive variables for MUSCL reconstruction for the convective term */
   VectorOfMatrix Gradient_Aux;              /*!< \brief Auxiliary structure to store a second gradient for reconstruction, if required. */
 
->>>>>>> 2b91aac5
 public:
   /*!
    * \brief Constructor of the class.
@@ -170,11 +164,7 @@
    * \param[in] iPoint - Index of the current node.
    * \param[in] iVar   - Index of the variable.
    * \param[in] iDim   - Index of the dimension.
-<<<<<<< HEAD
-   * \param[in] iDim   - Index of the dimension.
-=======
    * \param[in] value  - Value of the reconstruction gradient component.
->>>>>>> 2b91aac5
    */
   inline void SetGradient_Reconstruction(unsigned long iPoint, unsigned long iVar, unsigned long iDim, su2double value) final {
     Gradient_Reconstruction(iPoint,iVar,iDim) = value;
