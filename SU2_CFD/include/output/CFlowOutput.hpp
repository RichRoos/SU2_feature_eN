--- conflicted
+++ resolved
@@ -65,9 +65,6 @@
    * \param[in,out] config - Definition of the particular problem.
    * \param[in] output - Boolean indicating whether information should be written to screen
    */
-<<<<<<< HEAD
-  void SetAnalyzeSurface(CSolver **solver, const CGeometry *geometry, CConfig *config, bool output);
-=======
   void SetAnalyzeSurface(const CSolver* const* solver, const CGeometry *geometry, CConfig *config, bool output);
 
   /*!
@@ -138,7 +135,6 @@
    */
   void LoadVolumeData_Scalar(const CConfig* config, const CSolver* const* solver, const CGeometry* geometry,
                              const unsigned long iPoint);
->>>>>>> 4d2854a3
 
   /*!
    * \brief Add aerodynamic coefficients as output fields
