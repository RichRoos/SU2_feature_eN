/*!
 * \file numerics_structure.inl
 * \brief In-Line subroutines of the <i>numerics_structure.hpp</i> file.
 * \author F. Palacios, T. Economon
 * \version 5.0.0 "Raven"
 *
 * SU2 Original Developers: Dr. Francisco D. Palacios.
 *                          Dr. Thomas D. Economon.
 *
 * SU2 Developers: Prof. Juan J. Alonso's group at Stanford University.
 *                 Prof. Piero Colonna's group at Delft University of Technology.
 *                 Prof. Nicolas R. Gauger's group at Kaiserslautern University of Technology.
 *                 Prof. Alberto Guardone's group at Polytechnic University of Milan.
 *                 Prof. Rafael Palacios' group at Imperial College London.
 *                 Prof. Edwin van der Weide's group at the University of Twente.
 *                 Prof. Vincent Terrapon's group at the University of Liege.
 *
 * Copyright (C) 2012-2017 SU2, the open-source CFD code.
 *
 * SU2 is free software; you can redistribute it and/or
 * modify it under the terms of the GNU Lesser General Public
 * License as published by the Free Software Foundation; either
 * version 2.1 of the License, or (at your option) any later version.
 *
 * SU2 is distributed in the hope that it will be useful,
 * but WITHOUT ANY WARRANTY; without even the implied warranty of
 * MERCHANTABILITY or FITNESS FOR A PARTICULAR PURPOSE. See the GNU
 * Lesser General Public License for more details.
 *
 * You should have received a copy of the GNU Lesser General Public
 * License along with SU2. If not, see <http://www.gnu.org/licenses/>.
 */

#pragma once

inline su2double CNumerics::Determinant_3x3(su2double A00,
                                            su2double A01,
                                            su2double A02,
                                            su2double A10,
                                            su2double A11,
                                            su2double A12,
                                            su2double A20,
                                            su2double A21,
                                            su2double A22) {
  
	return A00*(A11*A22-A12*A21) - A01*(A10*A22-A12*A20) + A02*(A10*A21-A11*A20);
  
}

inline void CNumerics::Compute_Mass_Matrix(CElement *element_container, CConfig *config) { }

inline void CNumerics::Compute_Dead_Load(CElement *element_container, CConfig *config) { }

inline void CNumerics::Compute_Tangent_Matrix(CElement *element_container, CConfig *config) { }

inline void CFEM_Elasticity::Compute_Tangent_Matrix(CElement *element_container, CConfig *config) { }

inline void CNumerics::Compute_MeanDilatation_Term(CElement *element_container, CConfig *config) { }

inline void CFEM_Elasticity::Compute_MeanDilatation_Term(CElement *element_container, CConfig *config) { }

inline void CNumerics::Compute_NodalStress_Term(CElement *element_container, CConfig *config) { }

inline void CFEM_Elasticity::Compute_NodalStress_Term(CElement *element_container, CConfig *config) { }

inline void CNumerics::Compute_Averaged_NodalStress(CElement *element_container, CConfig *config) { }

inline void CFEM_Elasticity::Compute_Averaged_NodalStress(CElement *element_container, CConfig *config) { }

inline void CNumerics::Compute_Plane_Stress_Term(CElement *element_container, CConfig *config) { }

inline void CFEM_Elasticity::Compute_Plane_Stress_Term(CElement *element_container, CConfig *config) { }

inline void CFEM_NonlinearElasticity::Compute_Plane_Stress_Term(CElement *element_container, CConfig *config) { }

inline su2double CFEM_NonlinearElasticity::deltaij(unsigned short iVar, unsigned short jVar) {
	if (iVar == jVar) return 1.0; else return 0.0;
}

inline void CNumerics::Compute_Eigenproblem(CElement *element_container, CConfig *config){ }

inline void CFEM_Elasticity::Compute_Eigenproblem(CElement *element_container, CConfig *config){ }

inline void CNumerics::SetElement_Properties(CElement *element_container, CConfig *config){ }

inline void CNumerics::ReadDV(CConfig *config){ }

inline void CNumerics::Set_DV_Val(unsigned short i_DV, su2double val_DV) { }

inline su2double CNumerics::Get_DV_Val(unsigned short i_DV) { return 0.0; }

inline void CFEM_Elasticity::Set_DV_Val(unsigned short i_DV, su2double val_DV){ DV_Val[i_DV] = val_DV;}

inline su2double CFEM_Elasticity::Get_DV_Val(unsigned short i_DV){ return DV_Val[i_DV]; }

inline void CNumerics::Add_MaxwellStress(CElement *element_container, CConfig *config){ }

inline void CFEM_Elasticity::Add_MaxwellStress(CElement *element_container, CConfig *config){ }

inline void CNumerics::SetElectric_Properties(CElement *element_container, CConfig *config) { }

inline void CFEM_Elasticity::SetElectric_Properties(CElement *element_container, CConfig *config) { }

inline void CNumerics::Set_ElectricField(unsigned short i_DV, su2double val_EField){ }

inline void CFEM_Elasticity::Set_ElectricField(unsigned short i_DV, su2double val_EField){ }

inline void CFEM_NonlinearElasticity::Set_ElectricField(unsigned short i_DV, su2double val_EField){ 
  EField_Ref_Mod[i_DV] = val_EField; }

inline void CFEM_DielectricElastomer_Adj::Set_ElectricField(unsigned short i_DV, su2double val_EField){ 
  EField_Ref_Mod[i_DV] = val_EField; }

inline void CNumerics::Set_YoungModulus(unsigned short i_DV, su2double val_Young){ }

inline void CNumerics::SetMaterial_Properties(unsigned short iVal, su2double val_E, su2double val_Nu){ }

inline void CNumerics::SetMaterial_Density(unsigned short iVal, su2double val_Rho, su2double val_Rho_DL){ }

inline void CFEM_Elasticity::Set_YoungModulus(unsigned short i_DV, su2double val_Young){
  E_i[0] = val_Young; 
//  Mu     = E / (2.0*(1.0 + Nu));
//  Lambda = Nu*E/((1.0+Nu)*(1.0-2.0*Nu));
//  Kappa  = Lambda + (2/3)*Mu;
}

inline void CFEM_NonlinearElasticity::Set_YoungModulus(unsigned short i_DV, su2double val_Young){ 
  E_i[0] = val_Young; 
//  Mu     = E / (2.0*(1.0 + Nu));
//  Lambda = Nu*E/((1.0+Nu)*(1.0-2.0*Nu));
//  Kappa  = Lambda + (2/3)*Mu;
}

inline void CFEM_NeoHookean_Comp_Adj::Set_YoungModulus(unsigned short i_DV, su2double val_Young){ 
  E_i[0] = val_Young; 
//  Mu     = E / (2.0*(1.0 + Nu));
//  Lambda = Nu*E/((1.0+Nu)*(1.0-2.0*Nu));
//  Kappa  = Lambda + (2/3)*Mu;
}

inline void CFEM_Elasticity::SetMaterial_Properties(unsigned short iVal, su2double val_E, su2double val_Nu){ 
  E_i[iVal] = val_E; 
  Nu_i[iVal] = val_Nu; 
}

inline void CFEM_NonlinearElasticity::SetMaterial_Properties(unsigned short iVal, su2double val_E, su2double val_Nu){ 
  E_i[iVal] = val_E; 
  Nu_i[iVal] = val_Nu; 
}

inline void CFEM_Elasticity::SetMaterial_Density(unsigned short iVal, su2double val_Rho, su2double val_Rho_DL){ 
  Rho_s_i[iVal] = val_Rho; 
  Rho_s_DL_i[iVal] = val_Rho_DL;}

inline void CFEM_NonlinearElasticity::SetMaterial_Density(unsigned short iVal, su2double val_Rho, su2double val_Rho_DL){ 
  Rho_s_i[iVal] = val_Rho; 
  Rho_s_DL_i[iVal] = val_Rho_DL;}

inline void CNumerics::Compute_Constitutive_Matrix(CElement *element_container, CConfig *config){ }

inline void CFEM_Elasticity::Compute_Constitutive_Matrix(CElement *element_container, CConfig *config) { }

inline void CFEM_NonlinearElasticity::Compute_Constitutive_Matrix(CElement *element_container, CConfig *config) { }

inline void CNumerics::Compute_Stress_Tensor(CElement *element_container, CConfig *config) { }

inline void CFEM_Elasticity::Compute_Stress_Tensor(CElement *element_container, CConfig *config) { }

inline void CFEM_NonlinearElasticity::Compute_Stress_Tensor(CElement *element_container, CConfig *config) { }

inline void CNumerics::ComputeResidual(su2double *val_residual, CConfig *config) { }

inline void CNumerics::ComputeResidual(su2double *val_residual_i, su2double *val_residual_j) { }

inline void CNumerics::ComputeResidual(su2double *val_residual_i, su2double *val_residual_j, CConfig *config) { }

inline void CNumerics::ComputeResidual(su2double **val_Jacobian_i, su2double **val_Jacobian_j, CConfig *config) { }

inline void CNumerics::ComputeResidual(su2double *val_residual, su2double **val_Jacobian_i, su2double **val_Jacobian_j, 
                                   CConfig *config) { }

inline void CNumerics::ComputeResidual(su2double *val_residual, su2double **val_Jacobian_i, su2double **val_Jacobian_j,
                                   su2double **val_JacobianMeanFlow_i, su2double **val_JacobianMeanFlow_j, CConfig *config) { }

inline void CNumerics::ComputeResidual(su2double *val_resconv, su2double *val_resvisc, su2double **val_Jacobian_i, 
								   su2double **val_Jacobian_j, CConfig *config) { }

inline void CNumerics::ComputeResidual(su2double *val_residual_i, su2double *val_residual_j, 
								   su2double **val_Jacobian_ii, su2double **val_Jacobian_ij, 
								   su2double **val_Jacobian_ji, su2double **val_Jacobian_jj, CConfig *config) { }
							
inline void CNumerics::ComputeResidual(su2double *val_resconv_i, su2double *val_resvisc_i, su2double *val_resconv_j, 
								   su2double *val_resvisc_j, su2double **val_Jacobian_ii, su2double **val_Jacobian_ij, 
								   su2double **val_Jacobian_ji, su2double **val_Jacobian_jj, CConfig *config) { }
							
inline void CNumerics::ComputeResidual(su2double **val_stiffmatrix_elem, CConfig *config) { }

inline void CNumerics::GetEq_Rxn_Coefficients(su2double **EqnRxnConstants, CConfig *config) { };
														
inline void CNumerics::ComputeResidual(su2double *val_residual, su2double **val_Jacobian_i, CConfig *config) { }

inline void CNumerics::ComputeResidual_TransLM(su2double *val_residual, su2double **val_Jacobian_i, su2double **val_Jacobian_j, CConfig *config, su2double &gamma_sep) {}

inline void CNumerics::ComputeResidual_Axisymmetric(su2double *val_residual, CConfig *config) { }

inline void CNumerics::ComputeResidual_Axisymmetric_ad(su2double *val_residual, su2double *val_residuald, CConfig *config) { }

inline void CNumerics::SetJacobian_Axisymmetric(su2double **val_Jacobian_i, CConfig *config) { }

inline void CNumerics::ComputeVibRelaxation(su2double *val_residual, su2double **val_Jacobian_i, CConfig *config) { }

inline void CNumerics::ComputeChemistry(su2double *val_residual, su2double **val_Jacobian_i, CConfig *config) { }

inline void CNumerics::GetKeqConstants(su2double *A, unsigned short val_reaction, CConfig *config) { }

inline su2double CNumerics::GetPrecond_Beta() { return 0; }

inline void CNumerics::SetUndivided_Laplacian(su2double *val_und_lapl_i, su2double *val_und_lapl_j) {
	Und_Lapl_i = val_und_lapl_i; 
	Und_Lapl_j = val_und_lapl_j; 
}

inline void CNumerics::SetSensor( su2double val_sensor_i, su2double val_sensor_j) {
	Sensor_i = val_sensor_i;
	Sensor_j = val_sensor_j;
}

inline void CNumerics::SetConservative(su2double *val_u_i, su2double *val_u_j) {
	U_i = val_u_i;
	U_j = val_u_j;
}

inline void CNumerics::SetConservative_ZeroOrder(su2double *val_u_i, su2double *val_u_j) {
	UZeroOrder_i = val_u_i;
	UZeroOrder_j = val_u_j;
}

inline void CNumerics::SetPrimitive(su2double *val_v_i, su2double *val_v_j) {
	V_i = val_v_i;
	V_j = val_v_j;
}

inline void CNumerics::SetSecondary(su2double *val_s_i, su2double *val_s_j) {
  	S_i = val_s_i;
  	S_j = val_s_j;
}

inline void CNumerics::SetConservative(su2double *val_u_0, su2double *val_u_1, su2double *val_u_2) {
	U_0 = val_u_0;
	U_1 = val_u_1;
	U_2 = val_u_2;
}

inline void CNumerics::SetConservative(su2double *val_u_0, su2double *val_u_1, su2double *val_u_2, su2double *val_u_3) {
	U_0 = val_u_0;
	U_1 = val_u_1;
	U_2 = val_u_2;
	U_3 = val_u_3;
}

inline void CNumerics::SetVelocity2_Inf(su2double velocity2) {
	vel2_inf = velocity2;
}

inline void CNumerics::SetVorticity(su2double *val_vorticity_i, su2double *val_vorticity_j) {
  Vorticity_i = val_vorticity_i;
  Vorticity_j = val_vorticity_j;
}

inline void CNumerics::SetStrainMag(su2double val_strainmag_i, su2double val_strainmag_j) {
  StrainMag_i = val_strainmag_i;
  StrainMag_j = val_strainmag_j;
}

inline void CNumerics::SetTimeStep(su2double val_timestep) {TimeStep = val_timestep;}

inline void CNumerics::SetLaminarViscosity(su2double val_lam_viscosity_i, su2double val_lam_viscosity_j) {
	Laminar_Viscosity_i = val_lam_viscosity_i;
	Laminar_Viscosity_j = val_lam_viscosity_j;
}

inline void CNumerics::SetThermalConductivity(su2double val_therm_conductivity_i, su2double val_therm_conductivity_j) {
	Thermal_Conductivity_i = val_therm_conductivity_i;
	Thermal_Conductivity_j = val_therm_conductivity_j;
}

inline void CNumerics::SetThermalConductivity_ve(su2double val_therm_conductivity_ve_i, su2double val_therm_conductivity_ve_j) {
	Thermal_Conductivity_ve_i = val_therm_conductivity_ve_i;
	Thermal_Conductivity_ve_j = val_therm_conductivity_ve_j;
}

inline void CNumerics::SetDiffusionCoeff(su2double* val_diffusioncoeff_i, su2double* val_diffusioncoeff_j) {
	Diffusion_Coeff_i = val_diffusioncoeff_i;
	Diffusion_Coeff_j = val_diffusioncoeff_j;
}

inline void CNumerics::SetEddyViscosity(su2double val_eddy_viscosity_i, su2double val_eddy_viscosity_j) {
	Eddy_Viscosity_i = val_eddy_viscosity_i;
	Eddy_Viscosity_j = val_eddy_viscosity_j;
}

inline void CNumerics::SetIntermittency(su2double intermittency_in) { }

inline void CNumerics::SetProduction(su2double val_production) { }

inline void CNumerics::SetDestruction(su2double val_destruction) { }

inline void CNumerics::SetCrossProduction(su2double val_crossproduction) { }

inline su2double CNumerics::GetProduction(void) { return 0; }

inline su2double CNumerics::GetDestruction(void) { return 0; }

inline su2double CNumerics::GetCrossProduction(void) { return 0; }

inline su2double CNumerics::GetGammaBC(void) { return 0.0; }

inline void CNumerics::SetTurbKineticEnergy(su2double val_turb_ke_i, su2double val_turb_ke_j) {
	turb_ke_i = val_turb_ke_i;
	turb_ke_j = val_turb_ke_j;
}

inline void CNumerics::SetDistance(su2double val_dist_i, su2double val_dist_j) {
	dist_i = val_dist_i;
	dist_j = val_dist_j;
}

inline void CNumerics::SetAdjointVar(su2double *val_psi_i, su2double *val_psi_j) {
	Psi_i = val_psi_i;
	Psi_j = val_psi_j;
}

inline void CNumerics::SetAdjointVarGradient(su2double **val_psivar_grad_i, su2double **val_psivar_grad_j) {
	PsiVar_Grad_i = val_psivar_grad_i;
	PsiVar_Grad_j = val_psivar_grad_j;
}

<<<<<<< HEAD
inline void CNumerics::SetAdjointVarLimiter(su2double *val_psivar_lim_i, su2double *val_psivar_lim_j) {
	PsiVar_Lim_i = val_psivar_lim_i;
	PsiVar_Lim_j = val_psivar_lim_j;
}

=======
>>>>>>> c02da04d
inline void CNumerics::SetTurbVar(su2double *val_turbvar_i, su2double *val_turbvar_j) {
	TurbVar_i = val_turbvar_i;
	TurbVar_j = val_turbvar_j;
}

inline void CNumerics::SetTransVar(su2double *val_transvar_i, su2double *val_transvar_j) {
	TransVar_i = val_transvar_i;
	TransVar_j = val_transvar_j;
}

inline void CNumerics::SetTurbVarGradient(su2double **val_turbvar_grad_i, su2double **val_turbvar_grad_j) {
	TurbVar_Grad_i = val_turbvar_grad_i;
	TurbVar_Grad_j = val_turbvar_grad_j;
}

inline void CNumerics::SetTransVarGradient(su2double **val_transvar_grad_i, su2double **val_transvar_grad_j) {
	TransVar_Grad_i = val_transvar_grad_i;
	TransVar_Grad_j = val_transvar_grad_j;
}

inline void CNumerics::SetPrimVarGradient(su2double **val_primvar_grad_i, su2double **val_primvar_grad_j) {
	PrimVar_Grad_i = val_primvar_grad_i;
	PrimVar_Grad_j = val_primvar_grad_j;
}


inline void CNumerics::SetConsVarGradient(su2double **val_consvar_grad_i, su2double **val_consvar_grad_j) {
	ConsVar_Grad_i = val_consvar_grad_i;
	ConsVar_Grad_j = val_consvar_grad_j;
}

inline void CNumerics::SetConsVarGradient(su2double **val_consvar_grad_0, su2double **val_consvar_grad_1, su2double **val_consvar_grad_2) {
	ConsVar_Grad_0 = val_consvar_grad_0;
	ConsVar_Grad_1 = val_consvar_grad_1;
	ConsVar_Grad_2 = val_consvar_grad_2;
}

inline void CNumerics::SetConsVarGradient(su2double **val_consvar_grad_0, su2double **val_consvar_grad_1, su2double **val_consvar_grad_2, su2double **val_consvar_grad_3) {
	ConsVar_Grad_0 = val_consvar_grad_0;
	ConsVar_Grad_1 = val_consvar_grad_1;
	ConsVar_Grad_2 = val_consvar_grad_2;
	ConsVar_Grad_3 = val_consvar_grad_3;
}

inline void CNumerics::SetConsVarGradient(su2double **val_consvar_grad) {
	ConsVar_Grad = val_consvar_grad;
}

inline void CNumerics::SetCoord(su2double *val_coord_i, su2double *val_coord_j) {
	Coord_i = val_coord_i;
	Coord_j = val_coord_j;
}

inline void CNumerics::SetCoord(su2double *val_coord_0, su2double *val_coord_1, 
									 su2double *val_coord_2) {
	Coord_0 = val_coord_0;
	Coord_1 = val_coord_1;
	Coord_2 = val_coord_2;
}

inline void CNumerics::SetCoord(su2double *val_coord_0, su2double *val_coord_1, 
									 su2double *val_coord_2, su2double *val_coord_3) {
	Coord_0 = val_coord_0;
	Coord_1 = val_coord_1;
	Coord_2 = val_coord_2;
	Coord_3 = val_coord_3;	
}

inline void CNumerics::SetGridVel(su2double *val_gridvel_i, su2double *val_gridvel_j) {
	GridVel_i = val_gridvel_i;
	GridVel_j = val_gridvel_j;
}

inline void CNumerics::SetWindGust(su2double *val_windgust_i, su2double *val_windgust_j) {
	WindGust_i = val_windgust_i;
	WindGust_j = val_windgust_j;
}

inline void CNumerics::SetWindGustDer(su2double *val_windgustder_i, su2double *val_windgustder_j) {
	WindGustDer_i = val_windgustder_i;
	WindGustDer_j = val_windgustder_j;
}

inline void CNumerics::SetPressure(su2double val_pressure_i, su2double val_pressure_j) {
	Pressure_i = val_pressure_i;
	Pressure_j = val_pressure_j;
}

inline void CNumerics::SetDensity(su2double val_densityinc_i, su2double val_densityinc_j) {
	DensityInc_i = val_densityinc_i;
	DensityInc_j = val_densityinc_j;
}

inline void CNumerics::SetBetaInc2(su2double val_betainc2_i, su2double val_betainc2_j) {
	BetaInc2_i = val_betainc2_i;
	BetaInc2_j = val_betainc2_j;
}

inline void CNumerics::SetSoundSpeed(su2double val_soundspeed_i, su2double val_soundspeed_j) {
	SoundSpeed_i = val_soundspeed_i;
	SoundSpeed_j = val_soundspeed_j;
}

inline void CNumerics::SetEnthalpy(su2double val_enthalpy_i, su2double val_enthalpy_j) {
	Enthalpy_i = val_enthalpy_i;
	Enthalpy_j = val_enthalpy_j;
}

inline void CNumerics::SetLambda(su2double val_lambda_i, su2double val_lambda_j) {
	Lambda_i = val_lambda_i;
	Lambda_j = val_lambda_j;
}

inline void CNumerics::SetNeighbor(unsigned short val_neighbor_i, unsigned short val_neighbor_j) {
	Neighbor_i = val_neighbor_i;
	Neighbor_j = val_neighbor_j;
}

inline void CNumerics::SetTurbAdjointVar(su2double *val_turbpsivar_i, su2double *val_turbpsivar_j) {
	TurbPsi_i = val_turbpsivar_i;
	TurbPsi_j = val_turbpsivar_j;
}

inline void CNumerics::SetTurbAdjointGradient(su2double **val_turbpsivar_grad_i, su2double **val_turbpsivar_grad_j) {
	TurbPsi_Grad_i = val_turbpsivar_grad_i;
	TurbPsi_Grad_j = val_turbpsivar_grad_j;
}

inline void CNumerics::SetTemperature(su2double val_temp_i, su2double val_temp_j) {
	Temp_i = val_temp_i;
	Temp_j = val_temp_j;
}

inline void CNumerics::SetAuxVarGrad(su2double *val_auxvargrad_i, su2double *val_auxvargrad_j) {
	AuxVar_Grad_i = val_auxvargrad_i;
	AuxVar_Grad_j = val_auxvargrad_j;
}

inline void CNumerics::SetNormal(su2double *val_normal) { Normal = val_normal; }

inline void CNumerics::SetVolume(su2double val_volume) { Volume = val_volume; }

inline void CSourcePieceWise_TurbSST::SetF1blending(su2double val_F1_i, su2double val_F1_j) { 
	F1_i = val_F1_i; 
	F1_j = val_F1_j;
}

inline void CSourcePieceWise_TurbSST::SetF2blending(su2double val_F2_i, su2double val_F2_j) { 
	F2_i = val_F2_i; 
	F2_j = val_F2_j;
}

inline void CSourcePieceWise_TurbSST::SetCrossDiff(su2double val_CDkw_i, su2double val_CDkw_j) {
	CDkw_i = val_CDkw_i;
  CDkw_j = val_CDkw_j;
}			

inline void CSourcePieceWise_TurbSA::SetIntermittency(su2double intermittency_in) { intermittency = intermittency_in; }

inline void CSourcePieceWise_TurbSA::SetProduction(su2double val_production) { Production = val_production; }

inline void CSourcePieceWise_TurbSA::SetDestruction(su2double val_destruction) { Destruction = val_destruction; }

inline void CSourcePieceWise_TurbSA::SetCrossProduction(su2double val_crossproduction) { CrossProduction = val_crossproduction; }

inline su2double CSourcePieceWise_TurbSA::GetProduction(void) { return Production; }

inline su2double CSourcePieceWise_TurbSA::GetGammaBC(void) { return gamma_BC; }

inline su2double CSourcePieceWise_TurbSA::GetDestruction(void) { return Destruction; }

inline su2double CSourcePieceWise_TurbSA::GetCrossProduction(void) { return CrossProduction; }

inline void CSourcePieceWise_TurbSA_Neg::SetIntermittency(su2double intermittency_in) { intermittency = intermittency_in; }

inline void CSourcePieceWise_TurbSA_Neg::SetProduction(su2double val_production) { Production = val_production; }

inline void CSourcePieceWise_TurbSA_Neg::SetDestruction(su2double val_destruction) { Destruction = val_destruction; }

inline void CSourcePieceWise_TurbSA_Neg::SetCrossProduction(su2double val_crossproduction) { CrossProduction = val_crossproduction; }

inline su2double CSourcePieceWise_TurbSA_Neg::GetProduction(void) { return Production; }

inline su2double CSourcePieceWise_TurbSA_Neg::GetDestruction(void) { return Destruction; }

inline su2double CSourcePieceWise_TurbSA_Neg::GetCrossProduction(void) { return CrossProduction; }

inline su2double CUpwTurkel_Flow::GetPrecond_Beta() { return Beta; }

inline void CNumerics::ComputeResidual(su2double **val_Jacobian_i, su2double *val_Jacobian_mui, su2double ***val_Jacobian_gradi, CConfig *config) { }

inline void CNumerics::ComputeResidual(su2double **val_Jacobian_i, su2double *val_Jacobian_mui, su2double ***val_Jacobian_gradi, 
									su2double **val_Jacobian_j, su2double *val_Jacobian_muj, su2double ***val_Jacobian_gradj, CConfig *config) { }<|MERGE_RESOLUTION|>--- conflicted
+++ resolved
@@ -43,7 +43,7 @@
                                             su2double A21,
                                             su2double A22) {
   
-	return A00*(A11*A22-A12*A21) - A01*(A10*A22-A12*A20) + A02*(A10*A21-A11*A20);
+  return A00*(A11*A22-A12*A21) - A01*(A10*A22-A12*A20) + A02*(A10*A21-A11*A20);
   
 }
 
@@ -119,23 +119,14 @@
 
 inline void CFEM_Elasticity::Set_YoungModulus(unsigned short i_DV, su2double val_Young){
   E_i[0] = val_Young; 
-//  Mu     = E / (2.0*(1.0 + Nu));
-//  Lambda = Nu*E/((1.0+Nu)*(1.0-2.0*Nu));
-//  Kappa  = Lambda + (2/3)*Mu;
 }
 
 inline void CFEM_NonlinearElasticity::Set_YoungModulus(unsigned short i_DV, su2double val_Young){ 
   E_i[0] = val_Young; 
-//  Mu     = E / (2.0*(1.0 + Nu));
-//  Lambda = Nu*E/((1.0+Nu)*(1.0-2.0*Nu));
-//  Kappa  = Lambda + (2/3)*Mu;
 }
 
 inline void CFEM_NeoHookean_Comp_Adj::Set_YoungModulus(unsigned short i_DV, su2double val_Young){ 
   E_i[0] = val_Young; 
-//  Mu     = E / (2.0*(1.0 + Nu));
-//  Lambda = Nu*E/((1.0+Nu)*(1.0-2.0*Nu));
-//  Kappa  = Lambda + (2/3)*Mu;
 }
 
 inline void CFEM_Elasticity::SetMaterial_Properties(unsigned short iVal, su2double val_E, su2double val_Nu){ 
@@ -183,20 +174,20 @@
                                    su2double **val_JacobianMeanFlow_i, su2double **val_JacobianMeanFlow_j, CConfig *config) { }
 
 inline void CNumerics::ComputeResidual(su2double *val_resconv, su2double *val_resvisc, su2double **val_Jacobian_i, 
-								   su2double **val_Jacobian_j, CConfig *config) { }
+                   su2double **val_Jacobian_j, CConfig *config) { }
 
 inline void CNumerics::ComputeResidual(su2double *val_residual_i, su2double *val_residual_j, 
-								   su2double **val_Jacobian_ii, su2double **val_Jacobian_ij, 
-								   su2double **val_Jacobian_ji, su2double **val_Jacobian_jj, CConfig *config) { }
-							
+                   su2double **val_Jacobian_ii, su2double **val_Jacobian_ij, 
+                   su2double **val_Jacobian_ji, su2double **val_Jacobian_jj, CConfig *config) { }
+              
 inline void CNumerics::ComputeResidual(su2double *val_resconv_i, su2double *val_resvisc_i, su2double *val_resconv_j, 
-								   su2double *val_resvisc_j, su2double **val_Jacobian_ii, su2double **val_Jacobian_ij, 
-								   su2double **val_Jacobian_ji, su2double **val_Jacobian_jj, CConfig *config) { }
-							
+                   su2double *val_resvisc_j, su2double **val_Jacobian_ii, su2double **val_Jacobian_ij, 
+                   su2double **val_Jacobian_ji, su2double **val_Jacobian_jj, CConfig *config) { }
+              
 inline void CNumerics::ComputeResidual(su2double **val_stiffmatrix_elem, CConfig *config) { }
 
 inline void CNumerics::GetEq_Rxn_Coefficients(su2double **EqnRxnConstants, CConfig *config) { };
-														
+                            
 inline void CNumerics::ComputeResidual(su2double *val_residual, su2double **val_Jacobian_i, CConfig *config) { }
 
 inline void CNumerics::ComputeResidual_TransLM(su2double *val_residual, su2double **val_Jacobian_i, su2double **val_Jacobian_j, CConfig *config, su2double &gamma_sep) {}
@@ -216,50 +207,50 @@
 inline su2double CNumerics::GetPrecond_Beta() { return 0; }
 
 inline void CNumerics::SetUndivided_Laplacian(su2double *val_und_lapl_i, su2double *val_und_lapl_j) {
-	Und_Lapl_i = val_und_lapl_i; 
-	Und_Lapl_j = val_und_lapl_j; 
+  Und_Lapl_i = val_und_lapl_i; 
+  Und_Lapl_j = val_und_lapl_j; 
 }
 
 inline void CNumerics::SetSensor( su2double val_sensor_i, su2double val_sensor_j) {
-	Sensor_i = val_sensor_i;
-	Sensor_j = val_sensor_j;
+  Sensor_i = val_sensor_i;
+  Sensor_j = val_sensor_j;
 }
 
 inline void CNumerics::SetConservative(su2double *val_u_i, su2double *val_u_j) {
-	U_i = val_u_i;
-	U_j = val_u_j;
+  U_i = val_u_i;
+  U_j = val_u_j;
 }
 
 inline void CNumerics::SetConservative_ZeroOrder(su2double *val_u_i, su2double *val_u_j) {
-	UZeroOrder_i = val_u_i;
-	UZeroOrder_j = val_u_j;
+  UZeroOrder_i = val_u_i;
+  UZeroOrder_j = val_u_j;
 }
 
 inline void CNumerics::SetPrimitive(su2double *val_v_i, su2double *val_v_j) {
-	V_i = val_v_i;
-	V_j = val_v_j;
+  V_i = val_v_i;
+  V_j = val_v_j;
 }
 
 inline void CNumerics::SetSecondary(su2double *val_s_i, su2double *val_s_j) {
-  	S_i = val_s_i;
-  	S_j = val_s_j;
+    S_i = val_s_i;
+    S_j = val_s_j;
 }
 
 inline void CNumerics::SetConservative(su2double *val_u_0, su2double *val_u_1, su2double *val_u_2) {
-	U_0 = val_u_0;
-	U_1 = val_u_1;
-	U_2 = val_u_2;
+  U_0 = val_u_0;
+  U_1 = val_u_1;
+  U_2 = val_u_2;
 }
 
 inline void CNumerics::SetConservative(su2double *val_u_0, su2double *val_u_1, su2double *val_u_2, su2double *val_u_3) {
-	U_0 = val_u_0;
-	U_1 = val_u_1;
-	U_2 = val_u_2;
-	U_3 = val_u_3;
+  U_0 = val_u_0;
+  U_1 = val_u_1;
+  U_2 = val_u_2;
+  U_3 = val_u_3;
 }
 
 inline void CNumerics::SetVelocity2_Inf(su2double velocity2) {
-	vel2_inf = velocity2;
+  vel2_inf = velocity2;
 }
 
 inline void CNumerics::SetVorticity(su2double *val_vorticity_i, su2double *val_vorticity_j) {
@@ -275,28 +266,28 @@
 inline void CNumerics::SetTimeStep(su2double val_timestep) {TimeStep = val_timestep;}
 
 inline void CNumerics::SetLaminarViscosity(su2double val_lam_viscosity_i, su2double val_lam_viscosity_j) {
-	Laminar_Viscosity_i = val_lam_viscosity_i;
-	Laminar_Viscosity_j = val_lam_viscosity_j;
+  Laminar_Viscosity_i = val_lam_viscosity_i;
+  Laminar_Viscosity_j = val_lam_viscosity_j;
 }
 
 inline void CNumerics::SetThermalConductivity(su2double val_therm_conductivity_i, su2double val_therm_conductivity_j) {
-	Thermal_Conductivity_i = val_therm_conductivity_i;
-	Thermal_Conductivity_j = val_therm_conductivity_j;
+  Thermal_Conductivity_i = val_therm_conductivity_i;
+  Thermal_Conductivity_j = val_therm_conductivity_j;
 }
 
 inline void CNumerics::SetThermalConductivity_ve(su2double val_therm_conductivity_ve_i, su2double val_therm_conductivity_ve_j) {
-	Thermal_Conductivity_ve_i = val_therm_conductivity_ve_i;
-	Thermal_Conductivity_ve_j = val_therm_conductivity_ve_j;
+  Thermal_Conductivity_ve_i = val_therm_conductivity_ve_i;
+  Thermal_Conductivity_ve_j = val_therm_conductivity_ve_j;
 }
 
 inline void CNumerics::SetDiffusionCoeff(su2double* val_diffusioncoeff_i, su2double* val_diffusioncoeff_j) {
-	Diffusion_Coeff_i = val_diffusioncoeff_i;
-	Diffusion_Coeff_j = val_diffusioncoeff_j;
+  Diffusion_Coeff_i = val_diffusioncoeff_i;
+  Diffusion_Coeff_j = val_diffusioncoeff_j;
 }
 
 inline void CNumerics::SetEddyViscosity(su2double val_eddy_viscosity_i, su2double val_eddy_viscosity_j) {
-	Eddy_Viscosity_i = val_eddy_viscosity_i;
-	Eddy_Viscosity_j = val_eddy_viscosity_j;
+  Eddy_Viscosity_i = val_eddy_viscosity_i;
+  Eddy_Viscosity_j = val_eddy_viscosity_j;
 }
 
 inline void CNumerics::SetIntermittency(su2double intermittency_in) { }
@@ -316,169 +307,161 @@
 inline su2double CNumerics::GetGammaBC(void) { return 0.0; }
 
 inline void CNumerics::SetTurbKineticEnergy(su2double val_turb_ke_i, su2double val_turb_ke_j) {
-	turb_ke_i = val_turb_ke_i;
-	turb_ke_j = val_turb_ke_j;
+  turb_ke_i = val_turb_ke_i;
+  turb_ke_j = val_turb_ke_j;
 }
 
 inline void CNumerics::SetDistance(su2double val_dist_i, su2double val_dist_j) {
-	dist_i = val_dist_i;
-	dist_j = val_dist_j;
+  dist_i = val_dist_i;
+  dist_j = val_dist_j;
 }
 
 inline void CNumerics::SetAdjointVar(su2double *val_psi_i, su2double *val_psi_j) {
-	Psi_i = val_psi_i;
-	Psi_j = val_psi_j;
+  Psi_i = val_psi_i;
+  Psi_j = val_psi_j;
 }
 
 inline void CNumerics::SetAdjointVarGradient(su2double **val_psivar_grad_i, su2double **val_psivar_grad_j) {
-	PsiVar_Grad_i = val_psivar_grad_i;
-	PsiVar_Grad_j = val_psivar_grad_j;
-}
-
-<<<<<<< HEAD
-inline void CNumerics::SetAdjointVarLimiter(su2double *val_psivar_lim_i, su2double *val_psivar_lim_j) {
-	PsiVar_Lim_i = val_psivar_lim_i;
-	PsiVar_Lim_j = val_psivar_lim_j;
-}
-
-=======
->>>>>>> c02da04d
+  PsiVar_Grad_i = val_psivar_grad_i;
+  PsiVar_Grad_j = val_psivar_grad_j;
+}
+
 inline void CNumerics::SetTurbVar(su2double *val_turbvar_i, su2double *val_turbvar_j) {
-	TurbVar_i = val_turbvar_i;
-	TurbVar_j = val_turbvar_j;
+  TurbVar_i = val_turbvar_i;
+  TurbVar_j = val_turbvar_j;
 }
 
 inline void CNumerics::SetTransVar(su2double *val_transvar_i, su2double *val_transvar_j) {
-	TransVar_i = val_transvar_i;
-	TransVar_j = val_transvar_j;
+  TransVar_i = val_transvar_i;
+  TransVar_j = val_transvar_j;
 }
 
 inline void CNumerics::SetTurbVarGradient(su2double **val_turbvar_grad_i, su2double **val_turbvar_grad_j) {
-	TurbVar_Grad_i = val_turbvar_grad_i;
-	TurbVar_Grad_j = val_turbvar_grad_j;
+  TurbVar_Grad_i = val_turbvar_grad_i;
+  TurbVar_Grad_j = val_turbvar_grad_j;
 }
 
 inline void CNumerics::SetTransVarGradient(su2double **val_transvar_grad_i, su2double **val_transvar_grad_j) {
-	TransVar_Grad_i = val_transvar_grad_i;
-	TransVar_Grad_j = val_transvar_grad_j;
+  TransVar_Grad_i = val_transvar_grad_i;
+  TransVar_Grad_j = val_transvar_grad_j;
 }
 
 inline void CNumerics::SetPrimVarGradient(su2double **val_primvar_grad_i, su2double **val_primvar_grad_j) {
-	PrimVar_Grad_i = val_primvar_grad_i;
-	PrimVar_Grad_j = val_primvar_grad_j;
+  PrimVar_Grad_i = val_primvar_grad_i;
+  PrimVar_Grad_j = val_primvar_grad_j;
 }
 
 
 inline void CNumerics::SetConsVarGradient(su2double **val_consvar_grad_i, su2double **val_consvar_grad_j) {
-	ConsVar_Grad_i = val_consvar_grad_i;
-	ConsVar_Grad_j = val_consvar_grad_j;
+  ConsVar_Grad_i = val_consvar_grad_i;
+  ConsVar_Grad_j = val_consvar_grad_j;
 }
 
 inline void CNumerics::SetConsVarGradient(su2double **val_consvar_grad_0, su2double **val_consvar_grad_1, su2double **val_consvar_grad_2) {
-	ConsVar_Grad_0 = val_consvar_grad_0;
-	ConsVar_Grad_1 = val_consvar_grad_1;
-	ConsVar_Grad_2 = val_consvar_grad_2;
+  ConsVar_Grad_0 = val_consvar_grad_0;
+  ConsVar_Grad_1 = val_consvar_grad_1;
+  ConsVar_Grad_2 = val_consvar_grad_2;
 }
 
 inline void CNumerics::SetConsVarGradient(su2double **val_consvar_grad_0, su2double **val_consvar_grad_1, su2double **val_consvar_grad_2, su2double **val_consvar_grad_3) {
-	ConsVar_Grad_0 = val_consvar_grad_0;
-	ConsVar_Grad_1 = val_consvar_grad_1;
-	ConsVar_Grad_2 = val_consvar_grad_2;
-	ConsVar_Grad_3 = val_consvar_grad_3;
+  ConsVar_Grad_0 = val_consvar_grad_0;
+  ConsVar_Grad_1 = val_consvar_grad_1;
+  ConsVar_Grad_2 = val_consvar_grad_2;
+  ConsVar_Grad_3 = val_consvar_grad_3;
 }
 
 inline void CNumerics::SetConsVarGradient(su2double **val_consvar_grad) {
-	ConsVar_Grad = val_consvar_grad;
+  ConsVar_Grad = val_consvar_grad;
 }
 
 inline void CNumerics::SetCoord(su2double *val_coord_i, su2double *val_coord_j) {
-	Coord_i = val_coord_i;
-	Coord_j = val_coord_j;
+  Coord_i = val_coord_i;
+  Coord_j = val_coord_j;
 }
 
 inline void CNumerics::SetCoord(su2double *val_coord_0, su2double *val_coord_1, 
-									 su2double *val_coord_2) {
-	Coord_0 = val_coord_0;
-	Coord_1 = val_coord_1;
-	Coord_2 = val_coord_2;
+                   su2double *val_coord_2) {
+  Coord_0 = val_coord_0;
+  Coord_1 = val_coord_1;
+  Coord_2 = val_coord_2;
 }
 
 inline void CNumerics::SetCoord(su2double *val_coord_0, su2double *val_coord_1, 
-									 su2double *val_coord_2, su2double *val_coord_3) {
-	Coord_0 = val_coord_0;
-	Coord_1 = val_coord_1;
-	Coord_2 = val_coord_2;
-	Coord_3 = val_coord_3;	
+                   su2double *val_coord_2, su2double *val_coord_3) {
+  Coord_0 = val_coord_0;
+  Coord_1 = val_coord_1;
+  Coord_2 = val_coord_2;
+  Coord_3 = val_coord_3;  
 }
 
 inline void CNumerics::SetGridVel(su2double *val_gridvel_i, su2double *val_gridvel_j) {
-	GridVel_i = val_gridvel_i;
-	GridVel_j = val_gridvel_j;
+  GridVel_i = val_gridvel_i;
+  GridVel_j = val_gridvel_j;
 }
 
 inline void CNumerics::SetWindGust(su2double *val_windgust_i, su2double *val_windgust_j) {
-	WindGust_i = val_windgust_i;
-	WindGust_j = val_windgust_j;
+  WindGust_i = val_windgust_i;
+  WindGust_j = val_windgust_j;
 }
 
 inline void CNumerics::SetWindGustDer(su2double *val_windgustder_i, su2double *val_windgustder_j) {
-	WindGustDer_i = val_windgustder_i;
-	WindGustDer_j = val_windgustder_j;
+  WindGustDer_i = val_windgustder_i;
+  WindGustDer_j = val_windgustder_j;
 }
 
 inline void CNumerics::SetPressure(su2double val_pressure_i, su2double val_pressure_j) {
-	Pressure_i = val_pressure_i;
-	Pressure_j = val_pressure_j;
+  Pressure_i = val_pressure_i;
+  Pressure_j = val_pressure_j;
 }
 
 inline void CNumerics::SetDensity(su2double val_densityinc_i, su2double val_densityinc_j) {
-	DensityInc_i = val_densityinc_i;
-	DensityInc_j = val_densityinc_j;
+  DensityInc_i = val_densityinc_i;
+  DensityInc_j = val_densityinc_j;
 }
 
 inline void CNumerics::SetBetaInc2(su2double val_betainc2_i, su2double val_betainc2_j) {
-	BetaInc2_i = val_betainc2_i;
-	BetaInc2_j = val_betainc2_j;
+  BetaInc2_i = val_betainc2_i;
+  BetaInc2_j = val_betainc2_j;
 }
 
 inline void CNumerics::SetSoundSpeed(su2double val_soundspeed_i, su2double val_soundspeed_j) {
-	SoundSpeed_i = val_soundspeed_i;
-	SoundSpeed_j = val_soundspeed_j;
+  SoundSpeed_i = val_soundspeed_i;
+  SoundSpeed_j = val_soundspeed_j;
 }
 
 inline void CNumerics::SetEnthalpy(su2double val_enthalpy_i, su2double val_enthalpy_j) {
-	Enthalpy_i = val_enthalpy_i;
-	Enthalpy_j = val_enthalpy_j;
+  Enthalpy_i = val_enthalpy_i;
+  Enthalpy_j = val_enthalpy_j;
 }
 
 inline void CNumerics::SetLambda(su2double val_lambda_i, su2double val_lambda_j) {
-	Lambda_i = val_lambda_i;
-	Lambda_j = val_lambda_j;
+  Lambda_i = val_lambda_i;
+  Lambda_j = val_lambda_j;
 }
 
 inline void CNumerics::SetNeighbor(unsigned short val_neighbor_i, unsigned short val_neighbor_j) {
-	Neighbor_i = val_neighbor_i;
-	Neighbor_j = val_neighbor_j;
+  Neighbor_i = val_neighbor_i;
+  Neighbor_j = val_neighbor_j;
 }
 
 inline void CNumerics::SetTurbAdjointVar(su2double *val_turbpsivar_i, su2double *val_turbpsivar_j) {
-	TurbPsi_i = val_turbpsivar_i;
-	TurbPsi_j = val_turbpsivar_j;
+  TurbPsi_i = val_turbpsivar_i;
+  TurbPsi_j = val_turbpsivar_j;
 }
 
 inline void CNumerics::SetTurbAdjointGradient(su2double **val_turbpsivar_grad_i, su2double **val_turbpsivar_grad_j) {
-	TurbPsi_Grad_i = val_turbpsivar_grad_i;
-	TurbPsi_Grad_j = val_turbpsivar_grad_j;
+  TurbPsi_Grad_i = val_turbpsivar_grad_i;
+  TurbPsi_Grad_j = val_turbpsivar_grad_j;
 }
 
 inline void CNumerics::SetTemperature(su2double val_temp_i, su2double val_temp_j) {
-	Temp_i = val_temp_i;
-	Temp_j = val_temp_j;
+  Temp_i = val_temp_i;
+  Temp_j = val_temp_j;
 }
 
 inline void CNumerics::SetAuxVarGrad(su2double *val_auxvargrad_i, su2double *val_auxvargrad_j) {
-	AuxVar_Grad_i = val_auxvargrad_i;
-	AuxVar_Grad_j = val_auxvargrad_j;
+  AuxVar_Grad_i = val_auxvargrad_i;
+  AuxVar_Grad_j = val_auxvargrad_j;
 }
 
 inline void CNumerics::SetNormal(su2double *val_normal) { Normal = val_normal; }
@@ -486,19 +469,19 @@
 inline void CNumerics::SetVolume(su2double val_volume) { Volume = val_volume; }
 
 inline void CSourcePieceWise_TurbSST::SetF1blending(su2double val_F1_i, su2double val_F1_j) { 
-	F1_i = val_F1_i; 
-	F1_j = val_F1_j;
+  F1_i = val_F1_i; 
+  F1_j = val_F1_j;
 }
 
 inline void CSourcePieceWise_TurbSST::SetF2blending(su2double val_F2_i, su2double val_F2_j) { 
-	F2_i = val_F2_i; 
-	F2_j = val_F2_j;
+  F2_i = val_F2_i; 
+  F2_j = val_F2_j;
 }
 
 inline void CSourcePieceWise_TurbSST::SetCrossDiff(su2double val_CDkw_i, su2double val_CDkw_j) {
-	CDkw_i = val_CDkw_i;
+  CDkw_i = val_CDkw_i;
   CDkw_j = val_CDkw_j;
-}			
+}      
 
 inline void CSourcePieceWise_TurbSA::SetIntermittency(su2double intermittency_in) { intermittency = intermittency_in; }
 
@@ -535,4 +518,4 @@
 inline void CNumerics::ComputeResidual(su2double **val_Jacobian_i, su2double *val_Jacobian_mui, su2double ***val_Jacobian_gradi, CConfig *config) { }
 
 inline void CNumerics::ComputeResidual(su2double **val_Jacobian_i, su2double *val_Jacobian_mui, su2double ***val_Jacobian_gradi, 
-									su2double **val_Jacobian_j, su2double *val_Jacobian_muj, su2double ***val_Jacobian_gradj, CConfig *config) { }+                  su2double **val_Jacobian_j, su2double *val_Jacobian_muj, su2double ***val_Jacobian_gradj, CConfig *config) { }