--- conflicted
+++ resolved
@@ -79,14 +79,11 @@
   ../src/numerics_direct_mean_inc.cpp \
   ../src/numerics_direct_transition.cpp \
   ../src/numerics_direct_turbulent.cpp \
+  ../src/numerics_direct_radiation.cpp \
   ../src/numerics_direct_elasticity_nonlinear.cpp \
   ../src/numerics_direct_elasticity_linear.cpp \
   ../src/numerics_direct_elasticity.cpp \
-<<<<<<< HEAD
-  ../src/numerics_direct_radiation.cpp \
-=======
   ../src/numerics/CFEAMeshElasticity.cpp \
->>>>>>> 8cffd7e5
   ../src/numerics_structure.cpp \
   ../src/numerics_template.cpp \
   ../src/output/filewriter/CCSVFileWriter.cpp \
@@ -131,12 +128,9 @@
   ../src/solver_direct_mean_inc.cpp \
   ../src/solver_direct_transition.cpp \
   ../src/solver_direct_turbulent.cpp \
+  ../src/solver_direct_radiation.cpp \
   ../src/solver_direct_elasticity.cpp \
-<<<<<<< HEAD
-  ../src/solver_direct_radiation.cpp \
-=======
   ../src/solvers/CMeshSolver.cpp \
->>>>>>> 8cffd7e5
   ../src/solver_structure.cpp \
   ../src/solver_template.cpp \
   ../src/transfer_physics.cpp \
@@ -144,16 +138,13 @@
   ../src/transport_model.cpp \
   ../src/variables/CFEAFSIBoundVariable.cpp \
   ../src/variables/CFEABoundVariable.cpp \
-<<<<<<< HEAD
   ../src/variables/CRadVariable.cpp \
   ../src/variables/CRadP1Variable.cpp \
-=======
   ../src/variables/CDiscAdjMeshBoundVariable.cpp \
   ../src/variables/CDiscAdjMeshVariable.cpp \
   ../src/variables/CMeshBoundVariable.cpp \
   ../src/variables/CMeshElement.cpp \
   ../src/variables/CMeshVariable.cpp \
->>>>>>> 8cffd7e5
   ../src/variables/CHeatFVMVariable.cpp \
   ../src/variables/CVariable.cpp \
   ../src/variables/CAdjNSVariable.cpp \
