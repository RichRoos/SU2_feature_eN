--- conflicted
+++ resolved
@@ -90,10 +90,7 @@
   ../src/integration_structure.cpp \
   ../src/integration_time.cpp \
   ../src/driver_direct_multizone.cpp \
-<<<<<<< HEAD
-=======
   ../src/driver_direct_singlezone.cpp \
->>>>>>> 3e09b894
   ../src/driver_structure.cpp \
   ../src/iteration_structure.cpp \
   ../src/numerics_adjoint_mean.cpp \
