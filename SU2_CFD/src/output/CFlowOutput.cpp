--- conflicted
+++ resolved
@@ -992,18 +992,12 @@
     case TURB_TRANS_MODEL::NONE: break;
   }
 
-<<<<<<< HEAD
-  if (config->GetKind_Species_Model() != SPECIES_MODEL::NONE) {
-    for (unsigned short iVar = 0; iVar < config->GetnSpecies(); iVar++) {
-      AddHistoryOutput("RMS_SPECIES_" + std::to_string(iVar), "rms[rho*Y_" + std::to_string(iVar)+"]", ScreenOutputFormat::FIXED, "RMS_RES", "Root-mean square residual of transported species.", HistoryFieldType::RESIDUAL);
-=======
   switch (config->GetKind_Species_Model()) {
     case SPECIES_MODEL::SPECIES_TRANSPORT: {
       for (unsigned short iVar = 0; iVar < config->GetnSpecies(); iVar++) {
         AddHistoryOutput("RMS_SPECIES_" + std::to_string(iVar), "rms[rho*Y_" + std::to_string(iVar)+"]", ScreenOutputFormat::FIXED, "RMS_RES", "Root-mean square residual of transported species.", HistoryFieldType::RESIDUAL);
       }
       break;
->>>>>>> 536def1c
     }
     case SPECIES_MODEL::FLAMELET: {
       AddHistoryOutput("RMS_PROGRESS_VARIABLE", "rms[PV]", ScreenOutputFormat::FIXED, "RMS_RES", "Root-mean square residual of the progress variable equation.", HistoryFieldType::RESIDUAL);
