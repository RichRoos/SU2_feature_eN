/*!
 * \file CFlowOutput.cpp
 * \brief Common functions for flow output.
 * \author R. Sanchez
 * \version 7.4.0 "Blackbird"
 *
 * SU2 Project Website: https://su2code.github.io
 *
 * The SU2 Project is maintained by the SU2 Foundation
 * (http://su2foundation.org)
 *
 * Copyright 2012-2022, SU2 Contributors (cf. AUTHORS.md)
 *
 * SU2 is free software; you can redistribute it and/or
 * modify it under the terms of the GNU Lesser General Public
 * License as published by the Free Software Foundation; either
 * version 2.1 of the License, or (at your option) any later version.
 *
 * SU2 is distributed in the hope that it will be useful,
 * but WITHOUT ANY WARRANTY; without even the implied warranty of
 * MERCHANTABILITY or FITNESS FOR A PARTICULAR PURPOSE. See the GNU
 * Lesser General Public License for more details.
 *
 * You should have received a copy of the GNU Lesser General Public
 * License along with SU2. If not, see <http://www.gnu.org/licenses/>.
 */

#include <string>

#include "../../include/output/CFlowOutput.hpp"

#include "../../../Common/include/geometry/CGeometry.hpp"
#include "../../../Common/include/toolboxes/geometry_toolbox.hpp"
#include "../../include/solvers/CSolver.hpp"
#include "../../include/variables/CEulerVariable.hpp"
#include "../../include/variables/CIncEulerVariable.hpp"
#include "../../include/variables/CNEMOEulerVariable.hpp"

CFlowOutput::CFlowOutput(const CConfig *config, unsigned short nDim, bool fem_output) :
  CFVMOutput(config, nDim, fem_output),
  lastInnerIter(curInnerIter) {
}

// The "AddHistoryOutput(" must not be split over multiple lines to ensure proper python parsing
// clang-format off
void CFlowOutput::AddAnalyzeSurfaceOutput(const CConfig *config){

  /// DESCRIPTION: Average mass flow
  AddHistoryOutput("SURFACE_MASSFLOW",         "Avg_Massflow",              ScreenOutputFormat::SCIENTIFIC, "FLOW_COEFF", "Total average mass flow on all markers set in MARKER_ANALYZE", HistoryFieldType::COEFFICIENT);
  /// DESCRIPTION: Average Mach number
  AddHistoryOutput("SURFACE_MACH",             "Avg_Mach",                  ScreenOutputFormat::SCIENTIFIC, "FLOW_COEFF", "Total average mach number on all markers set in MARKER_ANALYZE", HistoryFieldType::COEFFICIENT);
  /// DESCRIPTION: Average Temperature
  AddHistoryOutput("SURFACE_STATIC_TEMPERATURE","Avg_Temp",                 ScreenOutputFormat::SCIENTIFIC, "FLOW_COEFF", "Total average temperature on all markers set in MARKER_ANALYZE", HistoryFieldType::COEFFICIENT);
  /// DESCRIPTION: Average Pressure
  AddHistoryOutput("SURFACE_STATIC_PRESSURE",  "Avg_Press",                 ScreenOutputFormat::SCIENTIFIC, "FLOW_COEFF", "Total average pressure on all markers set in MARKER_ANALYZE", HistoryFieldType::COEFFICIENT);
  /// DESCRIPTION: Average Density
  AddHistoryOutput("AVG_DENSITY",              "Avg_Density",               ScreenOutputFormat::SCIENTIFIC, "FLOW_COEFF", "Total average density on all markers set in MARKER_ANALYZE", HistoryFieldType::COEFFICIENT);
  /// DESCRIPTION: Average Enthalpy
  AddHistoryOutput("AVG_ENTHALPY",             "Avg_Enthalpy",              ScreenOutputFormat::SCIENTIFIC, "FLOW_COEFF", "Total average enthalpy on all markers set in MARKER_ANALYZE", HistoryFieldType::COEFFICIENT);
  /// DESCRIPTION: Average velocity in normal direction of the surface
  AddHistoryOutput("AVG_NORMALVEL",            "Avg_NormalVel",             ScreenOutputFormat::SCIENTIFIC, "FLOW_COEFF", "Total average normal velocity on all markers set in MARKER_ANALYZE", HistoryFieldType::COEFFICIENT);
  /// DESCRIPTION: Flow uniformity
  AddHistoryOutput("SURFACE_UNIFORMITY",       "Uniformity",                ScreenOutputFormat::SCIENTIFIC, "FLOW_COEFF", "Total flow uniformity on all markers set in MARKER_ANALYZE", HistoryFieldType::COEFFICIENT);
  /// DESCRIPTION: Secondary strength
  AddHistoryOutput("SURFACE_SECONDARY",        "Secondary_Strength",        ScreenOutputFormat::SCIENTIFIC, "FLOW_COEFF", "Total secondary strength on all markers set in MARKER_ANALYZE", HistoryFieldType::COEFFICIENT);
  /// DESCRIPTION: Momentum distortion
  AddHistoryOutput("SURFACE_MOM_DISTORTION",   "Momentum_Distortion",       ScreenOutputFormat::SCIENTIFIC, "FLOW_COEFF", "Total momentum distortion on all markers set in MARKER_ANALYZE", HistoryFieldType::COEFFICIENT);
  /// DESCRIPTION: Secondary over uniformity
  AddHistoryOutput("SURFACE_SECOND_OVER_UNIFORM","Secondary_Over_Uniformity",ScreenOutputFormat::SCIENTIFIC,"FLOW_COEFF", "Total secondary over uniformity on all markers set in MARKER_ANALYZE", HistoryFieldType::COEFFICIENT);
  /// DESCRIPTION: Average total temperature
  AddHistoryOutput("SURFACE_TOTAL_TEMPERATURE","Avg_TotalTemp",             ScreenOutputFormat::SCIENTIFIC, "FLOW_COEFF", "Total average total temperature all markers set in MARKER_ANALYZE", HistoryFieldType::COEFFICIENT);
  /// DESCRIPTION: Average total pressure
  AddHistoryOutput("SURFACE_TOTAL_PRESSURE",   "Avg_TotalPress",            ScreenOutputFormat::SCIENTIFIC, "FLOW_COEFF", "Total average total pressure on all markers set in MARKER_ANALYZE", HistoryFieldType::COEFFICIENT);
  /// DESCRIPTION: Pressure drop
  if (config->GetnMarker_Analyze() >= 2) {
    AddHistoryOutput("SURFACE_PRESSURE_DROP",    "Pressure_Drop",             ScreenOutputFormat::SCIENTIFIC, "FLOW_COEFF", "Total pressure drop on all markers set in MARKER_ANALYZE", HistoryFieldType::COEFFICIENT);
  } else if (rank == MASTER_NODE) {
    cout << "\nWARNING: SURFACE_PRESSURE_DROP can only be computed for at least 2 surfaces (outlet, inlet, ...)\n" << endl;
  }
  if (config->GetKind_Species_Model() != SPECIES_MODEL::NONE) {
    /// DESCRIPTION: Average Species
    for (unsigned short iVar = 0; iVar < config->GetnSpecies(); iVar++) {
      AddHistoryOutput("SURFACE_SPECIES_" + std::to_string(iVar), "Avg_Species_" + std::to_string(iVar), ScreenOutputFormat::FIXED, "SPECIES_COEFF", "Total average species " + std::to_string(iVar) + " on all markers set in MARKER_ANALYZE", HistoryFieldType::COEFFICIENT);
    }
    /// DESCRIPTION: Species Variance
    AddHistoryOutput("SURFACE_SPECIES_VARIANCE", "Species_Variance", ScreenOutputFormat::SCIENTIFIC, "SPECIES_COEFF", "Total species variance, measure for mixing quality. On all markers set in MARKER_ANALYZE", HistoryFieldType::COEFFICIENT);
  }
  /// END_GROUP

  /// BEGIN_GROUP: AERO_COEFF_SURF, DESCRIPTION: Surface values on non-solid markers.
  vector<string> Marker_Analyze;
  for (unsigned short iMarker_Analyze = 0; iMarker_Analyze < config->GetnMarker_Analyze(); iMarker_Analyze++){
    Marker_Analyze.push_back(config->GetMarker_Analyze_TagBound(iMarker_Analyze));
  }

  /// DESCRIPTION: Average mass flow
  AddHistoryOutputPerSurface("SURFACE_MASSFLOW",         "Avg_Massflow",              ScreenOutputFormat::SCIENTIFIC, "FLOW_COEFF_SURF", Marker_Analyze, HistoryFieldType::COEFFICIENT);
  /// DESCRIPTION: Average Mach number
  AddHistoryOutputPerSurface("SURFACE_MACH",             "Avg_Mach",                  ScreenOutputFormat::SCIENTIFIC, "FLOW_COEFF_SURF", Marker_Analyze, HistoryFieldType::COEFFICIENT);
  /// DESCRIPTION: Average Temperature
  AddHistoryOutputPerSurface("SURFACE_STATIC_TEMPERATURE","Avg_Temp",                 ScreenOutputFormat::SCIENTIFIC, "FLOW_COEFF_SURF", Marker_Analyze, HistoryFieldType::COEFFICIENT);
  /// DESCRIPTION: Average Pressure
  AddHistoryOutputPerSurface("SURFACE_STATIC_PRESSURE",  "Avg_Press",                 ScreenOutputFormat::SCIENTIFIC, "FLOW_COEFF_SURF", Marker_Analyze, HistoryFieldType::COEFFICIENT);
  /// DESCRIPTION: Average Density
  AddHistoryOutputPerSurface("AVG_DENSITY",              "Avg_Density",               ScreenOutputFormat::SCIENTIFIC, "FLOW_COEFF_SURF", Marker_Analyze, HistoryFieldType::COEFFICIENT);
  /// DESCRIPTION: Average Enthalpy
  AddHistoryOutputPerSurface("AVG_ENTHALPY",             "Avg_Enthalpy",              ScreenOutputFormat::SCIENTIFIC, "FLOW_COEFF_SURF", Marker_Analyze, HistoryFieldType::COEFFICIENT);
  /// DESCRIPTION: Average velocity in normal direction of the surface
  AddHistoryOutputPerSurface("AVG_NORMALVEL",            "Avg_NormalVel",             ScreenOutputFormat::SCIENTIFIC, "FLOW_COEFF_SURF", Marker_Analyze, HistoryFieldType::COEFFICIENT);
  /// DESCRIPTION: Flow uniformity
  AddHistoryOutputPerSurface("SURFACE_UNIFORMITY",       "Uniformity",                ScreenOutputFormat::SCIENTIFIC, "FLOW_COEFF_SURF", Marker_Analyze, HistoryFieldType::COEFFICIENT);
  /// DESCRIPTION: Secondary strength
  AddHistoryOutputPerSurface("SURFACE_SECONDARY",        "Secondary_Strength",        ScreenOutputFormat::SCIENTIFIC, "FLOW_COEFF_SURF", Marker_Analyze, HistoryFieldType::COEFFICIENT);
  /// DESCRIPTION: Momentum distortion
  AddHistoryOutputPerSurface("SURFACE_MOM_DISTORTION",   "Momentum_Distortion",       ScreenOutputFormat::SCIENTIFIC, "FLOW_COEFF_SURF", Marker_Analyze, HistoryFieldType::COEFFICIENT);
  /// DESCRIPTION: Secondary over uniformity
  AddHistoryOutputPerSurface("SURFACE_SECOND_OVER_UNIFORM","Secondary_Over_Uniformity",ScreenOutputFormat::SCIENTIFIC,"FLOW_COEFF_SURF", Marker_Analyze, HistoryFieldType::COEFFICIENT);
  /// DESCRIPTION: Average total temperature
  AddHistoryOutputPerSurface("SURFACE_TOTAL_TEMPERATURE","Avg_TotalTemp",             ScreenOutputFormat::SCIENTIFIC, "FLOW_COEFF_SURF", Marker_Analyze, HistoryFieldType::COEFFICIENT);
  /// DESCRIPTION: Average total pressure
  AddHistoryOutputPerSurface("SURFACE_TOTAL_PRESSURE",   "Avg_TotalPress",            ScreenOutputFormat::SCIENTIFIC, "FLOW_COEFF_SURF", Marker_Analyze, HistoryFieldType::COEFFICIENT);
  if (config->GetKind_Species_Model() != SPECIES_MODEL::NONE) {
    /// DESCRIPTION: Average Species
    for (unsigned short iVar = 0; iVar < config->GetnSpecies(); iVar++) {
      AddHistoryOutputPerSurface("SURFACE_SPECIES_" + std::to_string(iVar), "Avg_Species_" + std::to_string(iVar), ScreenOutputFormat::FIXED, "SPECIES_COEFF_SURF", Marker_Analyze, HistoryFieldType::COEFFICIENT);
    }
    /// DESCRIPTION: Species Variance
    AddHistoryOutputPerSurface("SURFACE_SPECIES_VARIANCE", "Species_Variance", ScreenOutputFormat::SCIENTIFIC, "SPECIES_COEFF_SURF", Marker_Analyze, HistoryFieldType::COEFFICIENT);
  }
  /// END_GROUP
}
// clang-format on

void CFlowOutput::SetAnalyzeSurface(const CSolver* const*solver, const CGeometry *geometry, CConfig *config, bool output){

  unsigned short iDim, iMarker, iMarker_Analyze;
  unsigned long iVertex, iPoint;
  su2double Mach = 0.0, Pressure, Temperature = 0.0, TotalPressure = 0.0, TotalTemperature = 0.0,
  Enthalpy, Velocity[3] = {0.0}, TangVel[3], Vector[3], Velocity2, MassFlow, Density, Area,
  SoundSpeed, Vn, Vn2, Vtang2, Weight = 1.0;

  const su2double Gas_Constant      = config->GetGas_ConstantND();
  const su2double Gamma             = config->GetGamma();
  const unsigned short nMarker      = config->GetnMarker_All();
  const unsigned short nDim         = geometry->GetnDim();
  const unsigned short Kind_Average = config->GetKind_Average();

  const bool compressible   = config->GetKind_Regime() == ENUM_REGIME::COMPRESSIBLE;
  const bool incompressible = config->GetKind_Regime() == ENUM_REGIME::INCOMPRESSIBLE;
  const bool energy         = config->GetEnergy_Equation();
  const bool streamwisePeriodic = (config->GetKind_Streamwise_Periodic() != ENUM_STREAMWISE_PERIODIC::NONE);
  const bool species        = config->GetKind_Species_Model() != SPECIES_MODEL::NONE;
  const auto nSpecies       = config->GetnSpecies();

  const bool axisymmetric               = config->GetAxisymmetric();
  const unsigned short nMarker_Analyze  = config->GetnMarker_Analyze();

  const auto flow_nodes = solver[FLOW_SOL]->GetNodes();
  const CVariable* species_nodes = species ? solver[SPECIES_SOL]->GetNodes() : nullptr;

  vector<su2double> Surface_MassFlow          (nMarker,0.0);
  vector<su2double> Surface_Mach              (nMarker,0.0);
  vector<su2double> Surface_Temperature       (nMarker,0.0);
  vector<su2double> Surface_Density           (nMarker,0.0);
  vector<su2double> Surface_Enthalpy          (nMarker,0.0);
  vector<su2double> Surface_NormalVelocity    (nMarker,0.0);
  vector<su2double> Surface_StreamVelocity2   (nMarker,0.0);
  vector<su2double> Surface_TransvVelocity2   (nMarker,0.0);
  vector<su2double> Surface_Pressure          (nMarker,0.0);
  vector<su2double> Surface_TotalTemperature  (nMarker,0.0);
  vector<su2double> Surface_TotalPressure     (nMarker,0.0);
  vector<su2double> Surface_VelocityIdeal     (nMarker,0.0);
  vector<su2double> Surface_Area              (nMarker,0.0);
  vector<su2double> Surface_MassFlow_Abs      (nMarker,0.0);
  su2activematrix Surface_Species(nMarker, nSpecies);
  Surface_Species = su2double(0.0);

  su2double  Tot_Surface_MassFlow          = 0.0;
  su2double  Tot_Surface_Mach              = 0.0;
  su2double  Tot_Surface_Temperature       = 0.0;
  su2double  Tot_Surface_Density           = 0.0;
  su2double  Tot_Surface_Enthalpy          = 0.0;
  su2double  Tot_Surface_NormalVelocity    = 0.0;
  su2double  Tot_Surface_StreamVelocity2   = 0.0;
  su2double  Tot_Surface_TransvVelocity2   = 0.0;
  su2double  Tot_Surface_Pressure          = 0.0;
  su2double  Tot_Surface_TotalTemperature  = 0.0;
  su2double  Tot_Surface_TotalPressure     = 0.0;
  su2double  Tot_Momentum_Distortion       = 0.0;
  su2double  Tot_SecondOverUniformity      = 0.0;
  vector<su2double> Tot_Surface_Species(nSpecies,0.0);

  /*--- Compute the numerical fan face Mach number, and the total area of the inflow ---*/

  for (iMarker = 0; iMarker < nMarker; iMarker++) {

    if (config->GetMarker_All_Analyze(iMarker) == YES) {

      for (iVertex = 0; iVertex < geometry->nVertex[iMarker]; iVertex++) {

        iPoint = geometry->vertex[iMarker][iVertex]->GetNode();

        if (geometry->nodes->GetDomain(iPoint)) {

          geometry->vertex[iMarker][iVertex]->GetNormal(Vector);

          const su2double AxiFactor = GetAxiFactor(axisymmetric, *geometry->nodes, iPoint, iMarker);

          Density = flow_nodes->GetDensity(iPoint);
          Velocity2 = 0.0; Area = 0.0; MassFlow = 0.0; Vn = 0.0; Vtang2 = 0.0;

          for (iDim = 0; iDim < nDim; iDim++) {
            Area += (Vector[iDim] * AxiFactor) * (Vector[iDim] * AxiFactor);
            Velocity[iDim] = flow_nodes->GetVelocity(iPoint,iDim);
            Velocity2 += Velocity[iDim] * Velocity[iDim];
            Vn += Velocity[iDim] * Vector[iDim] * AxiFactor;
            MassFlow += Vector[iDim] * AxiFactor * Density * Velocity[iDim];
          }

          Area       = sqrt (Area);
          if (AxiFactor == 0.0) Vn = 0.0; else Vn /= Area;
          Vn2        = Vn * Vn;
          Pressure   = flow_nodes->GetPressure(iPoint);
          /*--- Use recovered pressure here as pressure difference between in and outlet is zero otherwise  ---*/
          if(streamwisePeriodic) Pressure = flow_nodes->GetStreamwise_Periodic_RecoveredPressure(iPoint);
          SoundSpeed = flow_nodes->GetSoundSpeed(iPoint);

          for (iDim = 0; iDim < nDim; iDim++) {
            TangVel[iDim] = Velocity[iDim] - Vn*Vector[iDim]*AxiFactor/Area;
            Vtang2       += TangVel[iDim]*TangVel[iDim];
          }

          if (incompressible){
            if (config->GetKind_DensityModel() == INC_DENSITYMODEL::VARIABLE) {
              Mach = sqrt(flow_nodes->GetVelocity2(iPoint))/
              sqrt(flow_nodes->GetSpecificHeatCp(iPoint)*config->GetPressure_ThermodynamicND()/(flow_nodes->GetSpecificHeatCv(iPoint)*flow_nodes->GetDensity(iPoint)));
            } else {
              Mach = sqrt(flow_nodes->GetVelocity2(iPoint))/
              sqrt(config->GetBulk_Modulus()/(flow_nodes->GetDensity(iPoint)));
            }
            Temperature       = flow_nodes->GetTemperature(iPoint);
            Enthalpy          = flow_nodes->GetSpecificHeatCp(iPoint)*Temperature;
            TotalTemperature  = Temperature + 0.5*Velocity2/flow_nodes->GetSpecificHeatCp(iPoint);
            TotalPressure     = Pressure + 0.5*Density*Velocity2;
          }
          else{
            Mach              = sqrt(Velocity2)/SoundSpeed;
            Temperature       = Pressure / (Gas_Constant * Density);
            Enthalpy          = flow_nodes->GetEnthalpy(iPoint);
            TotalTemperature  = Temperature * (1.0 + Mach * Mach * 0.5 * (Gamma - 1.0));
            TotalPressure     = Pressure * pow( 1.0 + Mach * Mach * 0.5 * (Gamma - 1.0), Gamma / (Gamma - 1.0));
          }

          /*--- Compute the mass Surface_MassFlow ---*/

          Surface_Area[iMarker]             += Area;
          Surface_MassFlow[iMarker]         += MassFlow;
          Surface_MassFlow_Abs[iMarker]     += abs(MassFlow);

          if (Kind_Average == AVERAGE_MASSFLUX) Weight = abs(MassFlow);
          else if (Kind_Average == AVERAGE_AREA) Weight = abs(Area);
          else Weight = 1.0;

          Surface_Mach[iMarker]             += Mach*Weight;
          Surface_Temperature[iMarker]      += Temperature*Weight;
          Surface_Density[iMarker]          += Density*Weight;
          Surface_Enthalpy[iMarker]         += Enthalpy*Weight;
          Surface_NormalVelocity[iMarker]   += Vn*Weight;
          Surface_Pressure[iMarker]         += Pressure*Weight;
          Surface_TotalTemperature[iMarker] += TotalTemperature*Weight;
          Surface_TotalPressure[iMarker]    += TotalPressure*Weight;
          if (species)
            for (unsigned short iVar = 0; iVar < nSpecies; iVar++)
              Surface_Species(iMarker, iVar) += species_nodes->GetSolution(iPoint, iVar)*Weight;

          /*--- For now, always used the area to weight the uniformities. ---*/

          Weight = abs(Area);

          Surface_StreamVelocity2[iMarker]   += Vn2*Weight;
          Surface_TransvVelocity2[iMarker]   += Vtang2*Weight;

        }
      }
    }
  }

  /*--- Copy to the appropriate structure ---*/

  vector<su2double> Surface_MassFlow_Local          (nMarker_Analyze,0.0);
  vector<su2double> Surface_Mach_Local              (nMarker_Analyze,0.0);
  vector<su2double> Surface_Temperature_Local       (nMarker_Analyze,0.0);
  vector<su2double> Surface_Density_Local           (nMarker_Analyze,0.0);
  vector<su2double> Surface_Enthalpy_Local          (nMarker_Analyze,0.0);
  vector<su2double> Surface_NormalVelocity_Local    (nMarker_Analyze,0.0);
  vector<su2double> Surface_StreamVelocity2_Local   (nMarker_Analyze,0.0);
  vector<su2double> Surface_TransvVelocity2_Local   (nMarker_Analyze,0.0);
  vector<su2double> Surface_Pressure_Local          (nMarker_Analyze,0.0);
  vector<su2double> Surface_TotalTemperature_Local  (nMarker_Analyze,0.0);
  vector<su2double> Surface_TotalPressure_Local     (nMarker_Analyze,0.0);
  vector<su2double> Surface_Area_Local              (nMarker_Analyze,0.0);
  vector<su2double> Surface_MassFlow_Abs_Local      (nMarker_Analyze,0.0);
  su2activematrix Surface_Species_Local(nMarker_Analyze,nSpecies);
  Surface_Species_Local = su2double(0.0);

  vector<su2double> Surface_MassFlow_Total          (nMarker_Analyze,0.0);
  vector<su2double> Surface_Mach_Total              (nMarker_Analyze,0.0);
  vector<su2double> Surface_Temperature_Total       (nMarker_Analyze,0.0);
  vector<su2double> Surface_Density_Total           (nMarker_Analyze,0.0);
  vector<su2double> Surface_Enthalpy_Total          (nMarker_Analyze,0.0);
  vector<su2double> Surface_NormalVelocity_Total    (nMarker_Analyze,0.0);
  vector<su2double> Surface_StreamVelocity2_Total   (nMarker_Analyze,0.0);
  vector<su2double> Surface_TransvVelocity2_Total   (nMarker_Analyze,0.0);
  vector<su2double> Surface_Pressure_Total          (nMarker_Analyze,0.0);
  vector<su2double> Surface_TotalTemperature_Total  (nMarker_Analyze,0.0);
  vector<su2double> Surface_TotalPressure_Total     (nMarker_Analyze,0.0);
  vector<su2double> Surface_Area_Total              (nMarker_Analyze,0.0);
  vector<su2double> Surface_MassFlow_Abs_Total      (nMarker_Analyze,0.0);
  su2activematrix Surface_Species_Total(nMarker_Analyze,nSpecies);
  Surface_Species_Total = su2double(0.0);

  vector<su2double> Surface_MomentumDistortion_Total (nMarker_Analyze,0.0);

  /*--- Compute the numerical fan face Mach number, mach number, temperature and the total area ---*/

  for (iMarker = 0; iMarker < nMarker; iMarker++) {

    if (config->GetMarker_All_Analyze(iMarker) == YES)  {

      for (iMarker_Analyze= 0; iMarker_Analyze < nMarker_Analyze; iMarker_Analyze++) {

        /*--- Add the Surface_MassFlow, and Surface_Area to the particular boundary ---*/

        if (config->GetMarker_All_TagBound(iMarker) == config->GetMarker_Analyze_TagBound(iMarker_Analyze)) {
          Surface_MassFlow_Local[iMarker_Analyze]          += Surface_MassFlow[iMarker];
          Surface_Mach_Local[iMarker_Analyze]              += Surface_Mach[iMarker];
          Surface_Temperature_Local[iMarker_Analyze]       += Surface_Temperature[iMarker];
          Surface_Density_Local[iMarker_Analyze]           += Surface_Density[iMarker];
          Surface_Enthalpy_Local[iMarker_Analyze]          += Surface_Enthalpy[iMarker];
          Surface_NormalVelocity_Local[iMarker_Analyze]    += Surface_NormalVelocity[iMarker];
          Surface_StreamVelocity2_Local[iMarker_Analyze]   += Surface_StreamVelocity2[iMarker];
          Surface_TransvVelocity2_Local[iMarker_Analyze]   += Surface_TransvVelocity2[iMarker];
          Surface_Pressure_Local[iMarker_Analyze]          += Surface_Pressure[iMarker];
          Surface_TotalTemperature_Local[iMarker_Analyze]  += Surface_TotalTemperature[iMarker];
          Surface_TotalPressure_Local[iMarker_Analyze]     += Surface_TotalPressure[iMarker];
          Surface_Area_Local[iMarker_Analyze]              += Surface_Area[iMarker];
          Surface_MassFlow_Abs_Local[iMarker_Analyze]      += Surface_MassFlow_Abs[iMarker];
          for (unsigned short iVar = 0; iVar < nSpecies; iVar++)
            Surface_Species_Local(iMarker_Analyze, iVar) += Surface_Species(iMarker, iVar);
        }

      }

    }

  }

  auto Allreduce = [](const vector<su2double>& src, vector<su2double>& dst) {
    SU2_MPI::Allreduce(src.data(), dst.data(), src.size(), MPI_DOUBLE, MPI_SUM, SU2_MPI::GetComm());
  };

  auto Allreduce_su2activematrix = [](const su2activematrix& src, su2activematrix& dst) {
    SU2_MPI::Allreduce(src.data(), dst.data(), src.size(), MPI_DOUBLE, MPI_SUM, SU2_MPI::GetComm());
  };

  Allreduce(Surface_MassFlow_Local, Surface_MassFlow_Total);
  Allreduce(Surface_Mach_Local, Surface_Mach_Total);
  Allreduce(Surface_Temperature_Local, Surface_Temperature_Total);
  Allreduce(Surface_Density_Local, Surface_Density_Total);
  Allreduce(Surface_Enthalpy_Local, Surface_Enthalpy_Total);
  Allreduce(Surface_NormalVelocity_Local, Surface_NormalVelocity_Total);
  Allreduce(Surface_StreamVelocity2_Local, Surface_StreamVelocity2_Total);
  Allreduce(Surface_TransvVelocity2_Local, Surface_TransvVelocity2_Total);
  Allreduce(Surface_Pressure_Local, Surface_Pressure_Total);
  Allreduce(Surface_TotalTemperature_Local, Surface_TotalTemperature_Total);
  Allreduce(Surface_TotalPressure_Local, Surface_TotalPressure_Total);
  Allreduce(Surface_Area_Local, Surface_Area_Total);
  Allreduce(Surface_MassFlow_Abs_Local, Surface_MassFlow_Abs_Total);
  Allreduce_su2activematrix(Surface_Species_Local, Surface_Species_Total);


  /*--- Compute the value of Surface_Area_Total, and Surface_Pressure_Total, and
   set the value in the config structure for future use ---*/

  for (iMarker_Analyze = 0; iMarker_Analyze < nMarker_Analyze; iMarker_Analyze++) {

    if (Kind_Average == AVERAGE_MASSFLUX) Weight = Surface_MassFlow_Abs_Total[iMarker_Analyze];
    else if (Kind_Average == AVERAGE_AREA) Weight = abs(Surface_Area_Total[iMarker_Analyze]);
    else Weight = 1.0;

    if (Weight != 0.0) {
      Surface_Mach_Total[iMarker_Analyze]             /= Weight;
      Surface_Temperature_Total[iMarker_Analyze]      /= Weight;
      Surface_Density_Total[iMarker_Analyze]          /= Weight;
      Surface_Enthalpy_Total[iMarker_Analyze]         /= Weight;
      Surface_NormalVelocity_Total[iMarker_Analyze]   /= Weight;
      Surface_Pressure_Total[iMarker_Analyze]         /= Weight;
      Surface_TotalTemperature_Total[iMarker_Analyze] /= Weight;
      Surface_TotalPressure_Total[iMarker_Analyze]    /= Weight;
      for (unsigned short iVar = 0; iVar < nSpecies; iVar++)
        Surface_Species_Total(iMarker_Analyze, iVar) /= Weight;
    }
    else {
      Surface_Mach_Total[iMarker_Analyze]             = 0.0;
      Surface_Temperature_Total[iMarker_Analyze]      = 0.0;
      Surface_Density_Total[iMarker_Analyze]          = 0.0;
      Surface_Enthalpy_Total[iMarker_Analyze]         = 0.0;
      Surface_NormalVelocity_Total[iMarker_Analyze]   = 0.0;
      Surface_Pressure_Total[iMarker_Analyze]         = 0.0;
      Surface_TotalTemperature_Total[iMarker_Analyze] = 0.0;
      Surface_TotalPressure_Total[iMarker_Analyze]    = 0.0;
      for (unsigned short iVar = 0; iVar < nSpecies; iVar++)
        Surface_Species_Total(iMarker_Analyze, iVar) = 0.0;
    }

    /*--- Compute flow uniformity parameters separately (always area for now). ---*/

    Area = fabs(Surface_Area_Total[iMarker_Analyze]);

    /*--- The definitions for Distortion and Uniformity Parameters are taken as defined by Banko, Andrew J., et al. in section 3.2 of
    https://www.sciencedirect.com/science/article/pii/S0142727X16301412 ------*/

    if (Area != 0.0) {
      Surface_MomentumDistortion_Total[iMarker_Analyze] = Surface_StreamVelocity2_Total[iMarker_Analyze]/(Surface_NormalVelocity_Total[iMarker_Analyze]*Surface_NormalVelocity_Total[iMarker_Analyze]*Area) - 1.0;
      Surface_StreamVelocity2_Total[iMarker_Analyze] /= Area;
      Surface_TransvVelocity2_Total[iMarker_Analyze] /= Area;
    }
    else {
      Surface_MomentumDistortion_Total[iMarker_Analyze] = 0.0;
      Surface_StreamVelocity2_Total[iMarker_Analyze]    = 0.0;
      Surface_TransvVelocity2_Total[iMarker_Analyze]    = 0.0;
    }

  }

  for (iMarker_Analyze = 0; iMarker_Analyze < nMarker_Analyze; iMarker_Analyze++) {

    su2double MassFlow = Surface_MassFlow_Total[iMarker_Analyze] * config->GetDensity_Ref() * config->GetVelocity_Ref();
    if (us_units) MassFlow *= 32.174;
    SetHistoryOutputPerSurfaceValue("SURFACE_MASSFLOW", MassFlow, iMarker_Analyze);
    Tot_Surface_MassFlow += MassFlow;
    config->SetSurface_MassFlow(iMarker_Analyze, MassFlow);

    su2double Mach = Surface_Mach_Total[iMarker_Analyze];
    SetHistoryOutputPerSurfaceValue("SURFACE_MACH", Mach, iMarker_Analyze);
    Tot_Surface_Mach += Mach;
    config->SetSurface_Mach(iMarker_Analyze, Mach);

    su2double Temperature = Surface_Temperature_Total[iMarker_Analyze] * config->GetTemperature_Ref();
    SetHistoryOutputPerSurfaceValue("SURFACE_STATIC_TEMPERATURE", Temperature, iMarker_Analyze);
    Tot_Surface_Temperature += Temperature;
    config->SetSurface_Temperature(iMarker_Analyze, Temperature);

    su2double Pressure = Surface_Pressure_Total[iMarker_Analyze] * config->GetPressure_Ref();
    SetHistoryOutputPerSurfaceValue("SURFACE_STATIC_PRESSURE", Pressure, iMarker_Analyze);
    Tot_Surface_Pressure += Pressure;
    config->SetSurface_Pressure(iMarker_Analyze, Pressure);

    su2double Density = Surface_Density_Total[iMarker_Analyze] * config->GetDensity_Ref();
    SetHistoryOutputPerSurfaceValue("AVG_DENSITY", Density, iMarker_Analyze);
    Tot_Surface_Density += Density;
    config->SetSurface_Density(iMarker_Analyze, Density);

    su2double Enthalpy = Surface_Enthalpy_Total[iMarker_Analyze];
    SetHistoryOutputPerSurfaceValue("AVG_ENTHALPY", Enthalpy, iMarker_Analyze);
    Tot_Surface_Enthalpy += Enthalpy;
    config->SetSurface_Enthalpy(iMarker_Analyze, Enthalpy);

    su2double NormalVelocity = Surface_NormalVelocity_Total[iMarker_Analyze] * config->GetVelocity_Ref();
    SetHistoryOutputPerSurfaceValue("AVG_NORMALVEL", NormalVelocity, iMarker_Analyze);
    Tot_Surface_NormalVelocity += NormalVelocity;
    config->SetSurface_NormalVelocity(iMarker_Analyze, NormalVelocity);

    su2double Uniformity = sqrt(Surface_StreamVelocity2_Total[iMarker_Analyze]) * config->GetVelocity_Ref();
    SetHistoryOutputPerSurfaceValue("SURFACE_UNIFORMITY", Uniformity, iMarker_Analyze);
    Tot_Surface_StreamVelocity2 += Uniformity;
    config->SetSurface_Uniformity(iMarker_Analyze, Uniformity);

    su2double SecondaryStrength = sqrt(Surface_TransvVelocity2_Total[iMarker_Analyze]) * config->GetVelocity_Ref();
    SetHistoryOutputPerSurfaceValue("SURFACE_SECONDARY", SecondaryStrength, iMarker_Analyze);
    Tot_Surface_TransvVelocity2 += SecondaryStrength;
    config->SetSurface_SecondaryStrength(iMarker_Analyze, SecondaryStrength);

    su2double MomentumDistortion = Surface_MomentumDistortion_Total[iMarker_Analyze];
    SetHistoryOutputPerSurfaceValue("SURFACE_MOM_DISTORTION", MomentumDistortion, iMarker_Analyze);
    Tot_Momentum_Distortion += MomentumDistortion;
    config->SetSurface_MomentumDistortion(iMarker_Analyze, MomentumDistortion);

    su2double SecondOverUniform = SecondaryStrength/Uniformity;
    SetHistoryOutputPerSurfaceValue("SURFACE_SECOND_OVER_UNIFORM", SecondOverUniform, iMarker_Analyze);
    Tot_SecondOverUniformity += SecondOverUniform;
    config->SetSurface_SecondOverUniform(iMarker_Analyze, SecondOverUniform);

    su2double TotalTemperature = Surface_TotalTemperature_Total[iMarker_Analyze] * config->GetTemperature_Ref();
    SetHistoryOutputPerSurfaceValue("SURFACE_TOTAL_TEMPERATURE", TotalTemperature, iMarker_Analyze);
    Tot_Surface_TotalTemperature += TotalTemperature;
    config->SetSurface_TotalTemperature(iMarker_Analyze, TotalTemperature);

    su2double TotalPressure = Surface_TotalPressure_Total[iMarker_Analyze] * config->GetPressure_Ref();
    SetHistoryOutputPerSurfaceValue("SURFACE_TOTAL_PRESSURE", TotalPressure, iMarker_Analyze);
    Tot_Surface_TotalPressure += TotalPressure;
    config->SetSurface_TotalPressure(iMarker_Analyze, TotalPressure);

    if (species) {
      for (unsigned short iVar = 0; iVar < nSpecies; iVar++) {
        su2double Species = Surface_Species_Total(iMarker_Analyze, iVar);
        SetHistoryOutputPerSurfaceValue("SURFACE_SPECIES_" + std::to_string(iVar), Species, iMarker_Analyze);
        Tot_Surface_Species[iVar] += Species;
        if (iVar == 0)
          config->SetSurface_Species_0(iMarker_Analyze, Species);
      }
    }
  }

  /*--- Compute the average static pressure drop between two surfaces. Note
   that this assumes we have two surfaces being analyzed and that the outlet
   is first followed by the inlet. This is because we may also want to choose
   outlet values (temperature, uniformity, etc.) for our design problems,
   which require the outlet to be listed first. This is a simple first version
   that could be generalized to a different orders/lists/etc. ---*/

  if (nMarker_Analyze >= 2) {
    su2double PressureDrop = (Surface_Pressure_Total[1] - Surface_Pressure_Total[0]) * config->GetPressure_Ref();
    for (iMarker_Analyze = 0; iMarker_Analyze < nMarker_Analyze; iMarker_Analyze++) {
      config->SetSurface_PressureDrop(iMarker_Analyze, PressureDrop);
    }
    SetHistoryOutputValue("SURFACE_PRESSURE_DROP", PressureDrop);
  }
  SetHistoryOutputValue("SURFACE_MASSFLOW", Tot_Surface_MassFlow);
  SetHistoryOutputValue("SURFACE_MACH", Tot_Surface_Mach);
  SetHistoryOutputValue("SURFACE_STATIC_TEMPERATURE", Tot_Surface_Temperature);
  SetHistoryOutputValue("SURFACE_STATIC_PRESSURE", Tot_Surface_Pressure);
  SetHistoryOutputValue("AVG_DENSITY", Tot_Surface_Density);
  SetHistoryOutputValue("AVG_ENTHALPY", Tot_Surface_Enthalpy);
  SetHistoryOutputValue("AVG_NORMALVEL", Tot_Surface_NormalVelocity);
  SetHistoryOutputValue("SURFACE_UNIFORMITY", Tot_Surface_StreamVelocity2);
  SetHistoryOutputValue("SURFACE_SECONDARY", Tot_Surface_TransvVelocity2);
  SetHistoryOutputValue("SURFACE_MOM_DISTORTION", Tot_Momentum_Distortion);
  SetHistoryOutputValue("SURFACE_SECOND_OVER_UNIFORM", Tot_SecondOverUniformity);
  SetHistoryOutputValue("SURFACE_TOTAL_TEMPERATURE", Tot_Surface_TotalTemperature);
  SetHistoryOutputValue("SURFACE_TOTAL_PRESSURE", Tot_Surface_TotalPressure);
  if (species) {
    for (unsigned short iVar = 0; iVar < nSpecies; iVar++)
      SetHistoryOutputValue("SURFACE_SPECIES_" + std::to_string(iVar), Tot_Surface_Species[iVar]);

    SetAnalyzeSurface_SpeciesVariance(solver, geometry, config, Surface_Species_Total, Surface_MassFlow_Abs_Total,
                                      Surface_Area_Total);
  }

  if ((rank == MASTER_NODE) && !config->GetDiscrete_Adjoint() && output) {

    cout.precision(6);
    cout.setf(ios::scientific, ios::floatfield);
    cout << endl << "Computing surface mean values." << endl << endl;

    for (iMarker_Analyze = 0; iMarker_Analyze < nMarker_Analyze; iMarker_Analyze++) {
      cout << "Surface "<< config->GetMarker_Analyze_TagBound(iMarker_Analyze) << ":" << endl;

      if (nDim == 3) { if (si_units) cout << setw(20) << "Area (m^2): "; else cout << setw(20) << "Area (ft^2): "; }
      else { if (si_units) cout << setw(20) << "Area (m): "; else cout << setw(20) << "Area (ft): "; }

      if (si_units)      cout << setw(15) << fabs(Surface_Area_Total[iMarker_Analyze]);
      else if (us_units) cout << setw(15) << fabs(Surface_Area_Total[iMarker_Analyze])*12.0*12.0;

      cout << endl;

      su2double MassFlow = config->GetSurface_MassFlow(iMarker_Analyze);
      if (si_units)      cout << setw(20) << "Mf (kg/s): " << setw(15) << MassFlow;
      else if (us_units) cout << setw(20) << "Mf (lbs/s): " << setw(15) << MassFlow;

      su2double NormalVelocity = config->GetSurface_NormalVelocity(iMarker_Analyze);
      if (si_units)      cout << setw(20) << "Vn (m/s): " << setw(15) << NormalVelocity;
      else if (us_units) cout << setw(20) << "Vn (ft/s): " << setw(15) << NormalVelocity;

      cout << endl;

      su2double Uniformity = config->GetSurface_Uniformity(iMarker_Analyze);
      if (si_units)      cout << setw(20) << "Uniformity (m/s): " << setw(15) << Uniformity;
      else if (us_units) cout << setw(20) << "Uniformity (ft/s): " << setw(15) << Uniformity;

      su2double SecondaryStrength = config->GetSurface_SecondaryStrength(iMarker_Analyze);
      if (si_units)      cout << setw(20) << "Secondary (m/s): " << setw(15) << SecondaryStrength;
      else if (us_units) cout << setw(20) << "Secondary (ft/s): " << setw(15) << SecondaryStrength;

      cout << endl;

      su2double MomentumDistortion = config->GetSurface_MomentumDistortion(iMarker_Analyze);
      cout << setw(20) << "Mom. Distortion: " << setw(15) << MomentumDistortion;

      su2double SecondOverUniform = config->GetSurface_SecondOverUniform(iMarker_Analyze);
      cout << setw(20) << "Second/Uniform: " << setw(15) << SecondOverUniform;

      cout << endl;

      su2double Pressure = config->GetSurface_Pressure(iMarker_Analyze);
      if (si_units)      cout << setw(20) << "P (Pa): " << setw(15) << Pressure;
      else if (us_units) cout << setw(20) << "P (psf): " << setw(15) << Pressure;

      su2double TotalPressure = config->GetSurface_TotalPressure(iMarker_Analyze);
      if (si_units)      cout << setw(20) << "PT (Pa): " << setw(15) <<TotalPressure;
      else if (us_units) cout << setw(20) << "PT (psf): " << setw(15) <<TotalPressure;

      cout << endl;

      su2double Mach = config->GetSurface_Mach(iMarker_Analyze);
      cout << setw(20) << "Mach: " << setw(15) << Mach;

      su2double Density = config->GetSurface_Density(iMarker_Analyze);
      if (si_units)      cout << setw(20) << "Rho (kg/m^3): " << setw(15) << Density;
      else if (us_units) cout << setw(20) << "Rho (lb/ft^3): " << setw(15) << Density*32.174;

      cout << endl;

      if (compressible || energy) {
        su2double Temperature = config->GetSurface_Temperature(iMarker_Analyze);
        if (si_units)      cout << setw(20) << "T (K): " << setw(15) << Temperature;
        else if (us_units) cout << setw(20) << "T (R): " << setw(15) << Temperature;

        su2double TotalTemperature = config->GetSurface_TotalTemperature(iMarker_Analyze);
        if (si_units)      cout << setw(20) << "TT (K): " << setw(15) << TotalTemperature;
        else if (us_units) cout << setw(20) << "TT (R): " << setw(15) << TotalTemperature;

        cout << endl;
      }

    }
    cout.unsetf(ios_base::floatfield);

  }

  std::cout << std::resetiosflags(std::cout.flags());
}

void CFlowOutput::SetAnalyzeSurface_SpeciesVariance(const CSolver* const*solver, const CGeometry *geometry,
                                                    CConfig *config, const su2activematrix& Surface_Species_Total,
                                                    const vector<su2double>& Surface_MassFlow_Abs_Total,
                                                    const vector<su2double>& Surface_Area_Total) {

  const unsigned short nMarker      = config->GetnMarker_All();
  const unsigned short Kind_Average = config->GetKind_Average();

  const bool species        = config->GetKind_Species_Model() != SPECIES_MODEL::NONE;
  const auto nSpecies       = config->GetnSpecies();

  const bool axisymmetric               = config->GetAxisymmetric();
  const unsigned short nMarker_Analyze  = config->GetnMarker_Analyze();

  const auto flow_nodes = solver[FLOW_SOL]->GetNodes();
  const CVariable* species_nodes = species ? solver[SPECIES_SOL]->GetNodes() : nullptr;

  /*--- Compute Variance of species on the analyze markers. This is done after the rest as the average species value is
   * necessary. The variance is computed for all species together and not for each species alone. ---*/
  vector<su2double> Surface_SpeciesVariance(nMarker,0.0);
  su2double Tot_Surface_SpeciesVariance = 0.0;

  /*--- sum += (Yj_i - mu_Yj)^2 * weight_i with i representing the node and j the species. ---*/
  for (unsigned short iMarker = 0; iMarker < nMarker; iMarker++) {

    if (config->GetMarker_All_Analyze(iMarker) == YES) {

      /*--- Find iMarkerAnalyze to iMarker. As SpeciesAvg is accessed via iMarkerAnalyze. ---*/
      unsigned short iMarker_Analyze_Stored = std::numeric_limits<unsigned short>::max();
      for (unsigned short iMarker_Analyze = 0; iMarker_Analyze < nMarker_Analyze; iMarker_Analyze++)
        if (config->GetMarker_All_TagBound(iMarker) == config->GetMarker_Analyze_TagBound(iMarker_Analyze))
          iMarker_Analyze_Stored = iMarker_Analyze;

      for (unsigned long iVertex = 0; iVertex < geometry->nVertex[iMarker]; iVertex++) {
        const auto iPoint = geometry->vertex[iMarker][iVertex]->GetNode();

        if (geometry->nodes->GetDomain(iPoint)) {

          const su2double AxiFactor = GetAxiFactor(axisymmetric, *geometry->nodes, iPoint, iMarker);

          su2double Vector[3];
          geometry->vertex[iMarker][iVertex]->GetNormal(Vector);
          const su2double Density = flow_nodes->GetDensity(iPoint);
          su2double Area = 0.0;
          su2double MassFlow = 0.0;

          for (unsigned short iDim = 0; iDim < nDim; iDim++) {
            Area += (Vector[iDim] * AxiFactor) * (Vector[iDim] * AxiFactor);
            MassFlow += Vector[iDim] * AxiFactor * Density * flow_nodes->GetVelocity(iPoint,iDim);
          }
          Area= sqrt(Area);

          su2double Weight;
          if (Kind_Average == AVERAGE_MASSFLUX) Weight = abs(MassFlow);
          else if (Kind_Average == AVERAGE_AREA) Weight = abs(Area);
          else Weight = 1.0;

          for (unsigned short iVar = 0; iVar < nSpecies; iVar++)
            Surface_SpeciesVariance[iMarker] += pow(species_nodes->GetSolution(iPoint, iVar) - Surface_Species_Total(iMarker_Analyze_Stored, iVar), 2) * Weight;
        }
      }
    }
  }

  /*--- MPI Communication ---*/
  vector<su2double> Surface_SpeciesVariance_Local(nMarker_Analyze,0.0);
  vector<su2double> Surface_SpeciesVariance_Total(nMarker_Analyze,0.0);

  for (unsigned short iMarker = 0; iMarker < nMarker; iMarker++) {

    if (config->GetMarker_All_Analyze(iMarker) == YES)  {

      for (unsigned short iMarker_Analyze= 0; iMarker_Analyze < nMarker_Analyze; iMarker_Analyze++) {

        /*--- Add the Surface_MassFlow, and Surface_Area to the particular boundary ---*/

        if (config->GetMarker_All_TagBound(iMarker) == config->GetMarker_Analyze_TagBound(iMarker_Analyze)) {
          Surface_SpeciesVariance_Local[iMarker_Analyze] += Surface_SpeciesVariance[iMarker];
        }
      }
    }
  }

  auto Allreduce = [](const vector<su2double>& src, vector<su2double>& dst) {
    SU2_MPI::Allreduce(src.data(), dst.data(), src.size(), MPI_DOUBLE, MPI_SUM, SU2_MPI::GetComm());
  };
  Allreduce(Surface_SpeciesVariance_Local, Surface_SpeciesVariance_Total);

  /*--- Divide quantity by weight. ---*/
  for (unsigned short iMarker_Analyze = 0; iMarker_Analyze < nMarker_Analyze; iMarker_Analyze++) {

    su2double Weight;
    if (Kind_Average == AVERAGE_MASSFLUX) Weight = Surface_MassFlow_Abs_Total[iMarker_Analyze];
    else if (Kind_Average == AVERAGE_AREA) Weight = abs(Surface_Area_Total[iMarker_Analyze]);
    else Weight = 1.0;

    if (Weight != 0.0) {
      Surface_SpeciesVariance_Total[iMarker_Analyze] /= Weight;
    }
    else {
      Surface_SpeciesVariance[iMarker_Analyze] = 0.0;
    }
  }

  /*--- Set values on markers ---*/
  for (unsigned short iMarker_Analyze = 0; iMarker_Analyze < nMarker_Analyze; iMarker_Analyze++) {
    su2double SpeciesVariance = Surface_SpeciesVariance_Total[iMarker_Analyze];
    SetHistoryOutputPerSurfaceValue("SURFACE_SPECIES_VARIANCE", SpeciesVariance, iMarker_Analyze);
    Tot_Surface_SpeciesVariance += SpeciesVariance;
    config->SetSurface_Species_Variance(iMarker_Analyze, Tot_Surface_SpeciesVariance);
  }
  SetHistoryOutputValue("SURFACE_SPECIES_VARIANCE", Tot_Surface_SpeciesVariance);
}

void CFlowOutput::SetCustomOutputs(const CSolver* const* solver, const CGeometry *geometry, const CConfig *config) {

  const bool axisymmetric = config->GetAxisymmetric();
  const auto* flowNodes = su2staticcast_p<const CFlowVariable*>(solver[FLOW_SOL]->GetNodes());

  for (auto& output : customOutputs) {
    if (output.varIndices.empty()) {
      /*--- Setup indices for the symbols in the expression. ---*/

      if (config->GetNEMOProblem()) {
        ConvertVariableSymbolsToIndices(
            CNEMOEulerVariable::template CIndices<unsigned long>(nDim, config->GetnSpecies()), output);
      } else if (config->GetKind_Regime() == ENUM_REGIME::COMPRESSIBLE) {
        ConvertVariableSymbolsToIndices(CEulerVariable::template CIndices<unsigned long>(nDim, 0), output);
      } else if (config->GetKind_Regime() == ENUM_REGIME::INCOMPRESSIBLE) {
        ConvertVariableSymbolsToIndices(CIncEulerVariable::template CIndices<unsigned long>(nDim, 0), output);
      } else {
        SU2_MPI::Error("Unknown flow solver type.", CURRENT_FUNCTION);
      }
      /*--- Convert marker names to their index (if any) in this rank. ---*/

      output.markerIndices.clear();
      for (const auto& marker : output.markers) {
        for (auto iMarker = 0u; iMarker < config->GetnMarker_All(); ++iMarker) {
          if (config->GetMarker_All_TagBound(iMarker) == marker) {
            output.markerIndices.push_back(iMarker);
            continue;
          }
        }
      }
    }

    if (output.type == OperationType::FUNCTION) {
      auto Functor = [&](unsigned long i) {
        /*--- Functions only reference other history outputs. ---*/
        return *output.otherOutputs[i - CustomOutput::NOT_A_VARIABLE];
      };
      SetHistoryOutputValue(output.name, output.eval(Functor));
      continue;
    }

    /*--- Surface integral of the expression. ---*/

    std::array<su2double, 2> integral = {0.0, 0.0};

    SU2_OMP_PARALLEL {
      std::array<su2double, 2> local_integral = {0.0, 0.0};

      for (const auto iMarker : output.markerIndices) {

        SU2_OMP_FOR_(schedule(static) SU2_NOWAIT)
        for (auto iVertex = 0ul; iVertex < geometry->nVertex[iMarker]; ++iVertex) {
          const auto iPoint = geometry->vertex[iMarker][iVertex]->GetNode();

          if (!geometry->nodes->GetDomain(iPoint)) continue;

          const auto* normal = geometry->vertex[iMarker][iVertex]->GetNormal();

          su2double weight = 1.0;
          if (output.type == OperationType::MASSFLOW_AVG || output.type == OperationType::MASSFLOW_INT) {
            weight = flowNodes->GetDensity(iPoint) * flowNodes->GetProjVel(iPoint, normal);
          } else {
            weight = GeometryToolbox::Norm(nDim, normal);
          }
          weight *= GetAxiFactor(axisymmetric, *geometry->nodes, iPoint, iMarker);
          local_integral[1] += weight;

          /*--- Prepare the functor that maps symbol indices to values (see ConvertVariableSymbolsToIndices). ---*/

          auto Functor = [&](unsigned long i) {
            if (i < CustomOutput::NOT_A_VARIABLE) {
              const auto solIdx = i / CustomOutput::MAX_VARS_PER_SOLVER;
              const auto varIdx = i % CustomOutput::MAX_VARS_PER_SOLVER;
              if (solIdx == FLOW_SOL) {
                return flowNodes->GetPrimitive(iPoint, varIdx);
              } else {
                return solver[solIdx]->GetNodes()->GetSolution(iPoint, varIdx);
              }
            } else {
              return *output.otherOutputs[i - CustomOutput::NOT_A_VARIABLE];
            }
          };
          local_integral[0] += weight * output.eval(Functor);
        }
        END_SU2_OMP_FOR
      }

      SU2_OMP_CRITICAL {
        integral[0] += local_integral[0];
        integral[1] += local_integral[1];
      }
      END_SU2_OMP_CRITICAL
    }
    END_SU2_OMP_PARALLEL

    const auto local = integral;
    SU2_MPI::Allreduce(local.data(), integral.data(), 2, MPI_DOUBLE, MPI_SUM, SU2_MPI::GetComm());
    if (output.type == OperationType::AREA_AVG || output.type == OperationType::MASSFLOW_AVG) {
      integral[0] /= integral[1];
    }
    SetHistoryOutputValue(output.name, integral[0]);
  }
}

// The "AddHistoryOutput(" must not be split over multiple lines to ensure proper python parsing
// clang-format off
void CFlowOutput::AddHistoryOutputFields_ScalarRMS_RES(const CConfig* config) {
  switch (TurbModelFamily(config->GetKind_Turb_Model())) {
    case TURB_FAMILY::SA:
      /// DESCRIPTION: Root-mean square residual of nu tilde (SA model).
      AddHistoryOutput("RMS_NU_TILDE", "rms[nu]", ScreenOutputFormat::FIXED, "RMS_RES", "Root-mean square residual of nu tilde (SA model).", HistoryFieldType::RESIDUAL);
      break;

    case TURB_FAMILY::KW:
      /// DESCRIPTION: Root-mean square residual of kinetic energy (SST model).
      AddHistoryOutput("RMS_TKE", "rms[k]",  ScreenOutputFormat::FIXED, "RMS_RES", "Root-mean square residual of kinetic energy (SST model).", HistoryFieldType::RESIDUAL);
      /// DESCRIPTION: Root-mean square residual of the dissipation (SST model).
      AddHistoryOutput("RMS_DISSIPATION", "rms[w]",  ScreenOutputFormat::FIXED, "RMS_RES", "Root-mean square residual of dissipation (SST model).", HistoryFieldType::RESIDUAL);
      break;

    case TURB_FAMILY::NONE: break;
  }
  switch (config->GetKind_Trans_Model()) {    
    
    case TURB_TRANS_MODEL::LM:
      /// DESCRIPTION: Root-mean square residual of the intermittency (LM model).
      AddHistoryOutput("RMS_INTERMITTENCY", "rms[LM_1]",  ScreenOutputFormat::FIXED, "RMS_RES", "Root-mean square residual of intermittency (LM model).", HistoryFieldType::RESIDUAL);
      /// DESCRIPTION: Root-mean square residual of the momentum thickness Reynolds number (LM model).
      AddHistoryOutput("RMS_RE_THETA_T", "rms[LM_2]",  ScreenOutputFormat::FIXED, "RMS_RES", "Root-mean square residual of momentum thickness Reynolds number (LM model).", HistoryFieldType::RESIDUAL);
      break;

    case TURB_TRANS_MODEL::NONE: break;
  } 

  switch (config->GetKind_Trans_Model()) {

    case TURB_TRANS_MODEL::EN:
      /// DESCRIPTION: Root-mean square residual of the Amplification factor (e^N model).
      AddHistoryOutput("RMS_AMPLIFICATION_FACTOR", "rms[n]",  ScreenOutputFormat::FIXED, "RMS_RES", "Root-mean square residual of the amplification factor (EN model)).", HistoryFieldType::RESIDUAL);
      break;

    case TURB_TRANS_MODEL::NONE: break;
  }

  if (config->GetKind_Species_Model() != SPECIES_MODEL::NONE) {
    for (unsigned short iVar = 0; iVar < config->GetnSpecies(); iVar++) {
      AddHistoryOutput("RMS_SPECIES_" + std::to_string(iVar), "rms[rho*Y_" + std::to_string(iVar)+"]", ScreenOutputFormat::FIXED, "RMS_RES", "Root-mean square residual of transported species.", HistoryFieldType::RESIDUAL);
    }
  }
}

void CFlowOutput::AddHistoryOutputFields_ScalarMAX_RES(const CConfig* config) {
  switch (TurbModelFamily(config->GetKind_Turb_Model())) {
    case TURB_FAMILY::SA:
      /// DESCRIPTION: Maximum residual of nu tilde (SA model).
      AddHistoryOutput("MAX_NU_TILDE", "max[nu]", ScreenOutputFormat::FIXED, "MAX_RES", "Maximum residual of nu tilde (SA model).", HistoryFieldType::RESIDUAL);
      break;

    case TURB_FAMILY::KW:
      /// DESCRIPTION: Maximum residual of kinetic energy (SST model).
      AddHistoryOutput("MAX_TKE", "max[k]",  ScreenOutputFormat::FIXED, "MAX_RES", "Maximum residual of kinetic energy (SST model).", HistoryFieldType::RESIDUAL);
      /// DESCRIPTION: Maximum residual of the dissipation (SST model).
      AddHistoryOutput("MAX_DISSIPATION", "max[w]",  ScreenOutputFormat::FIXED, "MAX_RES", "Maximum residual of dissipation (SST model).", HistoryFieldType::RESIDUAL);
      break;

    case TURB_FAMILY::NONE:
      break;
  }

<<<<<<< HEAD
  switch (config->GetKind_Trans_Model()) {

    case TURB_TRANS_MODEL::EN:
      /// DESCRIPTION: Maximum residual of the amplification factor (EN model).
      AddHistoryOutput("MAX_AMPLIFICATION_FACTOR", "max[n]",  ScreenOutputFormat::FIXED, "MAX_RES", "Maximum residual of the amplification factor (EN model).", HistoryFieldType::RESIDUAL);
=======
  switch (config->GetKind_Trans_Model()) {    
    
    case TURB_TRANS_MODEL::LM:
      /// DESCRIPTION: Maximum residual of the intermittency (LM model).
      AddHistoryOutput("MAX_INTERMITTENCY", "max[LM_1]",  ScreenOutputFormat::FIXED, "MAX_RES", "Maximum residual of the intermittency (LM model).", HistoryFieldType::RESIDUAL);
      /// DESCRIPTION: Maximum residual of the momentum thickness Reynolds number (LM model).
      AddHistoryOutput("MAX_RE_THETA_T", "max[LM_2]",  ScreenOutputFormat::FIXED, "MAX_RES", "Maximum residual of the momentum thickness Reynolds number (LM model).", HistoryFieldType::RESIDUAL);
>>>>>>> f0dcb86e
      break;

    case TURB_TRANS_MODEL::NONE:
      break;
  }

  if (config->GetKind_Species_Model() != SPECIES_MODEL::NONE) {
    for (unsigned short iVar = 0; iVar < config->GetnSpecies(); iVar++) {
      AddHistoryOutput("MAX_SPECIES_" + std::to_string(iVar), "max[rho*Y_" + std::to_string(iVar)+"]", ScreenOutputFormat::FIXED, "MAX_RES", "Maximum residual of transported species.", HistoryFieldType::RESIDUAL);
    }
  }
}

void CFlowOutput::AddHistoryOutputFields_ScalarBGS_RES(const CConfig* config) {
  if (!multiZone) return;

  switch (TurbModelFamily(config->GetKind_Turb_Model())) {
    case TURB_FAMILY::SA:
      /// DESCRIPTION: Maximum residual of nu tilde (SA model).
      AddHistoryOutput("BGS_NU_TILDE", "bgs[nu]", ScreenOutputFormat::FIXED, "BGS_RES", "BGS residual of nu tilde (SA model).", HistoryFieldType::RESIDUAL);
      break;

    case TURB_FAMILY::KW:
      /// DESCRIPTION: Maximum residual of kinetic energy (SST model).
      AddHistoryOutput("BGS_TKE", "bgs[k]", ScreenOutputFormat::FIXED, "BGS_RES", "BGS residual of kinetic energy (SST model).", HistoryFieldType::RESIDUAL);
      /// DESCRIPTION: Maximum residual of the dissipation (SST model).
      AddHistoryOutput("BGS_DISSIPATION", "bgs[w]",  ScreenOutputFormat::FIXED, "BGS_RES", "BGS residual of dissipation (SST model).", HistoryFieldType::RESIDUAL);
      break;

    case TURB_FAMILY::NONE: break;
  }

<<<<<<< HEAD
  switch (config->GetKind_Trans_Model()) {

    case TURB_TRANS_MODEL::EN:
      /// DESCRIPTION: Maximum residual of the amplification factor (EN model).
      AddHistoryOutput("BGS_AMPLIFICATION_FACTOR", "bgs[n]",  ScreenOutputFormat::FIXED, "BGS_RES", "BGS residual of the amplification factor (EN model).", HistoryFieldType::RESIDUAL);
      break;

    case TURB_TRANS_MODEL::NONE:
      break;
=======
  switch (config->GetKind_Trans_Model()) {    
    case TURB_TRANS_MODEL::LM: 
      /// DESCRIPTION: Maximum residual of the intermittency (LM model).
      AddHistoryOutput("BGS_INTERMITTENCY", "bgs[LM_1]", ScreenOutputFormat::FIXED, "BGS_RES", "BGS residual of the intermittency (LM model).", HistoryFieldType::RESIDUAL);
      /// DESCRIPTION: Maximum residual of the momentum thickness Reynolds number (LM model).
      AddHistoryOutput("BGS_RE_THETA_T", "bgs[LM_2]",  ScreenOutputFormat::FIXED, "BGS_RES", "BGS residual of the momentum thickness Reynolds number (LM model).", HistoryFieldType::RESIDUAL);
      break;

    case TURB_TRANS_MODEL::NONE: break;
>>>>>>> f0dcb86e
  }

  if (config->GetKind_Species_Model() != SPECIES_MODEL::NONE) {
    for (unsigned short iVar = 0; iVar < config->GetnSpecies(); iVar++) {
      AddHistoryOutput("BGS_SPECIES_" + std::to_string(iVar), "bgs[rho*Y_" + std::to_string(iVar)+"]", ScreenOutputFormat::FIXED, "BGS_RES", "BGS residual of transported species.", HistoryFieldType::RESIDUAL);
    }
  }
}

void CFlowOutput::AddHistoryOutputFields_ScalarLinsol(const CConfig* config) {
  if (config->GetKind_Turb_Model() != TURB_MODEL::NONE) {
    AddHistoryOutput("LINSOL_ITER_TURB", "LinSolIterTurb", ScreenOutputFormat::INTEGER, "LINSOL", "Number of iterations of the linear solver for turbulence solver.");
    AddHistoryOutput("LINSOL_RESIDUAL_TURB", "LinSolResTurb", ScreenOutputFormat::FIXED, "LINSOL", "Residual of the linear solver for turbulence solver.");
  }

  if (config->GetKind_Trans_Model() != TURB_TRANS_MODEL::NONE) {
    AddHistoryOutput("LINSOL_ITER_TRANS", "LinSolIterTrans", ScreenOutputFormat::INTEGER, "LINSOL", "Number of iterations of the linear solver for transition solver.");
    AddHistoryOutput("LINSOL_RESIDUAL_TRANS", "LinSolResTrans", ScreenOutputFormat::FIXED, "LINSOL", "Residual of the linear solver for transition solver.");
<<<<<<< HEAD
  }
=======
  }  
>>>>>>> f0dcb86e

  if (config->GetKind_Species_Model() != SPECIES_MODEL::NONE) {
    AddHistoryOutput("LINSOL_ITER_SPECIES", "LinSolIterSpecies", ScreenOutputFormat::INTEGER, "LINSOL", "Number of iterations of the linear solver for species solver.");
    AddHistoryOutput("LINSOL_RESIDUAL_SPECIES", "LinSolResSpecies", ScreenOutputFormat::FIXED, "LINSOL", "Residual of the linear solver for species solver.");
  }
}
// clang-format on

void CFlowOutput::LoadHistoryData_Scalar(const CConfig* config, const CSolver* const* solver) {
  switch (TurbModelFamily(config->GetKind_Turb_Model())) {
    case TURB_FAMILY::SA:
      SetHistoryOutputValue("RMS_NU_TILDE", log10(solver[TURB_SOL]->GetRes_RMS(0)));
      SetHistoryOutputValue("MAX_NU_TILDE", log10(solver[TURB_SOL]->GetRes_Max(0)));
      if (multiZone) {
        SetHistoryOutputValue("BGS_NU_TILDE", log10(solver[TURB_SOL]->GetRes_BGS(0)));
      }
      break;

    case TURB_FAMILY::KW:
      SetHistoryOutputValue("RMS_TKE", log10(solver[TURB_SOL]->GetRes_RMS(0)));
      SetHistoryOutputValue("RMS_DISSIPATION",log10(solver[TURB_SOL]->GetRes_RMS(1)));
      SetHistoryOutputValue("MAX_TKE", log10(solver[TURB_SOL]->GetRes_Max(0)));
      SetHistoryOutputValue("MAX_DISSIPATION", log10(solver[TURB_SOL]->GetRes_Max(1)));
      if (multiZone) {
        SetHistoryOutputValue("BGS_TKE", log10(solver[TURB_SOL]->GetRes_BGS(0)));
        SetHistoryOutputValue("BGS_DISSIPATION", log10(solver[TURB_SOL]->GetRes_BGS(1)));
      }
      break;

    case TURB_FAMILY::NONE: break;
  }

  if (config->GetKind_Turb_Model() != TURB_MODEL::NONE) {
    SetHistoryOutputValue("LINSOL_ITER_TURB", solver[TURB_SOL]->GetIterLinSolver());
    SetHistoryOutputValue("LINSOL_RESIDUAL_TURB", log10(solver[TURB_SOL]->GetResLinSolver()));
  }

<<<<<<< HEAD
  switch (config->GetKind_Trans_Model()) {
	case TURB_TRANS_MODEL::EN:
	  SetHistoryOutputValue("RMS_AMPLIFICATION_FACTOR", log10(solver[TRANS_SOL]->GetRes_RMS(0)));
	  SetHistoryOutputValue("MAX_AMPLIFICATION_FACTOR", log10(solver[TRANS_SOL]->GetRes_Max(0)));
	  if (multiZone) {
		SetHistoryOutputValue("BGS_AMPLIFICATION_FACTOR", log10(solver[TRANS_SOL]->GetRes_BGS(0)));
	  }
	  break;

	case TURB_TRANS_MODEL::NONE: break;
=======
  switch (config->GetKind_Trans_Model()) {    
    case TURB_TRANS_MODEL::LM:
      SetHistoryOutputValue("RMS_INTERMITTENCY", log10(solver[TRANS_SOL]->GetRes_RMS(0)));
      SetHistoryOutputValue("RMS_RE_THETA_T",log10(solver[TRANS_SOL]->GetRes_RMS(1)));
      SetHistoryOutputValue("MAX_INTERMITTENCY", log10(solver[TRANS_SOL]->GetRes_Max(0)));
      SetHistoryOutputValue("MAX_RE_THETA_T", log10(solver[TRANS_SOL]->GetRes_Max(1)));
      if (multiZone) {
        SetHistoryOutputValue("BGS_INTERMITTENCY", log10(solver[TRANS_SOL]->GetRes_BGS(0)));
        SetHistoryOutputValue("BGS_RE_THETA_T", log10(solver[TRANS_SOL]->GetRes_BGS(1)));
      }
      break;

    case TURB_TRANS_MODEL::NONE: break;
>>>>>>> f0dcb86e
  }

  if (config->GetKind_Species_Model() != SPECIES_MODEL::NONE) {
    for (unsigned short iVar = 0; iVar < config->GetnSpecies(); iVar++) {
      SetHistoryOutputValue("RMS_SPECIES_" + std::to_string(iVar), log10(solver[SPECIES_SOL]->GetRes_RMS(iVar)));
      SetHistoryOutputValue("MAX_SPECIES_" + std::to_string(iVar), log10(solver[SPECIES_SOL]->GetRes_Max(iVar)));
      if (multiZone) {
        SetHistoryOutputValue("BGS_SPECIES_" + std::to_string(iVar), log10(solver[SPECIES_SOL]->GetRes_BGS(iVar)));
      }
    }

    SetHistoryOutputValue("LINSOL_ITER_SPECIES", solver[SPECIES_SOL]->GetIterLinSolver());
    SetHistoryOutputValue("LINSOL_RESIDUAL_SPECIES", log10(solver[SPECIES_SOL]->GetResLinSolver()));
  }
}

void CFlowOutput::SetVolumeOutputFields_ScalarSolution(const CConfig* config){
  switch (TurbModelFamily(config->GetKind_Turb_Model())) {
    case TURB_FAMILY::SA:
      AddVolumeOutput("NU_TILDE", "Nu_Tilde", "SOLUTION", "Spalart-Allmaras variable");
      break;

    case TURB_FAMILY::KW:
      AddVolumeOutput("TKE", "Turb_Kin_Energy", "SOLUTION", "Turbulent kinetic energy");
      AddVolumeOutput("DISSIPATION", "Omega", "SOLUTION", "Rate of dissipation");
      break;

    case TURB_FAMILY::NONE:
      break;
  }

<<<<<<< HEAD
  switch (config->GetKind_Trans_Model()) {
    case TURB_TRANS_MODEL::EN:
      AddVolumeOutput("AMPLIFICATION_FACTOR", "n", "SOLUTION", "e^N transition Amplification Factor");
=======
  switch (config->GetKind_Trans_Model()) {    
    case TURB_TRANS_MODEL::LM:
      AddVolumeOutput("INTERMITTENCY", "LM_gamma", "SOLUTION", "LM intermittency");
      AddVolumeOutput("RE_THETA_T", "LM_Re_t", "SOLUTION", "LM RE_THETA_T");
      AddVolumeOutput("INTERMITTENCY_SEP", "LM_gamma_sep", "PRIMITIVE", "LM intermittency");
      AddVolumeOutput("INTERMITTENCY_EFF", "LM_gamma_eff", "PRIMITIVE", "LM RE_THETA_T");
>>>>>>> f0dcb86e
      break;

    case TURB_TRANS_MODEL::NONE:
      break;
  }

  if (config->GetKind_Species_Model() != SPECIES_MODEL::NONE) {
    for (unsigned short iVar = 0; iVar < config->GetnSpecies(); iVar++)
      AddVolumeOutput("SPECIES_" + std::to_string(iVar), "Species_" + std::to_string(iVar), "SOLUTION", "Species_" + std::to_string(iVar) + " mass fraction");
  }
}

void CFlowOutput::SetVolumeOutputFields_ScalarResidual(const CConfig* config) {
  switch (TurbModelFamily(config->GetKind_Turb_Model())){
    case TURB_FAMILY::SA:
      AddVolumeOutput("RES_NU_TILDE", "Residual_Nu_Tilde", "RESIDUAL", "Residual of the Spalart-Allmaras variable");
      break;

    case TURB_FAMILY::KW:
      AddVolumeOutput("RES_TKE", "Residual_TKE", "RESIDUAL", "Residual of turbulent kinetic energy");
      AddVolumeOutput("RES_DISSIPATION", "Residual_Omega", "RESIDUAL", "Residual of the rate of dissipation");
      break;

    case TURB_FAMILY::NONE:
      break;
  }

<<<<<<< HEAD
  switch (config->GetKind_Trans_Model()) {
    case TURB_TRANS_MODEL::EN:
      AddVolumeOutput("RES_AMPLIFICATION_FACTOR", "Residual_EN_AMLIFICATION", "RESIDUAL", "Residual of the amplification factor (EN model)");
=======
  switch (config->GetKind_Trans_Model()) {    
    case TURB_TRANS_MODEL::LM:
      AddVolumeOutput("RES_INTERMITTENCY", "Residual_LM_intermittency", "RESIDUAL", "Residual of LM intermittency");
      AddVolumeOutput("RES_RE_THETA_T", "Residual_LM_RE_THETA_T", "RESIDUAL", "Residual of LM RE_THETA_T");
>>>>>>> f0dcb86e
      break;

    case TURB_TRANS_MODEL::NONE:
      break;
  }

  if (config->GetKind_Species_Model() != SPECIES_MODEL::NONE) {
    for (unsigned short iVar = 0; iVar < config->GetnSpecies(); iVar++)
      AddVolumeOutput("RES_SPECIES_" + std::to_string(iVar), "Residual_Species_" + std::to_string(iVar), "RESIDUAL", "Residual of the transported species " + std::to_string(iVar));
  }
}

void CFlowOutput::SetVolumeOutputFields_ScalarLimiter(const CConfig* config) {
  if (config->GetKind_SlopeLimit_Turb() != LIMITER::NONE) {
    switch (TurbModelFamily(config->GetKind_Turb_Model())) {
      case TURB_FAMILY::SA:
        AddVolumeOutput("LIMITER_NU_TILDE", "Limiter_Nu_Tilde", "LIMITER", "Limiter value of the Spalart-Allmaras variable");
        break;

      case TURB_FAMILY::KW:
        AddVolumeOutput("LIMITER_TKE", "Limiter_TKE", "LIMITER", "Limiter value of turb. kinetic energy");
        AddVolumeOutput("LIMITER_DISSIPATION", "Limiter_Omega", "LIMITER", "Limiter value of dissipation rate");
        break;

      case TURB_FAMILY::NONE:
        break;
    }
  }

  if (config->GetKind_Species_Model() != SPECIES_MODEL::NONE) {
    if (config->GetKind_SlopeLimit_Species() != LIMITER::NONE) {
      for (unsigned short iVar = 0; iVar < config->GetnSpecies(); iVar++)
        AddVolumeOutput("LIMITER_SPECIES_" + std::to_string(iVar), "Limiter_Species_" + std::to_string(iVar), "LIMITER", "Limiter value of the transported species " + std::to_string(iVar));
    }
  }

  if (config->GetKind_Turb_Model() != TURB_MODEL::NONE) {
    AddVolumeOutput("EDDY_VISCOSITY", "Eddy_Viscosity", "PRIMITIVE", "Turbulent eddy viscosity");
  }

  if (config->GetSAParsedOptions().bc) {
    AddVolumeOutput("INTERMITTENCY", "gamma_BC", "INTERMITTENCY", "Intermittency");
  }

  // Hybrid RANS-LES
  if (config->GetKind_HybridRANSLES() != NO_HYBRIDRANSLES) {
    AddVolumeOutput("DES_LENGTHSCALE", "DES_LengthScale", "DDES", "DES length scale value");
    AddVolumeOutput("WALL_DISTANCE", "Wall_Distance", "DDES", "Wall distance value");
  }

  if (config->GetViscous()) {
    if (nDim == 3) {
      AddVolumeOutput("VORTICITY_X", "Vorticity_x", "VORTEX_IDENTIFICATION", "x-component of the vorticity vector");
      AddVolumeOutput("VORTICITY_Y", "Vorticity_y", "VORTEX_IDENTIFICATION", "y-component of the vorticity vector");
      AddVolumeOutput("VORTICITY_Z", "Vorticity_z", "VORTEX_IDENTIFICATION", "z-component of the vorticity vector");
    } else {
      AddVolumeOutput("VORTICITY", "Vorticity", "VORTEX_IDENTIFICATION", "Value of the vorticity");
    }
    AddVolumeOutput("Q_CRITERION", "Q_Criterion", "VORTEX_IDENTIFICATION", "Value of the Q-Criterion");
  }
}

void CFlowOutput::LoadVolumeData_Scalar(const CConfig* config, const CSolver* const* solver, const CGeometry* geometry,
                                        const unsigned long iPoint) {
  const auto* turb_solver = solver[TURB_SOL];
  const auto* trans_solver = solver[TRANS_SOL];
  const auto* Node_Flow = solver[FLOW_SOL]->GetNodes();
  const auto* Node_Turb = (config->GetKind_Turb_Model() != TURB_MODEL::NONE) ? turb_solver->GetNodes() : nullptr;
  const auto* Node_Trans = (config->GetKind_Trans_Model() != TURB_TRANS_MODEL::NONE) ? trans_solver->GetNodes() : nullptr;
  const auto* Node_Geo = geometry->nodes;

  if (config->GetViscous()) {
    if (nDim == 3){
      SetVolumeOutputValue("VORTICITY_X", iPoint, Node_Flow->GetVorticity(iPoint)[0]);
      SetVolumeOutputValue("VORTICITY_Y", iPoint, Node_Flow->GetVorticity(iPoint)[1]);
      SetVolumeOutputValue("VORTICITY_Z", iPoint, Node_Flow->GetVorticity(iPoint)[2]);
    } else {
      SetVolumeOutputValue("VORTICITY", iPoint, Node_Flow->GetVorticity(iPoint)[2]);
    }
    SetVolumeOutputValue("Q_CRITERION", iPoint, GetQ_Criterion(Node_Flow->GetVelocityGradient(iPoint)));
  }

  const bool limiter = (config->GetKind_SlopeLimit_Turb() != LIMITER::NONE);

  switch (TurbModelFamily(config->GetKind_Turb_Model())) {
    case TURB_FAMILY::SA:
      SetVolumeOutputValue("NU_TILDE", iPoint, Node_Turb->GetSolution(iPoint, 0));
      SetVolumeOutputValue("RES_NU_TILDE", iPoint, turb_solver->LinSysRes(iPoint, 0));
      if (limiter) {
        SetVolumeOutputValue("LIMITER_NU_TILDE", iPoint, Node_Turb->GetLimiter(iPoint, 0));
      }
      break;

    case TURB_FAMILY::KW:
      SetVolumeOutputValue("TKE", iPoint, Node_Turb->GetSolution(iPoint, 0));
      SetVolumeOutputValue("DISSIPATION", iPoint, Node_Turb->GetSolution(iPoint, 1));
      SetVolumeOutputValue("RES_TKE", iPoint, turb_solver->LinSysRes(iPoint, 0));
      SetVolumeOutputValue("RES_DISSIPATION", iPoint, turb_solver->LinSysRes(iPoint, 1));
      if (limiter) {
        SetVolumeOutputValue("LIMITER_TKE", iPoint, Node_Turb->GetLimiter(iPoint, 0));
        SetVolumeOutputValue("LIMITER_DISSIPATION", iPoint, Node_Turb->GetLimiter(iPoint, 1));
      }
      break;

    case TURB_FAMILY::NONE: break;
  }

  /*--- If we got here a turbulence model is being used, therefore there is eddy viscosity. ---*/
  if (config->GetKind_Turb_Model() != TURB_MODEL::NONE) {
    SetVolumeOutputValue("EDDY_VISCOSITY", iPoint, Node_Flow->GetEddyViscosity(iPoint));
  }

  if (config->GetSAParsedOptions().bc) {
    SetVolumeOutputValue("INTERMITTENCY", iPoint, Node_Turb->GetGammaBC(iPoint));
  }

<<<<<<< HEAD
  switch (config->GetKind_Trans_Model()) {
    case TURB_TRANS_MODEL::EN:
      SetVolumeOutputValue("AMPLIFICATION_FACTOR", iPoint, Node_Trans->GetSolution(iPoint, 0));
      SetVolumeOutputValue("RES_AMPLIFICATION_FACTOR", iPoint, trans_solver->LinSysRes(iPoint, 0));
=======
  switch (config->GetKind_Trans_Model()) {    
    case TURB_TRANS_MODEL::LM:
      SetVolumeOutputValue("INTERMITTENCY", iPoint, Node_Trans->GetSolution(iPoint, 0));
      SetVolumeOutputValue("RE_THETA_T", iPoint, Node_Trans->GetSolution(iPoint, 1));
      SetVolumeOutputValue("INTERMITTENCY_SEP", iPoint, Node_Trans->GetIntermittencySep(iPoint));
      SetVolumeOutputValue("INTERMITTENCY_EFF", iPoint, Node_Trans->GetIntermittencyEff(iPoint));
      SetVolumeOutputValue("RES_INTERMITTENCY", iPoint, trans_solver->LinSysRes(iPoint, 0));
      SetVolumeOutputValue("RES_RE_THETA_T", iPoint, trans_solver->LinSysRes(iPoint, 1));
>>>>>>> f0dcb86e
      break;

    case TURB_TRANS_MODEL::NONE: break;
  }

  if (config->GetKind_HybridRANSLES() != NO_HYBRIDRANSLES) {
    SetVolumeOutputValue("DES_LENGTHSCALE", iPoint, Node_Flow->GetDES_LengthScale(iPoint));
    SetVolumeOutputValue("WALL_DISTANCE", iPoint, Node_Geo->GetWall_Distance(iPoint));
  }

  if (config->GetKind_Species_Model() != SPECIES_MODEL::NONE) {
    const auto Node_Species = solver[SPECIES_SOL]->GetNodes();

    for (unsigned short iVar = 0; iVar < config->GetnSpecies(); iVar++) {
      SetVolumeOutputValue("SPECIES_" + std::to_string(iVar), iPoint, Node_Species->GetSolution(iPoint, iVar));
      SetVolumeOutputValue("RES_SPECIES_" + std::to_string(iVar), iPoint, solver[SPECIES_SOL]->LinSysRes(iPoint, iVar));
      if (config->GetKind_SlopeLimit_Species() != LIMITER::NONE)
        SetVolumeOutputValue("LIMITER_SPECIES_" + std::to_string(iVar), iPoint, Node_Species->GetLimiter(iPoint, iVar));
    }
  }
}

void CFlowOutput::LoadSurfaceData(CConfig *config, CGeometry *geometry, CSolver **solver, unsigned long iPoint, unsigned short iMarker, unsigned long iVertex){

  if (!config->GetViscous_Wall(iMarker)) return;

  const auto heat_sol = (config->GetKind_Regime() == ENUM_REGIME::INCOMPRESSIBLE) &&
                         config->GetWeakly_Coupled_Heat() ? HEAT_SOL : FLOW_SOL;

  SetVolumeOutputValue("SKIN_FRICTION-X", iPoint, solver[FLOW_SOL]->GetCSkinFriction(iMarker, iVertex, 0));
  SetVolumeOutputValue("SKIN_FRICTION-Y", iPoint, solver[FLOW_SOL]->GetCSkinFriction(iMarker, iVertex, 1));
  if (nDim == 3)
    SetVolumeOutputValue("SKIN_FRICTION-Z", iPoint, solver[FLOW_SOL]->GetCSkinFriction(iMarker, iVertex, 2));
  SetVolumeOutputValue("HEAT_FLUX", iPoint, solver[heat_sol]->GetHeatFlux(iMarker, iVertex));
  SetVolumeOutputValue("Y_PLUS", iPoint, solver[FLOW_SOL]->GetYPlus(iMarker, iVertex));
}

void CFlowOutput::AddAerodynamicCoefficients(const CConfig* config) {

  /// BEGIN_GROUP: AERO_COEFF, DESCRIPTION: Sum of the aerodynamic coefficients and forces on all surfaces (markers) set with MARKER_MONITORING.
  /// DESCRIPTION: Drag coefficient
  AddHistoryOutput("DRAG",       "CD",   ScreenOutputFormat::FIXED, "AERO_COEFF", "Total drag coefficient on all surfaces set with MARKER_MONITORING", HistoryFieldType::COEFFICIENT);
  /// DESCRIPTION: Lift coefficient
  AddHistoryOutput("LIFT",       "CL",   ScreenOutputFormat::FIXED, "AERO_COEFF", "Total lift coefficient on all surfaces set with MARKER_MONITORING", HistoryFieldType::COEFFICIENT);
  /// DESCRIPTION: Sideforce coefficient
  AddHistoryOutput("SIDEFORCE",  "CSF",  ScreenOutputFormat::FIXED, "AERO_COEFF", "Total sideforce coefficient on all surfaces set with MARKER_MONITORING", HistoryFieldType::COEFFICIENT);
  /// DESCRIPTION: Moment around the x-axis
  AddHistoryOutput("MOMENT_X",   "CMx",  ScreenOutputFormat::FIXED, "AERO_COEFF", "Total momentum x-component on all surfaces set with MARKER_MONITORING", HistoryFieldType::COEFFICIENT);
  /// DESCRIPTION: Moment around the y-axis
  AddHistoryOutput("MOMENT_Y",   "CMy",  ScreenOutputFormat::FIXED, "AERO_COEFF", "Total momentum y-component on all surfaces set with MARKER_MONITORING", HistoryFieldType::COEFFICIENT);
  /// DESCRIPTION: Moment around the z-axis
  AddHistoryOutput("MOMENT_Z",   "CMz",  ScreenOutputFormat::FIXED, "AERO_COEFF", "Total momentum z-component on all surfaces set with MARKER_MONITORING", HistoryFieldType::COEFFICIENT);
  /// DESCRIPTION: Force in x direction
  AddHistoryOutput("FORCE_X",    "CFx",  ScreenOutputFormat::FIXED, "AERO_COEFF", "Total force x-component on all surfaces set with MARKER_MONITORING", HistoryFieldType::COEFFICIENT);
  /// DESCRIPTION: Force in y direction
  AddHistoryOutput("FORCE_Y",    "CFy",  ScreenOutputFormat::FIXED, "AERO_COEFF", "Total force y-component on all surfaces set with MARKER_MONITORING", HistoryFieldType::COEFFICIENT);
  /// DESCRIPTION: Force in z direction
  AddHistoryOutput("FORCE_Z",    "CFz",  ScreenOutputFormat::FIXED, "AERO_COEFF", "Total force z-component on all surfaces set with MARKER_MONITORING", HistoryFieldType::COEFFICIENT);
  /// DESCRIPTION: Lift-to-drag ratio
  AddHistoryOutput("EFFICIENCY", "CEff", ScreenOutputFormat::FIXED, "AERO_COEFF", "Total lift-to-drag ratio on all surfaces set with MARKER_MONITORING", HistoryFieldType::COEFFICIENT);
  /// END_GROUP

  /// BEGIN_GROUP: AERO_COEFF_SURF, DESCRIPTION: Aerodynamic coefficients and forces per surface.
  vector<string> Marker_Monitoring;
  for (unsigned short iMarker_Monitoring = 0; iMarker_Monitoring < config->GetnMarker_Monitoring(); iMarker_Monitoring++){
    Marker_Monitoring.push_back(config->GetMarker_Monitoring_TagBound(iMarker_Monitoring));
  }
  /// DESCRIPTION: Drag coefficient
  AddHistoryOutputPerSurface("DRAG_ON_SURFACE",       "CD",   ScreenOutputFormat::FIXED, "AERO_COEFF_SURF", Marker_Monitoring, HistoryFieldType::COEFFICIENT);
  /// DESCRIPTION: Lift coefficient
  AddHistoryOutputPerSurface("LIFT_ON_SURFACE",       "CL",   ScreenOutputFormat::FIXED, "AERO_COEFF_SURF", Marker_Monitoring, HistoryFieldType::COEFFICIENT);
  /// DESCRIPTION: Sideforce coefficient
  AddHistoryOutputPerSurface("SIDEFORCE_ON_SURFACE",  "CSF",  ScreenOutputFormat::FIXED, "AERO_COEFF_SURF", Marker_Monitoring, HistoryFieldType::COEFFICIENT);
  /// DESCRIPTION: Moment around the x-axis
  AddHistoryOutputPerSurface("MOMENT-X_ON_SURFACE",   "CMx",  ScreenOutputFormat::FIXED, "AERO_COEFF_SURF", Marker_Monitoring, HistoryFieldType::COEFFICIENT);
  /// DESCRIPTION: Moment around the y-axis
  AddHistoryOutputPerSurface("MOMENT-Y_ON_SURFACE",   "CMy",  ScreenOutputFormat::FIXED, "AERO_COEFF_SURF", Marker_Monitoring, HistoryFieldType::COEFFICIENT);
  /// DESCRIPTION: Moment around the z-axis
  AddHistoryOutputPerSurface("MOMENT-Z_ON_SURFACE",   "CMz",  ScreenOutputFormat::FIXED, "AERO_COEFF_SURF", Marker_Monitoring, HistoryFieldType::COEFFICIENT);
  /// DESCRIPTION: Force in x direction
  AddHistoryOutputPerSurface("FORCE-X_ON_SURFACE",    "CFx",  ScreenOutputFormat::FIXED, "AERO_COEFF_SURF", Marker_Monitoring, HistoryFieldType::COEFFICIENT);
  /// DESCRIPTION: Force in y direction
  AddHistoryOutputPerSurface("FORCE-Y_ON_SURFACE",    "CFy",  ScreenOutputFormat::FIXED, "AERO_COEFF_SURF", Marker_Monitoring, HistoryFieldType::COEFFICIENT);
  /// DESCRIPTION: Force in z direction
  AddHistoryOutputPerSurface("FORCE-Z_ON_SURFACE",    "CFz",  ScreenOutputFormat::FIXED, "AERO_COEFF_SURF", Marker_Monitoring, HistoryFieldType::COEFFICIENT);
  /// DESCRIPTION: Lift-to-drag ratio
  AddHistoryOutputPerSurface("EFFICIENCY_ON_SURFACE", "CEff", ScreenOutputFormat::FIXED, "AERO_COEFF_SURF", Marker_Monitoring, HistoryFieldType::COEFFICIENT);
  /// END_GROUP

  /// DESCRIPTION: Angle of attack
  AddHistoryOutput("AOA", "AoA", ScreenOutputFormat::FIXED, "AOA", "Angle of attack");

  AddHistoryOutput("COMBO", "ComboObj", ScreenOutputFormat::SCIENTIFIC, "COMBO", "Combined obj. function value.", HistoryFieldType::COEFFICIENT);
}

void CFlowOutput::SetAerodynamicCoefficients(const CConfig* config, const CSolver* flow_solver){

  SetHistoryOutputValue("DRAG", flow_solver->GetTotal_CD());
  SetHistoryOutputValue("LIFT", flow_solver->GetTotal_CL());
  if (nDim == 3)
    SetHistoryOutputValue("SIDEFORCE", flow_solver->GetTotal_CSF());
  if (nDim == 3){
    SetHistoryOutputValue("MOMENT_X", flow_solver->GetTotal_CMx());
    SetHistoryOutputValue("MOMENT_Y", flow_solver->GetTotal_CMy());
  }
  SetHistoryOutputValue("MOMENT_Z", flow_solver->GetTotal_CMz());
  SetHistoryOutputValue("FORCE_X", flow_solver->GetTotal_CFx());
  SetHistoryOutputValue("FORCE_Y", flow_solver->GetTotal_CFy());
  if (nDim == 3)
    SetHistoryOutputValue("FORCE_Z", flow_solver->GetTotal_CFz());
  SetHistoryOutputValue("EFFICIENCY", flow_solver->GetTotal_CEff());

  for (unsigned short iMarker_Monitoring = 0; iMarker_Monitoring < config->GetnMarker_Monitoring(); iMarker_Monitoring++) {
    SetHistoryOutputPerSurfaceValue("DRAG_ON_SURFACE", flow_solver->GetSurface_CD(iMarker_Monitoring), iMarker_Monitoring);
    SetHistoryOutputPerSurfaceValue("LIFT_ON_SURFACE", flow_solver->GetSurface_CL(iMarker_Monitoring), iMarker_Monitoring);
    if (nDim == 3)
      SetHistoryOutputPerSurfaceValue("SIDEFORCE_ON_SURFACE", flow_solver->GetSurface_CSF(iMarker_Monitoring), iMarker_Monitoring);
    if (nDim == 3){
      SetHistoryOutputPerSurfaceValue("MOMENT-X_ON_SURFACE", flow_solver->GetSurface_CMx(iMarker_Monitoring), iMarker_Monitoring);
      SetHistoryOutputPerSurfaceValue("MOMENT-Y_ON_SURFACE", flow_solver->GetSurface_CMy(iMarker_Monitoring), iMarker_Monitoring);
    }
    SetHistoryOutputPerSurfaceValue("MOMENT-Z_ON_SURFACE", flow_solver->GetSurface_CMz(iMarker_Monitoring), iMarker_Monitoring);
    SetHistoryOutputPerSurfaceValue("FORCE-X_ON_SURFACE", flow_solver->GetSurface_CFx(iMarker_Monitoring), iMarker_Monitoring);
    SetHistoryOutputPerSurfaceValue("FORCE-Y_ON_SURFACE", flow_solver->GetSurface_CFy(iMarker_Monitoring), iMarker_Monitoring);
    if (nDim == 3)
      SetHistoryOutputPerSurfaceValue("FORCE-Z_ON_SURFACE", flow_solver->GetSurface_CFz(iMarker_Monitoring), iMarker_Monitoring);

    SetHistoryOutputPerSurfaceValue("EFFICIENCY_ON_SURFACE", flow_solver->GetSurface_CEff(iMarker_Monitoring), iMarker_Monitoring);
    if (config->GetAeroelastic_Simulation()){
      SetHistoryOutputPerSurfaceValue("PITCH", config->GetAeroelastic_pitch(iMarker_Monitoring), iMarker_Monitoring);
      SetHistoryOutputPerSurfaceValue("PLUNGE", config->GetAeroelastic_plunge(iMarker_Monitoring), iMarker_Monitoring);
    }
  }

  SetHistoryOutputValue("AOA", config->GetAoA());
}

void CFlowOutput::AddHeatCoefficients(const CConfig* config) {

  if (!config->GetViscous()) return;

  /// BEGIN_GROUP: HEAT, DESCRIPTION: Heat coefficients on all surfaces set with MARKER_MONITORING.
  /// DESCRIPTION: Total heatflux
  AddHistoryOutput("TOTAL_HEATFLUX", "HF", ScreenOutputFormat::SCIENTIFIC, "HEAT", "Total heatflux on all surfaces set with MARKER_MONITORING.", HistoryFieldType::COEFFICIENT);
  /// DESCRIPTION: Maximal heatflux
  AddHistoryOutput("MAXIMUM_HEATFLUX", "maxHF", ScreenOutputFormat::SCIENTIFIC, "HEAT", "Maximum heatflux across all surfaces set with MARKER_MONITORING.", HistoryFieldType::COEFFICIENT);

  vector<string> Marker_Monitoring;
  for (auto iMarker = 0u; iMarker < config->GetnMarker_Monitoring(); iMarker++) {
    Marker_Monitoring.push_back(config->GetMarker_Monitoring_TagBound(iMarker));
  }
  /// DESCRIPTION:  Total heatflux
  AddHistoryOutputPerSurface("TOTAL_HEATFLUX_ON_SURFACE", "HF", ScreenOutputFormat::SCIENTIFIC, "HEAT_SURF", Marker_Monitoring, HistoryFieldType::COEFFICIENT);
  /// DESCRIPTION:  Total heatflux
  AddHistoryOutputPerSurface("MAXIMUM_HEATFLUX_ON_SURFACE", "maxHF", ScreenOutputFormat::SCIENTIFIC, "HEAT_SURF", Marker_Monitoring, HistoryFieldType::COEFFICIENT);
  /// END_GROUP
}

void CFlowOutput::SetHeatCoefficients(const CConfig* config, const CSolver* flow_solver) {

  if (!config->GetViscous()) return;

  SetHistoryOutputValue("TOTAL_HEATFLUX", flow_solver->GetTotal_HeatFlux());
  SetHistoryOutputValue("MAXIMUM_HEATFLUX", flow_solver->GetTotal_MaxHeatFlux());

  for (auto iMarker = 0u; iMarker < config->GetnMarker_Monitoring(); iMarker++) {
    SetHistoryOutputPerSurfaceValue("TOTAL_HEATFLUX_ON_SURFACE", flow_solver->GetSurface_HF_Visc(iMarker), iMarker);
    SetHistoryOutputPerSurfaceValue("MAXIMUM_HEATFLUX_ON_SURFACE", flow_solver->GetSurface_MaxHF_Visc(iMarker), iMarker);
  }
}

void CFlowOutput::AddRotatingFrameCoefficients() {
  /// BEGIN_GROUP: ROTATING_FRAME, DESCRIPTION: Coefficients related to a rotating frame of reference.
  /// DESCRIPTION: Merit
  AddHistoryOutput("FIGURE_OF_MERIT", "CMerit", ScreenOutputFormat::SCIENTIFIC, "ROTATING_FRAME", "Thrust over torque", HistoryFieldType::COEFFICIENT);
  /// DESCRIPTION: CT
  AddHistoryOutput("THRUST", "CT", ScreenOutputFormat::SCIENTIFIC, "ROTATING_FRAME", "Thrust coefficient", HistoryFieldType::COEFFICIENT);
  /// DESCRIPTION: CQ
  AddHistoryOutput("TORQUE", "CQ", ScreenOutputFormat::SCIENTIFIC, "ROTATING_FRAME", "Torque coefficient", HistoryFieldType::COEFFICIENT);
  /// END_GROUP
}

void CFlowOutput::SetRotatingFrameCoefficients(const CSolver* flow_solver) {

  SetHistoryOutputValue("THRUST", flow_solver->GetTotal_CT());
  SetHistoryOutputValue("TORQUE", flow_solver->GetTotal_CQ());
  SetHistoryOutputValue("FIGURE_OF_MERIT", flow_solver->GetTotal_CMerit());
}

void CFlowOutput::Add_CpInverseDesignOutput(){

  AddHistoryOutput("INVERSE_DESIGN_PRESSURE", "Cp_Diff", ScreenOutputFormat::FIXED, "CP_DIFF", "Cp difference for inverse design", HistoryFieldType::COEFFICIENT);
}

void CFlowOutput::Set_CpInverseDesign(CSolver *solver, const CGeometry *geometry, const CConfig *config){

  /*--- Prepare to read the surface pressure files (CSV) ---*/

  const auto surfCp_filename = config->GetUnsteady_FileName("TargetCp", curTimeIter, ".dat");

  /*--- Read the surface pressure file, on the first inner iteration. ---*/

  ifstream Surface_file;
  Surface_file.open(surfCp_filename);

  if (!Surface_file.good()) {
    solver->SetTotal_CpDiff(0.0);
    SetHistoryOutputValue("INVERSE_DESIGN_PRESSURE", 0.0);
    return;
  }

  if ((config->GetInnerIter() == 0) || config->GetDiscrete_Adjoint()) {
    string text_line;
    getline(Surface_file, text_line);

    while (getline(Surface_file, text_line)) {
      /*--- remove commas ---*/
      for (auto& c : text_line) if (c == ',') c = ' ';
      stringstream point_line(text_line);

      /*--- parse line ---*/
      unsigned long iPointGlobal;
      su2double XCoord, YCoord, ZCoord=0, Pressure, PressureCoeff;

      point_line >> iPointGlobal >> XCoord >> YCoord;
      if (nDim == 3) point_line >> ZCoord;
      point_line >> Pressure >> PressureCoeff;

      const auto iPoint = geometry->GetGlobal_to_Local_Point(iPointGlobal);

      /*--- If the point is on this rank set the Cp to associated vertices
       *    (one point may be shared by multiple vertices). ---*/
      if (iPoint >= 0) {
        bool set = false;
        for (auto iMarker = 0u; iMarker < geometry->GetnMarker(); ++iMarker) {
          const auto iVertex = geometry->nodes->GetVertex(iPoint, iMarker);

          if (iVertex >= 0) {
            solver->SetCPressureTarget(iMarker, iVertex, PressureCoeff);
            set = true;
          }
        }
        if (!set)
          cout << "WARNING: In file " << surfCp_filename << ", point " << iPointGlobal << " is not a vertex." << endl;
      }
    }
  }

  /*--- Compute the pressure difference. ---*/

  su2double PressDiff = 0.0;

  for (auto iMarker = 0u; iMarker < geometry->GetnMarker(); ++iMarker) {

    const auto Boundary = config->GetMarker_All_KindBC(iMarker);

    if (config->GetSolid_Wall(iMarker) || (Boundary == NEARFIELD_BOUNDARY)) {
      for (auto iVertex = 0ul; iVertex < geometry->GetnVertex(iMarker); iVertex++) {

        const auto iPoint = geometry->vertex[iMarker][iVertex]->GetNode();
        if (!geometry->nodes->GetDomain(iPoint)) continue;

        const auto Cp = solver->GetCPressure(iMarker, iVertex);
        const auto CpTarget = solver->GetCPressureTarget(iMarker, iVertex);

        const auto Normal = geometry->vertex[iMarker][iVertex]->GetNormal();
        const auto Area = GeometryToolbox::Norm(nDim, Normal);

        PressDiff += Area * pow(CpTarget-Cp, 2);
      }
    }
  }
  su2double tmp = PressDiff;
  SU2_MPI::Allreduce(&tmp, &PressDiff, 1, MPI_DOUBLE, MPI_SUM, SU2_MPI::GetComm());

  /*--- Update the total Cp difference coeffient. ---*/

  solver->SetTotal_CpDiff(PressDiff);
  SetHistoryOutputValue("INVERSE_DESIGN_PRESSURE", PressDiff);

}

void CFlowOutput::Add_NearfieldInverseDesignOutput(){

  AddHistoryOutput("EQUIVALENT_AREA", "CEquiv_Area", ScreenOutputFormat::SCIENTIFIC, "EQUIVALENT_AREA", "Equivalent area", HistoryFieldType::COEFFICIENT);
}

void CFlowOutput::Set_NearfieldInverseDesign(CSolver *solver, const CGeometry *geometry, const CConfig *config){

  ofstream EquivArea_file;
  su2double auxXCoord, auxYCoord, auxZCoord, InverseDesign = 0.0, DeltaX,
    Coord_i, Coord_j, jp1Coord, *Coord = nullptr, MeanFunction,
    *Face_Normal = nullptr, auxArea, auxPress, jFunction, jp1Function;
  unsigned long iPoint, auxPoint, auxDomain;
  ofstream NearFieldEA_file; ifstream TargetEA_file;

  const su2double XCoordBegin_OF = config->GetEA_IntLimit(0);
  const su2double XCoordEnd_OF = config->GetEA_IntLimit(1);

  const su2double AoA = -(config->GetAoA()*PI_NUMBER/180.0);
  const su2double EAScaleFactor = config->GetEA_ScaleFactor(); // The EA Obj. Func. should be ~ force based Obj. Func.

  const su2double Mach  = config->GetMach();
  const su2double Gamma = config->GetGamma();
  const su2double Beta = sqrt(Mach*Mach-1.0);
  const su2double R_Plane = fabs(config->GetEA_IntLimit(2));
  const su2double Pressure_Inf = config->GetPressure_FreeStreamND();

  const su2double factor = 4.0*sqrt(2.0*Beta*R_Plane) / (Gamma*Pressure_Inf*Mach*Mach);

  if (rank == MASTER_NODE) cout << "Writing Equivalent Area files." << endl ;

  vector<unsigned long> Buffer_Receive_nVertex;
  if (rank == MASTER_NODE) {
    Buffer_Receive_nVertex.resize(size);
  }

  /*--- Compute the total number of points of the near-field ghost nodes ---*/

  unsigned long nLocalVertex_NearField = 0;
  for (unsigned short iMarker = 0; iMarker < config->GetnMarker_All(); iMarker++)
    if (config->GetMarker_All_KindBC(iMarker) == NEARFIELD_BOUNDARY)
      for (unsigned long iVertex = 0; iVertex < geometry->GetnVertex(iMarker); iVertex++) {
        iPoint = geometry->vertex[iMarker][iVertex]->GetNode();
        Face_Normal = geometry->vertex[iMarker][iVertex]->GetNormal();
        Coord = geometry->nodes->GetCoord(iPoint);

        if (geometry->nodes->GetDomain(iPoint))
          if ((Face_Normal[nDim-1] > 0.0) && (Coord[nDim-1] < 0.0))
            nLocalVertex_NearField ++;
      }

  /*--- Send Near-Field vertex information --*/
  unsigned long MaxLocalVertex_NearField, nVertex_NearField;

  SU2_MPI::Allreduce(&nLocalVertex_NearField, &nVertex_NearField, 1, MPI_UNSIGNED_LONG, MPI_SUM, SU2_MPI::GetComm());
  SU2_MPI::Allreduce(&nLocalVertex_NearField, &MaxLocalVertex_NearField, 1, MPI_UNSIGNED_LONG, MPI_MAX, SU2_MPI::GetComm());
  SU2_MPI::Gather(&nLocalVertex_NearField, 1, MPI_UNSIGNED_LONG, Buffer_Receive_nVertex.data(), 1, MPI_UNSIGNED_LONG, MASTER_NODE, SU2_MPI::GetComm());

  vector<su2double> Buffer_Send_Xcoord          (MaxLocalVertex_NearField, 0.0);
  vector<su2double> Buffer_Send_Ycoord          (MaxLocalVertex_NearField, 0.0);
  vector<su2double> Buffer_Send_Zcoord          (MaxLocalVertex_NearField, 0.0);
  vector<unsigned long> Buffer_Send_IdPoint     (MaxLocalVertex_NearField, 0);
  vector<su2double> Buffer_Send_Pressure        (MaxLocalVertex_NearField, 0.0);
  vector<su2double> Buffer_Send_FaceArea        (MaxLocalVertex_NearField, 0.0);

  vector<su2double> Buffer_Receive_Xcoord;
  vector<su2double> Buffer_Receive_Ycoord;
  vector<su2double> Buffer_Receive_Zcoord;
  vector<unsigned long> Buffer_Receive_IdPoint;
  vector<su2double> Buffer_Receive_Pressure;
  vector<su2double> Buffer_Receive_FaceArea;

  if (rank == MASTER_NODE) {
    Buffer_Receive_Xcoord.resize(size*MaxLocalVertex_NearField);
    Buffer_Receive_Ycoord.resize(size*MaxLocalVertex_NearField);
    Buffer_Receive_Zcoord.resize(size*MaxLocalVertex_NearField);
    Buffer_Receive_IdPoint.resize(size*MaxLocalVertex_NearField);
    Buffer_Receive_Pressure.resize(size*MaxLocalVertex_NearField);
    Buffer_Receive_FaceArea.resize(size*MaxLocalVertex_NearField);
  }

  const auto nBuffer_Xcoord = MaxLocalVertex_NearField;
  const auto nBuffer_Ycoord = MaxLocalVertex_NearField;
  const auto nBuffer_Zcoord = MaxLocalVertex_NearField;
  const auto nBuffer_IdPoint = MaxLocalVertex_NearField;
  const auto nBuffer_Pressure = MaxLocalVertex_NearField;
  const auto nBuffer_FaceArea = MaxLocalVertex_NearField;


  /*--- Copy coordinates, index points, and pressures to the auxiliar vector --*/

  nLocalVertex_NearField = 0;
  for (unsigned short iMarker = 0; iMarker < config->GetnMarker_All(); iMarker++)
    if (config->GetMarker_All_KindBC(iMarker) == NEARFIELD_BOUNDARY)
      for (unsigned long iVertex = 0; iVertex < geometry->GetnVertex(iMarker); iVertex++) {
        iPoint = geometry->vertex[iMarker][iVertex]->GetNode();
        Face_Normal = geometry->vertex[iMarker][iVertex]->GetNormal();
        Coord = geometry->nodes->GetCoord(iPoint);

        if (geometry->nodes->GetDomain(iPoint))
          if ((Face_Normal[nDim-1] > 0.0) && (Coord[nDim-1] < 0.0)) {
            Buffer_Send_IdPoint[nLocalVertex_NearField] = iPoint;
            Buffer_Send_Xcoord[nLocalVertex_NearField] = geometry->nodes->GetCoord(iPoint, 0);
            Buffer_Send_Ycoord[nLocalVertex_NearField] = geometry->nodes->GetCoord(iPoint, 1);
            if (nDim == 3) {
              Buffer_Send_Zcoord[nLocalVertex_NearField] = geometry->nodes->GetCoord(iPoint, 2);
            }
            Buffer_Send_Pressure[nLocalVertex_NearField] = solver->GetNodes()->GetPressure(iPoint);
            Buffer_Send_FaceArea[nLocalVertex_NearField] = fabs(Face_Normal[nDim-1]);
            nLocalVertex_NearField++;
          }
      }

  /*--- Send all the information --*/

  SU2_MPI::Gather(Buffer_Send_Xcoord.data(), nBuffer_Xcoord, MPI_DOUBLE, Buffer_Receive_Xcoord.data(), nBuffer_Xcoord, MPI_DOUBLE, MASTER_NODE, SU2_MPI::GetComm());
  SU2_MPI::Gather(Buffer_Send_Ycoord.data(), nBuffer_Ycoord, MPI_DOUBLE, Buffer_Receive_Ycoord.data(), nBuffer_Ycoord, MPI_DOUBLE, MASTER_NODE, SU2_MPI::GetComm());
  SU2_MPI::Gather(Buffer_Send_Zcoord.data(), nBuffer_Zcoord, MPI_DOUBLE, Buffer_Receive_Zcoord.data(), nBuffer_Zcoord, MPI_DOUBLE, MASTER_NODE, SU2_MPI::GetComm());
  SU2_MPI::Gather(Buffer_Send_IdPoint.data(), nBuffer_IdPoint, MPI_UNSIGNED_LONG, Buffer_Receive_IdPoint.data(), nBuffer_IdPoint, MPI_UNSIGNED_LONG, MASTER_NODE, SU2_MPI::GetComm());
  SU2_MPI::Gather(Buffer_Send_Pressure.data(), nBuffer_Pressure, MPI_DOUBLE, Buffer_Receive_Pressure.data(), nBuffer_Pressure, MPI_DOUBLE, MASTER_NODE, SU2_MPI::GetComm());
  SU2_MPI::Gather(Buffer_Send_FaceArea.data(), nBuffer_FaceArea, MPI_DOUBLE, Buffer_Receive_FaceArea.data(), nBuffer_FaceArea, MPI_DOUBLE, MASTER_NODE, SU2_MPI::GetComm());

  if (rank == MASTER_NODE) {

    vector<su2double> Xcoord(nVertex_NearField);
    vector<su2double> Ycoord(nVertex_NearField);
    vector<su2double> Zcoord(nVertex_NearField);
    vector<short> AzimuthalAngle(nVertex_NearField);
    vector<unsigned long> IdPoint(nVertex_NearField);
    vector<unsigned long> IdDomain(nVertex_NearField);
    vector<su2double> Pressure(nVertex_NearField);
    vector<su2double> FaceArea(nVertex_NearField);
    vector<su2double> EquivArea(nVertex_NearField);
    vector<su2double> TargetArea(nVertex_NearField);
    vector<su2double> NearFieldWeight(nVertex_NearField);
    vector<su2double> Weight(nVertex_NearField);

    nVertex_NearField = 0;
    for (int iProcessor = 0; iProcessor < size; iProcessor++) {
      for (unsigned long iVertex = 0; iVertex < Buffer_Receive_nVertex[iProcessor]; iVertex++) {
        Xcoord[nVertex_NearField] = Buffer_Receive_Xcoord[iProcessor*MaxLocalVertex_NearField+iVertex];
        Ycoord[nVertex_NearField] = Buffer_Receive_Ycoord[iProcessor*MaxLocalVertex_NearField+iVertex];

        if (nDim == 2) {
          AzimuthalAngle[nVertex_NearField] = 0;
        }

        if (nDim == 3) {
          Zcoord[nVertex_NearField] = Buffer_Receive_Zcoord[iProcessor*MaxLocalVertex_NearField+iVertex];

          /*--- Rotate the nearfield cylinder  ---*/

          su2double YcoordRot = Ycoord[nVertex_NearField];
          su2double ZcoordRot = Xcoord[nVertex_NearField]*sin(AoA) + Zcoord[nVertex_NearField]*cos(AoA);

          /*--- Compute the Azimuthal angle ---*/

          su2double AngleDouble = fabs(atan(-YcoordRot/ZcoordRot)*180.0/PI_NUMBER);

          /*--- Fix an azimuthal line due to misalignments of the near-field ---*/

          su2double FixAzimuthalLine = config->GetFixAzimuthalLine();

          if ((AngleDouble >= FixAzimuthalLine - 0.1) && (AngleDouble <= FixAzimuthalLine + 0.1))
            AngleDouble = FixAzimuthalLine - 0.1;

          const auto AngleInt = SU2_TYPE::Short(floor(AngleDouble + 0.5));

          if (AngleInt >= 0) AzimuthalAngle[nVertex_NearField] = AngleInt;
          else AzimuthalAngle[nVertex_NearField] = 180 + AngleInt;
        }

        if (AzimuthalAngle[nVertex_NearField] <= 60) {
          IdPoint[nVertex_NearField] = Buffer_Receive_IdPoint[iProcessor*MaxLocalVertex_NearField+iVertex];
          Pressure[nVertex_NearField] = Buffer_Receive_Pressure[iProcessor*MaxLocalVertex_NearField+iVertex];
          FaceArea[nVertex_NearField] = Buffer_Receive_FaceArea[iProcessor*MaxLocalVertex_NearField+iVertex];
          IdDomain[nVertex_NearField] = iProcessor;
          nVertex_NearField++;
        }
      }
    }


    vector<short> PhiAngleList;
    vector<short>::iterator IterPhiAngleList;

    for (unsigned long iVertex = 0; iVertex < nVertex_NearField; iVertex++)
      PhiAngleList.push_back(AzimuthalAngle[iVertex]);

    sort( PhiAngleList.begin(), PhiAngleList.end());
    IterPhiAngleList = unique( PhiAngleList.begin(), PhiAngleList.end());
    PhiAngleList.resize( IterPhiAngleList - PhiAngleList.begin() );

    /*--- Create vectors and distribute the values among the different PhiAngle queues ---*/

    vector<vector<su2double> > Xcoord_PhiAngle(PhiAngleList.size());
    vector<vector<su2double> > Ycoord_PhiAngle(PhiAngleList.size());
    vector<vector<su2double> > Zcoord_PhiAngle(PhiAngleList.size());
    vector<vector<unsigned long> > IdPoint_PhiAngle(PhiAngleList.size());
    vector<vector<unsigned long> > IdDomain_PhiAngle(PhiAngleList.size());
    vector<vector<su2double> > Pressure_PhiAngle(PhiAngleList.size());
    vector<vector<su2double> > FaceArea_PhiAngle(PhiAngleList.size());
    vector<vector<su2double> > EquivArea_PhiAngle(PhiAngleList.size());
    vector<vector<su2double> > TargetArea_PhiAngle(PhiAngleList.size());
    vector<vector<su2double> > NearFieldWeight_PhiAngle(PhiAngleList.size());
    vector<vector<su2double> > Weight_PhiAngle(PhiAngleList.size());

    /*--- Distribute the values among the different PhiAngles ---*/

    for (unsigned long iVertex = 0; iVertex < nVertex_NearField; iVertex++)
      for (unsigned short iPhiAngle = 0; iPhiAngle < PhiAngleList.size(); iPhiAngle++)
        if (AzimuthalAngle[iVertex] == PhiAngleList[iPhiAngle]) {
          Xcoord_PhiAngle[iPhiAngle].push_back(Xcoord[iVertex]);
          Ycoord_PhiAngle[iPhiAngle].push_back(Ycoord[iVertex]);
          Zcoord_PhiAngle[iPhiAngle].push_back(Zcoord[iVertex]);
          IdPoint_PhiAngle[iPhiAngle].push_back(IdPoint[iVertex]);
          IdDomain_PhiAngle[iPhiAngle].push_back(IdDomain[iVertex]);
          Pressure_PhiAngle[iPhiAngle].push_back(Pressure[iVertex]);
          FaceArea_PhiAngle[iPhiAngle].push_back(FaceArea[iVertex]);
          EquivArea_PhiAngle[iPhiAngle].push_back(EquivArea[iVertex]);
          TargetArea_PhiAngle[iPhiAngle].push_back(TargetArea[iVertex]);
          NearFieldWeight_PhiAngle[iPhiAngle].push_back(NearFieldWeight[iVertex]);
          Weight_PhiAngle[iPhiAngle].push_back(Weight[iVertex]);
        }

    /*--- Order the arrays (x Coordinate, Pressure, Point, and Domain) ---*/

    for (unsigned long iPhiAngle = 0; iPhiAngle < PhiAngleList.size(); iPhiAngle++)
      for (unsigned long iVertex = 0; iVertex < Xcoord_PhiAngle[iPhiAngle].size(); iVertex++)
        for (unsigned long jVertex = 0; jVertex < Xcoord_PhiAngle[iPhiAngle].size() - 1 - iVertex; jVertex++)
          if (Xcoord_PhiAngle[iPhiAngle][jVertex] > Xcoord_PhiAngle[iPhiAngle][jVertex+1]) {
            auxXCoord = Xcoord_PhiAngle[iPhiAngle][jVertex]; Xcoord_PhiAngle[iPhiAngle][jVertex] = Xcoord_PhiAngle[iPhiAngle][jVertex+1]; Xcoord_PhiAngle[iPhiAngle][jVertex+1] = auxXCoord;
            auxYCoord = Ycoord_PhiAngle[iPhiAngle][jVertex]; Ycoord_PhiAngle[iPhiAngle][jVertex] = Ycoord_PhiAngle[iPhiAngle][jVertex+1]; Ycoord_PhiAngle[iPhiAngle][jVertex+1] = auxYCoord;
            auxZCoord = Zcoord_PhiAngle[iPhiAngle][jVertex]; Zcoord_PhiAngle[iPhiAngle][jVertex] = Zcoord_PhiAngle[iPhiAngle][jVertex+1]; Zcoord_PhiAngle[iPhiAngle][jVertex+1] = auxZCoord;
            auxPress = Pressure_PhiAngle[iPhiAngle][jVertex]; Pressure_PhiAngle[iPhiAngle][jVertex] = Pressure_PhiAngle[iPhiAngle][jVertex+1]; Pressure_PhiAngle[iPhiAngle][jVertex+1] = auxPress;
            auxArea = FaceArea_PhiAngle[iPhiAngle][jVertex]; FaceArea_PhiAngle[iPhiAngle][jVertex] = FaceArea_PhiAngle[iPhiAngle][jVertex+1]; FaceArea_PhiAngle[iPhiAngle][jVertex+1] = auxArea;
            auxPoint = IdPoint_PhiAngle[iPhiAngle][jVertex]; IdPoint_PhiAngle[iPhiAngle][jVertex] = IdPoint_PhiAngle[iPhiAngle][jVertex+1]; IdPoint_PhiAngle[iPhiAngle][jVertex+1] = auxPoint;
            auxDomain = IdDomain_PhiAngle[iPhiAngle][jVertex]; IdDomain_PhiAngle[iPhiAngle][jVertex] = IdDomain_PhiAngle[iPhiAngle][jVertex+1]; IdDomain_PhiAngle[iPhiAngle][jVertex+1] = auxDomain;
          }


    /*--- Check that all the azimuth lists have the same size ---*/

    auto nVertex = Xcoord_PhiAngle[0].size();
    for (unsigned long iPhiAngle = 0; iPhiAngle < PhiAngleList.size(); iPhiAngle++) {
      auto nVertex_aux = Xcoord_PhiAngle[iPhiAngle].size();
      if (nVertex_aux != nVertex) cout <<"Be careful! One azimuth list is shorter than the other.\n";
      nVertex = min(nVertex, nVertex_aux);
    }

    /*--- Compute equivalent area distribution at each azimuth angle ---*/

    for (unsigned long iPhiAngle = 0; iPhiAngle < PhiAngleList.size(); iPhiAngle++) {
      EquivArea_PhiAngle[iPhiAngle][0] = 0.0;
      for (unsigned long iVertex = 1; iVertex < EquivArea_PhiAngle[iPhiAngle].size(); iVertex++) {
        EquivArea_PhiAngle[iPhiAngle][iVertex] = 0.0;

        Coord_i = Xcoord_PhiAngle[iPhiAngle][iVertex]*cos(AoA) - Zcoord_PhiAngle[iPhiAngle][iVertex]*sin(AoA);

        for (unsigned long jVertex = 0; jVertex < iVertex-1; jVertex++) {

          Coord_j = Xcoord_PhiAngle[iPhiAngle][jVertex]*cos(AoA) - Zcoord_PhiAngle[iPhiAngle][jVertex]*sin(AoA);
          jp1Coord = Xcoord_PhiAngle[iPhiAngle][jVertex+1]*cos(AoA) - Zcoord_PhiAngle[iPhiAngle][jVertex+1]*sin(AoA);

          jFunction = factor*(Pressure_PhiAngle[iPhiAngle][jVertex] - Pressure_Inf)*sqrt(Coord_i-Coord_j);
          jp1Function = factor*(Pressure_PhiAngle[iPhiAngle][jVertex+1] - Pressure_Inf)*sqrt(Coord_i-jp1Coord);

          DeltaX = (jp1Coord-Coord_j);
          MeanFunction = 0.5*(jp1Function + jFunction);
          EquivArea_PhiAngle[iPhiAngle][iVertex] += DeltaX * MeanFunction;
        }
      }
    }

    /*--- Create a file with the equivalent area distribution at each azimuthal angle ---*/

    NearFieldEA_file.precision(config->GetOutput_Precision());

    NearFieldEA_file.open("Equivalent_Area.dat", ios::out);
    NearFieldEA_file << "TITLE = \"Equivalent Area evaluation at each azimuthal angle\"" << "\n";

    if (config->GetSystemMeasurements() == US)
      NearFieldEA_file << "VARIABLES = \"Height (in) at r="<< R_Plane*12.0 << " in. (cyl. coord. system)\"";
    else
      NearFieldEA_file << "VARIABLES = \"Height (m) at r="<< R_Plane << " m. (cylindrical coordinate system)\"";

    for (unsigned long iPhiAngle = 0; iPhiAngle < PhiAngleList.size(); iPhiAngle++) {
      if (config->GetSystemMeasurements() == US)
        NearFieldEA_file << ", \"Equivalent Area (ft<sup>2</sup>), <greek>F</greek>= " << PhiAngleList[iPhiAngle] << " deg.\"";
      else
        NearFieldEA_file << ", \"Equivalent Area (m<sup>2</sup>), <greek>F</greek>= " << PhiAngleList[iPhiAngle] << " deg.\"";
    }

    NearFieldEA_file << "\n";
    for (unsigned long iVertex = 0; iVertex < EquivArea_PhiAngle[0].size(); iVertex++) {

      su2double XcoordRot = Xcoord_PhiAngle[0][iVertex]*cos(AoA) - Zcoord_PhiAngle[0][iVertex]*sin(AoA);
      su2double XcoordRot_init = Xcoord_PhiAngle[0][0]*cos(AoA) - Zcoord_PhiAngle[0][0]*sin(AoA);

      if (config->GetSystemMeasurements() == US)
        NearFieldEA_file << scientific << (XcoordRot - XcoordRot_init) * 12.0;
      else
        NearFieldEA_file << scientific << (XcoordRot - XcoordRot_init);

      for (unsigned long iPhiAngle = 0; iPhiAngle < PhiAngleList.size(); iPhiAngle++) {
        NearFieldEA_file << scientific << ", " << EquivArea_PhiAngle[iPhiAngle][iVertex];
      }

      NearFieldEA_file << "\n";

    }
    NearFieldEA_file.close();


    /*--- Read target equivalent area from the configuration file,
     this first implementation requires a complete table (same as the original
     EA table). so... no interpolation. ---*/

    vector<vector<su2double> > TargetArea_PhiAngle_Trans;
    TargetEA_file.open("TargetEA.dat", ios::in);

    if (TargetEA_file.fail()) {
      /*--- Set the table to 0 ---*/
      for (unsigned long iPhiAngle = 0; iPhiAngle < PhiAngleList.size(); iPhiAngle++)
        for (unsigned long iVertex = 0; iVertex < TargetArea_PhiAngle[iPhiAngle].size(); iVertex++)
          TargetArea_PhiAngle[iPhiAngle][iVertex] = 0.0;
    }
    else {

      /*--- skip header lines ---*/

      string line;
      getline(TargetEA_file, line);
      getline(TargetEA_file, line);

      while (TargetEA_file) {

        string line;
        getline(TargetEA_file, line);
        istringstream is(line);
        vector<su2double> row;
        unsigned short iter = 0;

        while (is.good()) {
          string token;
          getline(is, token,',');

          istringstream js(token);

          su2double data;
          js >> data;

          /*--- The first element in the table is the coordinate (in or m)---*/

          if (iter != 0) row.push_back(data);
          iter++;

        }
        TargetArea_PhiAngle_Trans.push_back(row);
      }

      for (unsigned long iPhiAngle = 0; iPhiAngle < PhiAngleList.size(); iPhiAngle++)
        for (unsigned long iVertex = 0; iVertex < EquivArea_PhiAngle[iPhiAngle].size(); iVertex++)
          TargetArea_PhiAngle[iPhiAngle][iVertex] = TargetArea_PhiAngle_Trans[iVertex][iPhiAngle];

    }

    /*--- Divide by the number of Phi angles in the nearfield ---*/

    su2double PhiFactor = 1.0/su2double(PhiAngleList.size());

    /*--- Evaluate the objective function ---*/

    InverseDesign = 0;
    for (unsigned long iPhiAngle = 0; iPhiAngle < PhiAngleList.size(); iPhiAngle++)
      for (unsigned long iVertex = 0; iVertex < EquivArea_PhiAngle[iPhiAngle].size(); iVertex++) {
        Weight_PhiAngle[iPhiAngle][iVertex] = 1.0;
        Coord_i = Xcoord_PhiAngle[iPhiAngle][iVertex];

        su2double Difference = EquivArea_PhiAngle[iPhiAngle][iVertex]-TargetArea_PhiAngle[iPhiAngle][iVertex];
        su2double percentage = fabs(Difference)*100/fabs(TargetArea_PhiAngle[iPhiAngle][iVertex]);

        if ((percentage < 0.1) || (Coord_i < XCoordBegin_OF) || (Coord_i > XCoordEnd_OF)) Difference = 0.0;

        InverseDesign += EAScaleFactor*PhiFactor*Weight_PhiAngle[iPhiAngle][iVertex]*Difference*Difference;
      }

    /*--- Evaluate the weight of the nearfield pressure (adjoint input) ---*/

    for (unsigned long iPhiAngle = 0; iPhiAngle < PhiAngleList.size(); iPhiAngle++) {
      for (unsigned long iVertex = 0; iVertex < EquivArea_PhiAngle[iPhiAngle].size(); iVertex++) {
        Coord_i = Xcoord_PhiAngle[iPhiAngle][iVertex];
        NearFieldWeight_PhiAngle[iPhiAngle][iVertex] = 0.0;
        for (unsigned long jVertex = iVertex; jVertex < EquivArea_PhiAngle[iPhiAngle].size(); jVertex++) {
          Coord_j = Xcoord_PhiAngle[iPhiAngle][jVertex];
          Weight_PhiAngle[iPhiAngle][iVertex] = 1.0;

          su2double Difference = EquivArea_PhiAngle[iPhiAngle][jVertex]-TargetArea_PhiAngle[iPhiAngle][jVertex];
          su2double percentage = fabs(Difference)*100/fabs(TargetArea_PhiAngle[iPhiAngle][jVertex]);

          if ((percentage < 0.1) || (Coord_j < XCoordBegin_OF) || (Coord_j > XCoordEnd_OF)) Difference = 0.0;

          NearFieldWeight_PhiAngle[iPhiAngle][iVertex] += EAScaleFactor*PhiFactor*Weight_PhiAngle[iPhiAngle][iVertex]*2.0*Difference*factor*sqrt(Coord_j-Coord_i);
        }
      }
    }

    /*--- Write the Nearfield pressure at each Azimuthal PhiAngle ---*/

    EquivArea_file.precision(config->GetOutput_Precision());

    EquivArea_file.open("nearfield_flow.dat", ios::out);
    EquivArea_file << "TITLE = \"Equivalent Area evaluation at each azimuthal angle\"" << "\n";

    if (config->GetSystemMeasurements() == US)
      EquivArea_file << "VARIABLES = \"Height (in) at r="<< R_Plane*12.0 << " in. (cyl. coord. system)\",\"Equivalent Area (ft<sup>2</sup>)\",\"Target Equivalent Area (ft<sup>2</sup>)\",\"Cp\"" << "\n";
    else
      EquivArea_file << "VARIABLES = \"Height (m) at r="<< R_Plane << " m. (cylindrical coordinate system)\",\"Equivalent Area (m<sup>2</sup>)\",\"Target Equivalent Area (m<sup>2</sup>)\",\"Cp\"" << "\n";

    for (unsigned long iPhiAngle = 0; iPhiAngle < PhiAngleList.size(); iPhiAngle++) {
      EquivArea_file << fixed << "ZONE T= \"<greek>F</greek>=" << PhiAngleList[iPhiAngle] << " deg.\"" << "\n";
      for (unsigned long iVertex = 0; iVertex < Xcoord_PhiAngle[iPhiAngle].size(); iVertex++) {

        su2double XcoordRot = Xcoord_PhiAngle[0][iVertex]*cos(AoA) - Zcoord_PhiAngle[0][iVertex]*sin(AoA);
        su2double XcoordRot_init = Xcoord_PhiAngle[0][0]*cos(AoA) - Zcoord_PhiAngle[0][0]*sin(AoA);

        if (config->GetSystemMeasurements() == US)
          EquivArea_file << scientific << (XcoordRot - XcoordRot_init) * 12.0;
        else
          EquivArea_file << scientific << (XcoordRot - XcoordRot_init);

        EquivArea_file << scientific << ", " << EquivArea_PhiAngle[iPhiAngle][iVertex]
        << ", " << TargetArea_PhiAngle[iPhiAngle][iVertex] << ", " << (Pressure_PhiAngle[iPhiAngle][iVertex]-Pressure_Inf)/Pressure_Inf << "\n";
      }
    }

    EquivArea_file.close();

  }

  /*--- Send the value of the NearField coefficient to all the processors ---*/

  SU2_MPI::Bcast(&InverseDesign, 1, MPI_DOUBLE, MASTER_NODE, SU2_MPI::GetComm());

  /*--- Store the value of the NearField coefficient ---*/

  solver->SetTotal_CEquivArea(InverseDesign);
  SetHistoryOutputValue("EQUIVALENT_AREA", InverseDesign);

}

void CFlowOutput::WriteAdditionalFiles(CConfig *config, CGeometry *geometry, CSolver **solver_container){

  if (config->GetFixed_CL_Mode() ||
      (config->GetKind_Streamwise_Periodic() == ENUM_STREAMWISE_PERIODIC::MASSFLOW)){
    WriteMetaData(config);
  }

  if (config->GetWrt_ForcesBreakdown()){
    WriteForcesBreakdown(config, solver_container[FLOW_SOL]);
  }

}

void CFlowOutput::WriteMetaData(const CConfig *config){

  ofstream meta_file;

  string filename = "flow";

  filename = config->GetFilename(filename, ".meta", curTimeIter);

  /*--- All processors open the file. ---*/

  if (rank == MASTER_NODE) {
    cout << "Writing Flow Meta-Data file: " << filename << endl;

    meta_file.open(filename.c_str(), ios::out);
    meta_file.precision(15);

    if (config->GetTime_Marching() == TIME_MARCHING::DT_STEPPING_1ST || config->GetTime_Marching() == TIME_MARCHING::DT_STEPPING_2ND)
      meta_file <<"ITER= " << curTimeIter + 1 << endl;
    else
      meta_file <<"ITER= " << curInnerIter + config->GetExtIter_OffSet() + 1 << endl;

    if (config->GetFixed_CL_Mode()){
      meta_file <<"AOA= " << config->GetAoA() - config->GetAoA_Offset() << endl;
      meta_file <<"SIDESLIP_ANGLE= " << config->GetAoS() - config->GetAoS_Offset() << endl;
      meta_file <<"DCD_DCL_VALUE= " << config->GetdCD_dCL() << endl;
      if (nDim==3){
        meta_file <<"DCMX_DCL_VALUE= " << config->GetdCMx_dCL() << endl;
        meta_file <<"DCMY_DCL_VALUE= " << config->GetdCMy_dCL() << endl;
      }
      meta_file <<"DCMZ_DCL_VALUE= " << config->GetdCMz_dCL() << endl;
    }
    meta_file <<"INITIAL_BCTHRUST= " << config->GetInitial_BCThrust() << endl;


    if (( config->GetKind_Solver() == MAIN_SOLVER::DISC_ADJ_EULER ||
          config->GetKind_Solver() == MAIN_SOLVER::DISC_ADJ_NAVIER_STOKES ||
          config->GetKind_Solver() == MAIN_SOLVER::DISC_ADJ_RANS )) {
      meta_file << "SENS_AOA=" << GetHistoryFieldValue("SENS_AOA") * PI_NUMBER / 180.0 << endl;
    }

    if(config->GetKind_Streamwise_Periodic() == ENUM_STREAMWISE_PERIODIC::MASSFLOW) {
      meta_file << "STREAMWISE_PERIODIC_PRESSURE_DROP=" << GetHistoryFieldValue("STREAMWISE_DP") << endl;
    }
  }

  meta_file.close();
}

void CFlowOutput::WriteForcesBreakdown(const CConfig* config, const CSolver* flow_solver) const {
  // clang-format off
  if (rank != MASTER_NODE) return;

  const bool compressible = (config->GetKind_Regime() == ENUM_REGIME::COMPRESSIBLE);
  const bool incompressible = (config->GetKind_Regime() == ENUM_REGIME::INCOMPRESSIBLE);
  const bool unsteady = config->GetTime_Domain();
  const bool viscous = config->GetViscous();
  const bool dynamic_grid = config->GetDynamic_Grid();
  const bool gravity = config->GetGravityForce();
  const TURB_MODEL Kind_Turb_Model = config->GetKind_Turb_Model();
  const bool turbulent = Kind_Turb_Model != TURB_MODEL::NONE;
  const TURB_TRANS_MODEL Kind_Trans_Model = config->GetKind_Trans_Model();
  const bool transition = Kind_Trans_Model != TURB_TRANS_MODEL::NONE;
  const bool fixed_cl = config->GetFixed_CL_Mode();
  const auto Kind_Solver = config->GetKind_Solver();
  const auto Ref_NonDim = config->GetRef_NonDim();
  const auto nMonitoring = config->GetnMarker_Monitoring();

  auto fileName = config->GetBreakdown_FileName();
  if (unsteady) {
    const auto lastindex = fileName.find_last_of(".");
    const auto ext = fileName.substr(lastindex, fileName.size());
    fileName = fileName.substr(0, lastindex);
    fileName = config->GetFilename(fileName, ext, curTimeIter);
  }

  /*--- Output the mean flow solution using only the master node ---*/

  cout << "\nWriting the forces breakdown file (" << fileName << ")." << endl;

  vector<su2double> Surface_CL(nMonitoring);
  vector<su2double> Surface_CD(nMonitoring);
  vector<su2double> Surface_CSF(nMonitoring);
  vector<su2double> Surface_CEff(nMonitoring);
  vector<su2double> Surface_CFx(nMonitoring);
  vector<su2double> Surface_CFy(nMonitoring);
  vector<su2double> Surface_CFz(nMonitoring);
  vector<su2double> Surface_CMx(nMonitoring);
  vector<su2double> Surface_CMy(nMonitoring);
  vector<su2double> Surface_CMz(nMonitoring);

  vector<su2double> Surface_CL_Inv(nMonitoring);
  vector<su2double> Surface_CD_Inv(nMonitoring);
  vector<su2double> Surface_CSF_Inv(nMonitoring);
  vector<su2double> Surface_CEff_Inv(nMonitoring);
  vector<su2double> Surface_CFx_Inv(nMonitoring);
  vector<su2double> Surface_CFy_Inv(nMonitoring);
  vector<su2double> Surface_CFz_Inv(nMonitoring);
  vector<su2double> Surface_CMx_Inv(nMonitoring);
  vector<su2double> Surface_CMy_Inv(nMonitoring);
  vector<su2double> Surface_CMz_Inv(nMonitoring);

  vector<su2double> Surface_CL_Visc(nMonitoring);
  vector<su2double> Surface_CD_Visc(nMonitoring);
  vector<su2double> Surface_CSF_Visc(nMonitoring);
  vector<su2double> Surface_CEff_Visc(nMonitoring);
  vector<su2double> Surface_CFx_Visc(nMonitoring);
  vector<su2double> Surface_CFy_Visc(nMonitoring);
  vector<su2double> Surface_CFz_Visc(nMonitoring);
  vector<su2double> Surface_CMx_Visc(nMonitoring);
  vector<su2double> Surface_CMy_Visc(nMonitoring);
  vector<su2double> Surface_CMz_Visc(nMonitoring);

  vector<su2double> Surface_CL_Mnt(nMonitoring);
  vector<su2double> Surface_CD_Mnt(nMonitoring);
  vector<su2double> Surface_CSF_Mnt(nMonitoring);
  vector<su2double> Surface_CEff_Mnt(nMonitoring);
  vector<su2double> Surface_CFx_Mnt(nMonitoring);
  vector<su2double> Surface_CFy_Mnt(nMonitoring);
  vector<su2double> Surface_CFz_Mnt(nMonitoring);
  vector<su2double> Surface_CMx_Mnt(nMonitoring);
  vector<su2double> Surface_CMy_Mnt(nMonitoring);
  vector<su2double> Surface_CMz_Mnt(nMonitoring);

  /*--- Flow solution coefficients ---*/

  const auto Total_CL = flow_solver->GetTotal_CL();
  const auto Total_CD = flow_solver->GetTotal_CD();
  const auto Total_CSF = flow_solver->GetTotal_CSF();
  const auto Total_CEff = flow_solver->GetTotal_CEff();
  const auto Total_CMx = flow_solver->GetTotal_CMx();
  const auto Total_CMy = flow_solver->GetTotal_CMy();
  const auto Total_CMz = flow_solver->GetTotal_CMz();
  const auto Total_CFx = flow_solver->GetTotal_CFx();
  const auto Total_CFy = flow_solver->GetTotal_CFy();
  const auto Total_CFz = flow_solver->GetTotal_CFz();

  su2double Total_CoPx = 0.0, Total_CoPy = 0.0, Total_CoPz = 0.0;
  if (nDim == 2) {
    Total_CoPx = flow_solver->GetTotal_CoPx() / flow_solver->GetTotal_CFy();
    Total_CoPy = flow_solver->GetTotal_CoPy() / flow_solver->GetTotal_CFx();
  } else {
    Total_CoPx = flow_solver->GetTotal_CoPx() / flow_solver->GetTotal_CFz();
    Total_CoPz = flow_solver->GetTotal_CoPz() / flow_solver->GetTotal_CFx();
  }
  if (us_units) {
    Total_CoPx *= 12.0;
    Total_CoPy *= 12.0;
    Total_CoPz *= 12.0;
  }

  /*--- Flow inviscid solution coefficients ---*/

  const auto Inv_CL = flow_solver->GetAllBound_CL_Inv();
  const auto Inv_CD = flow_solver->GetAllBound_CD_Inv();
  const auto Inv_CSF = flow_solver->GetAllBound_CSF_Inv();
  const auto Inv_CEff = flow_solver->GetAllBound_CEff_Inv();
  const auto Inv_CMx = flow_solver->GetAllBound_CMx_Inv();
  const auto Inv_CMy = flow_solver->GetAllBound_CMy_Inv();
  const auto Inv_CMz = flow_solver->GetAllBound_CMz_Inv();
  const auto Inv_CFx = flow_solver->GetAllBound_CFx_Inv();
  const auto Inv_CFy = flow_solver->GetAllBound_CFy_Inv();
  const auto Inv_CFz = flow_solver->GetAllBound_CFz_Inv();

  /*--- Flow viscous solution coefficients ---*/

  const auto Visc_CL = flow_solver->GetAllBound_CL_Visc();
  const auto Visc_CD = flow_solver->GetAllBound_CD_Visc();
  const auto Visc_CSF = flow_solver->GetAllBound_CSF_Visc();
  const auto Visc_CEff = flow_solver->GetAllBound_CEff_Visc();
  const auto Visc_CMx = flow_solver->GetAllBound_CMx_Visc();
  const auto Visc_CMy = flow_solver->GetAllBound_CMy_Visc();
  const auto Visc_CMz = flow_solver->GetAllBound_CMz_Visc();
  const auto Visc_CFx = flow_solver->GetAllBound_CFx_Visc();
  const auto Visc_CFy = flow_solver->GetAllBound_CFy_Visc();
  const auto Visc_CFz = flow_solver->GetAllBound_CFz_Visc();

  /*--- Flow momentum solution coefficients ---*/

  const auto Mnt_CL = flow_solver->GetAllBound_CL_Mnt();
  const auto Mnt_CD = flow_solver->GetAllBound_CD_Mnt();
  const auto Mnt_CSF = flow_solver->GetAllBound_CSF_Mnt();
  const auto Mnt_CEff = flow_solver->GetAllBound_CEff_Mnt();
  const auto Mnt_CMx = flow_solver->GetAllBound_CMx_Mnt();
  const auto Mnt_CMy = flow_solver->GetAllBound_CMy_Mnt();
  const auto Mnt_CMz = flow_solver->GetAllBound_CMz_Mnt();
  const auto Mnt_CFx = flow_solver->GetAllBound_CFx_Mnt();
  const auto Mnt_CFy = flow_solver->GetAllBound_CFy_Mnt();
  const auto Mnt_CFz = flow_solver->GetAllBound_CFz_Mnt();

  /*--- Look over the markers being monitored and get the desired values ---*/

  for (auto iMarker = 0u; iMarker < nMonitoring; iMarker++) {
    Surface_CL[iMarker] = flow_solver->GetSurface_CL(iMarker);
    Surface_CD[iMarker] = flow_solver->GetSurface_CD(iMarker);
    Surface_CSF[iMarker] = flow_solver->GetSurface_CSF(iMarker);
    Surface_CEff[iMarker] = flow_solver->GetSurface_CEff(iMarker);
    Surface_CMx[iMarker] = flow_solver->GetSurface_CMx(iMarker);
    Surface_CMy[iMarker] = flow_solver->GetSurface_CMy(iMarker);
    Surface_CMz[iMarker] = flow_solver->GetSurface_CMz(iMarker);
    Surface_CFx[iMarker] = flow_solver->GetSurface_CFx(iMarker);
    Surface_CFy[iMarker] = flow_solver->GetSurface_CFy(iMarker);
    Surface_CFz[iMarker] = flow_solver->GetSurface_CFz(iMarker);

    Surface_CL_Inv[iMarker] = flow_solver->GetSurface_CL_Inv(iMarker);
    Surface_CD_Inv[iMarker] = flow_solver->GetSurface_CD_Inv(iMarker);
    Surface_CSF_Inv[iMarker] = flow_solver->GetSurface_CSF_Inv(iMarker);
    Surface_CEff_Inv[iMarker] = flow_solver->GetSurface_CEff_Inv(iMarker);
    Surface_CMx_Inv[iMarker] = flow_solver->GetSurface_CMx_Inv(iMarker);
    Surface_CMy_Inv[iMarker] = flow_solver->GetSurface_CMy_Inv(iMarker);
    Surface_CMz_Inv[iMarker] = flow_solver->GetSurface_CMz_Inv(iMarker);
    Surface_CFx_Inv[iMarker] = flow_solver->GetSurface_CFx_Inv(iMarker);
    Surface_CFy_Inv[iMarker] = flow_solver->GetSurface_CFy_Inv(iMarker);
    Surface_CFz_Inv[iMarker] = flow_solver->GetSurface_CFz_Inv(iMarker);
    Surface_CL_Visc[iMarker] = flow_solver->GetSurface_CL_Visc(iMarker);
    Surface_CD_Visc[iMarker] = flow_solver->GetSurface_CD_Visc(iMarker);
    Surface_CSF_Visc[iMarker] = flow_solver->GetSurface_CSF_Visc(iMarker);
    Surface_CEff_Visc[iMarker] = flow_solver->GetSurface_CEff_Visc(iMarker);
    Surface_CMx_Visc[iMarker] = flow_solver->GetSurface_CMx_Visc(iMarker);
    Surface_CMy_Visc[iMarker] = flow_solver->GetSurface_CMy_Visc(iMarker);
    Surface_CMz_Visc[iMarker] = flow_solver->GetSurface_CMz_Visc(iMarker);
    Surface_CFx_Visc[iMarker] = flow_solver->GetSurface_CFx_Visc(iMarker);
    Surface_CFy_Visc[iMarker] = flow_solver->GetSurface_CFy_Visc(iMarker);
    Surface_CFz_Visc[iMarker] = flow_solver->GetSurface_CFz_Visc(iMarker);

    Surface_CL_Mnt[iMarker] = flow_solver->GetSurface_CL_Mnt(iMarker);
    Surface_CD_Mnt[iMarker] = flow_solver->GetSurface_CD_Mnt(iMarker);
    Surface_CSF_Mnt[iMarker] = flow_solver->GetSurface_CSF_Mnt(iMarker);
    Surface_CEff_Mnt[iMarker] = flow_solver->GetSurface_CEff_Mnt(iMarker);
    Surface_CMx_Mnt[iMarker] = flow_solver->GetSurface_CMx_Mnt(iMarker);
    Surface_CMy_Mnt[iMarker] = flow_solver->GetSurface_CMy_Mnt(iMarker);
    Surface_CMz_Mnt[iMarker] = flow_solver->GetSurface_CMz_Mnt(iMarker);
    Surface_CFx_Mnt[iMarker] = flow_solver->GetSurface_CFx_Mnt(iMarker);
    Surface_CFy_Mnt[iMarker] = flow_solver->GetSurface_CFy_Mnt(iMarker);
    Surface_CFz_Mnt[iMarker] = flow_solver->GetSurface_CFz_Mnt(iMarker);
  }

  /*--- Write file name with extension ---*/

  ofstream file;
  file.open(fileName);

  file << "\n-------------------------------------------------------------------------\n";
  file << "|    ___ _   _ ___                                                      |\n";
  file << "|   / __| | | |_  )   Release 7.4.0 \"Blackbird\"                         |\n";
  file << "|   \\__ \\ |_| |/ /                                                      |\n";
  file << "|   |___/\\___//___|   Suite (Computational Fluid Dynamics Code)         |\n";
  file << "|                                                                       |\n";
  // file << "|   Local date and time: " << dt << "                      |\n";
  file << "-------------------------------------------------------------------------\n";
  file << "| SU2 Project Website: https://su2code.github.io                        |\n";
  file << "|                                                                       |\n";
  file << "| The SU2 Project is maintained by the SU2 Foundation                   |\n";
  file << "| (http://su2foundation.org)                                            |\n";
  file << "-------------------------------------------------------------------------\n";
  file << "| Copyright 2012-2022, SU2 Contributors                                 |\n";
  file << "|                                                                       |\n";
  file << "| SU2 is free software; you can redistribute it and/or                  |\n";
  file << "| modify it under the terms of the GNU Lesser General Public            |\n";
  file << "| License as published by the Free Software Foundation; either          |\n";
  file << "| version 2.1 of the License, or (at your option) any later version.    |\n";
  file << "|                                                                       |\n";
  file << "| SU2 is distributed in the hope that it will be useful,                |\n";
  file << "| but WITHOUT ANY WARRANTY; without even the implied warranty of        |\n";
  file << "| MERCHANTABILITY or FITNESS FOR A PARTICULAR PURPOSE. See the GNU      |\n";
  file << "| Lesser General Public License for more details.                       |\n";
  file << "|                                                                       |\n";
  file << "| You should have received a copy of the GNU Lesser General Public      |\n";
  file << "| License along with SU2. If not, see <http://www.gnu.org/licenses/>.   |\n";
  file << "-------------------------------------------------------------------------\n";

  file.precision(6);

  file << "\n\nProblem definition:\n\n";

  switch (Kind_Solver) {
    case MAIN_SOLVER::EULER:
    case MAIN_SOLVER::INC_EULER:
      if (compressible) file << "Compressible Euler equations.\n";
      if (incompressible) file << "Incompressible Euler equations.\n";
      break;
    case MAIN_SOLVER::NAVIER_STOKES:
    case MAIN_SOLVER::INC_NAVIER_STOKES:
      if (compressible) file << "Compressible Laminar Navier-Stokes' equations.\n";
      if (incompressible) file << "Incompressible Laminar Navier-Stokes' equations.\n";
      break;
    case MAIN_SOLVER::RANS:
    case MAIN_SOLVER::INC_RANS:
      if (compressible) file << "Compressible RANS equations.\n";
      if (incompressible) file << "Incompressible RANS equations.\n";
      file << "Turbulence model: ";
      switch (Kind_Turb_Model) {
        case TURB_MODEL::NONE: break;
        case TURB_MODEL::SA:
          /// TODO: add the submodels here
          file << "Spalart Allmaras\n";
          break;
        case TURB_MODEL::SST:
          /// TODO: add the submodels here
          if (config->GetSSTParsedOptions().sust)
            file << "Menter's SST with sustaining terms\n";
          else
            file << "Menter's SST\n";
         break;
      }
<<<<<<< HEAD
      if(transition) {
		file << "Transition model: ";
		switch (Kind_Trans_Model) {
		case TURB_TRANS_MODEL::NONE: break;
		case TURB_TRANS_MODEL::EN:
		  file << "e^N transition\n";
		  break;
		}
=======
      if (transition) {
        file << "Transition model: ";
        switch (Kind_Trans_Model) {
        case TURB_TRANS_MODEL::NONE: break;        
        case TURB_TRANS_MODEL::LM:
          file << "Langtry and Menter's transition\n";
          break;
        }
>>>>>>> f0dcb86e
      }
      break;
    default:
      break;
  }

  /*--- Compressible version of console output ---*/

  if (compressible) {
    file << "Mach number: " << config->GetMach() << ".\n";
    file << "Angle of attack (AoA): " << config->GetAoA() << " deg, and angle of sideslip (AoS): " << config->GetAoS()
         << " deg.\n";
    if (viscous)
      file << "Reynolds number: " << config->GetReynolds() << ".\n";

    if (fixed_cl) {
      file << "Simulation at a cte. CL: " << config->GetTarget_CL() << ".\n";
      file << "Approx. Delta CL / Delta AoA: " << config->GetdCL_dAlpha() << " (1/deg).\n";
      file << "Approx. Delta CD / Delta CL: " << config->GetdCD_dCL() << ".\n";
      if (nDim == 3) {
        file << "Approx. Delta CMx / Delta CL: " << config->GetdCMx_dCL() << ".\n";
        file << "Approx. Delta CMy / Delta CL: " << config->GetdCMy_dCL() << ".\n";
      }
      file << "Approx. Delta CMz / Delta CL: " << config->GetdCMz_dCL() << ".\n";
    }

    if (Ref_NonDim == DIMENSIONAL) {
      file << "Dimensional simulation.\n";
    } else if (Ref_NonDim == FREESTREAM_PRESS_EQ_ONE) {
      file << "Non-Dimensional simulation (P=1.0, Rho=1.0, T=1.0 at the farfield).\n";
    } else if (Ref_NonDim == FREESTREAM_VEL_EQ_MACH) {
      file << "Non-Dimensional simulation (V=Mach, Rho=1.0, T=1.0 at the farfield).\n";
    } else if (Ref_NonDim == FREESTREAM_VEL_EQ_ONE) {
      file << "Non-Dimensional simulation (V=1.0, Rho=1.0, T=1.0 at the farfield).\n";
    }

    if (si_units) {
      file << "The reference area is " << config->GetRefArea() << " m^2.\n";
      file << "The reference length is " << config->GetRefLength() << " m.\n";
    }

    if (us_units) {
      file << "The reference area is " << config->GetRefArea() * 12.0 * 12.0 << " in^2.\n";
      file << "The reference length is " << config->GetRefLength() * 12.0 << " in.\n";
    }
    file << "\n\nProblem definition:\n\n";

    if (viscous) {
      file << "Viscous flow: Computing pressure using the ideal gas law\n";
      file << "based on the free-stream temperature and a density computed\n";
      file << "from the Reynolds number.\n";
    } else {
      file << "Inviscid flow: Computing density based on free-stream\n";
      file << "temperature and pressure using the ideal gas law.\n";
    }

    if (dynamic_grid)
      file << "Force coefficients computed using MACH_MOTION.\n";
    else
      file << "Force coefficients computed using free-stream values.\n";

    file << "-- Input conditions:\n";

    switch (config->GetKind_FluidModel()) {
      case STANDARD_AIR:
        file << "Fluid Model: STANDARD_AIR \n";
        file << "Specific gas constant: " << config->GetGas_Constant();
        if (si_units) file << " N.m/kg.K.\n";
        else file << " lbf.ft/slug.R.\n";
        file << "Specific gas constant (non-dim): " << config->GetGas_ConstantND() << "\n";
        file << "Specific Heat Ratio: 1.4000 \n";
        break;

      case IDEAL_GAS:
        file << "Fluid Model: IDEAL_GAS \n";
        file << "Specific gas constant: " << config->GetGas_Constant() << " N.m/kg.K.\n";
        file << "Specific gas constant (non-dim): " << config->GetGas_ConstantND() << "\n";
        file << "Specific Heat Ratio: " << config->GetGamma() << "\n";
        break;

      case VW_GAS:
        file << "Fluid Model: Van der Waals \n";
        file << "Specific gas constant: " << config->GetGas_Constant() << " N.m/kg.K.\n";
        file << "Specific gas constant (non-dim): " << config->GetGas_ConstantND() << "\n";
        file << "Specific Heat Ratio: " << config->GetGamma() << "\n";
        file << "Critical Pressure:   " << config->GetPressure_Critical() << " Pa.\n";
        file << "Critical Temperature:  " << config->GetTemperature_Critical() << " K.\n";
        file << "Critical Pressure (non-dim):   " << config->GetPressure_Critical() / config->GetPressure_Ref()
             << "\n";
        file << "Critical Temperature (non-dim) :  "
             << config->GetTemperature_Critical() / config->GetTemperature_Ref() << "\n";
        break;

      case PR_GAS:
        file << "Fluid Model: Peng-Robinson \n";
        file << "Specific gas constant: " << config->GetGas_Constant() << " N.m/kg.K.\n";
        file << "Specific gas constant(non-dim): " << config->GetGas_ConstantND() << "\n";
        file << "Specific Heat Ratio: " << config->GetGamma() << "\n";
        file << "Critical Pressure:   " << config->GetPressure_Critical() << " Pa.\n";
        file << "Critical Temperature:  " << config->GetTemperature_Critical() << " K.\n";
        file << "Critical Pressure (non-dim):   " << config->GetPressure_Critical() / config->GetPressure_Ref()
             << "\n";
        file << "Critical Temperature (non-dim) :  "
             << config->GetTemperature_Critical() / config->GetTemperature_Ref() << "\n";
        break;
    }

    if (viscous) {
      switch (config->GetKind_ViscosityModel()) {
        case VISCOSITYMODEL::CONSTANT:
          file << "Viscosity Model: CONSTANT_VISCOSITY  \n";
          file << "Laminar Viscosity: " << config->GetMu_Constant();
          if (si_units) file << " N.s/m^2.\n";
          else file << " lbf.s/ft^2.\n";
          file << "Laminar Viscosity (non-dim): " << config->GetMu_ConstantND() << "\n";
          break;

        case VISCOSITYMODEL::SUTHERLAND:
          file << "Viscosity Model: SUTHERLAND \n";
          file << "Ref. Laminar Viscosity: " << config->GetMu_Ref();
          if (si_units) file << " N.s/m^2.\n";
          else file << " lbf.s/ft^2.\n";
          file << "Ref. Temperature: " << config->GetMu_Temperature_Ref();
          if (si_units) file << " K.\n";
          else file << " R.\n";
          file << "Sutherland Constant: " << config->GetMu_S();
          if (si_units) file << " K.\n";
          else file << " R.\n";
          file << "Laminar Viscosity (non-dim): " << config->GetMu_ConstantND() << "\n";
          file << "Ref. Temperature (non-dim): " << config->GetMu_Temperature_RefND() << "\n";
          file << "Sutherland constant (non-dim): " << config->GetMu_SND() << "\n";
          break;

        default:
          break;
      }
      switch (config->GetKind_ConductivityModel()) {
        case CONDUCTIVITYMODEL::CONSTANT_PRANDTL:
          file << "Conductivity Model: CONSTANT_PRANDTL \n";
          file << "Prandtl: " << config->GetPrandtl_Lam() << "\n";
          break;

        case CONDUCTIVITYMODEL::CONSTANT:
          file << "Conductivity Model: CONSTANT \n";
          file << "Molecular Conductivity: " << config->GetThermal_Conductivity_Constant() << " W/m^2.K.\n";
          file << "Molecular Conductivity (non-dim): " << config->GetThermal_Conductivity_ConstantND() << "\n";
          break;

        default:
          break;
      }

      if (turbulent) {
        switch (config->GetKind_ConductivityModel_Turb()) {
          case CONDUCTIVITYMODEL_TURB::CONSTANT_PRANDTL:
            file << "Turbulent Conductivity Model: CONSTANT_PRANDTL \n";
            file << "Turbulent Prandtl: " << config->GetPrandtl_Turb() << "\n";
            break;
          case CONDUCTIVITYMODEL_TURB::NONE:
            file << "Turbulent Conductivity Model: NONE \n";
            file << "No turbulent component in effective thermal conductivity.\n";
            break;
        }
      }
    }

    file << "Free-stream static pressure: " << config->GetPressure_FreeStream();
    if (si_units) file << " Pa.\n";
    else file << " psf.\n";

    file << "Free-stream total pressure: "
         << config->GetPressure_FreeStream() *
                pow(1.0 + config->GetMach() * config->GetMach() * 0.5 * (config->GetGamma() - 1.0),
                    config->GetGamma() / (config->GetGamma() - 1.0));
    if (si_units) file << " Pa.\n";
    else file << " psf.\n";

    file << "Free-stream temperature: " << config->GetTemperature_FreeStream();
    if (si_units) file << " K.\n";
    else file << " R.\n";

    file << "Free-stream total temperature: "
         << config->GetTemperature_FreeStream() *
                (1.0 + config->GetMach() * config->GetMach() * 0.5 * (config->GetGamma() - 1.0));
    if (si_units) file << " K.\n";
    else file << " R.\n";

    file << "Free-stream density: " << config->GetDensity_FreeStream();
    if (si_units) file << " kg/m^3.\n";
    else file << " slug/ft^3.\n";

    file << "Free-stream velocity: (" << config->GetVelocity_FreeStream()[0];
    file << ", " << config->GetVelocity_FreeStream()[1];
    if (nDim == 3) {
      file << ", " << config->GetVelocity_FreeStream()[2];
    }
    if (si_units) file << ") m/s. ";
    else file << ") ft/s. ";

    file << "Magnitude: " << config->GetModVel_FreeStream();
    if (si_units) file << " m/s.\n";
    else file << " ft/s.\n";

    file << "Free-stream total energy per unit mass: " << config->GetEnergy_FreeStream();
    if (si_units) file << " m^2/s^2.\n";
    else file << " ft^2/s^2.\n";

    if (viscous) {
      file << "Free-stream viscosity: " << config->GetViscosity_FreeStream();
      if (si_units) file << " N.s/m^2.\n";
      else file << " lbf.s/ft^2.\n";
      if (turbulent) {
        file << "Free-stream turb. kinetic energy per unit mass: " << config->GetTke_FreeStream();
        if (si_units) file << " m^2/s^2.\n";
        else file << " ft^2/s^2.\n";
        file << "Free-stream specific dissipation: " << config->GetOmega_FreeStream();
        if (si_units) file << " 1/s.\n";
        else file << " 1/s.\n";
      }
    }

    if (unsteady) {
      file << "Total time: " << config->GetTotal_UnstTime() << " s. Time step: " << config->GetDelta_UnstTime()
           << " s.\n";
    }

    /*--- Print out reference values. ---*/

    file << "-- Reference values:\n";

    file << "Reference specific gas constant: " << config->GetGas_Constant_Ref();
    if (si_units) file << " N.m/kg.K.\n";
    else file << " lbf.ft/slug.R.\n";

    file << "Reference pressure: " << config->GetPressure_Ref();
    if (si_units) file << " Pa.\n";
    else file << " psf.\n";

    file << "Reference temperature: " << config->GetTemperature_Ref();
    if (si_units) file << " K.\n";
    else file << " R.\n";

    file << "Reference density: " << config->GetDensity_Ref();
    if (si_units) file << " kg/m^3.\n";
    else file << " slug/ft^3.\n";

    file << "Reference velocity: " << config->GetVelocity_Ref();
    if (si_units) file << " m/s.\n";
    else file << " ft/s.\n";

    file << "Reference energy per unit mass: " << config->GetEnergy_Ref();
    if (si_units) file << " m^2/s^2.\n";
    else file << " ft^2/s^2.\n";

    if (viscous) {
      file << "Reference viscosity: " << config->GetViscosity_Ref();
      if (si_units) file << " N.s/m^2.\n";
      else file << " lbf.s/ft^2.\n";
      file << "Reference conductivity: " << config->GetThermal_Conductivity_Ref();
      if (si_units) file << " W/m^2.K.\n";
      else file << " lbf/ft.s.R.\n";
    }

    if (unsteady) file << "Reference time: " << config->GetTime_Ref() << " s.\n";

    /*--- Print out resulting non-dim values here. ---*/

    file << "-- Resulting non-dimensional state:\n";
    file << "Mach number (non-dim): " << config->GetMach() << "\n";
    if (viscous) {
      file << "Reynolds number (non-dim): " << config->GetReynolds() << ". Re length: " << config->GetLength_Reynolds();
      if (si_units) file << " m.\n";
      else file << " ft.\n";
    }
    if (gravity) {
      file << "Froude number (non-dim): " << config->GetFroude() << "\n";
      file << "Lenght of the baseline wave (non-dim): " << 2.0 * PI_NUMBER * config->GetFroude() * config->GetFroude()
           << "\n";
    }

    file << "Specific gas constant (non-dim): " << config->GetGas_ConstantND() << "\n";
    file << "Free-stream temperature (non-dim): " << config->GetTemperature_FreeStreamND() << "\n";
    file << "Free-stream pressure (non-dim): " << config->GetPressure_FreeStreamND() << "\n";
    file << "Free-stream density (non-dim): " << config->GetDensity_FreeStreamND() << "\n";

    if (nDim == 2) {
      file << "Free-stream velocity (non-dim): (" << config->GetVelocity_FreeStreamND()[0] << ", ";
      file << config->GetVelocity_FreeStreamND()[1] << "). ";
    } else {
      file << "Free-stream velocity (non-dim): (" << config->GetVelocity_FreeStreamND()[0] << ", ";
      file << config->GetVelocity_FreeStreamND()[1] << ", " << config->GetVelocity_FreeStreamND()[2] << "). ";
    }
    file << "Magnitude: " << config->GetModVel_FreeStreamND() << "\n";
    file << "Free-stream total energy per unit mass (non-dim): " << config->GetEnergy_FreeStreamND() << "\n";

    if (viscous) {
      file << "Free-stream viscosity (non-dim): " << config->GetViscosity_FreeStreamND() << "\n";
      if (turbulent) {
        file << "Free-stream turb. kinetic energy (non-dim): " << config->GetTke_FreeStreamND() << "\n";
        file << "Free-stream specific dissipation (non-dim): " << config->GetOmega_FreeStreamND() << "\n";
      }
    }

    if (unsteady) {
      file << "Total time (non-dim): " << config->GetTotal_UnstTimeND() << "\n";
      file << "Time step (non-dim): " << config->GetDelta_UnstTimeND() << "\n";
    }

  } else {

    /*--- Incompressible version of the console output ---*/

    const bool energy = config->GetEnergy_Equation();
    const bool boussinesq = (config->GetKind_DensityModel() == INC_DENSITYMODEL::BOUSSINESQ);

    if (config->GetRef_Inc_NonDim() == DIMENSIONAL) {
      file << "Viscous and Inviscid flow: rho_ref, vel_ref, temp_ref, p_ref\n";
      file << "are set to 1.0 in order to perform a dimensional calculation.\n";
    } else if (config->GetRef_Inc_NonDim() == INITIAL_VALUES) {
      file << "Viscous and Inviscid flow: rho_ref, vel_ref, and temp_ref\n";
      file << "are based on the initial values, p_ref = rho_ref*vel_ref^2.\n";
    } else if (config->GetRef_Inc_NonDim() == REFERENCE_VALUES) {
      file << "Viscous and Inviscid flow: rho_ref, vel_ref, and temp_ref\n";
      file << "are user-provided reference values, p_ref = rho_ref*vel_ref^2.\n";
    }
    if (dynamic_grid)
      file << "Force coefficients computed using MACH_MOTION.\n";
    else
      file << "Force coefficients computed using initial values.\n";

    file << "The reference area for force coeffs. is " << config->GetRefArea() << " m^2.\n";
    file << "The reference length for force coeffs. is " << config->GetRefLength() << " m.\n";

    file << "The pressure is decomposed into thermodynamic and dynamic components.\n";
    file << "The initial value of the dynamic pressure is 0.\n";

    file << "Mach number: " << config->GetMach();
    if (config->GetKind_FluidModel() == CONSTANT_DENSITY) {
      file << ", computed using the Bulk modulus.\n";
    } else {
      file << ", computed using fluid speed of sound.\n";
    }
    file << "For external flows, the initial state is imposed at the far-field.\n";
    file << "Angle of attack (deg): " << config->GetAoA() << ", computed using the initial velocity.\n";
    file << "Side slip angle (deg): " << config->GetAoS() << ", computed using the initial velocity.\n";

    if (viscous) {
      file << "Reynolds number per meter: " << config->GetReynolds() << ", computed using initial values.\n";
      file << "Reynolds number is a byproduct of inputs only (not used internally).\n";
    }
    file << "SI units only. The grid should be dimensional (meters).\n";

    switch (config->GetKind_DensityModel()) {
      case INC_DENSITYMODEL::CONSTANT:
        if (energy)
          file << "Energy equation is active and decoupled.\n";
        else
          file << "No energy equation.\n";
        break;

      case INC_DENSITYMODEL::BOUSSINESQ:
        if (energy) file << "Energy equation is active and coupled through Boussinesq approx.\n";
        break;

      case INC_DENSITYMODEL::VARIABLE:
        if (energy) file << "Energy equation is active and coupled for variable density.\n";
        break;
    }

    file << "-- Input conditions:\n";

    switch (config->GetKind_FluidModel()) {
      case CONSTANT_DENSITY:
        file << "Fluid Model: CONSTANT_DENSITY \n";
        if (energy) {
          file << "Specific heat at constant pressure (Cp): " << config->GetSpecific_Heat_Cp() << " N.m/kg.K.\n";
        }
        if (boussinesq) file << "Thermal expansion coefficient: " << config->GetThermal_Expansion_Coeff() << " K^-1.\n";
        file << "Thermodynamic pressure not required.\n";
        break;

      case INC_IDEAL_GAS:
        file << "Fluid Model: INC_IDEAL_GAS \n";
        file << "Variable density incompressible flow using ideal gas law.\n";
        file << "Density is a function of temperature (constant thermodynamic pressure).\n";
        file << "Specific heat at constant pressure (Cp): " << config->GetSpecific_Heat_Cp() << " N.m/kg.K.\n";
        file << "Molecular weight : " << config->GetMolecular_Weight() << " g/mol\n";
        file << "Specific gas constant: " << config->GetGas_Constant() << " N.m/kg.K.\n";
        file << "Thermodynamic pressure: " << config->GetPressure_Thermodynamic();
        if (si_units) file << " Pa.\n";
        else file << " psf.\n";
        break;

      case FLUID_MIXTURE:
        file << "Fluid Model: FLUID_MIXTURE \n";
        file << "Variable density incompressible flow using ideal gas law.\n";
        file << "Density is a function of temperature (constant thermodynamic pressure).\n";
        file << "Specific heat at constant pressure (Cp): " << config->GetSpecific_Heat_Cp() << " N.m/kg.K.\n";
        file << "Molecular weight : " << config->GetMolecular_Weight() << " g/mol\n";
        file << "Specific gas constant: " << config->GetGas_Constant() << " N.m/kg.K.\n";
        file << "Thermodynamic pressure: " << config->GetPressure_Thermodynamic();
        if (si_units) file << " Pa.\n";
        else file << " psf.\n";
        break;

      case INC_IDEAL_GAS_POLY:
        file << "Fluid Model: INC_IDEAL_GAS_POLY \n";
        file << "Variable density incompressible flow using ideal gas law.\n";
        file << "Density is a function of temperature (constant thermodynamic pressure).\n";
        file << "Molecular weight: " << config->GetMolecular_Weight() << " g/mol.\n";
        file << "Specific gas constant: " << config->GetGas_Constant() << " N.m/kg.K.\n";
        file << "Specific gas constant (non-dim): " << config->GetGas_ConstantND() << "\n";
        file << "Thermodynamic pressure: " << config->GetPressure_Thermodynamic();
        if (si_units) file << " Pa.\n";
        else file << " psf.\n";
        file << "Cp(T) polynomial coefficients: \n  (";
        for (unsigned short iVar = 0; iVar < config->GetnPolyCoeffs(); iVar++) {
          file << config->GetCp_PolyCoeff(iVar);
          if (iVar < config->GetnPolyCoeffs() - 1) file << ", ";
        }
        file << ").\n";
        file << "Cp(T) polynomial coefficients (non-dim.): \n  (";
        for (unsigned short iVar = 0; iVar < config->GetnPolyCoeffs(); iVar++) {
          file << config->GetCp_PolyCoeffND(iVar);
          if (iVar < config->GetnPolyCoeffs() - 1) file << ", ";
        }
        file << ").\n";
        break;
    }
    if (viscous) {
      switch (config->GetKind_ViscosityModel()) {
        case VISCOSITYMODEL::CONSTANT:
          file << "Viscosity Model: CONSTANT_VISCOSITY  \n";
          file << "Constant Laminar Viscosity: " << config->GetMu_Constant();
          if (si_units) file << " N.s/m^2.\n";
          else file << " lbf.s/ft^2.\n";
          file << "Laminar Viscosity (non-dim): " << config->GetMu_ConstantND() << "\n";
          break;

        case VISCOSITYMODEL::SUTHERLAND:
          file << "Viscosity Model: SUTHERLAND \n";
          file << "Ref. Laminar Viscosity: " << config->GetMu_Ref();
          if (si_units) file << " N.s/m^2.\n";
          else file << " lbf.s/ft^2.\n";
          file << "Ref. Temperature: " << config->GetMu_Temperature_Ref();
          if (si_units) file << " K.\n";
          else file << " R.\n";
          file << "Sutherland Constant: " << config->GetMu_S();
          if (si_units) file << " K.\n";
          else file << " R.\n";
          file << "Laminar Viscosity (non-dim): " << config->GetMu_ConstantND() << "\n";
          file << "Ref. Temperature (non-dim): " << config->GetMu_Temperature_RefND() << "\n";
          file << "Sutherland constant (non-dim): " << config->GetMu_SND() << "\n";
          break;

        case VISCOSITYMODEL::POLYNOMIAL:
          file << "Viscosity Model: POLYNOMIAL_VISCOSITY  \n";
          file << "Mu(T) polynomial coefficients: \n  (";
          for (unsigned short iVar = 0; iVar < config->GetnPolyCoeffs(); iVar++) {
            file << config->GetMu_PolyCoeff(iVar);
            if (iVar < config->GetnPolyCoeffs() - 1) file << ", ";
          }
          file << ").\n";
          file << "Mu(T) polynomial coefficients (non-dim.): \n  (";
          for (unsigned short iVar = 0; iVar < config->GetnPolyCoeffs(); iVar++) {
            file << config->GetMu_PolyCoeffND(iVar);
            if (iVar < config->GetnPolyCoeffs() - 1) file << ", ";
          }
          file << ").\n";
          break;
      }

      if (energy) {
        switch (config->GetKind_ConductivityModel()) {
          case CONDUCTIVITYMODEL::CONSTANT_PRANDTL:
            file << "Conductivity Model: CONSTANT_PRANDTL  \n";
            file << "Prandtl (Laminar): " << config->GetPrandtl_Lam() << "\n";
            break;

          case CONDUCTIVITYMODEL::CONSTANT:
            file << "Conductivity Model: CONSTANT \n";
            file << "Molecular Conductivity: " << config->GetThermal_Conductivity_Constant() << " W/m^2.K.\n";
            file << "Molecular Conductivity (non-dim): " << config->GetThermal_Conductivity_ConstantND() << "\n";
            break;

          case CONDUCTIVITYMODEL::POLYNOMIAL:
            file << "Viscosity Model: POLYNOMIAL \n";
            file << "Kt(T) polynomial coefficients: \n  (";
            for (unsigned short iVar = 0; iVar < config->GetnPolyCoeffs(); iVar++) {
              file << config->GetKt_PolyCoeff(iVar);
              if (iVar < config->GetnPolyCoeffs() - 1) file << ", ";
            }
            file << ").\n";
            file << "Kt(T) polynomial coefficients (non-dim.): \n  (";
            for (unsigned short iVar = 0; iVar < config->GetnPolyCoeffs(); iVar++) {
              file << config->GetKt_PolyCoeffND(iVar);
              if (iVar < config->GetnPolyCoeffs() - 1) file << ", ";
            }
            file << ").\n";
            break;
        }

        if (turbulent) {
          switch (config->GetKind_ConductivityModel_Turb()) {
            case CONDUCTIVITYMODEL_TURB::CONSTANT_PRANDTL:
              file << "Turbulent Conductivity Model: CONSTANT_PRANDTL  \n";
              file << "Turbulent Prandtl: " << config->GetPrandtl_Turb() << "\n";
              break;
            case CONDUCTIVITYMODEL_TURB::NONE:
              file << "Turbulent Conductivity Model: CONDUCTIVITYMODEL_TURB::NONE \n";
              file << "No turbulent component in effective thermal conductivity.\n";
              break;
          }
        }
      }
    }

    if (config->GetKind_FluidModel() == CONSTANT_DENSITY) {
      file << "Bulk modulus: " << config->GetBulk_Modulus();
      if (si_units) file << " Pa.\n";
      else file << " psf.\n";
    }

    file << "Initial dynamic pressure: " << config->GetPressure_FreeStream();
    if (si_units) file << " Pa.\n";
    else file << " psf.\n";

    file << "Initial total pressure: "
         << config->GetPressure_FreeStream() +
                0.5 * config->GetDensity_FreeStream() * config->GetModVel_FreeStream() * config->GetModVel_FreeStream();
    if (si_units) file << " Pa.\n";
    else file << " psf.\n";

    if (energy) {
      file << "Initial temperature: " << config->GetTemperature_FreeStream();
      if (si_units) file << " K.\n";
      else file << " R.\n";
    }

    file << "Initial density: " << config->GetDensity_FreeStream();
    if (si_units) file << " kg/m^3.\n";
    else file << " slug/ft^3.\n";

    file << "Free-stream velocity: (" << config->GetVelocity_FreeStream()[0];
    file << ", " << config->GetVelocity_FreeStream()[1];
    if (nDim == 3) {
      file << ", " << config->GetVelocity_FreeStream()[2];
    }
    if (si_units) file << ") m/s. ";
    else file << ") ft/s. ";

    file << "Magnitude: " << config->GetModVel_FreeStream();
    if (si_units) file << " m/s.\n";
    else file << " ft/s.\n";

    if (viscous) {
      file << "Initial laminar viscosity: " << config->GetViscosity_FreeStream();
      if (si_units) file << " N.s/m^2.\n";
      else file << " lbf.s/ft^2.\n";
      if (turbulent) {
        file << "Initial turb. kinetic energy per unit mass: " << config->GetTke_FreeStream();
        if (si_units) file << " m^2/s^2.\n";
        else file << " ft^2/s^2.\n";
        file << "Initial specific dissipation: " << config->GetOmega_FreeStream();
        if (si_units) file << " 1/s.\n";
        else file << " 1/s.\n";
      }
    }

    if (unsteady) {
      file << "Total time: " << config->GetTotal_UnstTime() << " s. Time step: " << config->GetDelta_UnstTime()
           << " s.\n";
    }

    /*--- Print out reference values. ---*/

    file << "-- Reference values:\n";

    if (config->GetKind_FluidModel() != CONSTANT_DENSITY) {
      file << "Reference specific gas constant: " << config->GetGas_Constant_Ref();
      if (si_units) file << " N.m/kg.K.\n";
      else file << " lbf.ft/slug.R.\n";
    } else {
      if (energy) {
        file << "Reference specific heat: " << config->GetGas_Constant_Ref();
        if (si_units) file << " N.m/kg.K.\n";
        else file << " lbf.ft/slug.R.\n";
      }
    }

    file << "Reference pressure: " << config->GetPressure_Ref();
    if (si_units) file << " Pa.\n";
    else file << " psf.\n";

    if (energy) {
      file << "Reference temperature: " << config->GetTemperature_Ref();
      if (si_units) file << " K.\n";
      else file << " R.\n";
    }

    file << "Reference density: " << config->GetDensity_Ref();
    if (si_units) file << " kg/m^3.\n";
    else file << " slug/ft^3.\n";

    file << "Reference velocity: " << config->GetVelocity_Ref();
    if (si_units) file << " m/s.\n";
    else file << " ft/s.\n";

    file << "Reference length: " << config->GetLength_Ref();
    if (si_units) file << " m.\n";
    else file << " in.\n";

    if (viscous) {
      file << "Reference viscosity: " << config->GetViscosity_Ref();
      if (si_units) file << " N.s/m^2.\n";
      else file << " lbf.s/ft^2.\n";
    }

    if (unsteady) file << "Reference time: " << config->GetTime_Ref() << " s.\n";

    /*--- Print out resulting non-dim values here. ---*/

    file << "-- Resulting non-dimensional state:\n";
    file << "Mach number (non-dim): " << config->GetMach() << "\n";
    if (viscous) {
      file << "Reynolds number (per m): " << config->GetReynolds() << "\n";
    }

    if (config->GetKind_FluidModel() != CONSTANT_DENSITY) {
      file << "Specific gas constant (non-dim): " << config->GetGas_ConstantND() << "\n";
      file << "Initial thermodynamic pressure (non-dim): " << config->GetPressure_ThermodynamicND() << "\n";
    } else {
      if (energy) {
        file << "Specific heat at constant pressure (non-dim): " << config->GetSpecific_Heat_CpND() << "\n";
        if (boussinesq)
          file << "Thermal expansion coefficient (non-dim.): " << config->GetThermal_Expansion_CoeffND() << " K^-1.\n";
      }
    }

    if (energy) file << "Initial temperature (non-dim): " << config->GetTemperature_FreeStreamND() << "\n";
    file << "Initial pressure (non-dim): " << config->GetPressure_FreeStreamND() << "\n";
    file << "Initial density (non-dim): " << config->GetDensity_FreeStreamND() << "\n";

    file << "Initial velocity (non-dim): (" << config->GetVelocity_FreeStreamND()[0];
    file << ", " << config->GetVelocity_FreeStreamND()[1];
    if (nDim == 3) {
      file << ", " << config->GetVelocity_FreeStreamND()[2];
    }
    file << "). Magnitude: " << config->GetModVel_FreeStreamND() << "\n";

    if (viscous) {
      file << "Initial viscosity (non-dim): " << config->GetViscosity_FreeStreamND() << "\n";
      if (turbulent) {
        file << "Initial turb. kinetic energy (non-dim): " << config->GetTke_FreeStreamND() << "\n";
        file << "Initial specific dissipation (non-dim): " << config->GetOmega_FreeStreamND() << "\n";
      }
    }

    if (unsteady) {
      file << "Total time (non-dim): " << config->GetTotal_UnstTimeND() << "\n";
      file << "Time step (non-dim): " << config->GetDelta_UnstTimeND() << "\n";
    }
  }

  /*--- Begin forces breakdown info. ---*/

  file << fixed;
  file << "\n\nForces breakdown:\n\n";

  if (nDim == 3) {
    su2double m = flow_solver->GetTotal_CFz() / flow_solver->GetTotal_CFx();
    su2double term = (Total_CoPz / m) - Total_CoPx;

    if (term > 0)
      file << "Center of Pressure: X=" << 1 / m << "Z-" << term << ".\n\n";
    else
      file << "Center of Pressure: X=" << 1 / m << "Z+" << fabs(term);
    if (si_units) file << " m.\n\n";
    else file << " in.\n\n";
  } else {
    su2double m = flow_solver->GetTotal_CFy() / flow_solver->GetTotal_CFx();
    su2double term = (Total_CoPy / m) - Total_CoPx;
    if (term > 0)
      file << "Center of Pressure: X=" << 1 / m << "Y-" << term << ".\n\n";
    else
      file << "Center of Pressure: X=" << 1 / m << "Y+" << fabs(term);
    if (si_units) file << " m.\n\n";
    else file << " in.\n\n";
  }

  /*--- Reference area and force factors. ---*/

  const su2double Factor = flow_solver->GetAeroCoeffsReferenceForce();
  const su2double Ref = config->GetDensity_Ref() * pow(config->GetVelocity_Ref(), 2);

  file << "NOTE: Multiply forces by the non-dimensional factor: " << Factor << ", and the reference factor: " << Ref
       << "\nto obtain the dimensional force.\n\n";

  file << "Total CL:    ";
  file.width(11);
  file << Total_CL;
  file << " | Pressure (";
  file.width(5);
  file << SU2_TYPE::Int((Inv_CL * 100.0) / (Total_CL + EPS));
  file << "%): ";
  file.width(11);
  file << Inv_CL;
  file << " | Friction (";
  file.width(5);
  file << SU2_TYPE::Int((Visc_CL * 100.0) / (Total_CL + EPS));
  file << "%): ";
  file.width(11);
  file << Visc_CL;
  file << " | Momentum (";
  file.width(5);
  file << SU2_TYPE::Int((Mnt_CL * 100.0) / (Total_CL + EPS));
  file << "%): ";
  file.width(11);
  file << Mnt_CL << "\n";

  file << "Total CD:    ";
  file.width(11);
  file << Total_CD;
  file << " | Pressure (";
  file.width(5);
  file << SU2_TYPE::Int((Inv_CD * 100.0) / (Total_CD + EPS)) << "%): ";
  file.width(11);
  file << Inv_CD;
  file << " | Friction (";
  file.width(5);
  file << SU2_TYPE::Int((Visc_CD * 100.0) / (Total_CD + EPS)) << "%): ";
  file.width(11);
  file << Visc_CD;
  file << " | Momentum (";
  file.width(5);
  file << SU2_TYPE::Int((Mnt_CD * 100.0) / (Total_CD + EPS)) << "%): ";
  file.width(11);
  file << Mnt_CD << "\n";

  if (nDim == 3) {
    file << "Total CSF:   ";
    file.width(11);
    file << Total_CSF;
    file << " | Pressure (";
    file.width(5);
    file << SU2_TYPE::Int((Inv_CSF * 100.0) / (Total_CSF + EPS));
    file << "%): ";
    file.width(11);
    file << Inv_CSF;
    file << " | Friction (";
    file.width(5);
    file << SU2_TYPE::Int((Visc_CSF * 100.0) / (Total_CSF + EPS));
    file << "%): ";
    file.width(11);
    file << Visc_CSF;
    file << " | Momentum (";
    file.width(5);
    file << SU2_TYPE::Int((Mnt_CSF * 100.0) / (Total_CSF + EPS));
    file << "%): ";
    file.width(11);
    file << Mnt_CSF << "\n";
  }

  file << "Total CL/CD: ";
  file.width(11);
  file << Total_CEff;
  file << " | Pressure (";
  file.width(5);
  file << SU2_TYPE::Int((Inv_CEff * 100.0) / (Total_CEff + EPS));
  file << "%): ";
  file.width(11);
  file << Inv_CEff;
  file << " | Friction (";
  file.width(5);
  file << SU2_TYPE::Int((Visc_CEff * 100.0) / (Total_CEff + EPS));
  file << "%): ";
  file.width(11);
  file << Visc_CEff;
  file << " | Momentum (";
  file.width(5);
  file << SU2_TYPE::Int((Mnt_CEff * 100.0) / (Total_CEff + EPS));
  file << "%): ";
  file.width(11);
  file << Mnt_CEff << "\n";

  if (nDim == 3) {
    file << "Total CMx:   ";
    file.width(11);
    file << Total_CMx;
    file << " | Pressure (";
    file.width(5);
    file << SU2_TYPE::Int((Inv_CMx * 100.0) / (Total_CMx + EPS));
    file << "%): ";
    file.width(11);
    file << Inv_CMx;
    file << " | Friction (";
    file.width(5);
    file << SU2_TYPE::Int((Visc_CMx * 100.0) / (Total_CMx + EPS));
    file << "%): ";
    file.width(11);
    file << Visc_CMx;
    file << " | Momentum (";
    file.width(5);
    file << SU2_TYPE::Int((Mnt_CMx * 100.0) / (Total_CMx + EPS));
    file << "%): ";
    file.width(11);
    file << Mnt_CMx << "\n";

    file << "Total CMy:   ";
    file.width(11);
    file << Total_CMy;
    file << " | Pressure (";
    file.width(5);
    file << SU2_TYPE::Int((Inv_CMy * 100.0) / (Total_CMy + EPS));
    file << "%): ";
    file.width(11);
    file << Inv_CMy;
    file << " | Friction (";
    file.width(5);
    file << SU2_TYPE::Int((Visc_CMy * 100.0) / (Total_CMy + EPS));
    file << "%): ";
    file.width(11);
    file << Visc_CMy;
    file << " | Momentum (";
    file.width(5);
    file << SU2_TYPE::Int((Mnt_CMz * 100.0) / (Total_CMz + EPS));
    file << "%): ";
    file.width(11);
    file << Mnt_CMy << "\n";
  }

  file << "Total CMz:   ";
  file.width(11);
  file << Total_CMz;
  file << " | Pressure (";
  file.width(5);
  file << SU2_TYPE::Int((Inv_CMz * 100.0) / (Total_CMz + EPS));
  file << "%): ";
  file.width(11);
  file << Inv_CMz;
  file << " | Friction (";
  file.width(5);
  file << SU2_TYPE::Int((Visc_CMz * 100.0) / (Total_CMz + EPS));
  file << "%): ";
  file.width(11);
  file << Visc_CMz;
  file << " | Momentum (";
  file.width(5);
  file << SU2_TYPE::Int((Mnt_CMz * 100.0) / (Total_CMz + EPS));
  file << "%): ";
  file.width(11);
  file << Mnt_CMz << "\n";

  file << "Total CFx:   ";
  file.width(11);
  file << Total_CFx;
  file << " | Pressure (";
  file.width(5);
  file << SU2_TYPE::Int((Inv_CFx * 100.0) / (Total_CFx + EPS));
  file << "%): ";
  file.width(11);
  file << Inv_CFx;
  file << " | Friction (";
  file.width(5);
  file << SU2_TYPE::Int((Visc_CFx * 100.0) / (Total_CFx + EPS));
  file << "%): ";
  file.width(11);
  file << Visc_CFx;
  file << " | Momentum (";
  file.width(5);
  file << SU2_TYPE::Int((Mnt_CFx * 100.0) / (Total_CFx + EPS));
  file << "%): ";
  file.width(11);
  file << Mnt_CFx << "\n";

  file << "Total CFy:   ";
  file.width(11);
  file << Total_CFy;
  file << " | Pressure (";
  file.width(5);
  file << SU2_TYPE::Int((Inv_CFy * 100.0) / (Total_CFy + EPS));
  file << "%): ";
  file.width(11);
  file << Inv_CFy;
  file << " | Friction (";
  file.width(5);
  file << SU2_TYPE::Int((Visc_CFy * 100.0) / (Total_CFy + EPS));
  file << "%): ";
  file.width(11);
  file << Visc_CFy;
  file << " | Momentum (";
  file.width(5);
  file << SU2_TYPE::Int((Mnt_CFy * 100.0) / (Total_CFy + EPS));
  file << "%): ";
  file.width(11);
  file << Mnt_CFy << "\n";

  if (nDim == 3) {
    file << "Total CFz:   ";
    file.width(11);
    file << Total_CFz;
    file << " | Pressure (";
    file.width(5);
    file << SU2_TYPE::Int((Inv_CFz * 100.0) / (Total_CFz + EPS));
    file << "%): ";
    file.width(11);
    file << Inv_CFz;
    file << " | Friction (";
    file.width(5);
    file << SU2_TYPE::Int((Visc_CFz * 100.0) / (Total_CFz + EPS));
    file << "%): ";
    file.width(11);
    file << Visc_CFz;
    file << " | Momentum (";
    file.width(5);
    file << SU2_TYPE::Int((Mnt_CFz * 100.0) / (Total_CFz + EPS));
    file << "%): ";
    file.width(11);
    file << Mnt_CFz << "\n";
  }

  file << "\n\n";

  for (auto iMarker = 0u; iMarker < nMonitoring; iMarker++) {
    file << "Surface name: " << config->GetMarker_Monitoring_TagBound(iMarker) << "\n\n";

    file << "Total CL    (";
    file.width(5);
    file << SU2_TYPE::Int((Surface_CL[iMarker] * 100.0) / (Total_CL + EPS));
    file << "%): ";
    file.width(11);
    file << Surface_CL[iMarker];
    file << " | Pressure (";
    file.width(5);
    file << SU2_TYPE::Int((Surface_CL_Inv[iMarker] * 100.0) / (Surface_CL[iMarker] + EPS));
    file << "%): ";
    file.width(11);
    file << Surface_CL_Inv[iMarker];
    file << " | Friction (";
    file.width(5);
    file << SU2_TYPE::Int((Surface_CL_Visc[iMarker] * 100.0) / (Surface_CL[iMarker] + EPS));
    file << "%): ";
    file.width(11);
    file << Surface_CL_Visc[iMarker];
    file << " | Momentum (";
    file.width(5);
    file << SU2_TYPE::Int((Surface_CL_Mnt[iMarker] * 100.0) / (Surface_CL[iMarker] + EPS));
    file << "%): ";
    file.width(11);
    file << Surface_CL_Mnt[iMarker] << "\n";

    file << "Total CD    (";
    file.width(5);
    file << SU2_TYPE::Int((Surface_CD[iMarker] * 100.0) / (Total_CD + EPS));
    file << "%): ";
    file.width(11);
    file << Surface_CD[iMarker];
    file << " | Pressure (";
    file.width(5);
    file << SU2_TYPE::Int((Surface_CD_Inv[iMarker] * 100.0) / (Surface_CD[iMarker] + EPS));
    file << "%): ";
    file.width(11);
    file << Surface_CD_Inv[iMarker];
    file << " | Friction (";
    file.width(5);
    file << SU2_TYPE::Int((Surface_CD_Visc[iMarker] * 100.0) / (Surface_CD[iMarker] + EPS));
    file << "%): ";
    file.width(11);
    file << Surface_CD_Visc[iMarker];
    file << " | Momentum (";
    file.width(5);
    file << SU2_TYPE::Int((Surface_CD_Mnt[iMarker] * 100.0) / (Surface_CD[iMarker] + EPS));
    file << "%): ";
    file.width(11);
    file << Surface_CD_Mnt[iMarker] << "\n";

    if (nDim == 3) {
      file << "Total CSF   (";
      file.width(5);
      file << SU2_TYPE::Int((Surface_CSF[iMarker] * 100.0) / (Total_CSF + EPS));
      file << "%): ";
      file.width(11);
      file << Surface_CSF[iMarker];
      file << " | Pressure (";
      file.width(5);
      file << SU2_TYPE::Int((Surface_CSF_Inv[iMarker] * 100.0) / (Surface_CSF[iMarker] + EPS));
      file << "%): ";
      file.width(11);
      file << Surface_CSF_Inv[iMarker];
      file << " | Friction (";
      file.width(5);
      file << SU2_TYPE::Int((Surface_CSF_Visc[iMarker] * 100.0) / (Surface_CSF[iMarker] + EPS));
      file << "%): ";
      file.width(11);
      file << Surface_CSF_Visc[iMarker];
      file << " | Momentum (";
      file.width(5);
      file << SU2_TYPE::Int((Surface_CSF_Mnt[iMarker] * 100.0) / (Surface_CSF[iMarker] + EPS));
      file << "%): ";
      file.width(11);
      file << Surface_CSF_Mnt[iMarker] << "\n";
    }

    file << "Total CL/CD (";
    file.width(5);
    file << SU2_TYPE::Int((Surface_CEff[iMarker] * 100.0) / (Total_CEff + EPS));
    file << "%): ";
    file.width(11);
    file << Surface_CEff[iMarker];
    file << " | Pressure (";
    file.width(5);
    file << SU2_TYPE::Int((Surface_CEff_Inv[iMarker] * 100.0) / (Surface_CEff[iMarker] + EPS));
    file << "%): ";
    file.width(11);
    file << Surface_CEff_Inv[iMarker];
    file << " | Friction (";
    file.width(5);
    file << SU2_TYPE::Int((Surface_CEff_Visc[iMarker] * 100.0) / (Surface_CEff[iMarker] + EPS));
    file << "%): ";
    file.width(11);
    file << Surface_CEff_Visc[iMarker];
    file << " | Momentum (";
    file.width(5);
    file << SU2_TYPE::Int((Surface_CEff_Mnt[iMarker] * 100.0) / (Surface_CEff[iMarker] + EPS));
    file << "%): ";
    file.width(11);
    file << Surface_CEff_Mnt[iMarker] << "\n";

    if (nDim == 3) {
      file << "Total CMx   (";
      file.width(5);
      file << SU2_TYPE::Int((Surface_CMx[iMarker] * 100.0) / (Total_CMx + EPS));
      file << "%): ";
      file.width(11);
      file << Surface_CMx[iMarker];
      file << " | Pressure (";
      file.width(5);
      file << SU2_TYPE::Int((Surface_CMx_Inv[iMarker] * 100.0) / (Surface_CMx[iMarker] + EPS));
      file << "%): ";
      file.width(11);
      file << Surface_CMx_Inv[iMarker];
      file << " | Friction (";
      file.width(5);
      file << SU2_TYPE::Int((Surface_CMx_Visc[iMarker] * 100.0) / (Surface_CMx[iMarker] + EPS));
      file << "%): ";
      file.width(11);
      file << Surface_CMx_Visc[iMarker];
      file << " | Momentum (";
      file.width(5);
      file << SU2_TYPE::Int((Surface_CMx_Mnt[iMarker] * 100.0) / (Surface_CMx[iMarker] + EPS));
      file << "%): ";
      file.width(11);
      file << Surface_CMx_Mnt[iMarker] << "\n";

      file << "Total CMy   (";
      file.width(5);
      file << SU2_TYPE::Int((Surface_CMy[iMarker] * 100.0) / (Total_CMy + EPS));
      file << "%): ";
      file.width(11);
      file << Surface_CMy[iMarker];
      file << " | Pressure (";
      file.width(5);
      file << SU2_TYPE::Int((Surface_CMy_Inv[iMarker] * 100.0) / (Surface_CMy[iMarker] + EPS));
      file << "%): ";
      file.width(11);
      file << Surface_CMy_Inv[iMarker];
      file << " | Friction (";
      file.width(5);
      file << SU2_TYPE::Int((Surface_CMy_Visc[iMarker] * 100.0) / (Surface_CMy[iMarker] + EPS));
      file << "%): ";
      file.width(11);
      file << Surface_CMy_Visc[iMarker];
      file << " | Momentum (";
      file.width(5);
      file << SU2_TYPE::Int((Surface_CMy_Mnt[iMarker] * 100.0) / (Surface_CMy[iMarker] + EPS));
      file << "%): ";
      file.width(11);
      file << Surface_CMy_Mnt[iMarker] << "\n";
    }

    file << "Total CMz   (";
    file.width(5);
    file << SU2_TYPE::Int((Surface_CMz[iMarker] * 100.0) / (Total_CMz + EPS));
    file << "%): ";
    file.width(11);
    file << Surface_CMz[iMarker];
    file << " | Pressure (";
    file.width(5);
    file << SU2_TYPE::Int((Surface_CMz_Inv[iMarker] * 100.0) / (Surface_CMz[iMarker] + EPS));
    file << "%): ";
    file.width(11);
    file << Surface_CMz_Inv[iMarker];
    file << " | Friction (";
    file.width(5);
    file << SU2_TYPE::Int((Surface_CMz_Visc[iMarker] * 100.0) / (Surface_CMz[iMarker] + EPS));
    file << "%): ";
    file.width(11);
    file << Surface_CMz_Visc[iMarker];
    file << " | Momentum (";
    file.width(5);
    file << SU2_TYPE::Int((Surface_CMz_Mnt[iMarker] * 100.0) / (Surface_CMz[iMarker] + EPS));
    file << "%): ";
    file.width(11);
    file << Surface_CMz_Mnt[iMarker] << "\n";

    file << "Total CFx   (";
    file.width(5);
    file << SU2_TYPE::Int((Surface_CFx[iMarker] * 100.0) / (Total_CFx + EPS));
    file << "%): ";
    file.width(11);
    file << Surface_CFx[iMarker];
    file << " | Pressure (";
    file.width(5);
    file << SU2_TYPE::Int((Surface_CFx_Inv[iMarker] * 100.0) / (Surface_CFx[iMarker] + EPS));
    file << "%): ";
    file.width(11);
    file << Surface_CFx_Inv[iMarker];
    file << " | Friction (";
    file.width(5);
    file << SU2_TYPE::Int((Surface_CFx_Visc[iMarker] * 100.0) / (Surface_CFx[iMarker] + EPS));
    file << "%): ";
    file.width(11);
    file << Surface_CFx_Visc[iMarker];
    file << " | Momentum (";
    file.width(5);
    file << SU2_TYPE::Int((Surface_CFx_Mnt[iMarker] * 100.0) / (Surface_CFx[iMarker] + EPS));
    file << "%): ";
    file.width(11);
    file << Surface_CFx_Mnt[iMarker] << "\n";

    file << "Total CFy   (";
    file.width(5);
    file << SU2_TYPE::Int((Surface_CFy[iMarker] * 100.0) / (Total_CFy + EPS));
    file << "%): ";
    file.width(11);
    file << Surface_CFy[iMarker];
    file << " | Pressure (";
    file.width(5);
    file << SU2_TYPE::Int((Surface_CFy_Inv[iMarker] * 100.0) / (Surface_CFy[iMarker] + EPS));
    file << "%): ";
    file.width(11);
    file << Surface_CFy_Inv[iMarker];
    file << " | Friction (";
    file.width(5);
    file << SU2_TYPE::Int((Surface_CFy_Visc[iMarker] * 100.0) / (Surface_CFy[iMarker] + EPS));
    file << "%): ";
    file.width(11);
    file << Surface_CFy_Visc[iMarker];
    file << " | Momentum (";
    file.width(5);
    file << SU2_TYPE::Int((Surface_CFy_Mnt[iMarker] * 100.0) / (Surface_CFy[iMarker] + EPS));
    file << "%): ";
    file.width(11);
    file << Surface_CFy_Mnt[iMarker] << "\n";

    if (nDim == 3) {
      file << "Total CFz   (";
      file.width(5);
      file << SU2_TYPE::Int((Surface_CFz[iMarker] * 100.0) / (Total_CFz + EPS));
      file << "%): ";
      file.width(11);
      file << Surface_CFz[iMarker];
      file << " | Pressure (";
      file.width(5);
      file << SU2_TYPE::Int((Surface_CFz_Inv[iMarker] * 100.0) / (Surface_CFz[iMarker] + EPS));
      file << "%): ";
      file.width(11);
      file << Surface_CFz_Inv[iMarker];
      file << " | Friction (";
      file.width(5);
      file << SU2_TYPE::Int((Surface_CFz_Visc[iMarker] * 100.0) / (Surface_CFz[iMarker] + EPS));
      file << "%): ";
      file.width(11);
      file << Surface_CFz_Visc[iMarker];
      file << " | Momentum (";
      file.width(5);
      file << SU2_TYPE::Int((Surface_CFz_Mnt[iMarker] * 100.0) / (Surface_CFz[iMarker] + EPS));
      file << "%): ";
      file.width(11);
      file << Surface_CFz_Mnt[iMarker] << "\n";
    }

    file << "\n";
  }
  // clang-format on
}

bool CFlowOutput::WriteVolume_Output(CConfig *config, unsigned long Iter, bool force_writing, unsigned short iFile){

  bool writeRestart = false;
  auto FileFormat = config->GetVolumeOutputFiles();

  if (config->GetTime_Domain()){
    if (((config->GetTime_Marching() == TIME_MARCHING::DT_STEPPING_1ST) || (config->GetTime_Marching() == TIME_MARCHING::TIME_STEPPING)) &&
        ((Iter == 0) || (Iter % config->GetVolumeOutputFrequency(iFile) == 0))){
      return true;
    }

    /* check if we want to write a restart file*/
    if (FileFormat[iFile] == OUTPUT_TYPE::RESTART_ASCII || FileFormat[iFile] == OUTPUT_TYPE::RESTART_BINARY || FileFormat[iFile] == OUTPUT_TYPE::CSV) {
      writeRestart = true;
    }

    /* only write 'double' files for the restart files */
    if ((config->GetTime_Marching() == TIME_MARCHING::DT_STEPPING_2ND) &&
      ((Iter == 0) || (Iter % config->GetVolumeOutputFrequency(iFile) == 0) ||
      (((Iter+1) % config->GetVolumeOutputFrequency(iFile) == 0) && writeRestart==true) || // Restarts need 2 old solutions.
      (((Iter+2) == config->GetnTime_Iter()) && writeRestart==true))){      // The last timestep is written anyway but one needs the step before for restarts.
      return true;
    }
  } else {
    if (config->GetFixed_CL_Mode() && config->GetFinite_Difference_Mode()) return false;
    return ((Iter > 0) && Iter % config->GetVolumeOutputFrequency(iFile) == 0) || force_writing;
  }

  return false || force_writing;
}

void CFlowOutput::SetTimeAveragedFields(){
  AddVolumeOutput("MEAN_DENSITY", "MeanDensity", "TIME_AVERAGE", "Mean density");
  AddVolumeOutput("MEAN_VELOCITY-X", "MeanVelocity_x", "TIME_AVERAGE", "Mean velocity x-component");
  AddVolumeOutput("MEAN_VELOCITY-Y", "MeanVelocity_y", "TIME_AVERAGE", "Mean velocity y-component");
  if (nDim == 3)
    AddVolumeOutput("MEAN_VELOCITY-Z", "MeanVelocity_z", "TIME_AVERAGE", "Mean velocity z-component");

  AddVolumeOutput("MEAN_PRESSURE", "MeanPressure", "TIME_AVERAGE", "Mean pressure");
  AddVolumeOutput("RMS_U",   "RMS[u]", "TIME_AVERAGE", "RMS u");
  AddVolumeOutput("RMS_V",   "RMS[v]", "TIME_AVERAGE", "RMS v");
  AddVolumeOutput("RMS_UV",  "RMS[uv]", "TIME_AVERAGE", "RMS uv");
  AddVolumeOutput("RMS_P",   "RMS[Pressure]",   "TIME_AVERAGE", "RMS Pressure");
  AddVolumeOutput("UUPRIME", "u'u'", "TIME_AVERAGE", "Mean Reynolds-stress component u'u'");
  AddVolumeOutput("VVPRIME", "v'v'", "TIME_AVERAGE", "Mean Reynolds-stress component v'v'");
  AddVolumeOutput("UVPRIME", "u'v'", "TIME_AVERAGE", "Mean Reynolds-stress component u'v'");
  AddVolumeOutput("PPRIME",  "p'p'",   "TIME_AVERAGE", "Mean pressure fluctuation p'p'");
  if (nDim == 3){
    AddVolumeOutput("RMS_W",   "RMS[w]", "TIME_AVERAGE", "RMS u");
    AddVolumeOutput("RMS_UW", "RMS[uw]", "TIME_AVERAGE", "RMS uw");
    AddVolumeOutput("RMS_VW", "RMS[vw]", "TIME_AVERAGE", "RMS vw");
    AddVolumeOutput("WWPRIME", "w'w'", "TIME_AVERAGE", "Mean Reynolds-stress component w'w'");
    AddVolumeOutput("UWPRIME", "w'u'", "TIME_AVERAGE", "Mean Reynolds-stress component w'u'");
    AddVolumeOutput("VWPRIME", "w'v'", "TIME_AVERAGE", "Mean Reynolds-stress component w'v'");
  }
}

void CFlowOutput::LoadTimeAveragedData(unsigned long iPoint, const CVariable *Node_Flow){
  SetAvgVolumeOutputValue("MEAN_DENSITY", iPoint, Node_Flow->GetDensity(iPoint));
  SetAvgVolumeOutputValue("MEAN_VELOCITY-X", iPoint, Node_Flow->GetVelocity(iPoint,0));
  SetAvgVolumeOutputValue("MEAN_VELOCITY-Y", iPoint, Node_Flow->GetVelocity(iPoint,1));
  if (nDim == 3)
    SetAvgVolumeOutputValue("MEAN_VELOCITY-Z", iPoint, Node_Flow->GetVelocity(iPoint,2));

  SetAvgVolumeOutputValue("MEAN_PRESSURE", iPoint, Node_Flow->GetPressure(iPoint));

  SetAvgVolumeOutputValue("RMS_U", iPoint, pow(Node_Flow->GetVelocity(iPoint,0),2));
  SetAvgVolumeOutputValue("RMS_V", iPoint, pow(Node_Flow->GetVelocity(iPoint,1),2));
  SetAvgVolumeOutputValue("RMS_UV", iPoint, Node_Flow->GetVelocity(iPoint,0) * Node_Flow->GetVelocity(iPoint,1));
  SetAvgVolumeOutputValue("RMS_P", iPoint, pow(Node_Flow->GetPressure(iPoint),2));
  if (nDim == 3){
    SetAvgVolumeOutputValue("RMS_W", iPoint, pow(Node_Flow->GetVelocity(iPoint,2),2));
    SetAvgVolumeOutputValue("RMS_VW", iPoint, Node_Flow->GetVelocity(iPoint,2) * Node_Flow->GetVelocity(iPoint,1));
    SetAvgVolumeOutputValue("RMS_UW", iPoint,  Node_Flow->GetVelocity(iPoint,2) * Node_Flow->GetVelocity(iPoint,0));
  }

  const su2double umean  = GetVolumeOutputValue("MEAN_VELOCITY-X", iPoint);
  const su2double uumean = GetVolumeOutputValue("RMS_U", iPoint);
  const su2double vmean  = GetVolumeOutputValue("MEAN_VELOCITY-Y", iPoint);
  const su2double vvmean = GetVolumeOutputValue("RMS_V", iPoint);
  const su2double uvmean = GetVolumeOutputValue("RMS_UV", iPoint);
  const su2double pmean  = GetVolumeOutputValue("MEAN_PRESSURE", iPoint);
  const su2double ppmean = GetVolumeOutputValue("RMS_P", iPoint);

  SetVolumeOutputValue("UUPRIME", iPoint, -(umean*umean - uumean));
  SetVolumeOutputValue("VVPRIME", iPoint, -(vmean*vmean - vvmean));
  SetVolumeOutputValue("UVPRIME", iPoint, -(umean*vmean - uvmean));
  SetVolumeOutputValue("PPRIME",  iPoint, -(pmean*pmean - ppmean));
  if (nDim == 3){
    const su2double wmean  = GetVolumeOutputValue("MEAN_VELOCITY-Z", iPoint);
    const su2double wwmean = GetVolumeOutputValue("RMS_W", iPoint);
    const su2double uwmean = GetVolumeOutputValue("RMS_UW", iPoint);
    const su2double vwmean = GetVolumeOutputValue("RMS_VW", iPoint);
    SetVolumeOutputValue("WWPRIME", iPoint, -(wmean*wmean - wwmean));
    SetVolumeOutputValue("UWPRIME", iPoint, -(umean*wmean - uwmean));
    SetVolumeOutputValue("VWPRIME",  iPoint, -(vmean*wmean - vwmean));
  }
}

void CFlowOutput::SetFixedCLScreenOutput(const CConfig *config){
  PrintingToolbox::CTablePrinter FixedCLSummary(&cout);

  if (fabs(historyOutput_Map["CL_DRIVER_COMMAND"].value) > 1e-16){
    FixedCLSummary.AddColumn("Fixed CL Mode", 40);
    FixedCLSummary.AddColumn("Value", 30);
    FixedCLSummary.SetAlign(PrintingToolbox::CTablePrinter::LEFT);
    FixedCLSummary.PrintHeader();
    FixedCLSummary << "Current CL" << historyOutput_Map["LIFT"].value;
    FixedCLSummary << "Target CL" << config->GetTarget_CL();
    FixedCLSummary << "Previous AOA" << historyOutput_Map["PREV_AOA"].value;
    if (config->GetFinite_Difference_Mode()){
      FixedCLSummary << "Changed AoA by (Finite Difference step)" << historyOutput_Map["CL_DRIVER_COMMAND"].value;
      lastInnerIter = curInnerIter - 1;
    }
    else
      FixedCLSummary << "Changed AoA by" << historyOutput_Map["CL_DRIVER_COMMAND"].value;
    FixedCLSummary.PrintFooter();
    SetScreen_Header(config);
  }

  else if (config->GetFinite_Difference_Mode() && historyOutput_Map["AOA"].value == historyOutput_Map["PREV_AOA"].value){
    FixedCLSummary.AddColumn("Fixed CL Mode (Finite Difference)", 40);
    FixedCLSummary.AddColumn("Value", 30);
    FixedCLSummary.SetAlign(PrintingToolbox::CTablePrinter::LEFT);
    FixedCLSummary.PrintHeader();
    FixedCLSummary << "Delta CL / Delta AoA" << config->GetdCL_dAlpha();
    FixedCLSummary << "Delta CD / Delta CL" << config->GetdCD_dCL();
    if (nDim == 3){
      FixedCLSummary << "Delta CMx / Delta CL" << config->GetdCMx_dCL();
      FixedCLSummary << "Delta CMy / Delta CL" << config->GetdCMy_dCL();
    }
    FixedCLSummary << "Delta CMz / Delta CL" << config->GetdCMz_dCL();
    FixedCLSummary.PrintFooter();
    curInnerIter = lastInnerIter;
    WriteMetaData(config);
    curInnerIter = config->GetInnerIter();
  }
}<|MERGE_RESOLUTION|>--- conflicted
+++ resolved
@@ -875,19 +875,14 @@
       /// DESCRIPTION: Root-mean square residual of the momentum thickness Reynolds number (LM model).
       AddHistoryOutput("RMS_RE_THETA_T", "rms[LM_2]",  ScreenOutputFormat::FIXED, "RMS_RES", "Root-mean square residual of momentum thickness Reynolds number (LM model).", HistoryFieldType::RESIDUAL);
       break;
-
-    case TURB_TRANS_MODEL::NONE: break;
-  } 
-
-  switch (config->GetKind_Trans_Model()) {
-
-    case TURB_TRANS_MODEL::EN:
+	  
+	case TURB_TRANS_MODEL::EN:
       /// DESCRIPTION: Root-mean square residual of the Amplification factor (e^N model).
       AddHistoryOutput("RMS_AMPLIFICATION_FACTOR", "rms[n]",  ScreenOutputFormat::FIXED, "RMS_RES", "Root-mean square residual of the amplification factor (EN model)).", HistoryFieldType::RESIDUAL);
       break;
 
     case TURB_TRANS_MODEL::NONE: break;
-  }
+  } 
 
   if (config->GetKind_Species_Model() != SPECIES_MODEL::NONE) {
     for (unsigned short iVar = 0; iVar < config->GetnSpecies(); iVar++) {
@@ -914,21 +909,17 @@
       break;
   }
 
-<<<<<<< HEAD
   switch (config->GetKind_Trans_Model()) {
-
-    case TURB_TRANS_MODEL::EN:
-      /// DESCRIPTION: Maximum residual of the amplification factor (EN model).
-      AddHistoryOutput("MAX_AMPLIFICATION_FACTOR", "max[n]",  ScreenOutputFormat::FIXED, "MAX_RES", "Maximum residual of the amplification factor (EN model).", HistoryFieldType::RESIDUAL);
-=======
-  switch (config->GetKind_Trans_Model()) {    
     
     case TURB_TRANS_MODEL::LM:
       /// DESCRIPTION: Maximum residual of the intermittency (LM model).
       AddHistoryOutput("MAX_INTERMITTENCY", "max[LM_1]",  ScreenOutputFormat::FIXED, "MAX_RES", "Maximum residual of the intermittency (LM model).", HistoryFieldType::RESIDUAL);
       /// DESCRIPTION: Maximum residual of the momentum thickness Reynolds number (LM model).
       AddHistoryOutput("MAX_RE_THETA_T", "max[LM_2]",  ScreenOutputFormat::FIXED, "MAX_RES", "Maximum residual of the momentum thickness Reynolds number (LM model).", HistoryFieldType::RESIDUAL);
->>>>>>> f0dcb86e
+	  
+	case TURB_TRANS_MODEL::EN:
+      /// DESCRIPTION: Maximum residual of the amplification factor (EN model).
+      AddHistoryOutput("MAX_AMPLIFICATION_FACTOR", "max[n]",  ScreenOutputFormat::FIXED, "MAX_RES", "Maximum residual of the amplification factor (EN model).", HistoryFieldType::RESIDUAL);
       break;
 
     case TURB_TRANS_MODEL::NONE:
@@ -961,27 +952,20 @@
     case TURB_FAMILY::NONE: break;
   }
 
-<<<<<<< HEAD
   switch (config->GetKind_Trans_Model()) {
-
-    case TURB_TRANS_MODEL::EN:
-      /// DESCRIPTION: Maximum residual of the amplification factor (EN model).
-      AddHistoryOutput("BGS_AMPLIFICATION_FACTOR", "bgs[n]",  ScreenOutputFormat::FIXED, "BGS_RES", "BGS residual of the amplification factor (EN model).", HistoryFieldType::RESIDUAL);
-      break;
-
-    case TURB_TRANS_MODEL::NONE:
-      break;
-=======
-  switch (config->GetKind_Trans_Model()) {    
     case TURB_TRANS_MODEL::LM: 
       /// DESCRIPTION: Maximum residual of the intermittency (LM model).
       AddHistoryOutput("BGS_INTERMITTENCY", "bgs[LM_1]", ScreenOutputFormat::FIXED, "BGS_RES", "BGS residual of the intermittency (LM model).", HistoryFieldType::RESIDUAL);
       /// DESCRIPTION: Maximum residual of the momentum thickness Reynolds number (LM model).
       AddHistoryOutput("BGS_RE_THETA_T", "bgs[LM_2]",  ScreenOutputFormat::FIXED, "BGS_RES", "BGS residual of the momentum thickness Reynolds number (LM model).", HistoryFieldType::RESIDUAL);
       break;
+	  
+	case TURB_TRANS_MODEL::EN:
+      /// DESCRIPTION: Maximum residual of the amplification factor (EN model).
+      AddHistoryOutput("BGS_AMPLIFICATION_FACTOR", "bgs[n]",  ScreenOutputFormat::FIXED, "BGS_RES", "BGS residual of the amplification factor (EN model).", HistoryFieldType::RESIDUAL);
+      break;
 
     case TURB_TRANS_MODEL::NONE: break;
->>>>>>> f0dcb86e
   }
 
   if (config->GetKind_Species_Model() != SPECIES_MODEL::NONE) {
@@ -1000,11 +984,7 @@
   if (config->GetKind_Trans_Model() != TURB_TRANS_MODEL::NONE) {
     AddHistoryOutput("LINSOL_ITER_TRANS", "LinSolIterTrans", ScreenOutputFormat::INTEGER, "LINSOL", "Number of iterations of the linear solver for transition solver.");
     AddHistoryOutput("LINSOL_RESIDUAL_TRANS", "LinSolResTrans", ScreenOutputFormat::FIXED, "LINSOL", "Residual of the linear solver for transition solver.");
-<<<<<<< HEAD
-  }
-=======
-  }  
->>>>>>> f0dcb86e
+  }
 
   if (config->GetKind_Species_Model() != SPECIES_MODEL::NONE) {
     AddHistoryOutput("LINSOL_ITER_SPECIES", "LinSolIterSpecies", ScreenOutputFormat::INTEGER, "LINSOL", "Number of iterations of the linear solver for species solver.");
@@ -1042,19 +1022,7 @@
     SetHistoryOutputValue("LINSOL_RESIDUAL_TURB", log10(solver[TURB_SOL]->GetResLinSolver()));
   }
 
-<<<<<<< HEAD
   switch (config->GetKind_Trans_Model()) {
-	case TURB_TRANS_MODEL::EN:
-	  SetHistoryOutputValue("RMS_AMPLIFICATION_FACTOR", log10(solver[TRANS_SOL]->GetRes_RMS(0)));
-	  SetHistoryOutputValue("MAX_AMPLIFICATION_FACTOR", log10(solver[TRANS_SOL]->GetRes_Max(0)));
-	  if (multiZone) {
-		SetHistoryOutputValue("BGS_AMPLIFICATION_FACTOR", log10(solver[TRANS_SOL]->GetRes_BGS(0)));
-	  }
-	  break;
-
-	case TURB_TRANS_MODEL::NONE: break;
-=======
-  switch (config->GetKind_Trans_Model()) {    
     case TURB_TRANS_MODEL::LM:
       SetHistoryOutputValue("RMS_INTERMITTENCY", log10(solver[TRANS_SOL]->GetRes_RMS(0)));
       SetHistoryOutputValue("RMS_RE_THETA_T",log10(solver[TRANS_SOL]->GetRes_RMS(1)));
@@ -1065,9 +1033,16 @@
         SetHistoryOutputValue("BGS_RE_THETA_T", log10(solver[TRANS_SOL]->GetRes_BGS(1)));
       }
       break;
+	  
+	case TURB_TRANS_MODEL::EN:
+	  SetHistoryOutputValue("RMS_AMPLIFICATION_FACTOR", log10(solver[TRANS_SOL]->GetRes_RMS(0)));
+	  SetHistoryOutputValue("MAX_AMPLIFICATION_FACTOR", log10(solver[TRANS_SOL]->GetRes_Max(0)));
+	  if (multiZone) {
+		SetHistoryOutputValue("BGS_AMPLIFICATION_FACTOR", log10(solver[TRANS_SOL]->GetRes_BGS(0)));
+	  }
+	  break;
 
     case TURB_TRANS_MODEL::NONE: break;
->>>>>>> f0dcb86e
   }
 
   if (config->GetKind_Species_Model() != SPECIES_MODEL::NONE) {
@@ -1098,20 +1073,18 @@
     case TURB_FAMILY::NONE:
       break;
   }
-
-<<<<<<< HEAD
+  
   switch (config->GetKind_Trans_Model()) {
-    case TURB_TRANS_MODEL::EN:
-      AddVolumeOutput("AMPLIFICATION_FACTOR", "n", "SOLUTION", "e^N transition Amplification Factor");
-=======
-  switch (config->GetKind_Trans_Model()) {    
     case TURB_TRANS_MODEL::LM:
       AddVolumeOutput("INTERMITTENCY", "LM_gamma", "SOLUTION", "LM intermittency");
       AddVolumeOutput("RE_THETA_T", "LM_Re_t", "SOLUTION", "LM RE_THETA_T");
       AddVolumeOutput("INTERMITTENCY_SEP", "LM_gamma_sep", "PRIMITIVE", "LM intermittency");
       AddVolumeOutput("INTERMITTENCY_EFF", "LM_gamma_eff", "PRIMITIVE", "LM RE_THETA_T");
->>>>>>> f0dcb86e
       break;
+	  
+	case TURB_TRANS_MODEL::EN:
+      AddVolumeOutput("AMPLIFICATION_FACTOR", "n", "SOLUTION", "e^N transition Amplification Factor");
+	  break;
 
     case TURB_TRANS_MODEL::NONE:
       break;
@@ -1138,17 +1111,15 @@
       break;
   }
 
-<<<<<<< HEAD
   switch (config->GetKind_Trans_Model()) {
-    case TURB_TRANS_MODEL::EN:
-      AddVolumeOutput("RES_AMPLIFICATION_FACTOR", "Residual_EN_AMLIFICATION", "RESIDUAL", "Residual of the amplification factor (EN model)");
-=======
-  switch (config->GetKind_Trans_Model()) {    
     case TURB_TRANS_MODEL::LM:
       AddVolumeOutput("RES_INTERMITTENCY", "Residual_LM_intermittency", "RESIDUAL", "Residual of LM intermittency");
       AddVolumeOutput("RES_RE_THETA_T", "Residual_LM_RE_THETA_T", "RESIDUAL", "Residual of LM RE_THETA_T");
->>>>>>> f0dcb86e
       break;
+	  
+	case TURB_TRANS_MODEL::EN:
+      AddVolumeOutput("RES_AMPLIFICATION_FACTOR", "Residual_EN_AMLIFICATION", "RESIDUAL", "Residual of the amplification factor (EN model)");
+	  break;
 
     case TURB_TRANS_MODEL::NONE:
       break;
@@ -1264,13 +1235,7 @@
     SetVolumeOutputValue("INTERMITTENCY", iPoint, Node_Turb->GetGammaBC(iPoint));
   }
 
-<<<<<<< HEAD
   switch (config->GetKind_Trans_Model()) {
-    case TURB_TRANS_MODEL::EN:
-      SetVolumeOutputValue("AMPLIFICATION_FACTOR", iPoint, Node_Trans->GetSolution(iPoint, 0));
-      SetVolumeOutputValue("RES_AMPLIFICATION_FACTOR", iPoint, trans_solver->LinSysRes(iPoint, 0));
-=======
-  switch (config->GetKind_Trans_Model()) {    
     case TURB_TRANS_MODEL::LM:
       SetVolumeOutputValue("INTERMITTENCY", iPoint, Node_Trans->GetSolution(iPoint, 0));
       SetVolumeOutputValue("RE_THETA_T", iPoint, Node_Trans->GetSolution(iPoint, 1));
@@ -1278,8 +1243,12 @@
       SetVolumeOutputValue("INTERMITTENCY_EFF", iPoint, Node_Trans->GetIntermittencyEff(iPoint));
       SetVolumeOutputValue("RES_INTERMITTENCY", iPoint, trans_solver->LinSysRes(iPoint, 0));
       SetVolumeOutputValue("RES_RE_THETA_T", iPoint, trans_solver->LinSysRes(iPoint, 1));
->>>>>>> f0dcb86e
       break;
+	  
+	case TURB_TRANS_MODEL::EN:
+      SetVolumeOutputValue("AMPLIFICATION_FACTOR", iPoint, Node_Trans->GetSolution(iPoint, 0));
+      SetVolumeOutputValue("RES_AMPLIFICATION_FACTOR", iPoint, trans_solver->LinSysRes(iPoint, 0));
+	  break;
 
     case TURB_TRANS_MODEL::NONE: break;
   }
@@ -2328,16 +2297,6 @@
             file << "Menter's SST\n";
          break;
       }
-<<<<<<< HEAD
-      if(transition) {
-		file << "Transition model: ";
-		switch (Kind_Trans_Model) {
-		case TURB_TRANS_MODEL::NONE: break;
-		case TURB_TRANS_MODEL::EN:
-		  file << "e^N transition\n";
-		  break;
-		}
-=======
       if (transition) {
         file << "Transition model: ";
         switch (Kind_Trans_Model) {
@@ -2345,8 +2304,10 @@
         case TURB_TRANS_MODEL::LM:
           file << "Langtry and Menter's transition\n";
           break;
+		case TURB_TRANS_MODEL::EN:
+		  file << "e^N transition\n";
+		  break;
         }
->>>>>>> f0dcb86e
       }
       break;
     default:
