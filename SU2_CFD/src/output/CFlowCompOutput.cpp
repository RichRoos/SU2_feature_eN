--- conflicted
+++ resolved
@@ -33,11 +33,8 @@
 CFlowCompOutput::CFlowCompOutput(const CConfig *config, unsigned short nDim) : CFlowOutput(config, nDim, false) {
 
   turb_model = config->GetKind_Turb_Model();
-<<<<<<< HEAD
   scalar_model = config->GetKind_Scalar_Model();
   gridMovement = config->GetDynamic_Grid();
-=======
->>>>>>> 3f745be1
 
   /*--- Set the default history fields if nothing is set in the config file ---*/
 
@@ -773,7 +770,7 @@
 
   /*--- Set the analyse surface history values --- */
 
-  SetAnalyzeSurface(solver, geometry, config, false);
+  SetAnalyzeSurface(flow_solver, geometry, config, false);
 
   /*--- Set aeroydnamic coefficients --- */
 
