--- conflicted
+++ resolved
@@ -379,7 +379,6 @@
     break;
   }
 
-<<<<<<< HEAD
   if (config->GetKind_SlopeLimit_Flow() != NO_LIMITER && config->GetKind_SlopeLimit_Flow() != VAN_ALBADA_EDGE) {
     AddVolumeOutput("LIMITER_VELOCITY-X", "Limiter_Velocity_x", "LIMITER", "Limiter value of the x-velocity");
     AddVolumeOutput("LIMITER_VELOCITY-Y", "Limiter_Velocity_y", "LIMITER", "Limiter value of the y-velocity");
@@ -389,27 +388,6 @@
     AddVolumeOutput("LIMITER_PRESSURE", "Limiter_Pressure", "LIMITER", "Limiter value of the pressure");
     AddVolumeOutput("LIMITER_DENSITY", "Limiter_Density", "LIMITER", "Limiter value of the density");
     AddVolumeOutput("LIMITER_ENTHALPY", "Limiter_Enthalpy", "LIMITER", "Limiter value of the enthalpy");
-=======
-  // Reynolds stress tensor values
-  if ( config->GetKind_Turb_Model() == SST || config->GetKind_Turb_Model() == SST_SUST ) {
-    AddVolumeOutput("U\'U\'", "u\'u\'", "REYNOLDS_STRESS_TENSOR", "u\'u\' term of Reynolds stress tensor");
-    AddVolumeOutput("V\'V\'", "v\'v\'", "REYNOLDS_STRESS_TENSOR", "v\'v\' term of Reynolds stress tensor");
-    if (nDim == 3){
-      AddVolumeOutput("W\'W\'", "w\'w\'", "REYNOLDS_STRESS_TENSOR", "w\'w\' term of Reynolds stress tensor");
-    }
-    AddVolumeOutput("U\'V\'", "u\'v\'", "REYNOLDS_STRESS_TENSOR", "u\'v\' term of Reynolds stress tensor");
-    if (nDim == 3){
-      AddVolumeOutput("U\'W\'", "u\'w\'", "REYNOLDS_STRESS_TENSOR", "u\'w\' term of Reynolds stress tensor");
-      AddVolumeOutput("V\'W\'", "v\'w\'", "REYNOLDS_STRESS_TENSOR", "v\'w\' term of Reynolds stress tensor");
-    }
-  }
-
-  // Limiter values
-  AddVolumeOutput("LIMITER_VELOCITY-X", "Limiter_Velocity_x", "LIMITER", "Limiter value of the x-velocity");
-  AddVolumeOutput("LIMITER_VELOCITY-Y", "Limiter_Velocity_y", "LIMITER", "Limiter value of the y-velocity");
-  if (nDim == 3) {
-    AddVolumeOutput("LIMITER_VELOCITY-Z", "Limiter_Velocity_z", "LIMITER", "Limiter value of the z-velocity");
->>>>>>> 913a94fa
   }
 
   if (config->GetKind_SlopeLimit_Turb() != NO_LIMITER) {
@@ -601,7 +579,6 @@
     SetVolumeOutputValue("Q_CRITERION", iPoint, GetQ_Criterion(&(Node_Flow->GetGradient_Primitive(iPoint)[1])));
   }
 
-<<<<<<< HEAD
   // Mesh quality metrics
   if (config->GetWrt_MeshQuality()) {
     SetVolumeOutputValue("ORTHOGONALITY", iPoint, geometry->Orthogonality[iPoint]);
@@ -612,23 +589,6 @@
   // MPI-Rank
   SetVolumeOutputValue("RANK", iPoint, rank);
 
-=======
-  if ( config->GetKind_Turb_Model() == SST || config->GetKind_Turb_Model() == SST_SUST ) {
-    su2double ** Reynolds_Stress_Tensor = Node_Turb->GetReynoldsStressTensor(iPoint);
-    SetVolumeOutputValue("U\'U\'", iPoint, Reynolds_Stress_Tensor[0][0]);
-    SetVolumeOutputValue("V\'V\'", iPoint, Reynolds_Stress_Tensor[1][1]);
-    if (nDim == 3){
-      SetVolumeOutputValue("W\'W\'", iPoint, Reynolds_Stress_Tensor[2][2]);
-    }
-    SetVolumeOutputValue("U\'V\'", iPoint, Reynolds_Stress_Tensor[0][1]);
-    if (nDim == 3){
-      SetVolumeOutputValue("U\'W\'", iPoint, Reynolds_Stress_Tensor[0][2]);
-      SetVolumeOutputValue("V\'W\'", iPoint, Reynolds_Stress_Tensor[1][2]);
-    }
-    
-  }
-  
->>>>>>> 913a94fa
   if (config->GetTime_Domain()){
     LoadTimeAveragedData(iPoint, Node_Flow);
   }
