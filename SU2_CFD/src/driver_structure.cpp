/*!
 * \file driver_structure.cpp
 * \brief The main subroutines for driving single or multi-zone problems.
 * \author T. Economon, H. Kline, R. Sanchez
 * \version 4.3.0 "Cardinal"
 *
 * SU2 Lead Developers: Dr. Francisco Palacios (Francisco.D.Palacios@boeing.com).
 *                      Dr. Thomas D. Economon (economon@stanford.edu).
 *
 * SU2 Developers: Prof. Juan J. Alonso's group at Stanford University.
 *                 Prof. Piero Colonna's group at Delft University of Technology.
 *                 Prof. Nicolas R. Gauger's group at Kaiserslautern University of Technology.
 *                 Prof. Alberto Guardone's group at Polytechnic University of Milan.
 *                 Prof. Rafael Palacios' group at Imperial College London.
 *                 Prof. Edwin van der Weide's group at the University of Twente.
 *                 Prof. Vincent Terrapon's group at the University of Liege.
 *
 * Copyright (C) 2012-2016 SU2, the open-source CFD code.
 *
 * SU2 is free software; you can redistribute it and/or
 * modify it under the terms of the GNU Lesser General Public
 * License as published by the Free Software Foundation; either
 * version 2.1 of the License, or (at your option) any later version.
 *
 * SU2 is distributed in the hope that it will be useful,
 * but WITHOUT ANY WARRANTY; without even the implied warranty of
 * MERCHANTABILITY or FITNESS FOR A PARTICULAR PURPOSE. See the GNU
 * Lesser General Public License for more details.
 *
 * You should have received a copy of the GNU Lesser General Public
 * License along with SU2. If not, see <http://www.gnu.org/licenses/>.
 */

#include "../include/driver_structure.hpp"
#include "../include/definition_structure.hpp"

CDriver::CDriver(char* confFile,
                 unsigned short val_nZone,
                 unsigned short val_nDim):config_file_name(confFile), StartTime(0.0), StopTime(0.0), UsedTime(0.0), ExtIter(0), nZone(val_nZone), nDim(val_nDim), StopCalc(false), fsi(false) {
  

  unsigned short jZone, iSol;

  int rank = MASTER_NODE;
#ifdef HAVE_MPI
  MPI_Comm_rank(MPI_COMM_WORLD, &rank);
#endif

    /*--- Create pointers to all of the classes that may be used throughout
   the SU2_CFD code. In general, the pointers are instantiated down a
   heirarchy over all zones, multigrid levels, equation sets, and equation
   terms as described in the comments below. ---*/

  iteration_container           = NULL;
  output                        = NULL;
  integration_container         = NULL;
  geometry_container            = NULL;
  solver_container              = NULL;
  numerics_container            = NULL;
  config_container              = NULL;
  surface_movement              = NULL;
  grid_movement                 = NULL;
  FFDBox                        = NULL;
  interpolator_container        = NULL;
  transfer_container            = NULL;

  /*--- Definition and of the containers for all possible zones. ---*/

  iteration_container    = new CIteration*[nZone];
  solver_container       = new CSolver***[nZone];
  integration_container  = new CIntegration**[nZone];
  numerics_container     = new CNumerics****[nZone];
  config_container       = new CConfig*[nZone];
  geometry_container     = new CGeometry**[nZone];
  surface_movement       = new CSurfaceMovement*[nZone];
  grid_movement          = new CVolumetricMovement*[nZone];
  FFDBox                 = new CFreeFormDefBox**[nZone];
  interpolator_container = new CInterpolator**[nZone];
  transfer_container     = new CTransfer**[nZone];

  for (iZone = 0; iZone < nZone; iZone++) {
    solver_container[iZone]       = NULL;
    integration_container[iZone]  = NULL;
    numerics_container[iZone]     = NULL;
    config_container[iZone]       = NULL;
    geometry_container[iZone]     = NULL;
    surface_movement[iZone]       = NULL;
    grid_movement[iZone]          = NULL;
    FFDBox[iZone]                 = NULL;
    interpolator_container[iZone] = NULL;
    transfer_container[iZone]     = NULL;
  }
  
  /*--- Loop over all zones to initialize the various classes. In most
   cases, nZone is equal to one. This represents the solution of a partial
   differential equation on a single block, unstructured mesh. ---*/

  for (iZone = 0; iZone < nZone; iZone++) {

    /*--- Definition of the configuration option class for all zones. In this
     constructor, the input configuration file is parsed and all options are
     read and stored. ---*/

    config_container[iZone] = new CConfig(config_file_name, SU2_CFD, iZone, nZone, nDim, VERB_HIGH);

    /*--- Definition of the geometry class to store the primal grid in the
     partitioning process. ---*/

    CGeometry *geometry_aux = NULL;

    /*--- All ranks process the grid and call ParMETIS for partitioning ---*/

    geometry_aux = new CPhysicalGeometry(config_container[iZone], iZone, nZone);

    /*--- Color the initial grid and set the send-receive domains (ParMETIS) ---*/

    geometry_aux->SetColorGrid_Parallel(config_container[iZone]);

    /*--- Allocate the memory of the current domain, and divide the grid
     between the ranks. ---*/

    geometry_container[iZone] = new CGeometry *[config_container[iZone]->GetnMGLevels()+1];
    geometry_container[iZone][MESH_0] = new CPhysicalGeometry(geometry_aux, config_container[iZone]);

    /*--- Deallocate the memory of geometry_aux ---*/

    delete geometry_aux;

    /*--- Add the Send/Receive boundaries ---*/

    geometry_container[iZone][MESH_0]->SetSendReceive(config_container[iZone]);

    /*--- Add the Send/Receive boundaries ---*/

    geometry_container[iZone][MESH_0]->SetBoundaries(config_container[iZone]);

  }

  /*--- Preprocessing of the geometry for all zones. In this routine, the edge-
   based data structure is constructed, i.e. node and cell neighbors are
   identified and linked, face areas and volumes of the dual mesh cells are
   computed, and the multigrid levels are created using an agglomeration procedure. ---*/

    if (rank == MASTER_NODE)
    cout << endl <<"------------------------- Geometry Preprocessing ------------------------" << endl;

    Geometrical_Preprocessing();

    for (iZone = 0; iZone < nZone; iZone++) {

    /*--- Computation of wall distances for turbulence modeling ---*/

    if (rank == MASTER_NODE)
      cout << "Computing wall distances." << endl;

    if ((config_container[iZone]->GetKind_Solver() == RANS) ||
        (config_container[iZone]->GetKind_Solver() == ADJ_RANS) ||
        (config_container[iZone]->GetKind_Solver() == DISC_ADJ_RANS))
      geometry_container[iZone][MESH_0]->ComputeWall_Distance(config_container[iZone]);

    /*--- Computation of positive surface area in the z-plane which is used for
     the calculation of force coefficient (non-dimensionalization). ---*/

    geometry_container[iZone][MESH_0]->SetPositive_ZArea(config_container[iZone]);

    /*--- Set the near-field, interface and actuator disk boundary conditions, if necessary. ---*/

    for (iMesh = 0; iMesh <= config_container[iZone]->GetnMGLevels(); iMesh++) {
      geometry_container[iZone][iMesh]->MatchNearField(config_container[iZone]);
      geometry_container[iZone][iMesh]->MatchInterface(config_container[iZone]);
      geometry_container[iZone][iMesh]->MatchActuator_Disk(config_container[iZone]);
    }

  }

  /*--- If activated by the compile directive, perform a partition analysis. ---*/
#if PARTITION
  Partition_Analysis(geometry_container[ZONE_0][MESH_0], config_container[ZONE_0]);
#endif

  /*--- Output some information about the driver that has been instantiated for the problem. ---*/

  if (rank == MASTER_NODE)
    cout << endl <<"------------------------- Driver information --------------------------" << endl;

  fsi = config_container[ZONE_0]->GetFSI_Simulation();

  if(nZone == SINGLE_ZONE) {
    if (rank == MASTER_NODE) cout << "A single zone driver has been instantiated." << endl;
  }
  else if (config_container[ZONE_0]->GetUnsteady_Simulation() == HARMONIC_BALANCE) {
    if (rank == MASTER_NODE) cout << "A Harmonic Balance driver has been instantiated." << endl;
  }
  else if (nZone == 2 && fsi) {
    if (rank == MASTER_NODE) cout << "A Fluid-Structure Interaction driver has been instantiated." << endl;
  }
  else {
    if (rank == MASTER_NODE) cout << "A multi-zone driver has been instantiated." << endl;
  }
  
  for (iZone = 0; iZone < nZone; iZone++) {
    
    /*--- Instantiate the type of physics iteration to be executed within each zone. For
     example, one can execute the same physics across multiple zones (mixing plane),
     different physics in different zones (fluid-structure interaction), or couple multiple
     systems tightly within a single zone by creating a new iteration class (e.g., RANS). ---*/
    if (rank == MASTER_NODE) {
      cout << endl <<"------------------------ Iteration Preprocessing ------------------------" << endl;
    }
    Iteration_Preprocessing();
    
    /*--- Definition of the solver class: solver_container[#ZONES][#MG_GRIDS][#EQ_SYSTEMS].
     The solver classes are specific to a particular set of governing equations,
     and they contain the subroutines with instructions for computing each spatial
     term of the PDE, i.e. loops over the edges to compute convective and viscous
     fluxes, loops over the nodes to compute source terms, and routines for
     imposing various boundary condition type for the PDE. ---*/
    if (rank == MASTER_NODE)
      cout << endl <<"------------------------- Solver Preprocessing --------------------------" << endl;
    
    solver_container[iZone] = new CSolver** [config_container[iZone]->GetnMGLevels()+1];
    for (iMesh = 0; iMesh <= config_container[iZone]->GetnMGLevels(); iMesh++)
      solver_container[iZone][iMesh] = NULL;
    
    for (iMesh = 0; iMesh <= config_container[iZone]->GetnMGLevels(); iMesh++) {
      solver_container[iZone][iMesh] = new CSolver* [MAX_SOLS];
      for (iSol = 0; iSol < MAX_SOLS; iSol++)
        solver_container[iZone][iMesh][iSol] = NULL;
    }
    Solver_Preprocessing(solver_container[iZone], geometry_container[iZone],
                         config_container[iZone]);
    
    
    if (rank == MASTER_NODE)
      cout << endl <<"----------------- Integration and Numerics Preprocessing ----------------" << endl;
    
    /*--- Definition of the integration class: integration_container[#ZONES][#EQ_SYSTEMS].
     The integration class orchestrates the execution of the spatial integration
     subroutines contained in the solver class (including multigrid) for computing
     the residual at each node, R(U) and then integrates the equations to a
     steady state or time-accurately. ---*/
    
    integration_container[iZone] = new CIntegration*[MAX_SOLS];
    Integration_Preprocessing(integration_container[iZone], geometry_container[iZone],
                              config_container[iZone]);
    
    
    if (rank == MASTER_NODE) cout << "Integration Preprocessing." << endl;
    
    /*--- Definition of the numerical method class:
     numerics_container[#ZONES][#MG_GRIDS][#EQ_SYSTEMS][#EQ_TERMS].
     The numerics class contains the implementation of the numerical methods for
     evaluating convective or viscous fluxes between any two nodes in the edge-based
     data structure (centered, upwind, galerkin), as well as any source terms
     (piecewise constant reconstruction) evaluated in each dual mesh volume. ---*/
    
    numerics_container[iZone] = new CNumerics***[config_container[iZone]->GetnMGLevels()+1];
    Numerics_Preprocessing(numerics_container[iZone], solver_container[iZone],
                           geometry_container[iZone], config_container[iZone]);
    
    if (rank == MASTER_NODE) cout << "Numerics Preprocessing." << endl;
    
  }

  /*--- Definition of the interface and transfer conditions between different zones.
   *--- The transfer container is defined for zones paired one to one.
   *--- This only works for a multizone FSI problem (nZone > 1).
   *--- Also, at the moment this capability is limited to two zones (nZone < 3).
   *--- This will change in the future. ---*/

  if ((rank == MASTER_NODE) && (fsi))
    cout << endl <<"------------------- Multizone Interface Preprocessing -------------------" << endl;



  for (iZone = 0; iZone < nZone; iZone++) {
    transfer_container[iZone] = new CTransfer*[nZone];
    interpolator_container[iZone] = new CInterpolator*[nZone];
    for (jZone = 0; jZone < nZone; jZone++) {
      transfer_container[iZone][jZone] = NULL;
      interpolator_container[iZone][jZone] = NULL;
    }
  }

  if (((nZone > 1) && (nZone < 3)) && (fsi)) {
    Interface_Preprocessing();
  }

	/*--- Instantiate the geometry movement classes for the solution of unsteady
   flows on dynamic meshes, including rigid mesh transformations, dynamically
   deforming meshes, and preprocessing of harmonic balance. ---*/

  for (iZone = 0; iZone < nZone; iZone++) {

    if (config_container[iZone]->GetGrid_Movement() ||
        (config_container[iZone]->GetDirectDiff() == D_DESIGN)) {
      if (rank == MASTER_NODE)
        cout << "Setting dynamic mesh structure." << endl;
      grid_movement[iZone] = new CVolumetricMovement(geometry_container[iZone][MESH_0], config_container[iZone]);
      FFDBox[iZone] = new CFreeFormDefBox*[MAX_NUMBER_FFD];
      surface_movement[iZone] = new CSurfaceMovement();
      surface_movement[iZone]->CopyBoundary(geometry_container[iZone][MESH_0], config_container[iZone]);
      if (config_container[iZone]->GetUnsteady_Simulation() == HARMONIC_BALANCE)
        iteration_container[iZone]->SetGrid_Movement(geometry_container, surface_movement, grid_movement, FFDBox, solver_container, config_container, iZone, 0, 0);
    }

    if (config_container[iZone]->GetDirectDiff() == D_DESIGN) {
      if (rank == MASTER_NODE)
        cout << "Setting surface/volume derivatives." << endl;

      /*--- Set the surface derivatives, i.e. the derivative of the surface mesh nodes with respect to the design variables ---*/

      surface_movement[iZone]->SetSurface_Derivative(geometry_container[iZone][MESH_0],config_container[iZone]);

      /*--- Call the volume deformation routine with derivative mode enabled.
       This computes the derivative of the volume mesh with respect to the surface nodes ---*/

      grid_movement[iZone]->SetVolume_Deformation(geometry_container[iZone][MESH_0],config_container[iZone], true, true);

      /*--- Update the multi-grid structure to propagate the derivative information to the coarser levels ---*/

      geometry_container[iZone][MESH_0]->UpdateGeometry(geometry_container[iZone],config_container[iZone]);

      /*--- Set the derivative of the wall-distance with respect to the surface nodes ---*/

      if ( (config_container[iZone]->GetKind_Solver() == RANS) ||
          (config_container[iZone]->GetKind_Solver() == ADJ_RANS) ||
          (config_container[iZone]->GetKind_Solver() == DISC_ADJ_RANS))
        geometry_container[iZone][MESH_0]->ComputeWall_Distance(config_container[iZone]);
    }


  }

  /*--- Coupling between zones (limited to two zones at the moment) ---*/

  if ((nZone == 2) && !(fsi)) {
    if (rank == MASTER_NODE)
      cout << endl <<"--------------------- Setting Coupling Between Zones --------------------" << endl;
    geometry_container[ZONE_0][MESH_0]->MatchZone(config_container[ZONE_0], geometry_container[ZONE_1][MESH_0],
                                                  config_container[ZONE_1], ZONE_0, nZone);
    geometry_container[ZONE_1][MESH_0]->MatchZone(config_container[ZONE_1], geometry_container[ZONE_0][MESH_0],
                                                  config_container[ZONE_0], ZONE_1, nZone);
  }

  /*--- Definition of the output class (one for all zones). The output class
   manages the writing of all restart, volume solution, surface solution,
   surface comma-separated value, and convergence history files (both in serial
   and in parallel). ---*/

  output = new COutput();

  /*--- Open the convergence history file ---*/

  if (rank == MASTER_NODE)
    output->SetConvHistory_Header(&ConvHist_file, config_container[ZONE_0]);

  /*--- Check for an unsteady restart. Update ExtIter if necessary. ---*/
  if (config_container[ZONE_0]->GetWrt_Unsteady() && config_container[ZONE_0]->GetRestart())
    ExtIter = config_container[ZONE_0]->GetUnst_RestartIter();

  /*--- Check for a dynamic restart (structural analysis). Update ExtIter if necessary. ---*/
  if (config_container[ZONE_0]->GetKind_Solver() == FEM_ELASTICITY
      && config_container[ZONE_0]->GetWrt_Dynamic() && config_container[ZONE_0]->GetRestart())
    ExtIter = config_container[ZONE_0]->GetDyn_RestartIter();

  /*--- Initiate value at each interface for the mixing plane ---*/
  if(config_container[ZONE_0]->GetBoolMixingPlane())
    for (iZone = 0; iZone < nZone; iZone++)
      iteration_container[iZone]->Preprocess(output, integration_container, geometry_container, solver_container, numerics_container, config_container, surface_movement, grid_movement, FFDBox, iZone);

  /*--- Initiate some variables used for external communications trough the Py wrapper. ---*/
  APIVarCoord[0] = 0.0;
  APIVarCoord[1] = 0.0;
  APIVarCoord[2] = 0.0;
  APINodalForce[0] = 0.0;
  APINodalForce[1] = 0.0;
  APINodalForce[2] = 0.0;
  APINodalForceDensity[0] = 0.0;
  APINodalForceDensity[1] = 0.0;
  APINodalForceDensity[2] = 0.0;

  /*--- Set up a timer for performance benchmarking (preprocessing time is not included) ---*/

#ifndef HAVE_MPI
  StartTime = su2double(clock())/su2double(CLOCKS_PER_SEC);
#else
  StartTime = MPI_Wtime();
#endif

}

void CDriver::Postprocessing() {

  unsigned short jZone;

  int rank = MASTER_NODE;
  int size = SINGLE_NODE;
#ifdef HAVE_MPI
  MPI_Comm_rank(MPI_COMM_WORLD, &rank);
  MPI_Comm_size(MPI_COMM_WORLD, &size);
#endif

    /*--- Output some information to the console. ---*/

  if (rank == MASTER_NODE) {

    /*--- Print out the number of non-physical points and reconstructions ---*/

    if (config_container[ZONE_0]->GetNonphysical_Points() > 0)
      cout << "Warning: there are " << config_container[ZONE_0]->GetNonphysical_Points() << " non-physical points in the solution." << endl;
    if (config_container[ZONE_0]->GetNonphysical_Reconstr() > 0)
      cout << "Warning: " << config_container[ZONE_0]->GetNonphysical_Reconstr() << " reconstructed states for upwinding are non-physical." << endl;

    /*--- Close the convergence history file. ---*/

    ConvHist_file.close();
    cout << "History file, closed." << endl;
  }

  if (rank == MASTER_NODE)
    cout << endl <<"------------------------- Solver Postprocessing -------------------------" << endl;

  for (iZone = 0; iZone < nZone; iZone++) {
     Numerics_Postprocessing(numerics_container[iZone], solver_container[iZone],
     geometry_container[iZone], config_container[iZone]);
    delete [] numerics_container[iZone];
  }
  delete [] numerics_container;
  if (rank == MASTER_NODE) cout << "Deleted CNumerics container." << endl;
  
  for (iZone = 0; iZone < nZone; iZone++) {
    Integration_Postprocessing(integration_container[iZone],
                               geometry_container[iZone],
                               config_container[iZone]);
    delete [] integration_container[iZone];
  }
  delete [] integration_container;
  if (rank == MASTER_NODE) cout << "Deleted CIntegration container." << endl;
  
  for (iZone = 0; iZone < nZone; iZone++) {
    Solver_Postprocessing(solver_container[iZone],
                          geometry_container[iZone],
                          config_container[iZone]);
    delete [] solver_container[iZone];
  }
  delete [] solver_container;
  if (rank == MASTER_NODE) cout << "Deleted CSolver container." << endl;
  
  for (iZone = 0; iZone < nZone; iZone++) {
    delete iteration_container[iZone];
  }
  delete [] iteration_container;
  if (rank == MASTER_NODE) cout << "Deleted CIteration container." << endl;
  
  for (iZone = 0; iZone < nZone; iZone++) {
    for (jZone = 0; jZone < nZone; jZone++) {
      if (interpolator_container[iZone][jZone] != NULL)
        delete interpolator_container[iZone][jZone];
    }
    delete [] interpolator_container[iZone];
  }
  delete [] interpolator_container;
  if (rank == MASTER_NODE) cout << "Deleted CInterpolator container." << endl;
  
  for (iZone = 0; iZone < nZone; iZone++) {
    for (jZone = 0; jZone < nZone; jZone++) {
      if (transfer_container[iZone][jZone] != NULL)
        delete transfer_container[iZone][jZone];
    }
    delete [] transfer_container[iZone];
  }
  delete [] transfer_container;
  if (rank == MASTER_NODE) cout << "Deleted CTransfer container." << endl;

  for (iZone = 0; iZone < nZone; iZone++) {
    if (geometry_container[iZone] != NULL) {
      for (unsigned short iMGlevel = 1; iMGlevel < config_container[iZone]->GetnMGLevels()+1; iMGlevel++) {
        if (geometry_container[iZone][iMGlevel] != NULL) delete geometry_container[iZone][iMGlevel];
      }
      delete [] geometry_container[iZone];
    }
  }
  delete [] geometry_container;
  if (rank == MASTER_NODE) cout << "Deleted CGeometry container." << endl;

  /*--- Free-form deformation class deallocation ---*/
  for (iZone = 0; iZone < nZone; iZone++) {
    delete FFDBox[iZone];
  }
  delete [] FFDBox;
  if (rank == MASTER_NODE) cout << "Deleted CFreeFormDefBox class." << endl;

  /*--- Grid movement and surface movement class deallocation ---*/
  for (iZone = 0; iZone < nZone; iZone++) {
    delete surface_movement[iZone];
  }
  delete [] surface_movement;
  if (rank == MASTER_NODE) cout << "Deleted CSurfaceMovement class." << endl;

  for (iZone = 0; iZone < nZone; iZone++) {
    delete grid_movement[iZone];
  }
  delete [] grid_movement;
  if (rank == MASTER_NODE) cout << "Deleted CVolumetricMovement class." << endl;

  if (config_container!= NULL) {
    for (iZone = 0; iZone < nZone; iZone++) {
      if (config_container[iZone] != NULL) {
        delete config_container[iZone];
      }
    }
    delete [] config_container;
  }
  if (rank == MASTER_NODE) cout << "Deleted CConfig container." << endl;

  /*--- Deallocate output container ---*/
  if (output!= NULL) delete output;
  if (rank == MASTER_NODE) cout << "Deleted COutput class." << endl;

  if (rank == MASTER_NODE) cout << "-------------------------------------------------------------------------" << endl;


  /*--- Synchronization point after a single solver iteration. Compute the
   wall clock time required. ---*/

#ifndef HAVE_MPI
  StopTime = su2double(clock())/su2double(CLOCKS_PER_SEC);
#else
  StopTime = MPI_Wtime();
#endif

  /*--- Compute/print the total time for performance benchmarking. ---*/

  UsedTime = StopTime-StartTime;
  if (rank == MASTER_NODE) {
    cout << "\nCompleted in " << fixed << UsedTime << " seconds on "<< size;
    if (size == 1) cout << " core." << endl; else cout << " cores." << endl;
  }

  /*--- Exit the solver cleanly ---*/

  if (rank == MASTER_NODE)
    cout << endl <<"------------------------- Exit Success (SU2_CFD) ------------------------" << endl << endl;

}

void CDriver::Geometrical_Preprocessing() {

  unsigned short iMGlevel;
  unsigned short requestedMGlevels = config_container[ZONE_0]->GetnMGLevels();
  unsigned long iPoint;
  int rank = MASTER_NODE;

#ifdef HAVE_MPI
  MPI_Comm_rank(MPI_COMM_WORLD, &rank);
#endif

  for (iZone = 0; iZone < nZone; iZone++) {

    /*--- Compute elements surrounding points, points surrounding points ---*/

    if (rank == MASTER_NODE) cout << "Setting point connectivity." << endl;
    geometry_container[iZone][MESH_0]->SetPoint_Connectivity();

    /*--- Renumbering points using Reverse Cuthill McKee ordering ---*/

    if (rank == MASTER_NODE) cout << "Renumbering points (Reverse Cuthill McKee Ordering)." << endl;
    geometry_container[iZone][MESH_0]->SetRCM_Ordering(config_container[iZone]);

    /*--- recompute elements surrounding points, points surrounding points ---*/

    if (rank == MASTER_NODE) cout << "Recomputing point connectivity." << endl;
    geometry_container[iZone][MESH_0]->SetPoint_Connectivity();

    /*--- Compute elements surrounding elements ---*/

    if (rank == MASTER_NODE) cout << "Setting element connectivity." << endl;
    geometry_container[iZone][MESH_0]->SetElement_Connectivity();

    /*--- Check the orientation before computing geometrical quantities ---*/

    if (rank == MASTER_NODE) cout << "Checking the numerical grid orientation." << endl;
    geometry_container[iZone][MESH_0]->SetBoundVolume();
    geometry_container[iZone][MESH_0]->Check_IntElem_Orientation(config_container[iZone]);
    geometry_container[iZone][MESH_0]->Check_BoundElem_Orientation(config_container[iZone]);

    /*--- Create the edge structure ---*/

    if (rank == MASTER_NODE) cout << "Identifying edges and vertices." << endl;
    geometry_container[iZone][MESH_0]->SetEdges();
    geometry_container[iZone][MESH_0]->SetVertex(config_container[iZone]);

    /*--- Compute cell center of gravity ---*/

    if (rank == MASTER_NODE) cout << "Computing centers of gravity." << endl;
    geometry_container[iZone][MESH_0]->SetCoord_CG();

    /*--- Create the control volume structures ---*/

    if (rank == MASTER_NODE) cout << "Setting the control volume structure." << endl;
    geometry_container[iZone][MESH_0]->SetControlVolume(config_container[iZone], ALLOCATE);
    geometry_container[iZone][MESH_0]->SetBoundControlVolume(config_container[iZone], ALLOCATE);

    /*--- Visualize a dual control volume if requested ---*/

    if ((config_container[iZone]->GetVisualize_CV() >= 0) &&
        (config_container[iZone]->GetVisualize_CV() < (long)geometry_container[iZone][MESH_0]->GetnPointDomain()))
      geometry_container[iZone][MESH_0]->VisualizeControlVolume(config_container[iZone], UPDATE);

    /*--- Identify closest normal neighbor ---*/

    if (rank == MASTER_NODE) cout << "Searching for the closest normal neighbors to the surfaces." << endl;
    geometry_container[iZone][MESH_0]->FindNormal_Neighbor(config_container[iZone]);

    /*--- Compute the surface curvature ---*/

    if (rank == MASTER_NODE) cout << "Compute the surface curvature." << endl;
    geometry_container[iZone][MESH_0]->ComputeSurf_Curvature(config_container[iZone]);

    /*--- Check for periodicity and disable MG if necessary. ---*/
    
    if (rank == MASTER_NODE) cout << "Checking for periodicity." << endl;
    geometry_container[iZone][MESH_0]->Check_Periodicity(config_container[iZone]);

    if ((config_container[iZone]->GetnMGLevels() != 0) && (rank == MASTER_NODE))
      cout << "Setting the multigrid structure." << endl;

  }

  /*--- Loop over all the new grid ---*/

  for (iMGlevel = 1; iMGlevel <= config_container[ZONE_0]->GetnMGLevels(); iMGlevel++) {

    /*--- Loop over all zones at each grid level. ---*/

    for (iZone = 0; iZone < nZone; iZone++) {

      /*--- Create main agglomeration structure ---*/

      geometry_container[iZone][iMGlevel] = new CMultiGridGeometry(geometry_container, config_container, iMGlevel, iZone);

      /*--- Compute points surrounding points. ---*/

      geometry_container[iZone][iMGlevel]->SetPoint_Connectivity(geometry_container[iZone][iMGlevel-1]);

      /*--- Create the edge structure ---*/

      geometry_container[iZone][iMGlevel]->SetEdges();
      geometry_container[iZone][iMGlevel]->SetVertex(geometry_container[iZone][iMGlevel-1], config_container[iZone]);

      /*--- Create the control volume structures ---*/

      geometry_container[iZone][iMGlevel]->SetControlVolume(config_container[iZone], geometry_container[iZone][iMGlevel-1], ALLOCATE);
      geometry_container[iZone][iMGlevel]->SetBoundControlVolume(config_container[iZone], geometry_container[iZone][iMGlevel-1], ALLOCATE);
      geometry_container[iZone][iMGlevel]->SetCoord(geometry_container[iZone][iMGlevel-1]);

      /*--- Find closest neighbor to a surface point ---*/

      geometry_container[iZone][iMGlevel]->FindNormal_Neighbor(config_container[iZone]);

      /*--- Protect against the situation that we were not able to complete
      the agglomeration for this level, i.e., there weren't enough points.
      We need to check if we changed the total number of levels and delete
      the incomplete CMultiGridGeometry object. ---*/
      
      if (config_container[iZone]->GetnMGLevels() != requestedMGlevels) {
        delete geometry_container[iZone][iMGlevel];
        break;
      }

    }

  }

  /*--- For unsteady simulations, initialize the grid volumes
   and coordinates for previous solutions. Loop over all zones/grids ---*/

  for (iZone = 0; iZone < nZone; iZone++) {
    if (config_container[iZone]->GetUnsteady_Simulation() && config_container[iZone]->GetGrid_Movement()) {
      for (iMGlevel = 0; iMGlevel <= config_container[iZone]->GetnMGLevels(); iMGlevel++) {
        for (iPoint = 0; iPoint < geometry_container[iZone][iMGlevel]->GetnPoint(); iPoint++) {

          /*--- Update cell volume ---*/

          geometry_container[iZone][iMGlevel]->node[iPoint]->SetVolume_n();
          geometry_container[iZone][iMGlevel]->node[iPoint]->SetVolume_nM1();

          /*--- Update point coordinates ---*/
          geometry_container[iZone][iMGlevel]->node[iPoint]->SetCoord_n();
          geometry_container[iZone][iMGlevel]->node[iPoint]->SetCoord_n1();

        }
      }
    }
  }

}

void CDriver::Solver_Preprocessing(CSolver ***solver_container, CGeometry **geometry,
                                   CConfig *config) {
  
  unsigned short iMGlevel;
  bool euler, ns, turbulent,
  adj_euler, adj_ns, adj_turb,
  poisson, wave, heat,
  fem, adj_fem,
  spalart_allmaras, neg_spalart_allmaras, menter_sst, transition,
  template_solver, disc_adj;
  
  /*--- Initialize some useful booleans ---*/
  
  euler            = false;  ns              = false;  turbulent = false;
  adj_euler        = false;  adj_ns          = false;  adj_turb  = false;
  spalart_allmaras = false;  menter_sst      = false;
  poisson          = false;  neg_spalart_allmaras = false;
  wave             = false;	 disc_adj         = false;
  fem 			   = false;  adj_fem		  = false;
  heat             = false;
  transition       = false;
  template_solver  = false;
  
  /*--- Assign booleans ---*/
  
  switch (config->GetKind_Solver()) {
    case TEMPLATE_SOLVER: template_solver = true; break;
    case EULER : euler = true; break;
    case NAVIER_STOKES: ns = true; break;
    case RANS : ns = true; turbulent = true; if (config->GetKind_Trans_Model() == LM) transition = true; break;
    case POISSON_EQUATION: poisson = true; break;
    case WAVE_EQUATION: wave = true; break;
    case HEAT_EQUATION: heat = true; break;
    case FEM_ELASTICITY: fem = true; break;
    case ADJ_ELASTICITY: fem = true; adj_fem = true; break;
    case ADJ_EULER : euler = true; adj_euler = true; break;
    case ADJ_NAVIER_STOKES : ns = true; turbulent = (config->GetKind_Turb_Model() != NONE); adj_ns = true; break;
    case ADJ_RANS : ns = true; turbulent = true; adj_ns = true; adj_turb = (!config->GetFrozen_Visc()); break;
    case DISC_ADJ_EULER: euler = true; disc_adj = true; break;
    case DISC_ADJ_NAVIER_STOKES: ns = true; disc_adj = true; break;
    case DISC_ADJ_RANS: ns = true; turbulent = true; disc_adj = true; break;
  }
  
  /*--- Assign turbulence model booleans ---*/
  
  if (turbulent)
    switch (config->GetKind_Turb_Model()) {
      case SA:     spalart_allmaras = true;     break;
      case SA_NEG: neg_spalart_allmaras = true; break;
      case SST:    menter_sst = true;           break;
        
      default: cout << "Specified turbulence model unavailable or none selected" << endl; exit(EXIT_FAILURE); break;
    }
  
  /*--- Definition of the Class for the solution: solver_container[DOMAIN][MESH_LEVEL][EQUATION]. Note that euler, ns
   and potential are incompatible, they use the same position in sol container ---*/
  
  for (iMGlevel = 0; iMGlevel <= config->GetnMGLevels(); iMGlevel++) {
    
    /*--- Allocate solution for a template problem ---*/
    
    if (template_solver) {
      solver_container[iMGlevel][TEMPLATE_SOL] = new CTemplateSolver(geometry[iMGlevel], config);
    }
    
    /*--- Allocate solution for direct problem, and run the preprocessing and postprocessing ---*/
    
    if (euler) {
      solver_container[iMGlevel][FLOW_SOL] = new CEulerSolver(geometry[iMGlevel], config, iMGlevel);
      solver_container[iMGlevel][FLOW_SOL]->Preprocessing(geometry[iMGlevel], solver_container[iMGlevel], config, iMGlevel, NO_RK_ITER, RUNTIME_FLOW_SYS, false);
    }
    if (ns) {
      solver_container[iMGlevel][FLOW_SOL] = new CNSSolver(geometry[iMGlevel], config, iMGlevel);
    }
    if (turbulent) {
      if (spalart_allmaras) {
        solver_container[iMGlevel][TURB_SOL] = new CTurbSASolver(geometry[iMGlevel], config, iMGlevel, solver_container[iMGlevel][FLOW_SOL]->GetFluidModel() );
        solver_container[iMGlevel][FLOW_SOL]->Preprocessing(geometry[iMGlevel], solver_container[iMGlevel], config, iMGlevel, NO_RK_ITER, RUNTIME_FLOW_SYS, false);
        solver_container[iMGlevel][TURB_SOL]->Postprocessing(geometry[iMGlevel], solver_container[iMGlevel], config, iMGlevel);
      }
      else if (neg_spalart_allmaras) {
        solver_container[iMGlevel][TURB_SOL] = new CTurbSASolver(geometry[iMGlevel], config, iMGlevel, solver_container[iMGlevel][FLOW_SOL]->GetFluidModel() );
        solver_container[iMGlevel][FLOW_SOL]->Preprocessing(geometry[iMGlevel], solver_container[iMGlevel], config, iMGlevel, NO_RK_ITER, RUNTIME_FLOW_SYS, false);
        solver_container[iMGlevel][TURB_SOL]->Postprocessing(geometry[iMGlevel], solver_container[iMGlevel], config, iMGlevel);
      }
      else if (menter_sst) {
        solver_container[iMGlevel][TURB_SOL] = new CTurbSSTSolver(geometry[iMGlevel], config, iMGlevel);
        solver_container[iMGlevel][FLOW_SOL]->Preprocessing(geometry[iMGlevel], solver_container[iMGlevel], config, iMGlevel, NO_RK_ITER, RUNTIME_FLOW_SYS, false);
        solver_container[iMGlevel][TURB_SOL]->Postprocessing(geometry[iMGlevel], solver_container[iMGlevel], config, iMGlevel);
      }
      if (transition) {
        solver_container[iMGlevel][TRANS_SOL] = new CTransLMSolver(geometry[iMGlevel], config, iMGlevel);
      }
    }
    if (poisson) {
      solver_container[iMGlevel][POISSON_SOL] = new CPoissonSolver(geometry[iMGlevel], config);
    }
    if (wave) {
      solver_container[iMGlevel][WAVE_SOL] = new CWaveSolver(geometry[iMGlevel], config);
    }
    if (heat) {
      solver_container[iMGlevel][HEAT_SOL] = new CHeatSolver(geometry[iMGlevel], config);
    }
    if (fem) {
      solver_container[iMGlevel][FEA_SOL] = new CFEM_ElasticitySolver(geometry[iMGlevel], config);
    }
    
    /*--- Allocate solution for adjoint problem ---*/
    
    if (adj_euler) {
      solver_container[iMGlevel][ADJFLOW_SOL] = new CAdjEulerSolver(geometry[iMGlevel], config, iMGlevel);
    }
    if (adj_ns) {
      solver_container[iMGlevel][ADJFLOW_SOL] = new CAdjNSSolver(geometry[iMGlevel], config, iMGlevel);
    }
    if (adj_turb) {
      solver_container[iMGlevel][ADJTURB_SOL] = new CAdjTurbSolver(geometry[iMGlevel], config, iMGlevel);
    }
    if (adj_fem) {
      solver_container[iMGlevel][ADJFEA_SOL]  = new CFEM_ElasticitySolver_Adj(geometry[iMGlevel], config, solver_container[iMGlevel][FEA_SOL]);
    }
    
    if (disc_adj) {
      solver_container[iMGlevel][ADJFLOW_SOL] = new CDiscAdjSolver(geometry[iMGlevel], config, solver_container[iMGlevel][FLOW_SOL], RUNTIME_FLOW_SYS, iMGlevel);
      if (turbulent)
        solver_container[iMGlevel][ADJTURB_SOL] = new CDiscAdjSolver(geometry[iMGlevel], config, solver_container[iMGlevel][TURB_SOL], RUNTIME_TURB_SYS, iMGlevel);
    }
  }
  
}


void CDriver::Solver_Postprocessing(CSolver ***solver_container, CGeometry **geometry,
                                    CConfig *config) {
  unsigned short iMGlevel;
  bool euler, ns, turbulent,
  adj_euler, adj_ns, adj_turb,
  poisson, wave, heat, fem,
  spalart_allmaras, neg_spalart_allmaras, menter_sst, transition,
  template_solver, disc_adj;
  
  /*--- Initialize some useful booleans ---*/
  
  euler            = false;  ns              = false;  turbulent = false;
  adj_euler        = false;  adj_ns          = false;  adj_turb  = false;
  spalart_allmaras = false;  menter_sst      = false;
  poisson          = false;  neg_spalart_allmaras = false;
  wave             = false;  disc_adj        = false;
  fem = false;
  heat             = false;
  transition       = false;
  template_solver  = false;
  
  /*--- Assign booleans ---*/
  
  switch (config->GetKind_Solver()) {
    case TEMPLATE_SOLVER: template_solver = true; break;
    case EULER : euler = true; break;
    case NAVIER_STOKES: ns = true; break;
    case RANS : ns = true; turbulent = true; if (config->GetKind_Trans_Model() == LM) transition = true; break;
    case POISSON_EQUATION: poisson = true; break;
    case WAVE_EQUATION: wave = true; break;
    case HEAT_EQUATION: heat = true; break;
    case FEM_ELASTICITY: fem = true; break;
    case ADJ_EULER : euler = true; adj_euler = true; break;
    case ADJ_NAVIER_STOKES : ns = true; turbulent = (config->GetKind_Turb_Model() != NONE); adj_ns = true; break;
    case ADJ_RANS : ns = true; turbulent = true; adj_ns = true; adj_turb = (!config->GetFrozen_Visc()); break;
    case DISC_ADJ_EULER: euler = true; disc_adj = true; break;
    case DISC_ADJ_NAVIER_STOKES: ns = true; disc_adj = true; break;
    case DISC_ADJ_RANS: ns = true; turbulent = true; disc_adj = true; break;
  }
  
  /*--- Assign turbulence model booleans ---*/
  
  if (turbulent)
    switch (config->GetKind_Turb_Model()) {
      case SA:     spalart_allmaras = true;     break;
      case SA_NEG: neg_spalart_allmaras = true; break;
      case SST:    menter_sst = true;           break;
    }
  
  /*--- Definition of the Class for the solution: solver_container[DOMAIN][MESH_LEVEL][EQUATION]. Note that euler, ns
   and potential are incompatible, they use the same position in sol container ---*/
  
  for (iMGlevel = 0; iMGlevel <= config->GetnMGLevels(); iMGlevel++) {
    
    /*--- DeAllocate solution for a template problem ---*/
    
    if (template_solver) {
      delete solver_container[iMGlevel][TEMPLATE_SOL];
    }
    
    /*--- DeAllocate solution for adjoint problem ---*/
    
    if (adj_euler || adj_ns || disc_adj) {
      delete solver_container[iMGlevel][ADJFLOW_SOL];
      if ((turbulent && disc_adj) || adj_turb) {
        delete solver_container[iMGlevel][ADJTURB_SOL];
      }
    }
    
    /*--- DeAllocate solution for direct problem ---*/
    
    if (euler || ns) {
      delete solver_container[iMGlevel][FLOW_SOL];
    }
    
    if (turbulent) {
      if (spalart_allmaras || neg_spalart_allmaras || menter_sst ) {
        delete solver_container[iMGlevel][TURB_SOL];
      }
      if (transition) {
        delete solver_container[iMGlevel][TRANS_SOL];
      }
    }
    if (poisson) {
      delete solver_container[iMGlevel][POISSON_SOL];
    }
    if (wave) {
      delete solver_container[iMGlevel][WAVE_SOL];
    }
    if (heat) {
      delete solver_container[iMGlevel][HEAT_SOL];
    }
    if (fem) {
      delete solver_container[iMGlevel][FEA_SOL];
    }
    
    delete [] solver_container[iMGlevel];
  }
  
}

void CDriver::Integration_Preprocessing(CIntegration **integration_container,
                                        CGeometry **geometry, CConfig *config) {
  
  bool
  euler, adj_euler,
  ns, adj_ns,
  turbulent, adj_turb,
  poisson, wave, fem, adj_fem, heat, template_solver, transition, disc_adj;
  
  /*--- Initialize some useful booleans ---*/
  euler            = false; adj_euler        = false;
  ns               = false; adj_ns           = false;
  turbulent        = false; adj_turb         = false;
  poisson          = false; disc_adj         = false;
  wave             = false;
  heat             = false;
  fem 			   = false; adj_fem          = false;
  transition       = false;
  template_solver  = false;
  
  /*--- Assign booleans ---*/
  switch (config->GetKind_Solver()) {
    case TEMPLATE_SOLVER: template_solver = true; break;
    case EULER : euler = true; break;
    case NAVIER_STOKES: ns = true; break;
    case RANS : ns = true; turbulent = true; if (config->GetKind_Trans_Model() == LM) transition = true; break;
    case POISSON_EQUATION: poisson = true; break;
    case WAVE_EQUATION: wave = true; break;
    case HEAT_EQUATION: heat = true; break;
    case FEM_ELASTICITY: fem = true; break;
    case ADJ_ELASTICITY: fem = true; adj_fem = true; break;
    case ADJ_EULER : euler = true; adj_euler = true; break;
    case ADJ_NAVIER_STOKES : ns = true; turbulent = (config->GetKind_Turb_Model() != NONE); adj_ns = true; break;
    case ADJ_RANS : ns = true; turbulent = true; adj_ns = true; adj_turb = (!config->GetFrozen_Visc()); break;
    case DISC_ADJ_EULER : euler = true; disc_adj = true; break;
    case DISC_ADJ_NAVIER_STOKES: ns = true; disc_adj = true; break;
    case DISC_ADJ_RANS : ns = true; turbulent = true; disc_adj = true; break;
      
  }
  
  /*--- Allocate solution for a template problem ---*/
  if (template_solver) integration_container[TEMPLATE_SOL] = new CSingleGridIntegration(config);
  
  /*--- Allocate solution for direct problem ---*/
  if (euler) integration_container[FLOW_SOL] = new CMultiGridIntegration(config);
  if (ns) integration_container[FLOW_SOL] = new CMultiGridIntegration(config);
  if (turbulent) integration_container[TURB_SOL] = new CSingleGridIntegration(config);
  if (transition) integration_container[TRANS_SOL] = new CSingleGridIntegration(config);
  if (poisson) integration_container[POISSON_SOL] = new CSingleGridIntegration(config);
  if (wave) integration_container[WAVE_SOL] = new CSingleGridIntegration(config);
  if (heat) integration_container[HEAT_SOL] = new CSingleGridIntegration(config);
  if (fem) integration_container[FEA_SOL] = new CStructuralIntegration(config);
  
  /*--- Allocate solution for adjoint problem ---*/
  if (adj_euler) integration_container[ADJFLOW_SOL] = new CMultiGridIntegration(config);
  if (adj_ns) integration_container[ADJFLOW_SOL] = new CMultiGridIntegration(config);
  if (adj_turb) integration_container[ADJTURB_SOL] = new CSingleGridIntegration(config);
  if (adj_fem) integration_container[ADJFEA_SOL] = new CStructuralIntegration(config);
  
  if (disc_adj) integration_container[ADJFLOW_SOL] = new CIntegration(config);
  
}

void CDriver::Integration_Postprocessing(CIntegration **integration_container, CGeometry **geometry, CConfig *config) {
  bool
  euler, adj_euler,
  ns, adj_ns,
  turbulent, adj_turb,
  poisson, wave, fem, heat, template_solver, transition, disc_adj;
  
  /*--- Initialize some useful booleans ---*/
  euler            = false; adj_euler        = false;
  ns               = false; adj_ns           = false;
  turbulent        = false; adj_turb         = false;
  poisson          = false; disc_adj         = false;
  wave             = false;
  heat             = false;
  fem = false;
  transition       = false;
  template_solver  = false;
  
  /*--- Assign booleans ---*/
  switch (config->GetKind_Solver()) {
    case TEMPLATE_SOLVER: template_solver = true; break;
    case EULER : euler = true; break;
    case NAVIER_STOKES: ns = true; break;
    case RANS : ns = true; turbulent = true; if (config->GetKind_Trans_Model() == LM) transition = true; break;
    case POISSON_EQUATION: poisson = true; break;
    case WAVE_EQUATION: wave = true; break;
    case HEAT_EQUATION: heat = true; break;
    case FEM_ELASTICITY: fem = true; break;
    case ADJ_EULER : euler = true; adj_euler = true; break;
    case ADJ_NAVIER_STOKES : ns = true; turbulent = (config->GetKind_Turb_Model() != NONE); adj_ns = true; break;
    case ADJ_RANS : ns = true; turbulent = true; adj_ns = true; adj_turb = (!config->GetFrozen_Visc()); break;
    case DISC_ADJ_EULER : euler = true; disc_adj = true; break;
    case DISC_ADJ_NAVIER_STOKES: ns = true; disc_adj = true; break;
    case DISC_ADJ_RANS : ns = true; turbulent = true; disc_adj = true; break;
      
  }
  
  /*--- DeAllocate solution for a template problem ---*/
  if (template_solver) integration_container[TEMPLATE_SOL] = new CSingleGridIntegration(config);
  
  /*--- DeAllocate solution for direct problem ---*/
  if (euler || ns) delete integration_container[FLOW_SOL];
  if (turbulent) delete integration_container[TURB_SOL];
  if (transition) delete integration_container[TRANS_SOL];
  if (poisson) delete integration_container[POISSON_SOL];
  if (wave) delete integration_container[WAVE_SOL];
  if (heat) delete integration_container[HEAT_SOL];
  if (fem) delete integration_container[FEA_SOL];
  
  /*--- DeAllocate solution for adjoint problem ---*/
  if (adj_euler || adj_ns || disc_adj) delete integration_container[ADJFLOW_SOL];
  if (adj_turb) delete integration_container[ADJTURB_SOL];
  
  
}

void CDriver::Numerics_Preprocessing(CNumerics ****numerics_container,
                                     CSolver ***solver_container, CGeometry **geometry,
                                     CConfig *config) {
  
  unsigned short iMGlevel, iSol, nDim,
  
  nVar_Template         = 0,
  nVar_Flow             = 0,
  nVar_Trans            = 0,
  nVar_Turb             = 0,
  nVar_Adj_Flow         = 0,
  nVar_Adj_Turb         = 0,
  nVar_Poisson          = 0,
  nVar_FEM				= 0,
  nVar_Adj_FEM			= 0,
  nVar_Wave             = 0,
  nVar_Heat             = 0;
  
  su2double *constants = NULL;
  
  bool
  euler, adj_euler,
  ns, adj_ns,
  turbulent, adj_turb,
  spalart_allmaras, neg_spalart_allmaras, menter_sst,
  poisson,
  wave,
  fem, adj_fem,
  heat,
  transition,
  template_solver;
  
  bool compressible = (config->GetKind_Regime() == COMPRESSIBLE);
  bool incompressible = (config->GetKind_Regime() == INCOMPRESSIBLE);
  bool freesurface = (config->GetKind_Regime() == FREESURFACE);
  bool ideal_gas = (config->GetKind_FluidModel() == STANDARD_AIR || config->GetKind_FluidModel() == IDEAL_GAS );
  
  /*--- Initialize some useful booleans ---*/
  euler            = false;   ns               = false;   turbulent        = false;
  poisson          = false;
  adj_euler        = false;   adj_ns           = false;   adj_turb         = false;
  wave             = false;   heat             = false;
  fem			   = false;   adj_fem			  = false;
  spalart_allmaras = false; neg_spalart_allmaras = false;	menter_sst       = false;
  transition       = false;
  template_solver  = false;
  
  /*--- Assign booleans ---*/
  switch (config->GetKind_Solver()) {
    case TEMPLATE_SOLVER: template_solver = true; break;
    case EULER : case DISC_ADJ_EULER: euler = true; break;
    case NAVIER_STOKES: case DISC_ADJ_NAVIER_STOKES: ns = true; break;
    case RANS : case DISC_ADJ_RANS:  ns = true; turbulent = true; if (config->GetKind_Trans_Model() == LM) transition = true; break;
    case POISSON_EQUATION: poisson = true; break;
    case WAVE_EQUATION: wave = true; break;
    case HEAT_EQUATION: heat = true; break;
    case FEM_ELASTICITY: fem = true; break;
    case ADJ_ELASTICITY: fem = true; adj_fem = true; break;
    case ADJ_EULER : euler = true; adj_euler = true; break;
    case ADJ_NAVIER_STOKES : ns = true; turbulent = (config->GetKind_Turb_Model() != NONE); adj_ns = true; break;
    case ADJ_RANS : ns = true; turbulent = true; adj_ns = true; adj_turb = (!config->GetFrozen_Visc()); break;
  }
  
  /*--- Assign turbulence model booleans ---*/
  
  if (turbulent)
    switch (config->GetKind_Turb_Model()) {
      case SA:     spalart_allmaras = true;     break;
      case SA_NEG: neg_spalart_allmaras = true; break;
      case SST:    menter_sst = true; constants = solver_container[MESH_0][TURB_SOL]->GetConstants(); break;
      default: cout << "Specified turbulence model unavailable or none selected" << endl; exit(EXIT_FAILURE); break;
    }
  
  /*--- Number of variables for the template ---*/
  
  if (template_solver) nVar_Flow = solver_container[MESH_0][FLOW_SOL]->GetnVar();
  
  /*--- Number of variables for direct problem ---*/
  
  if (euler)        nVar_Flow = solver_container[MESH_0][FLOW_SOL]->GetnVar();
  if (ns)           nVar_Flow = solver_container[MESH_0][FLOW_SOL]->GetnVar();
  if (turbulent)    nVar_Turb = solver_container[MESH_0][TURB_SOL]->GetnVar();
  if (transition)   nVar_Trans = solver_container[MESH_0][TRANS_SOL]->GetnVar();
  if (poisson)      nVar_Poisson = solver_container[MESH_0][POISSON_SOL]->GetnVar();
  
  if (wave)				nVar_Wave = solver_container[MESH_0][WAVE_SOL]->GetnVar();
  if (fem)				nVar_FEM = solver_container[MESH_0][FEA_SOL]->GetnVar();
  if (heat)				nVar_Heat = solver_container[MESH_0][HEAT_SOL]->GetnVar();
  
  /*--- Number of variables for adjoint problem ---*/
  
  if (adj_euler)        nVar_Adj_Flow = solver_container[MESH_0][ADJFLOW_SOL]->GetnVar();
  if (adj_ns)           nVar_Adj_Flow = solver_container[MESH_0][ADJFLOW_SOL]->GetnVar();
  if (adj_turb)         nVar_Adj_Turb = solver_container[MESH_0][ADJTURB_SOL]->GetnVar();
  if (adj_fem)          nVar_Adj_FEM  = solver_container[MESH_0][ADJFEA_SOL]->GetnVar();
  
  /*--- Number of dimensions ---*/
  
  nDim = geometry[MESH_0]->GetnDim();
  
  /*--- Definition of the Class for the numerical method: numerics_container[MESH_LEVEL][EQUATION][EQ_TERM] ---*/
  
  for (iMGlevel = 0; iMGlevel <= config->GetnMGLevels(); iMGlevel++) {
    numerics_container[iMGlevel] = new CNumerics** [MAX_SOLS];
    for (iSol = 0; iSol < MAX_SOLS; iSol++)
      numerics_container[iMGlevel][iSol] = new CNumerics* [MAX_TERMS];
  }
  
  /*--- Solver definition for the template problem ---*/
  if (template_solver) {
    
    /*--- Definition of the convective scheme for each equation and mesh level ---*/
    switch (config->GetKind_ConvNumScheme_Template()) {
      case SPACE_CENTERED : case SPACE_UPWIND :
        for (iMGlevel = 0; iMGlevel <= config->GetnMGLevels(); iMGlevel++)
          numerics_container[iMGlevel][TEMPLATE_SOL][CONV_TERM] = new CConvective_Template(nDim, nVar_Template, config);
        break;
      default : cout << "Convective scheme not implemented (template_solver)." << endl; exit(EXIT_FAILURE); break;
    }
    
    /*--- Definition of the viscous scheme for each equation and mesh level ---*/
    for (iMGlevel = 0; iMGlevel <= config->GetnMGLevels(); iMGlevel++)
      numerics_container[iMGlevel][TEMPLATE_SOL][VISC_TERM] = new CViscous_Template(nDim, nVar_Template, config);
    
    /*--- Definition of the source term integration scheme for each equation and mesh level ---*/
    for (iMGlevel = 0; iMGlevel <= config->GetnMGLevels(); iMGlevel++)
      numerics_container[iMGlevel][TEMPLATE_SOL][SOURCE_FIRST_TERM] = new CSource_Template(nDim, nVar_Template, config);
    
    /*--- Definition of the boundary condition method ---*/
    for (iMGlevel = 0; iMGlevel <= config->GetnMGLevels(); iMGlevel++) {
      numerics_container[iMGlevel][TEMPLATE_SOL][CONV_BOUND_TERM] = new CConvective_Template(nDim, nVar_Template, config);
    }
    
  }
  
  /*--- Solver definition for the Potential, Euler, Navier-Stokes problems ---*/
  if ((euler) || (ns)) {
    
    /*--- Definition of the convective scheme for each equation and mesh level ---*/
    switch (config->GetKind_ConvNumScheme_Flow()) {
      case NO_CONVECTIVE :
        cout << "No convective scheme." << endl; exit(EXIT_FAILURE);
        break;
        
      case SPACE_CENTERED :
        if (compressible) {
          /*--- Compressible flow ---*/
          switch (config->GetKind_Centered_Flow()) {
            case NO_CENTERED : cout << "No centered scheme." << endl; break;
            case LAX : numerics_container[MESH_0][FLOW_SOL][CONV_TERM] = new CCentLax_Flow(nDim, nVar_Flow, config); break;
            case JST : numerics_container[MESH_0][FLOW_SOL][CONV_TERM] = new CCentJST_Flow(nDim, nVar_Flow, config); break;
            case JST_KE : numerics_container[MESH_0][FLOW_SOL][CONV_TERM] = new CCentJST_KE_Flow(nDim, nVar_Flow, config); break;
            default : cout << "Centered scheme not implemented." << endl; exit(EXIT_FAILURE); break;
          }
          
          if (!config->GetLowFidelitySim()) {
            for (iMGlevel = 1; iMGlevel <= config->GetnMGLevels(); iMGlevel++)
              numerics_container[iMGlevel][FLOW_SOL][CONV_TERM] = new CCentLax_Flow(nDim, nVar_Flow, config);
          }
          else {
            numerics_container[MESH_1][FLOW_SOL][CONV_TERM] = new CCentJST_Flow(nDim, nVar_Flow, config);
            for (iMGlevel = 2; iMGlevel <= config->GetnMGLevels(); iMGlevel++)
              numerics_container[iMGlevel][FLOW_SOL][CONV_TERM] = new CCentLax_Flow(nDim, nVar_Flow, config);
          }
          
          /*--- Definition of the boundary condition method ---*/
          for (iMGlevel = 0; iMGlevel <= config->GetnMGLevels(); iMGlevel++)
            numerics_container[iMGlevel][FLOW_SOL][CONV_BOUND_TERM] = new CUpwRoe_Flow(nDim, nVar_Flow, config);
          
        }
        if (incompressible) {
          /*--- Incompressible flow, use artificial compressibility method ---*/
          switch (config->GetKind_Centered_Flow()) {
            case NO_CENTERED : cout << "No centered scheme." << endl; break;
            case LAX : numerics_container[MESH_0][FLOW_SOL][CONV_TERM] = new CCentLaxArtComp_Flow(nDim, nVar_Flow, config); break;
            case JST : numerics_container[MESH_0][FLOW_SOL][CONV_TERM] = new CCentJSTArtComp_Flow(nDim, nVar_Flow, config); break;
            default : cout << "Centered scheme not implemented." << endl; exit(EXIT_FAILURE); break;
          }
          for (iMGlevel = 1; iMGlevel <= config->GetnMGLevels(); iMGlevel++)
            numerics_container[iMGlevel][FLOW_SOL][CONV_TERM] = new CCentLaxArtComp_Flow(nDim, nVar_Flow, config);
          
          /*--- Definition of the boundary condition method ---*/
          for (iMGlevel = 0; iMGlevel <= config->GetnMGLevels(); iMGlevel++)
            numerics_container[iMGlevel][FLOW_SOL][CONV_BOUND_TERM] = new CUpwArtComp_Flow(nDim, nVar_Flow, config);
          
        }
        if (freesurface) {
          /*--- FreeSurface flow, use artificial compressibility method ---*/
          cout << "Centered scheme not implemented." << endl; exit(EXIT_FAILURE);
        }
        break;
      case SPACE_UPWIND :
        if (compressible) {
          /*--- Compressible flow ---*/
          switch (config->GetKind_Upwind_Flow()) {
            case NO_UPWIND : cout << "No upwind scheme." << endl; break;
            case ROE:
              if (ideal_gas) {
                
                for (iMGlevel = 0; iMGlevel <= config->GetnMGLevels(); iMGlevel++) {
                  numerics_container[iMGlevel][FLOW_SOL][CONV_TERM] = new CUpwRoe_Flow(nDim, nVar_Flow, config);
                  numerics_container[iMGlevel][FLOW_SOL][CONV_BOUND_TERM] = new CUpwRoe_Flow(nDim, nVar_Flow, config);
                }
              } else {
                
                for (iMGlevel = 0; iMGlevel <= config->GetnMGLevels(); iMGlevel++) {
                  numerics_container[iMGlevel][FLOW_SOL][CONV_TERM] = new CUpwGeneralRoe_Flow(nDim, nVar_Flow, config);
                  numerics_container[iMGlevel][FLOW_SOL][CONV_BOUND_TERM] = new CUpwGeneralRoe_Flow(nDim, nVar_Flow, config);
                }
              }
              break;
              
            case AUSM:
              for (iMGlevel = 0; iMGlevel <= config->GetnMGLevels(); iMGlevel++) {
                numerics_container[iMGlevel][FLOW_SOL][CONV_TERM] = new CUpwAUSM_Flow(nDim, nVar_Flow, config);
                numerics_container[iMGlevel][FLOW_SOL][CONV_BOUND_TERM] = new CUpwAUSM_Flow(nDim, nVar_Flow, config);
              }
              break;
              
            case TURKEL:
              for (iMGlevel = 0; iMGlevel <= config->GetnMGLevels(); iMGlevel++) {
                numerics_container[iMGlevel][FLOW_SOL][CONV_TERM] = new CUpwTurkel_Flow(nDim, nVar_Flow, config);
                numerics_container[iMGlevel][FLOW_SOL][CONV_BOUND_TERM] = new CUpwTurkel_Flow(nDim, nVar_Flow, config);
              }
              break;
              
            case HLLC:
              if (ideal_gas) {
                for (iMGlevel = 0; iMGlevel <= config->GetnMGLevels(); iMGlevel++) {
                  numerics_container[iMGlevel][FLOW_SOL][CONV_TERM] = new CUpwHLLC_Flow(nDim, nVar_Flow, config);
                  numerics_container[iMGlevel][FLOW_SOL][CONV_BOUND_TERM] = new CUpwHLLC_Flow(nDim, nVar_Flow, config);
                }
              }
              else {
                for (iMGlevel = 0; iMGlevel <= config->GetnMGLevels(); iMGlevel++) {
                  numerics_container[iMGlevel][FLOW_SOL][CONV_TERM] = new CUpwGeneralHLLC_Flow(nDim, nVar_Flow, config);
                  numerics_container[iMGlevel][FLOW_SOL][CONV_BOUND_TERM] = new CUpwGeneralHLLC_Flow(nDim, nVar_Flow, config);
                }
              }
              break;
              
            case MSW:
              for (iMGlevel = 0; iMGlevel <= config->GetnMGLevels(); iMGlevel++) {
                numerics_container[iMGlevel][FLOW_SOL][CONV_TERM] = new CUpwMSW_Flow(nDim, nVar_Flow, config);
                numerics_container[iMGlevel][FLOW_SOL][CONV_BOUND_TERM] = new CUpwMSW_Flow(nDim, nVar_Flow, config);
              }
              break;
              
            case CUSP:
              for (iMGlevel = 0; iMGlevel <= config->GetnMGLevels(); iMGlevel++) {
                numerics_container[iMGlevel][FLOW_SOL][CONV_TERM] = new CUpwCUSP_Flow(nDim, nVar_Flow, config);
                numerics_container[iMGlevel][FLOW_SOL][CONV_BOUND_TERM] = new CUpwCUSP_Flow(nDim, nVar_Flow, config);
              }
              break;
              
            default : cout << "Upwind scheme not implemented." << endl; exit(EXIT_FAILURE); break;
          }
          
        }
        if (incompressible) {
          /*--- Incompressible flow, use artificial compressibility method ---*/
          switch (config->GetKind_Upwind_Flow()) {
            case NO_UPWIND : cout << "No upwind scheme." << endl; break;
            case ROE:
              for (iMGlevel = 0; iMGlevel <= config->GetnMGLevels(); iMGlevel++) {
                numerics_container[iMGlevel][FLOW_SOL][CONV_TERM] = new CUpwArtComp_Flow(nDim, nVar_Flow, config);
                numerics_container[iMGlevel][FLOW_SOL][CONV_BOUND_TERM] = new CUpwArtComp_Flow(nDim, nVar_Flow, config);
              }
              break;
            default : cout << "Upwind scheme not implemented." << endl; exit(EXIT_FAILURE); break;
          }
        }
        if (freesurface) {
          /*--- Incompressible flow, use artificial compressibility method ---*/
          switch (config->GetKind_Upwind_Flow()) {
            case NO_UPWIND : cout << "No upwind scheme." << endl; break;
            case ROE:
              for (iMGlevel = 0; iMGlevel <= config->GetnMGLevels(); iMGlevel++) {
                numerics_container[iMGlevel][FLOW_SOL][CONV_TERM] = new CUpwArtComp_FreeSurf_Flow(nDim, nVar_Flow, config);
                numerics_container[iMGlevel][FLOW_SOL][CONV_BOUND_TERM] = new CUpwArtComp_FreeSurf_Flow(nDim, nVar_Flow, config);
              }
              break;
            default : cout << "Upwind scheme not implemented." << endl; exit(EXIT_FAILURE); break;
          }
        }
        
        break;
        
      default :
        cout << "Convective scheme not implemented (euler and ns)." << endl; exit(EXIT_FAILURE);
        break;
    }
    
    /*--- Definition of the viscous scheme for each equation and mesh level ---*/
    if (compressible) {
      if (ideal_gas) {
        
        /*--- Compressible flow Ideal gas ---*/
        numerics_container[MESH_0][FLOW_SOL][VISC_TERM] = new CAvgGradCorrected_Flow(nDim, nVar_Flow, config);
        for (iMGlevel = 1; iMGlevel <= config->GetnMGLevels(); iMGlevel++)
          numerics_container[iMGlevel][FLOW_SOL][VISC_TERM] = new CAvgGrad_Flow(nDim, nVar_Flow, config);
        
        /*--- Definition of the boundary condition method ---*/
        for (iMGlevel = 0; iMGlevel <= config->GetnMGLevels(); iMGlevel++)
          numerics_container[iMGlevel][FLOW_SOL][VISC_BOUND_TERM] = new CAvgGrad_Flow(nDim, nVar_Flow, config);
        
      } else {
        
        /*--- Compressible flow Realgas ---*/
        numerics_container[MESH_0][FLOW_SOL][VISC_TERM] = new CGeneralAvgGradCorrected_Flow(nDim, nVar_Flow, config);
        for (iMGlevel = 1; iMGlevel <= config->GetnMGLevels(); iMGlevel++)
          numerics_container[iMGlevel][FLOW_SOL][VISC_TERM] = new CGeneralAvgGrad_Flow(nDim, nVar_Flow, config);
        
        /*--- Definition of the boundary condition method ---*/
        for (iMGlevel = 0; iMGlevel <= config->GetnMGLevels(); iMGlevel++)
          numerics_container[iMGlevel][FLOW_SOL][VISC_BOUND_TERM] = new CGeneralAvgGrad_Flow(nDim, nVar_Flow, config);
        
      }
    }
    if (incompressible) {
      /*--- Incompressible flow, use artificial compressibility method ---*/
      numerics_container[MESH_0][FLOW_SOL][VISC_TERM] = new CAvgGradCorrectedArtComp_Flow(nDim, nVar_Flow, config);
      for (iMGlevel = 1; iMGlevel <= config->GetnMGLevels(); iMGlevel++)
        numerics_container[iMGlevel][FLOW_SOL][VISC_TERM] = new CAvgGradArtComp_Flow(nDim, nVar_Flow, config);
      
      /*--- Definition of the boundary condition method ---*/
      for (iMGlevel = 0; iMGlevel <= config->GetnMGLevels(); iMGlevel++)
        numerics_container[iMGlevel][FLOW_SOL][VISC_BOUND_TERM] = new CAvgGradArtComp_Flow(nDim, nVar_Flow, config);
    }
    if (freesurface) {
      /*--- Freesurface flow, use artificial compressibility method ---*/
      numerics_container[MESH_0][FLOW_SOL][VISC_TERM] = new CAvgGradCorrectedArtComp_Flow(nDim, nVar_Flow, config);
      for (iMGlevel = 1; iMGlevel <= config->GetnMGLevels(); iMGlevel++)
        numerics_container[iMGlevel][FLOW_SOL][VISC_TERM] = new CAvgGradArtComp_Flow(nDim, nVar_Flow, config);
      
      /*--- Definition of the boundary condition method ---*/
      for (iMGlevel = 0; iMGlevel <= config->GetnMGLevels(); iMGlevel++)
        numerics_container[iMGlevel][FLOW_SOL][VISC_BOUND_TERM] = new CAvgGradArtComp_Flow(nDim, nVar_Flow, config);
    }
    
    /*--- Definition of the source term integration scheme for each equation and mesh level ---*/
    for (iMGlevel = 0; iMGlevel <= config->GetnMGLevels(); iMGlevel++) {
      
      if (config->GetRotating_Frame() == YES)
        numerics_container[iMGlevel][FLOW_SOL][SOURCE_FIRST_TERM] = new CSourceRotatingFrame_Flow(nDim, nVar_Flow, config);
      else if (config->GetAxisymmetric() == YES)
        numerics_container[iMGlevel][FLOW_SOL][SOURCE_FIRST_TERM] = new CSourceAxisymmetric_Flow(nDim, nVar_Flow, config);
      else if (config->GetGravityForce() == YES)
        numerics_container[iMGlevel][FLOW_SOL][SOURCE_FIRST_TERM] = new CSourceGravity(nDim, nVar_Flow, config);
      else if (config->GetWind_Gust() == YES)
        numerics_container[iMGlevel][FLOW_SOL][SOURCE_FIRST_TERM] = new CSourceWindGust(nDim, nVar_Flow, config);
      else
        numerics_container[iMGlevel][FLOW_SOL][SOURCE_FIRST_TERM] = new CSourceNothing(nDim, nVar_Flow, config);
      
      numerics_container[iMGlevel][FLOW_SOL][SOURCE_SECOND_TERM] = new CSourceNothing(nDim, nVar_Flow, config);
    }
    
  }
  
  /*--- Solver definition for the turbulent model problem ---*/
  
  if (turbulent) {
    
    /*--- Definition of the convective scheme for each equation and mesh level ---*/
    
    switch (config->GetKind_ConvNumScheme_Turb()) {
      case NONE :
        break;
      case SPACE_UPWIND :
        for (iMGlevel = 0; iMGlevel <= config->GetnMGLevels(); iMGlevel++) {
          if (spalart_allmaras) numerics_container[iMGlevel][TURB_SOL][CONV_TERM] = new CUpwSca_TurbSA(nDim, nVar_Turb, config);
          else if (neg_spalart_allmaras) numerics_container[iMGlevel][TURB_SOL][CONV_TERM] = new CUpwSca_TurbSA(nDim, nVar_Turb, config);
          else if (menter_sst) numerics_container[iMGlevel][TURB_SOL][CONV_TERM] = new CUpwSca_TurbSST(nDim, nVar_Turb, config);
        }
        break;
      default :
        cout << "Convective scheme not implemented (turbulent)." << endl; exit(EXIT_FAILURE);
        break;
    }
    
    /*--- Definition of the viscous scheme for each equation and mesh level ---*/
    
    for (iMGlevel = 0; iMGlevel <= config->GetnMGLevels(); iMGlevel++) {
      if (spalart_allmaras) numerics_container[iMGlevel][TURB_SOL][VISC_TERM] = new CAvgGradCorrected_TurbSA(nDim, nVar_Turb, config);
      else if (neg_spalart_allmaras) numerics_container[iMGlevel][TURB_SOL][VISC_TERM] = new CAvgGradCorrected_TurbSA_Neg(nDim, nVar_Turb, config);
      else if (menter_sst) numerics_container[iMGlevel][TURB_SOL][VISC_TERM] = new CAvgGradCorrected_TurbSST(nDim, nVar_Turb, constants, config);
    }
    
    /*--- Definition of the source term integration scheme for each equation and mesh level ---*/
    
    for (iMGlevel = 0; iMGlevel <= config->GetnMGLevels(); iMGlevel++) {
      if (spalart_allmaras) numerics_container[iMGlevel][TURB_SOL][SOURCE_FIRST_TERM] = new CSourcePieceWise_TurbSA(nDim, nVar_Turb, config);
      else if (neg_spalart_allmaras) numerics_container[iMGlevel][TURB_SOL][SOURCE_FIRST_TERM] = new CSourcePieceWise_TurbSA_Neg(nDim, nVar_Turb, config);
      else if (menter_sst) numerics_container[iMGlevel][TURB_SOL][SOURCE_FIRST_TERM] = new CSourcePieceWise_TurbSST(nDim, nVar_Turb, constants, config);
      numerics_container[iMGlevel][TURB_SOL][SOURCE_SECOND_TERM] = new CSourceNothing(nDim, nVar_Turb, config);
    }
    
    /*--- Definition of the boundary condition method ---*/
    
    for (iMGlevel = 0; iMGlevel <= config->GetnMGLevels(); iMGlevel++) {
      if (spalart_allmaras) {
        numerics_container[iMGlevel][TURB_SOL][CONV_BOUND_TERM] = new CUpwSca_TurbSA(nDim, nVar_Turb, config);
        numerics_container[iMGlevel][TURB_SOL][VISC_BOUND_TERM] = new CAvgGrad_TurbSA(nDim, nVar_Turb, config);
      }
      else if (neg_spalart_allmaras) {
        numerics_container[iMGlevel][TURB_SOL][CONV_BOUND_TERM] = new CUpwSca_TurbSA(nDim, nVar_Turb, config);
        numerics_container[iMGlevel][TURB_SOL][VISC_BOUND_TERM] = new CAvgGrad_TurbSA_Neg(nDim, nVar_Turb, config);
      }
      else if (menter_sst) {
        numerics_container[iMGlevel][TURB_SOL][CONV_BOUND_TERM] = new CUpwSca_TurbSST(nDim, nVar_Turb, config);
        numerics_container[iMGlevel][TURB_SOL][VISC_BOUND_TERM] = new CAvgGrad_TurbSST(nDim, nVar_Turb, constants, config);
      }
    }
  }
  
  /*--- Solver definition for the transition model problem ---*/
  if (transition) {
    
    /*--- Definition of the convective scheme for each equation and mesh level ---*/
    switch (config->GetKind_ConvNumScheme_Turb()) {
      case NONE :
        break;
      case SPACE_UPWIND :
        for (iMGlevel = 0; iMGlevel <= config->GetnMGLevels(); iMGlevel++) {
          numerics_container[iMGlevel][TRANS_SOL][CONV_TERM] = new CUpwSca_TransLM(nDim, nVar_Trans, config);
        }
        break;
      default :
        cout << "Convective scheme not implemented (transition)." << endl; exit(EXIT_FAILURE);
        break;
    }
    
    /*--- Definition of the viscous scheme for each equation and mesh level ---*/
    for (iMGlevel = 0; iMGlevel <= config->GetnMGLevels(); iMGlevel++) {
      numerics_container[iMGlevel][TRANS_SOL][VISC_TERM] = new CAvgGradCorrected_TransLM(nDim, nVar_Trans, config);
    }
    
    /*--- Definition of the source term integration scheme for each equation and mesh level ---*/
    for (iMGlevel = 0; iMGlevel <= config->GetnMGLevels(); iMGlevel++) {
      numerics_container[iMGlevel][TRANS_SOL][SOURCE_FIRST_TERM] = new CSourcePieceWise_TransLM(nDim, nVar_Trans, config);
      numerics_container[iMGlevel][TRANS_SOL][SOURCE_SECOND_TERM] = new CSourceNothing(nDim, nVar_Trans, config);
    }
    
    /*--- Definition of the boundary condition method ---*/
    for (iMGlevel = 0; iMGlevel <= config->GetnMGLevels(); iMGlevel++) {
      numerics_container[iMGlevel][TRANS_SOL][CONV_BOUND_TERM] = new CUpwLin_TransLM(nDim, nVar_Trans, config);
    }
  }
  
  /*--- Solver definition for the poisson potential problem ---*/
  if (poisson) {
    
    /*--- Definition of the viscous scheme for each equation and mesh level ---*/
    numerics_container[MESH_0][POISSON_SOL][VISC_TERM] = new CGalerkin_Flow(nDim, nVar_Poisson, config);
    
    /*--- Definition of the source term integration scheme for each equation and mesh level ---*/
    numerics_container[MESH_0][POISSON_SOL][SOURCE_FIRST_TERM] = new CSourceNothing(nDim, nVar_Poisson, config);
    numerics_container[MESH_0][POISSON_SOL][SOURCE_SECOND_TERM] = new CSourceNothing(nDim, nVar_Poisson, config);
    
  }
  
  /*--- Solver definition for the poisson potential problem ---*/
  if (heat) {
    
    /*--- Definition of the viscous scheme for each equation and mesh level ---*/
    numerics_container[MESH_0][HEAT_SOL][VISC_TERM] = new CGalerkin_Flow(nDim, nVar_Heat, config);
    
    /*--- Definition of the source term integration scheme for each equation and mesh level ---*/
    numerics_container[MESH_0][HEAT_SOL][SOURCE_FIRST_TERM] = new CSourceNothing(nDim, nVar_Heat, config);
    numerics_container[MESH_0][HEAT_SOL][SOURCE_SECOND_TERM] = new CSourceNothing(nDim, nVar_Heat, config);
    
  }
  
  /*--- Solver definition for the flow adjoint problem ---*/
  
  if (adj_euler || adj_ns) {
    
    /*--- Definition of the convective scheme for each equation and mesh level ---*/
    
    switch (config->GetKind_ConvNumScheme_AdjFlow()) {
      case NO_CONVECTIVE :
        cout << "No convective scheme." << endl; exit(EXIT_FAILURE);
        break;
        
      case SPACE_CENTERED :
        
        if (compressible) {
          
          /*--- Compressible flow ---*/
          
          switch (config->GetKind_Centered_AdjFlow()) {
            case NO_CENTERED : cout << "No centered scheme." << endl; break;
            case LAX : numerics_container[MESH_0][ADJFLOW_SOL][CONV_TERM] = new CCentLax_AdjFlow(nDim, nVar_Adj_Flow, config); break;
            case JST : numerics_container[MESH_0][ADJFLOW_SOL][CONV_TERM] = new CCentJST_AdjFlow(nDim, nVar_Adj_Flow, config); break;
            default : cout << "Centered scheme not implemented." << endl; exit(EXIT_FAILURE); break;
          }
          
          for (iMGlevel = 1; iMGlevel <= config->GetnMGLevels(); iMGlevel++)
            numerics_container[iMGlevel][ADJFLOW_SOL][CONV_TERM] = new CCentLax_AdjFlow(nDim, nVar_Adj_Flow, config);
          
          for (iMGlevel = 0; iMGlevel <= config->GetnMGLevels(); iMGlevel++)
            numerics_container[iMGlevel][ADJFLOW_SOL][CONV_BOUND_TERM] = new CUpwRoe_AdjFlow(nDim, nVar_Adj_Flow, config);
          
        }
        
        if (incompressible || freesurface) {
          
          /*--- Incompressible flow, use artificial compressibility method ---*/
          
          switch (config->GetKind_Centered_AdjFlow()) {
            case NO_CENTERED : cout << "No centered scheme." << endl; break;
            case LAX : numerics_container[MESH_0][ADJFLOW_SOL][CONV_TERM] = new CCentLaxArtComp_AdjFlow(nDim, nVar_Adj_Flow, config); break;
            case JST : numerics_container[MESH_0][ADJFLOW_SOL][CONV_TERM] = new CCentJSTArtComp_AdjFlow(nDim, nVar_Adj_Flow, config); break;
            default : cout << "Centered scheme not implemented." << endl; exit(EXIT_FAILURE); break;
          }
          
          for (iMGlevel = 1; iMGlevel <= config->GetnMGLevels(); iMGlevel++)
            numerics_container[iMGlevel][ADJFLOW_SOL][CONV_TERM] = new CCentLaxArtComp_AdjFlow(nDim, nVar_Adj_Flow, config);
          
          for (iMGlevel = 0; iMGlevel <= config->GetnMGLevels(); iMGlevel++)
            numerics_container[iMGlevel][ADJFLOW_SOL][CONV_BOUND_TERM] = new CUpwRoeArtComp_AdjFlow(nDim, nVar_Adj_Flow, config);
          
        }
        
        break;
        
      case SPACE_UPWIND :
        
        if (compressible) {
          
          /*--- Compressible flow ---*/
          
          switch (config->GetKind_Upwind_AdjFlow()) {
            case NO_UPWIND : cout << "No upwind scheme." << endl; break;
            case ROE:
              for (iMGlevel = 0; iMGlevel <= config->GetnMGLevels(); iMGlevel++) {
                numerics_container[iMGlevel][ADJFLOW_SOL][CONV_TERM] = new CUpwRoe_AdjFlow(nDim, nVar_Adj_Flow, config);
                numerics_container[iMGlevel][ADJFLOW_SOL][CONV_BOUND_TERM] = new CUpwRoe_AdjFlow(nDim, nVar_Adj_Flow, config);
              }
              break;
            default : cout << "Upwind scheme not implemented." << endl; exit(EXIT_FAILURE); break;
          }
        }
        
        if (incompressible || freesurface) {
          
          /*--- Incompressible flow, use artificial compressibility method ---*/
          
          switch (config->GetKind_Upwind_AdjFlow()) {
            case NO_UPWIND : cout << "No upwind scheme." << endl; break;
            case ROE:
              for (iMGlevel = 0; iMGlevel <= config->GetnMGLevels(); iMGlevel++) {
                numerics_container[iMGlevel][ADJFLOW_SOL][CONV_TERM] = new CUpwRoeArtComp_AdjFlow(nDim, nVar_Adj_Flow, config);
                numerics_container[iMGlevel][ADJFLOW_SOL][CONV_BOUND_TERM] = new CUpwRoeArtComp_AdjFlow(nDim, nVar_Adj_Flow, config);
              }
              break;
            default : cout << "Upwind scheme not implemented." << endl; exit(EXIT_FAILURE); break;
          }
        }
        
        break;
        
      default :
        cout << "Convective scheme not implemented (adj_euler and adj_ns)." << endl; exit(EXIT_FAILURE);
        break;
    }
    
    /*--- Definition of the viscous scheme for each equation and mesh level ---*/
    
    if (compressible) {
      
      /*--- Compressible flow ---*/
      
      numerics_container[MESH_0][ADJFLOW_SOL][VISC_TERM] = new CAvgGradCorrected_AdjFlow(nDim, nVar_Adj_Flow, config);
      numerics_container[MESH_0][ADJFLOW_SOL][VISC_BOUND_TERM] = new CAvgGrad_AdjFlow(nDim, nVar_Adj_Flow, config);
      
      for (iMGlevel = 1; iMGlevel <= config->GetnMGLevels(); iMGlevel++) {
        numerics_container[iMGlevel][ADJFLOW_SOL][VISC_TERM] = new CAvgGrad_AdjFlow(nDim, nVar_Adj_Flow, config);
        numerics_container[iMGlevel][ADJFLOW_SOL][VISC_BOUND_TERM] = new CAvgGrad_AdjFlow(nDim, nVar_Adj_Flow, config);
      }
      
    }
    
    if (incompressible || freesurface) {
      
      /*--- Incompressible flow, use artificial compressibility method ---*/
      
      numerics_container[MESH_0][ADJFLOW_SOL][VISC_TERM] = new CAvgGradCorrectedArtComp_AdjFlow(nDim, nVar_Adj_Flow, config);
      numerics_container[MESH_0][ADJFLOW_SOL][VISC_BOUND_TERM] = new CAvgGradArtComp_AdjFlow(nDim, nVar_Adj_Flow, config);
      
      for (iMGlevel = 1; iMGlevel <= config->GetnMGLevels(); iMGlevel++) {
        numerics_container[iMGlevel][ADJFLOW_SOL][VISC_TERM] = new CAvgGradArtComp_AdjFlow(nDim, nVar_Adj_Flow, config);
        numerics_container[iMGlevel][ADJFLOW_SOL][VISC_BOUND_TERM] = new CAvgGradArtComp_AdjFlow(nDim, nVar_Adj_Flow, config);
      }
      
    }
    
    /*--- Definition of the source term integration scheme for each equation and mesh level ---*/
    
    for (iMGlevel = 0; iMGlevel <= config->GetnMGLevels(); iMGlevel++) {
      
      /*--- Note that RANS is incompatible with Axisymmetric or Rotational (Fix it!) ---*/
      
      if (compressible) {
        
        if (adj_ns) {
          
          numerics_container[iMGlevel][ADJFLOW_SOL][SOURCE_FIRST_TERM] = new CSourceViscous_AdjFlow(nDim, nVar_Adj_Flow, config);
          
          if (config->GetRotating_Frame() == YES)
            numerics_container[iMGlevel][ADJFLOW_SOL][SOURCE_SECOND_TERM] = new CSourceRotatingFrame_AdjFlow(nDim, nVar_Adj_Flow, config);
          else
            numerics_container[iMGlevel][ADJFLOW_SOL][SOURCE_SECOND_TERM] = new CSourceConservative_AdjFlow(nDim, nVar_Adj_Flow, config);
          
        }
        
        else {
          
          if (config->GetRotating_Frame() == YES)
            numerics_container[iMGlevel][ADJFLOW_SOL][SOURCE_FIRST_TERM] = new CSourceRotatingFrame_AdjFlow(nDim, nVar_Adj_Flow, config);
          else if (config->GetAxisymmetric() == YES)
            numerics_container[iMGlevel][ADJFLOW_SOL][SOURCE_FIRST_TERM] = new CSourceAxisymmetric_AdjFlow(nDim, nVar_Adj_Flow, config);
          else
            numerics_container[iMGlevel][ADJFLOW_SOL][SOURCE_FIRST_TERM] = new CSourceNothing(nDim, nVar_Adj_Flow, config);
          
          numerics_container[iMGlevel][ADJFLOW_SOL][SOURCE_SECOND_TERM] = new CSourceNothing(nDim, nVar_Adj_Flow, config);
          
        }
        
      }
      
      if (incompressible || freesurface) {
        
        numerics_container[iMGlevel][ADJFLOW_SOL][SOURCE_FIRST_TERM] = new CSourceNothing(nDim, nVar_Adj_Flow, config);
        numerics_container[iMGlevel][ADJFLOW_SOL][SOURCE_SECOND_TERM] = new CSourceNothing(nDim, nVar_Adj_Flow, config);
        
      }
      
    }
    
  }
  
  /*--- Solver definition for the turbulent adjoint problem ---*/
  if (adj_turb) {
    /*--- Definition of the convective scheme for each equation and mesh level ---*/
    switch (config->GetKind_ConvNumScheme_AdjTurb()) {
      case NONE :
        break;
      case SPACE_UPWIND :
        for (iMGlevel = 0; iMGlevel <= config->GetnMGLevels(); iMGlevel++)
          if (spalart_allmaras) {
            numerics_container[iMGlevel][ADJTURB_SOL][CONV_TERM] = new CUpwSca_AdjTurb(nDim, nVar_Adj_Turb, config);
          }
          else if (neg_spalart_allmaras) {cout << "Adjoint Neg SA turbulence model not implemented." << endl; exit(EXIT_FAILURE);}
          else if (menter_sst) {cout << "Adjoint SST turbulence model not implemented." << endl; exit(EXIT_FAILURE);}
        break;
      default :
        cout << "Convective scheme not implemented (adj_turb)." << endl; exit(EXIT_FAILURE);
        break;
    }
    
    /*--- Definition of the viscous scheme for each equation and mesh level ---*/
    for (iMGlevel = 0; iMGlevel <= config->GetnMGLevels(); iMGlevel++) {
      if (spalart_allmaras) {
        numerics_container[iMGlevel][ADJTURB_SOL][VISC_TERM] = new CAvgGradCorrected_AdjTurb(nDim, nVar_Adj_Turb, config);
      }
      else if (neg_spalart_allmaras) {cout << "Adjoint Neg SA turbulence model not implemented." << endl; exit(EXIT_FAILURE);}
      else if (menter_sst) {cout << "Adjoint SST turbulence model not implemented." << endl; exit(EXIT_FAILURE);}
    }
    
    /*--- Definition of the source term integration scheme for each equation and mesh level ---*/
    for (iMGlevel = 0; iMGlevel <= config->GetnMGLevels(); iMGlevel++) {
      if (spalart_allmaras) {
        numerics_container[iMGlevel][ADJTURB_SOL][SOURCE_FIRST_TERM] = new CSourcePieceWise_AdjTurb(nDim, nVar_Adj_Turb, config);
        numerics_container[iMGlevel][ADJTURB_SOL][SOURCE_SECOND_TERM] = new CSourceConservative_AdjTurb(nDim, nVar_Adj_Turb, config);
      }
      else if (neg_spalart_allmaras) {cout << "Adjoint Neg SA turbulence model not implemented." << endl; exit(EXIT_FAILURE);}
      else if (menter_sst) {cout << "Adjoint SST turbulence model not implemented." << endl; exit(EXIT_FAILURE);}
    }
    
    /*--- Definition of the boundary condition method ---*/
    for (iMGlevel = 0; iMGlevel <= config->GetnMGLevels(); iMGlevel++) {
      if (spalart_allmaras) numerics_container[iMGlevel][ADJTURB_SOL][CONV_BOUND_TERM] = new CUpwLin_AdjTurb(nDim, nVar_Adj_Turb, config);
      else if (neg_spalart_allmaras) {cout << "Adjoint Neg SA turbulence model not implemented." << endl; exit(EXIT_FAILURE);}
      else if (menter_sst) {cout << "Adjoint SST turbulence model not implemented." << endl; exit(EXIT_FAILURE);}
    }
    
  }
  
  /*--- Solver definition for the wave problem ---*/
  if (wave) {
    
    /*--- Definition of the viscous scheme for each equation and mesh level ---*/
    numerics_container[MESH_0][WAVE_SOL][VISC_TERM] = new CGalerkin_Flow(nDim, nVar_Wave, config);
    
  }
  
  /*--- Solver definition for the FEM problem ---*/
  if (fem) {
	switch (config->GetGeometricConditions()) {
    	case SMALL_DEFORMATIONS :
    		switch (config->GetMaterialModel()) {
    			case LINEAR_ELASTIC: numerics_container[MESH_0][FEA_SOL][FEA_TERM] = new CFEM_LinearElasticity(nDim, nVar_FEM, config); break;
    			case NEO_HOOKEAN : cout << "Material model does not correspond to geometric conditions." << endl; exit(EXIT_FAILURE); break;
    			default: cout << "Material model not implemented." << endl; exit(EXIT_FAILURE); break;
    		}
    		break;
    	case LARGE_DEFORMATIONS :
    		switch (config->GetMaterialModel()) {
				case LINEAR_ELASTIC: cout << "Material model does not correspond to geometric conditions." << endl; exit(EXIT_FAILURE); break;
    			case NEO_HOOKEAN :
    				switch (config->GetMaterialCompressibility()) {
    					case COMPRESSIBLE_MAT : numerics_container[MESH_0][FEA_SOL][FEA_TERM] = new CFEM_NeoHookean_Comp(nDim, nVar_FEM, config); break;
    					case INCOMPRESSIBLE_MAT : numerics_container[MESH_0][FEA_SOL][FEA_TERM] = new CFEM_NeoHookean_Incomp(nDim, nVar_FEM, config); break;
    					default: cout << "Material model not implemented." << endl; exit(EXIT_FAILURE); break;
    				}
    				break;
    			case KNOWLES:
    				switch (config->GetMaterialCompressibility()) {
    					case NEARLY_INCOMPRESSIBLE_MAT : numerics_container[MESH_0][FEA_SOL][FEA_TERM] = new CFEM_Knowles_NearInc(nDim, nVar_FEM, config); break;
    					default: cout << "Material model not implemented." << endl; exit(EXIT_FAILURE); break;
    				}
    				break;
    			case IDEAL_DE:
    				switch (config->GetMaterialCompressibility()) {
    					case NEARLY_INCOMPRESSIBLE_MAT : numerics_container[MESH_0][FEA_SOL][FEA_TERM] = new CFEM_IdealDE(nDim, nVar_FEM, config); break;
    					default: cout << "Material model not implemented." << endl; exit(EXIT_FAILURE); break;
    				}
    				break;
    			default: cout << "Material model not implemented." << endl; exit(EXIT_FAILURE); break;
    		}
    		break;
    	default: cout << " Solver not implemented." << endl; exit(EXIT_FAILURE); break;
	}


	bool de_effects = config->GetDE_Effects();
//	bool structural_adj = config->GetStructural_Adj();

	if (de_effects) numerics_container[MESH_0][FEA_SOL][DE_TERM] = new CFEM_DielectricElastomer(nDim, nVar_FEM, config);
//	if (structural_adj && de_effects) numerics_container[MESH_0][FEA_SOL][DE_ADJ] = new CFEM_DielectricElastomer_Adj(nDim, nVar_FEM, config);

  }

  /*--- Solver definition for the FEM problem ---*/
  if (adj_fem) {
	switch (config->GetGeometricConditions()) {
    	case SMALL_DEFORMATIONS :
    		switch (config->GetMaterialModel()) {
    			case LINEAR_ELASTIC:
    			  numerics_container[MESH_0][ADJFEA_SOL][FEA_TERM] = new CFEM_LinearElasticity_Adj(nDim, nVar_FEM, config);
    			  break;
    			case NEO_HOOKEAN : cout << "Material model does not correspond to geometric conditions." << endl; exit(EXIT_FAILURE); break;
    			default: cout << "Material model not implemented." << endl; exit(EXIT_FAILURE); break;
    		}
    		break;
    	case LARGE_DEFORMATIONS :
    		switch (config->GetMaterialModel()) {
				case LINEAR_ELASTIC: cout << "Material model does not correspond to geometric conditions." << endl; exit(EXIT_FAILURE); break;
    			case NEO_HOOKEAN :
    				switch (config->GetMaterialCompressibility()) {
    					case COMPRESSIBLE_MAT:
    					  numerics_container[MESH_0][ADJFEA_SOL][FEA_TERM] = new CFEM_NeoHookean_Comp(nDim, nVar_FEM, config);
    					  numerics_container[MESH_0][ADJFEA_SOL][FEA_ADJ] = new CFEM_NeoHookean_Comp_Adj(nDim, nVar_FEM, config);
    					  break;
    					case INCOMPRESSIBLE_MAT :
    					  numerics_container[MESH_0][ADJFEA_SOL][FEA_TERM] = new CFEM_NeoHookean_Incomp(nDim, nVar_FEM, config);
    					  numerics_container[MESH_0][ADJFEA_SOL][FEA_ADJ] = new CFEM_NeoHookean_Incomp(nDim, nVar_FEM, config);
    					  break;
    					default: cout << "Material model not implemented." << endl; exit(EXIT_FAILURE); break;
    				}
    				break;
        			case KNOWLES:
        				switch (config->GetMaterialCompressibility()) {
        					case NEARLY_INCOMPRESSIBLE_MAT :
        					  numerics_container[MESH_0][ADJFEA_SOL][FEA_TERM] = new CFEM_Knowles_NearInc(nDim, nVar_FEM, config);
        					  numerics_container[MESH_0][ADJFEA_SOL][FEA_ADJ] = new CFEM_Knowles_NearInc(nDim, nVar_FEM, config);
        					  break;
        					default: cout << "Material model not implemented." << endl; exit(EXIT_FAILURE); break;
        				}
        				break;
        			case IDEAL_DE:
        				switch (config->GetMaterialCompressibility()) {
        					case NEARLY_INCOMPRESSIBLE_MAT :
        					  numerics_container[MESH_0][ADJFEA_SOL][FEA_TERM] = new CFEM_IdealDE(nDim, nVar_FEM, config);
        					  numerics_container[MESH_0][ADJFEA_SOL][FEA_ADJ] = new CFEM_IdealDE(nDim, nVar_FEM, config);
        					  break;
        					default: cout << "Material model not implemented." << endl; exit(EXIT_FAILURE); break;
        				}
        				break;

    			default: cout << "Material model not implemented." << endl; exit(EXIT_FAILURE); break;
    		}
    		break;
    	default: cout << " Solver not implemented." << endl; exit(EXIT_FAILURE); break;
	}

	bool de_effects = config->GetDE_Effects();

	if (de_effects){
	  numerics_container[MESH_0][ADJFEA_SOL][DE_TERM] = new CFEM_DielectricElastomer(nDim, nVar_FEM, config);
	  numerics_container[MESH_0][ADJFEA_SOL][DE_ADJ] = new CFEM_DielectricElastomer_Adj(nDim, nVar_FEM, config);
	}
  }
  
}


void CDriver::Numerics_Postprocessing(CNumerics ****numerics_container,
                                      CSolver ***solver_container, CGeometry **geometry,
                                      CConfig *config) {
  
  unsigned short iMGlevel, iSol;
  
  
  bool
  euler, adj_euler,
  ns, adj_ns,
  turbulent, adj_turb,
  spalart_allmaras, neg_spalart_allmaras, menter_sst,
  poisson,
  wave,
  fem,
  heat,
  transition,
  template_solver;
  
  bool compressible = (config->GetKind_Regime() == COMPRESSIBLE);
  bool incompressible = (config->GetKind_Regime() == INCOMPRESSIBLE);
  bool freesurface = (config->GetKind_Regime() == FREESURFACE);
  
  /*--- Initialize some useful booleans ---*/
  euler            = false;   ns               = false;   turbulent        = false;
  poisson          = false;
  adj_euler        = false;   adj_ns           = false;   adj_turb         = false;
  wave             = false;   heat             = false;   fem        = false;
  spalart_allmaras = false; neg_spalart_allmaras = false; menter_sst       = false;
  transition       = false;
  template_solver  = false;
  
  /*--- Assign booleans ---*/
  switch (config->GetKind_Solver()) {
    case TEMPLATE_SOLVER: template_solver = true; break;
    case EULER : case DISC_ADJ_EULER: euler = true; break;
    case NAVIER_STOKES: case DISC_ADJ_NAVIER_STOKES: ns = true; break;
    case RANS : case DISC_ADJ_RANS:  ns = true; turbulent = true; if (config->GetKind_Trans_Model() == LM) transition = true; break;
    case POISSON_EQUATION: poisson = true; break;
    case WAVE_EQUATION: wave = true; break;
    case HEAT_EQUATION: heat = true; break;
    case FEM_ELASTICITY: fem = true; break;
    case ADJ_EULER : euler = true; adj_euler = true; break;
    case ADJ_NAVIER_STOKES : ns = true; turbulent = (config->GetKind_Turb_Model() != NONE); adj_ns = true; break;
    case ADJ_RANS : ns = true; turbulent = true; adj_ns = true; adj_turb = (!config->GetFrozen_Visc()); break;
  }
  
  /*--- Assign turbulence model booleans ---*/
  
  if (turbulent)
    switch (config->GetKind_Turb_Model()) {
      case SA:     spalart_allmaras = true;     break;
      case SA_NEG: neg_spalart_allmaras = true; break;
      case SST:    menter_sst = true;  break;
        
    }
  
  /*--- Solver definition for the template problem ---*/
  if (template_solver) {
    
    /*--- Definition of the convective scheme for each equation and mesh level ---*/
    switch (config->GetKind_ConvNumScheme_Template()) {
      case SPACE_CENTERED : case SPACE_UPWIND :
        for (iMGlevel = 0; iMGlevel <= config->GetnMGLevels(); iMGlevel++)
          delete numerics_container[iMGlevel][TEMPLATE_SOL][CONV_TERM];
        break;
    }
    
    for (iMGlevel = 0; iMGlevel <= config->GetnMGLevels(); iMGlevel++) {
      /*--- Definition of the viscous scheme for each equation and mesh level ---*/
      delete numerics_container[iMGlevel][TEMPLATE_SOL][VISC_TERM];
      /*--- Definition of the source term integration scheme for each equation and mesh level ---*/
      delete numerics_container[iMGlevel][TEMPLATE_SOL][SOURCE_FIRST_TERM];
      /*--- Definition of the boundary condition method ---*/
      delete numerics_container[iMGlevel][TEMPLATE_SOL][CONV_BOUND_TERM];
    }
    
  }
  
  /*--- Solver definition for the Potential, Euler, Navier-Stokes problems ---*/
  if ((euler) || (ns)) {
    
    /*--- Definition of the convective scheme for each equation and mesh level ---*/
    switch (config->GetKind_ConvNumScheme_Flow()) {
        
      case SPACE_CENTERED :
        if (compressible) {
          
          /*--- Compressible flow ---*/
          switch (config->GetKind_Centered_Flow()) {
            case LAX : case JST :  case JST_KE : delete numerics_container[MESH_0][FLOW_SOL][CONV_TERM]; break;
          }
          for (iMGlevel = 1; iMGlevel <= config->GetnMGLevels(); iMGlevel++)
            delete numerics_container[iMGlevel][FLOW_SOL][CONV_TERM];
          
          /*--- Definition of the boundary condition method ---*/
          for (iMGlevel = 0; iMGlevel <= config->GetnMGLevels(); iMGlevel++)
            delete numerics_container[iMGlevel][FLOW_SOL][CONV_BOUND_TERM];
          
        }
        if (incompressible) {
          /*--- Incompressible flow, use artificial compressibility method ---*/
          switch (config->GetKind_Centered_Flow()) {
              
            case LAX : case JST : delete numerics_container[MESH_0][FLOW_SOL][CONV_TERM]; break;
              
          }
          for (iMGlevel = 1; iMGlevel <= config->GetnMGLevels(); iMGlevel++)
            delete numerics_container[iMGlevel][FLOW_SOL][CONV_TERM];
          
          /*--- Definition of the boundary condition method ---*/
          for (iMGlevel = 0; iMGlevel <= config->GetnMGLevels(); iMGlevel++)
            delete numerics_container[iMGlevel][FLOW_SOL][CONV_BOUND_TERM];
          
        }
        break;
      case SPACE_UPWIND :
        
        if (compressible) {
          /*--- Compressible flow ---*/
          switch (config->GetKind_Upwind_Flow()) {
            case ROE: case AUSM : case TURKEL: case HLLC: case MSW:  case CUSP:
              for (iMGlevel = 0; iMGlevel <= config->GetnMGLevels(); iMGlevel++) {
                delete numerics_container[iMGlevel][FLOW_SOL][CONV_TERM];
                delete numerics_container[iMGlevel][FLOW_SOL][CONV_BOUND_TERM];
              }
              
              break;
          }
          
        }
        if (incompressible || freesurface) {
          /*--- Incompressible flow, use artificial compressibility method ---*/
          switch (config->GetKind_Upwind_Flow()) {
            case ROE:
              for (iMGlevel = 0; iMGlevel <= config->GetnMGLevels(); iMGlevel++) {
                delete numerics_container[iMGlevel][FLOW_SOL][CONV_TERM];
                delete numerics_container[iMGlevel][FLOW_SOL][CONV_BOUND_TERM];
              }
              break;
          }
        }
        
        break;
    }
    
    /*--- Definition of the viscous scheme for each equation and mesh level ---*/
    if (compressible||incompressible||freesurface) {
      /*--- Compressible flow Ideal gas ---*/
      delete numerics_container[MESH_0][FLOW_SOL][VISC_TERM];
      for (iMGlevel = 1; iMGlevel <= config->GetnMGLevels(); iMGlevel++)
        delete numerics_container[iMGlevel][FLOW_SOL][VISC_TERM];
      
      /*--- Definition of the boundary condition method ---*/
      for (iMGlevel = 0; iMGlevel <= config->GetnMGLevels(); iMGlevel++)
        delete numerics_container[iMGlevel][FLOW_SOL][VISC_BOUND_TERM];
      
    }
    
    /*--- Definition of the source term integration scheme for each equation and mesh level ---*/
    for (iMGlevel = 0; iMGlevel <= config->GetnMGLevels(); iMGlevel++) {
      delete numerics_container[iMGlevel][FLOW_SOL][SOURCE_FIRST_TERM];
      delete numerics_container[iMGlevel][FLOW_SOL][SOURCE_SECOND_TERM];
    }
    
  }
  
  
  /*--- Solver definition for the turbulent model problem ---*/
  
  if (turbulent) {
    
    /*--- Definition of the convective scheme for each equation and mesh level ---*/
    
    switch (config->GetKind_ConvNumScheme_Turb()) {
      case SPACE_UPWIND :
        for (iMGlevel = 0; iMGlevel <= config->GetnMGLevels(); iMGlevel++) {
          if (spalart_allmaras || neg_spalart_allmaras ||menter_sst)
            delete numerics_container[iMGlevel][TURB_SOL][CONV_TERM];
        }
        break;
    }
    
    /*--- Definition of the viscous scheme for each equation and mesh level ---*/
    if (spalart_allmaras || neg_spalart_allmaras || menter_sst) {
      for (iMGlevel = 0; iMGlevel <= config->GetnMGLevels(); iMGlevel++) {
        delete numerics_container[iMGlevel][TURB_SOL][VISC_TERM];
        delete numerics_container[iMGlevel][TURB_SOL][SOURCE_FIRST_TERM];
        delete numerics_container[iMGlevel][TURB_SOL][SOURCE_SECOND_TERM];
        /*--- Definition of the boundary condition method ---*/
        delete numerics_container[iMGlevel][TURB_SOL][CONV_BOUND_TERM];
        delete numerics_container[iMGlevel][TURB_SOL][VISC_BOUND_TERM];
        
      }
    }
    
  }
  
  /*--- Solver definition for the transition model problem ---*/
  if (transition) {
    
    /*--- Definition of the convective scheme for each equation and mesh level ---*/
    switch (config->GetKind_ConvNumScheme_Turb()) {
      case SPACE_UPWIND :
        for (iMGlevel = 0; iMGlevel <= config->GetnMGLevels(); iMGlevel++) {
          delete numerics_container[iMGlevel][TRANS_SOL][CONV_TERM];
        }
        break;
    }
    
    for (iMGlevel = 0; iMGlevel <= config->GetnMGLevels(); iMGlevel++) {
      /*--- Definition of the viscous scheme for each equation and mesh level ---*/
      delete numerics_container[iMGlevel][TRANS_SOL][VISC_TERM];
      /*--- Definition of the source term integration scheme for each equation and mesh level ---*/
      delete numerics_container[iMGlevel][TRANS_SOL][SOURCE_FIRST_TERM];
      delete numerics_container[iMGlevel][TRANS_SOL][SOURCE_SECOND_TERM];
      /*--- Definition of the boundary condition method ---*/
      delete numerics_container[iMGlevel][TRANS_SOL][CONV_BOUND_TERM];
    }
  }
  
  /*--- Solver definition for the poisson potential problem ---*/
  if (poisson || heat) {
    
    /*--- Definition of the viscous scheme for each equation and mesh level ---*/
    delete numerics_container[MESH_0][POISSON_SOL][VISC_TERM];
    
    /*--- Definition of the source term integration scheme for each equation and mesh level ---*/
    delete numerics_container[MESH_0][POISSON_SOL][SOURCE_FIRST_TERM];
    delete numerics_container[MESH_0][POISSON_SOL][SOURCE_SECOND_TERM];
    
  }
  
  /*--- Solver definition for the flow adjoint problem ---*/
  
  if (adj_euler || adj_ns ) {
    
    /*--- Definition of the convective scheme for each equation and mesh level ---*/
    
    switch (config->GetKind_ConvNumScheme_AdjFlow()) {
      case SPACE_CENTERED :
        
        if (compressible) {
          
          /*--- Compressible flow ---*/
          
          switch (config->GetKind_Centered_AdjFlow()) {
            case LAX : case JST:
              delete numerics_container[MESH_0][ADJFLOW_SOL][CONV_TERM];
              break;
          }
          
          for (iMGlevel = 1; iMGlevel <= config->GetnMGLevels(); iMGlevel++)
            delete numerics_container[iMGlevel][ADJFLOW_SOL][CONV_TERM];
          
          for (iMGlevel = 0; iMGlevel <= config->GetnMGLevels(); iMGlevel++)
            delete numerics_container[iMGlevel][ADJFLOW_SOL][CONV_BOUND_TERM];
          
        }
        
        if (incompressible || freesurface) {
          
          /*--- Incompressible flow, use artificial compressibility method ---*/
          
          switch (config->GetKind_Centered_AdjFlow()) {
            case LAX : case JST:
              delete numerics_container[MESH_0][ADJFLOW_SOL][CONV_TERM]; break;
          }
          
          for (iMGlevel = 1; iMGlevel <= config->GetnMGLevels(); iMGlevel++)
            delete numerics_container[iMGlevel][ADJFLOW_SOL][CONV_TERM];
          
          for (iMGlevel = 0; iMGlevel <= config->GetnMGLevels(); iMGlevel++)
            delete numerics_container[iMGlevel][ADJFLOW_SOL][CONV_BOUND_TERM];
          
        }
        
        break;
        
      case SPACE_UPWIND :
        
        if (compressible || incompressible || freesurface) {
          
          /*--- Compressible flow ---*/
          
          switch (config->GetKind_Upwind_AdjFlow()) {
            case ROE:
              for (iMGlevel = 0; iMGlevel <= config->GetnMGLevels(); iMGlevel++) {
                delete numerics_container[iMGlevel][ADJFLOW_SOL][CONV_TERM];
                delete numerics_container[iMGlevel][ADJFLOW_SOL][CONV_BOUND_TERM];
              }
              break;
          }
        }
        
        break;
    }
    
    /*--- Definition of the viscous scheme for each equation and mesh level ---*/
    
    if (compressible || incompressible || freesurface) {
      
      /*--- Compressible flow ---*/
      for (iMGlevel = 0; iMGlevel <= config->GetnMGLevels(); iMGlevel++) {
        delete numerics_container[iMGlevel][ADJFLOW_SOL][VISC_TERM];
        delete numerics_container[iMGlevel][ADJFLOW_SOL][VISC_BOUND_TERM];
      }
    }
    
    /*--- Definition of the source term integration scheme for each equation and mesh level ---*/
    
    for (iMGlevel = 0; iMGlevel <= config->GetnMGLevels(); iMGlevel++) {
      
      
      if (compressible || incompressible || freesurface) {
        
        delete numerics_container[iMGlevel][ADJFLOW_SOL][SOURCE_FIRST_TERM];
        delete numerics_container[iMGlevel][ADJFLOW_SOL][SOURCE_SECOND_TERM];
        
      }
    }
    
  }
  
  
  /*--- Solver definition for the turbulent adjoint problem ---*/
  if (adj_turb) {
    /*--- Definition of the convective scheme for each equation and mesh level ---*/
    switch (config->GetKind_ConvNumScheme_AdjTurb()) {
        
      case SPACE_UPWIND :
        for (iMGlevel = 0; iMGlevel <= config->GetnMGLevels(); iMGlevel++)
          if (spalart_allmaras) {
            delete numerics_container[iMGlevel][ADJTURB_SOL][CONV_TERM];
          }
        break;
    }
    
    
    for (iMGlevel = 0; iMGlevel <= config->GetnMGLevels(); iMGlevel++) {
      if (spalart_allmaras) {
        /*--- Definition of the viscous scheme for each equation and mesh level ---*/
        delete numerics_container[iMGlevel][ADJTURB_SOL][VISC_TERM];
        /*--- Definition of the source term integration scheme for each equation and mesh level ---*/
        delete numerics_container[iMGlevel][ADJTURB_SOL][SOURCE_FIRST_TERM];
        delete numerics_container[iMGlevel][ADJTURB_SOL][SOURCE_SECOND_TERM];
        /*--- Definition of the boundary condition method ---*/
        delete numerics_container[iMGlevel][ADJTURB_SOL][CONV_BOUND_TERM];
      }
    }
  }
  
  /*--- Solver definition for the wave problem ---*/
  if (wave) {
    
    /*--- Definition of the viscous scheme for each equation and mesh level ---*/
    delete numerics_container[MESH_0][WAVE_SOL][VISC_TERM];
    
  }
  
  /*--- Solver definition for the FEA problem ---*/
  if (fem) {
    
    /*--- Definition of the viscous scheme for each equation and mesh level ---*/
    delete numerics_container[MESH_0][FEA_SOL][FEA_TERM];
    
  }
  
  /*--- Definition of the Class for the numerical method: numerics_container[MESH_LEVEL][EQUATION][EQ_TERM] ---*/
  for (iMGlevel = 0; iMGlevel <= config->GetnMGLevels(); iMGlevel++) {
    for (iSol = 0; iSol < MAX_SOLS; iSol++) {
      delete [] numerics_container[iMGlevel][iSol];
    }
    delete[] numerics_container[iMGlevel];
  }
  
}

void CDriver::Iteration_Preprocessing() {
  
  int rank = MASTER_NODE;
#ifdef HAVE_MPI
  MPI_Comm_rank(MPI_COMM_WORLD, &rank);
#endif
  
  /*--- Initial print to console for this zone. ---*/
  
  if (rank == MASTER_NODE) cout << "Zone " << iZone+1;
  
  /*--- Loop over all zones and instantiate the physics iteration. ---*/
  
  switch (config_container[iZone]->GetKind_Solver()) {
      
    case EULER: case NAVIER_STOKES: case RANS:
      if (rank == MASTER_NODE)
        cout << ": Euler/Navier-Stokes/RANS flow iteration." << endl;
      iteration_container[iZone] = new CMeanFlowIteration(config_container[iZone]);
      break;
      
    case WAVE_EQUATION:
      if (rank == MASTER_NODE)
        cout << ": wave iteration." << endl;
      iteration_container[iZone] = new CWaveIteration(config_container[iZone]);
      break;
      
    case HEAT_EQUATION:
      if (rank == MASTER_NODE)
        cout << ": heat iteration." << endl;
      iteration_container[iZone] = new CHeatIteration(config_container[iZone]);
      break;
      
    case POISSON_EQUATION:
      if (rank == MASTER_NODE)
        cout << ": poisson iteration." << endl;
      iteration_container[iZone] = new CPoissonIteration(config_container[iZone]);
      break;
      
    case FEM_ELASTICITY:
      if (rank == MASTER_NODE)
        cout << ": FEM iteration." << endl;
      iteration_container[iZone] = new CFEM_StructuralAnalysis(config_container[iZone]);
      break;

    case ADJ_ELASTICITY:
      if (rank == MASTER_NODE)
        cout << ": adjoint FEM iteration." << endl;
      iteration_container[iZone] = new CFEAIteration_Adj(config[iZone]);
      break;

    case ADJ_EULER: case ADJ_NAVIER_STOKES: case ADJ_RANS:
      if (rank == MASTER_NODE)
        cout << ": adjoint Euler/Navier-Stokes/RANS flow iteration." << endl;
      iteration_container[iZone] = new CAdjMeanFlowIteration(config_container[iZone]);
      break;
      
    case DISC_ADJ_EULER: case DISC_ADJ_NAVIER_STOKES: case DISC_ADJ_RANS:
      if (rank == MASTER_NODE)
        cout << ": discrete adjoint Euler/Navier-Stokes/RANS flow iteration." << endl;
      iteration_container[iZone] = new CDiscAdjMeanFlowIteration(config_container[iZone]);
      break;
  }
  
}


void CDriver::Interface_Preprocessing() {
  
  int rank = MASTER_NODE;
  unsigned short donorZone, targetZone;
  unsigned short nVar, nVarTransfer;
  
  /*--- Initialize some useful booleans ---*/
  bool fluid_donor, structural_donor;
  bool fluid_target, structural_target;
  
  bool matching_mesh;
  
  fluid_donor  = false;  structural_donor  = false;
  fluid_target  = false;  structural_target  = false;
  

#ifdef HAVE_MPI
  MPI_Comm_rank(MPI_COMM_WORLD, &rank);
#endif
  
  /*--- Coupling between zones (limited to two zones at the moment) ---*/
  for (targetZone = 0; targetZone < nZone; targetZone++) {
    
    /*--- Initialize target booleans ---*/
    fluid_target  = false;  structural_target  = false;
    
    /*--- Set the target boolean: as of now, only Fluid-Structure Interaction considered ---*/
    switch (config_container[targetZone]->GetKind_Solver()) {
      case EULER : case NAVIER_STOKES: case RANS: fluid_target  = true;     break;
      case FEM_ELASTICITY:            structural_target = true;   break;
    }
    
    for (donorZone = 0; donorZone < nZone; donorZone++) {
      /*--- Initialize donor booleans ---*/
      fluid_donor  = false;  structural_donor  = false;
      matching_mesh = config_container[donorZone]->GetMatchingMesh();
      
      /*--- Set the donor boolean: as of now, only Fluid-Structure Interaction considered ---*/
      switch (config_container[donorZone]->GetKind_Solver()) {
        case EULER : case NAVIER_STOKES: case RANS: fluid_donor  = true;    break;
        case FEM_ELASTICITY:            structural_donor = true;  break;
      }
      
      
      /*--- Retrieve the number of conservative variables (for problems not involving structural analysis ---*/
      if (!structural_donor && !structural_target) {
        nVar = solver_container[donorZone][MESH_0][FLOW_SOL]->GetnVar();
      }
      else {
        /*--- If at least one of the components is structural ---*/
        nVar = nDim;
      }
      
      /*--- Interface conditions are only defined between different zones ---*/
      if (donorZone != targetZone) {
        
        if (rank == MASTER_NODE) cout << "From zone " << donorZone << " to zone " << targetZone << ": ";
        
        /*--- Match Zones ---*/
        if (rank == MASTER_NODE) cout << "Setting coupling "<<endl;
        
        /*--- If the mesh is matching: match points ---*/
        if (matching_mesh) {
          if (rank == MASTER_NODE) cout << "between matching meshes. " << endl;
          geometry_container[donorZone][MESH_0]->MatchZone(config_container[donorZone], geometry_container[targetZone][MESH_0],
                                                           config_container[targetZone], donorZone, nZone);
        }
        /*--- Else: interpolate ---*/
        else {
          switch (config_container[donorZone]->GetKindInterpolation()) {
            case NEAREST_NEIGHBOR:
              interpolator_container[donorZone][targetZone] = new CNearestNeighbor(geometry_container, config_container, donorZone, targetZone);
              if (rank == MASTER_NODE) cout << "using a nearest-neighbor approach." << endl;
              break;
            case ISOPARAMETRIC:
              interpolator_container[donorZone][targetZone] = new CIsoparametric(geometry_container, config_container, donorZone, targetZone);
              if (rank == MASTER_NODE) cout << "using an isoparametric approach." << endl;
              break;
            case CONSISTCONSERVE:
              if (targetZone>0 && structural_target) {
                interpolator_container[donorZone][targetZone] = new CMirror(geometry_container, config_container, donorZone, targetZone);
                if (rank == MASTER_NODE) cout << "using a mirror approach: matching coefficients from opposite mesh." << endl;
              }
              else {
                interpolator_container[donorZone][targetZone] = new CIsoparametric(geometry_container, config_container, donorZone, targetZone);
                if (rank == MASTER_NODE) cout << "using an isoparametric approach." << endl;
              }
              if (targetZone == 0 && structural_target) {
                if (rank == MASTER_NODE) cout << "Consistent and conservative interpolation assumes the structure model mesh is evaluated second. Somehow this has not happened. The isoparametric coefficients will be calculated for both meshes, and are not guaranteed to be consistent." << endl;
              }
              break;
          }
        }
        
        /*--- Initialize the appropriate transfer strategy ---*/
        if (rank == MASTER_NODE) cout << "Transferring ";
        
        if (fluid_donor && structural_target) {
          nVarTransfer = 2;
          transfer_container[donorZone][targetZone] = new CTransfer_FlowTraction(nVar, nVarTransfer, config_container[donorZone]);
          if (rank == MASTER_NODE) cout << "flow tractions. "<< endl;
        }
        else if (structural_donor && fluid_target) {
          nVarTransfer = 0;
          transfer_container[donorZone][targetZone] = new CTransfer_StructuralDisplacements(nVar, nVarTransfer, config_container[donorZone]);
          if (rank == MASTER_NODE) cout << "structural displacements. "<< endl;
        }
        else {
          nVarTransfer = 0;
          transfer_container[donorZone][targetZone] = new CTransfer_ConservativeVars(nVar, nVarTransfer, config_container[donorZone]);
          if (rank == MASTER_NODE) cout << "generic conservative variables. " << endl;
        }
        
      }
      
      
    }
    
  }
  
}

void CDriver::StartSolver() {
  
  int rank = MASTER_NODE;
  
#ifdef HAVE_MPI
  MPI_Comm_rank(MPI_COMM_WORLD, &rank);
#endif
  
  /*--- Main external loop of the solver. Within this loop, each iteration ---*/
  
  if (rank == MASTER_NODE)
    cout << endl <<"------------------------------ Begin Solver -----------------------------" << endl;
  
  /*--- This is temporal and just to check. It will have to be added to the regular history file ---*/
  
  ofstream historyFile_FSI;
  bool writeHistFSI = config_container[ZONE_0]->GetWrite_Conv_FSI();
  if (writeHistFSI && (rank == MASTER_NODE)) {
    char cstrFSI[200];
    string filenameHistFSI = config_container[ZONE_0]->GetConv_FileName_FSI();
    strcpy (cstrFSI, filenameHistFSI.data());
    historyFile_FSI.open (cstrFSI);
    historyFile_FSI << "Time,Iteration,Aitken,URes,logResidual,orderMagnResidual" << endl;
    historyFile_FSI.close();
  }
  
  while (ExtIter < config_container[ZONE_0]->GetnExtIter()) {
    
    /*--- Perform some external iteration preprocessing. ---*/
    
    PreprocessExtIter(ExtIter);
    
    /*--- Perform a single iteration of the chosen PDE solver. ---*/
    
    if (!fsi) {
      
      /*--- Perform a dynamic mesh update if required. ---*/
      
      DynamicMeshUpdate(ExtIter);
      
      /*--- Run a single iteration of the problem (mean flow, wave, heat, ...). ---*/
      
      Run();
      
      /*--- Update the solution for dual time stepping strategy ---*/
      
      Update();
      
    }
    else {
      Run();      // In the FSIDriver case, mesh and solution updates are already included into the Run function
    }
    
    /*--- Monitor the computations after each iteration. ---*/
    
    Monitor(ExtIter);
    
    /*--- Output the solution in files. ---*/
    
    Output(ExtIter);
    
    /*--- If the convergence criteria has been met, terminate the simulation. ---*/
    
    if (StopCalc) break;
    
    ExtIter++;
    
  }
  
}

void CDriver::PreprocessExtIter(unsigned long ExtIter) {
  
  /*--- Set the value of the external iteration. ---*/
  
  for (iZone = 0; iZone < nZone; iZone++) config_container[iZone]->SetExtIter(ExtIter);
  
  
  /*--- Read the target pressure ---*/
  
  if (config_container[ZONE_0]->GetInvDesign_Cp() == YES)
    output->SetCp_InverseDesign(solver_container[ZONE_0][MESH_0][FLOW_SOL],
                                geometry_container[ZONE_0][MESH_0], config_container[ZONE_0], ExtIter);
  
  /*--- Read the target heat flux ---*/
  
  if (config_container[ZONE_0]->GetInvDesign_HeatFlux() == YES)
    output->SetHeat_InverseDesign(solver_container[ZONE_0][MESH_0][FLOW_SOL],
                                  geometry_container[ZONE_0][MESH_0], config_container[ZONE_0], ExtIter);
  
  /*--- Set the initial condition for EULER/N-S/RANS and for a non FSI simulation ---*/
  
  if ( (!fsi) &&
      ( (config_container[ZONE_0]->GetKind_Solver() ==  EULER) ||
       (config_container[ZONE_0]->GetKind_Solver() ==  NAVIER_STOKES) ||
       (config_container[ZONE_0]->GetKind_Solver() ==  RANS) ) ) {
        for(iZone = 0; iZone < nZone; iZone++) {
          solver_container[iZone][MESH_0][FLOW_SOL]->SetInitialCondition(geometry_container[iZone], solver_container[iZone], config_container[iZone], ExtIter);
        }
      }
  
#ifdef HAVE_MPI
  MPI_Barrier(MPI_COMM_WORLD);
#endif
  
}


bool CDriver::Monitor(unsigned long ExtIter) {
  
  /*--- Synchronization point after a single solver iteration. Compute the
   wall clock time required. ---*/
  
#ifndef HAVE_MPI
  StopTime = su2double(clock())/su2double(CLOCKS_PER_SEC);
#else
  StopTime = MPI_Wtime();
#endif
  
  UsedTime = (StopTime - StartTime);
  
  
  /*--- Check if there is any change in the runtime parameters ---*/
  
  CConfig *runtime = NULL;
  strcpy(runtime_file_name, "runtime.dat");
  runtime = new CConfig(runtime_file_name, config_container[ZONE_0]);
  runtime->SetExtIter(ExtIter);
  delete runtime;
  
  /*--- Update the convergence history file (serial and parallel computations). ---*/
  
  if (!fsi) {
    output->SetConvHistory_Body(&ConvHist_file, geometry_container, solver_container,
                                config_container, integration_container, false, UsedTime, ZONE_0);
    
  }
  
  
  /*--- Evaluate the new CFL number (adaptive). ---*/
  
  if (config_container[ZONE_0]->GetCFL_Adapt() == YES) {
    output->SetCFL_Number(solver_container, config_container, ZONE_0);
  }
  
  /*--- Check whether the current simulation has reached the specified
   convergence criteria, and set StopCalc to true, if so. ---*/
  
  switch (config_container[ZONE_0]->GetKind_Solver()) {
    case EULER: case NAVIER_STOKES: case RANS:
      StopCalc = integration_container[ZONE_0][FLOW_SOL]->GetConvergence(); break;
    case WAVE_EQUATION:
      StopCalc = integration_container[ZONE_0][WAVE_SOL]->GetConvergence(); break;
    case HEAT_EQUATION:
      StopCalc = integration_container[ZONE_0][HEAT_SOL]->GetConvergence(); break;
    case FEM_ELASTICITY:
      StopCalc = integration_container[ZONE_0][FEA_SOL]->GetConvergence(); break;
    case ADJ_EULER: case ADJ_NAVIER_STOKES: case ADJ_RANS:
    case DISC_ADJ_EULER: case DISC_ADJ_NAVIER_STOKES: case DISC_ADJ_RANS:
      StopCalc = integration_container[ZONE_0][ADJFLOW_SOL]->GetConvergence(); break;
  }
  
  return StopCalc;
  
}


void CDriver::Output(unsigned long ExtIter) {


    int rank = MASTER_NODE;

#ifdef HAVE_MPI
    MPI_Comm_rank(MPI_COMM_WORLD, &rank);
#endif


    /*--- Solution output. Determine whether a solution needs to be written
     after the current iteration, and if so, execute the output file writing
     routines. ---*/

    if ((ExtIter+1 >= config_container[ZONE_0]->GetnExtIter())

	||

	((ExtIter % config_container[ZONE_0]->GetWrt_Sol_Freq() == 0) && (ExtIter != 0) &&
	 !((config_container[ZONE_0]->GetUnsteady_Simulation() == DT_STEPPING_1ST) ||
	   (config_container[ZONE_0]->GetUnsteady_Simulation() == DT_STEPPING_2ND) ||
	   (config_container[ZONE_0]->GetUnsteady_Simulation() == TIME_STEPPING)))

	||

	(StopCalc)

	||

	(((config_container[ZONE_0]->GetUnsteady_Simulation() == DT_STEPPING_1ST) ||
	  (config_container[ZONE_0]->GetUnsteady_Simulation() == TIME_STEPPING)) &&
	 ((ExtIter == 0) || (ExtIter % config_container[ZONE_0]->GetWrt_Sol_Freq_DualTime() == 0)))

	||

	((config_container[ZONE_0]->GetUnsteady_Simulation() == DT_STEPPING_2ND) && (!fsi) &&
         ((ExtIter == 0) || ((ExtIter % config_container[ZONE_0]->GetWrt_Sol_Freq_DualTime() == 0) ||
			     ((ExtIter-1) % config_container[ZONE_0]->GetWrt_Sol_Freq_DualTime() == 0))))

	||

	((config_container[ZONE_0]->GetUnsteady_Simulation() == DT_STEPPING_2ND) && (fsi) &&
	 ((ExtIter == 0) || ((ExtIter % config_container[ZONE_0]->GetWrt_Sol_Freq_DualTime() == 0))))

	||

	(((config_container[ZONE_0]->GetDynamic_Analysis() == DYNAMIC) &&
	  ((ExtIter == 0) || (ExtIter % config_container[ZONE_0]->GetWrt_Sol_Freq_DualTime() == 0))))) {


      /*--- Low-fidelity simulations (using a coarser multigrid level
       approximation to the solution) require an interpolation back to the
       finest grid. ---*/

      if (config_container[ZONE_0]->GetLowFidelitySim()) {
        integration_container[ZONE_0][FLOW_SOL]->SetProlongated_Solution(RUNTIME_FLOW_SYS, solver_container[ZONE_0][MESH_0][FLOW_SOL], solver_container[ZONE_0][MESH_1][FLOW_SOL], geometry_container[ZONE_0][MESH_0], geometry_container[ZONE_0][MESH_1], config_container[ZONE_0]);
        integration_container[ZONE_0][FLOW_SOL]->Smooth_Solution(RUNTIME_FLOW_SYS, solver_container[ZONE_0][MESH_0][FLOW_SOL], geometry_container[ZONE_0][MESH_0], 3, 1.25, config_container[ZONE_0]);
        solver_container[ZONE_0][MESH_0][config_container[ZONE_0]->GetContainerPosition(RUNTIME_FLOW_SYS)]->Set_MPI_Solution(geometry_container[ZONE_0][MESH_0], config_container[ZONE_0]);
        solver_container[ZONE_0][MESH_0][config_container[ZONE_0]->GetContainerPosition(RUNTIME_FLOW_SYS)]->Preprocessing(geometry_container[ZONE_0][MESH_0], solver_container[ZONE_0][MESH_0], config_container[ZONE_0], MESH_0, 0, RUNTIME_FLOW_SYS, true);
      }


      if (rank == MASTER_NODE) cout << endl << "-------------------------- File Output Summary --------------------------";

      /*--- For specific applications, evaluate and plot the surface. ---*/
      
      if (config_container[ZONE_0]->GetnMarker_Analyze() != 0) {
        
        output->WriteSurface_Analysis(config_container[ZONE_0], geometry_container[ZONE_0][MESH_0],
                                     solver_container[ZONE_0][MESH_0][FLOW_SOL]);
      }
      
      /*--- For specific applications, evaluate and plot the equivalent area. ---*/
      
      if (config_container[ZONE_0]->GetEquivArea() == YES) {
        
        output->SetEquivalentArea(solver_container[ZONE_0][MESH_0][FLOW_SOL],
                                  geometry_container[ZONE_0][MESH_0], config_container[ZONE_0], ExtIter);
      }
      
      /*--- Execute the routine for writing restart, volume solution,
       surface solution, and surface comma-separated value files. ---*/

      output->SetResult_Files(solver_container, geometry_container, config_container, ExtIter, nZone);

      /*--- Output a file with the forces breakdown. ---*/

      output->SetForces_Breakdown(geometry_container, solver_container,
                                  config_container, integration_container, ZONE_0);

      /*--- Compute the forces at different sections. ---*/

      if (config_container[ZONE_0]->GetPlot_Section_Forces()) {
        output->SetForceSections(solver_container[ZONE_0][MESH_0][FLOW_SOL],
                                 geometry_container[ZONE_0][MESH_0], config_container[ZONE_0], ExtIter);
      }

      if (rank == MASTER_NODE) cout << "-------------------------------------------------------------------------" << endl << endl;

    }

}


CDriver::~CDriver(void) {}


su2double CDriver::Get_Drag() {

  unsigned short val_iZone = ZONE_0;
  unsigned short FinestMesh = config_container[val_iZone]->GetFinestMesh();
  su2double CDrag, RefDensity, RefAreaCoeff, RefVel2(0.0), factor;

  /*--- Export free-stream density and reference area ---*/
  RefDensity = solver_container[val_iZone][FinestMesh][FLOW_SOL]->GetDensity_Inf();
  RefAreaCoeff = config_container[val_iZone]->GetRefAreaCoeff();

  /*--- Calculate free-stream velocity (squared) ---*/
  for(unsigned short iDim = 0; iDim < nDim; iDim++)
    RefVel2 += pow(solver_container[val_iZone][FinestMesh][FLOW_SOL]->GetVelocity_Inf(iDim),2);

  /*--- Calculate drag force based on drag coefficient ---*/
  factor = 0.5*RefDensity*RefAreaCoeff*RefVel2;
  CDrag = solver_container[val_iZone][FinestMesh][FLOW_SOL]->GetTotal_CD();

  return CDrag*factor;
}

su2double CDriver::Get_Lift() {

  unsigned short val_iZone = ZONE_0;
  unsigned short FinestMesh = config_container[val_iZone]->GetFinestMesh();
  su2double CLift, RefDensity, RefAreaCoeff, RefVel2(0.0), factor;

  /*--- Export free-stream density and reference area ---*/
  RefDensity = solver_container[val_iZone][FinestMesh][FLOW_SOL]->GetDensity_Inf();
  RefAreaCoeff = config_container[val_iZone]->GetRefAreaCoeff();

  /*--- Calculate free-stream velocity (squared) ---*/
  for(unsigned short iDim = 0; iDim < nDim; iDim++)
    RefVel2 += pow(solver_container[val_iZone][FinestMesh][FLOW_SOL]->GetVelocity_Inf(iDim),2);

  /*--- Calculate drag force based on drag coefficient ---*/
  factor = 0.5*RefDensity*RefAreaCoeff*RefVel2;
  CLift = solver_container[val_iZone][FinestMesh][FLOW_SOL]->GetTotal_CL();

  return CLift*factor;
}

su2double CDriver::Get_Mz() {

  unsigned short val_iZone = ZONE_0;
  unsigned short FinestMesh = config_container[val_iZone]->GetFinestMesh();
  su2double CMz, RefDensity, RefAreaCoeff, RefLengthCoeff, RefVel2(0.0), factor;

  /*--- Export free-stream density and reference area ---*/
  RefDensity = solver_container[val_iZone][FinestMesh][FLOW_SOL]->GetDensity_Inf();
  RefAreaCoeff = config_container[val_iZone]->GetRefAreaCoeff();
  RefLengthCoeff = config_container[val_iZone]->GetRefLengthMoment();

  /*--- Calculate free-stream velocity (squared) ---*/
  for(unsigned short iDim = 0; iDim < nDim; iDim++)
    RefVel2 += pow(solver_container[val_iZone][FinestMesh][FLOW_SOL]->GetVelocity_Inf(iDim),2);

  /*--- Calculate moment around z-axis based on coefficients ---*/
  factor = 0.5*RefDensity*RefAreaCoeff*RefVel2;
  CMz = solver_container[val_iZone][FinestMesh][FLOW_SOL]->GetTotal_CMz();

  return CMz*factor*RefLengthCoeff;

}

unsigned short CDriver::GetMovingMarker() {

  unsigned short IDtoSend(0),iMarker, jMarker, Moving;
  string Marker_Tag, Moving_Tag;

  for (iMarker = 0; iMarker < config_container[ZONE_0]->GetnMarker_All(); iMarker++) {
    Moving = config_container[ZONE_0]->GetMarker_All_Moving(iMarker);
    if (Moving == YES) {
      for (jMarker = 0; jMarker<config_container[ZONE_0]->GetnMarker_Moving(); jMarker++) {
        Moving_Tag = config_container[ZONE_0]->GetMarker_Moving_TagBound(jMarker);
        Marker_Tag = config_container[ZONE_0]->GetMarker_All_TagBound(iMarker);
        if (Marker_Tag == Moving_Tag) {
          IDtoSend = iMarker;
          break;
        }
      }
    }
  }

  return IDtoSend;

}

unsigned long CDriver::GetNumberVertices(unsigned short iMarker) {

  unsigned long nFluidVertex;
  unsigned short jMarker, Moving;
  string Marker_Tag, Moving_Tag;

  nFluidVertex = 0;

  Moving = config_container[ZONE_0]->GetMarker_All_Moving(iMarker);
  if (Moving == YES) {
    for (jMarker = 0; jMarker<config_container[ZONE_0]->GetnMarker_Moving(); jMarker++) {
      Moving_Tag = config_container[ZONE_0]->GetMarker_Moving_TagBound(jMarker);
      Marker_Tag = config_container[ZONE_0]->GetMarker_All_TagBound(iMarker);
      if (Marker_Tag == Moving_Tag) {
        nFluidVertex = geometry_container[ZONE_0][MESH_0]->nVertex[iMarker];
      }
    }
  }

  return nFluidVertex;

}

unsigned long CDriver::GetVertexGlobalIndex(unsigned short iMarker, unsigned short iVertex) {

  unsigned long iPoint, GlobalIndex;

  iPoint = geometry_container[ZONE_0][MESH_0]->vertex[iMarker][iVertex]->GetNode();
  GlobalIndex = geometry_container[ZONE_0][MESH_0]->node[iPoint]->GetGlobalIndex();

  return GlobalIndex;

}

su2double CDriver::GetVertexCoordX(unsigned short iMarker, unsigned short iVertex) {

  su2double* Coord;
  unsigned long iPoint;

  iPoint = geometry_container[ZONE_0][MESH_0]->vertex[iMarker][iVertex]->GetNode();
  Coord = geometry_container[ZONE_0][MESH_0]->node[iPoint]->GetCoord();
  return Coord[0];

}

su2double CDriver::GetVertexCoordY(unsigned short iMarker, unsigned short iVertex) {

  su2double* Coord;
  unsigned long iPoint;

  iPoint = geometry_container[ZONE_0][MESH_0]->vertex[iMarker][iVertex]->GetNode();
  Coord = geometry_container[ZONE_0][MESH_0]->node[iPoint]->GetCoord();
  return Coord[1];
}

su2double CDriver::GetVertexCoordZ(unsigned short iMarker, unsigned short iVertex) {

  su2double* Coord;
  unsigned long iPoint;

  if(nDim == 3) {
    iPoint = geometry_container[ZONE_0][MESH_0]->vertex[iMarker][iVertex]->GetNode();
    Coord = geometry_container[ZONE_0][MESH_0]->node[iPoint]->GetCoord();
    return Coord[2];
  }
  else {
    return 0.0;
  }


}

bool CDriver::ComputeVertexForces(unsigned short iMarker, unsigned short iVertex) {

    unsigned long iPoint;
    unsigned short iDim, jDim;
    su2double *Normal, AreaSquare, Area;
    bool halo;

    unsigned short FinestMesh = config_container[ZONE_0]->GetFinestMesh();

	/*--- Check the kind of fluid problem ---*/
	bool compressible       = (config_container[ZONE_0]->GetKind_Regime() == COMPRESSIBLE);
	bool incompressible     = (config_container[ZONE_0]->GetKind_Regime() == INCOMPRESSIBLE);
	bool viscous_flow       = ((config_container[ZONE_0]->GetKind_Solver() == NAVIER_STOKES) ||
							   (config_container[ZONE_0]->GetKind_Solver() == RANS) );

    /*--- Parameters for the calculations ---*/
	// Pn: Pressure
	// Pinf: Pressure_infinite
	// div_vel: Velocity divergence
	// Dij: Dirac delta
	su2double Pn = 0.0, div_vel = 0.0, Dij = 0.0;
	su2double Viscosity = 0.0;
	su2double Grad_Vel[3][3] = { {0.0, 0.0, 0.0} ,
							{0.0, 0.0, 0.0} ,
							{0.0, 0.0, 0.0} } ;
	su2double Tau[3][3] = { {0.0, 0.0, 0.0} ,
							{0.0, 0.0, 0.0} ,
							{0.0, 0.0, 0.0} } ;

	su2double Pinf = solver_container[ZONE_0][FinestMesh][FLOW_SOL]->GetPressure_Inf();

    iPoint = geometry_container[ZONE_0][MESH_0]->vertex[iMarker][iVertex]->GetNode();
    //GlobalIndex = geometry_container[ZONE_0][MESH_0]->node[iPoint]->GetGlobalIndex();

    /*--- It necessary to distinguish the halo nodes from the others, since they introduice non physical forces. ---*/
    //if(geometry_container[ZONE_0][MESH_0]->node[iPoint]->GetDomain()) partFluidSurfaceLoads[iVertex][0] = GlobalIndex;
    //else partFluidSurfaceLoads[iVertex][0] = -1.0;
    if(geometry_container[ZONE_0][MESH_0]->node[iPoint]->GetDomain()) {
    /*--- Get the normal at the vertex: this normal goes inside the fluid domain. ---*/
    Normal = geometry_container[ZONE_0][MESH_0]->vertex[iMarker][iVertex]->GetNormal();
    AreaSquare = 0.0;
    for(iDim = 0; iDim < nDim; iDim++) {
        AreaSquare += Normal[iDim]*Normal[iDim];
    }
    Area = sqrt(AreaSquare);

    /*--- Get the values of pressure and viscosity ---*/
    if (incompressible) {
      Pn = solver_container[ZONE_0][MESH_0][FLOW_SOL]->node[iPoint]->GetPressureInc();
      if (viscous_flow) {
        for(iDim=0; iDim<nDim; iDim++) {
          for(jDim=0; jDim<nDim; jDim++) {
            Grad_Vel[iDim][jDim] = solver_container[ZONE_0][FinestMesh][FLOW_SOL]->node[iPoint]->GetGradient_Primitive(iDim+1, jDim);
          }
        }
        Viscosity = solver_container[ZONE_0][MESH_0][FLOW_SOL]->node[iPoint]->GetLaminarViscosityInc();
      }
    }
    else if (compressible) {
      Pn = solver_container[ZONE_0][MESH_0][FLOW_SOL]->node[iPoint]->GetPressure();
      if (viscous_flow) {
        for(iDim=0; iDim<nDim; iDim++) {
          for(jDim=0; jDim<nDim; jDim++) {
            Grad_Vel[iDim][jDim] = solver_container[ZONE_0][FinestMesh][FLOW_SOL]->node[iPoint]->GetGradient_Primitive(iDim+1, jDim);
          }
        }
        Viscosity = solver_container[ZONE_0][MESH_0][FLOW_SOL]->node[iPoint]->GetLaminarViscosity();
      }
    }

   /*--- Calculate the inviscid (pressure) part of tn in the fluid nodes (force units) ---*/
   for (iDim = 0; iDim < nDim; iDim++) {
     //partFluidSurfaceLoads[iVertex][iDim+1] = -(Pn-Pinf)*Normal[iDim];   //NB : norm(Normal) = Area
     APINodalForce[iDim] = -(Pn-Pinf)*Normal[iDim];     //NB : norm(Normal) = Area
   }

   /*--- Calculate the viscous (shear stress) part of tn in the fluid nodes (force units ---*/
   if ((incompressible || compressible) && viscous_flow) {
     div_vel = 0.0;
     for (iDim = 0; iDim < nDim; iDim++)
       div_vel += Grad_Vel[iDim][iDim];
     if (incompressible) div_vel = 0.0;

     for (iDim = 0; iDim < nDim; iDim++) {
       for (jDim = 0 ; jDim < nDim; jDim++) {
         Dij = 0.0; if (iDim == jDim) Dij = 1.0;
         Tau[iDim][jDim] = Viscosity*(Grad_Vel[jDim][iDim] + Grad_Vel[iDim][jDim]) - TWO3*Viscosity*div_vel*Dij;
         //partFluidSurfaceLoads[iVertex][iDim+1] += Tau[iDim][jDim]*Normal[jDim];
         APINodalForce[iDim] += Tau[iDim][jDim]*Normal[jDim];
       }
     }
   }

   //Divide by local are in case of force density communication.
   for(iDim = 0; iDim < nDim; iDim++) {
     APINodalForceDensity[iDim] = APINodalForce[iDim]/Area;
   }

   halo = false;

   }
   else {
        halo = true;
   }

   return halo;

}

su2double CDriver::GetVertexForceX(unsigned short iMarker, unsigned short iVertex) {

    return APINodalForce[0];

}

su2double CDriver::GetVertexForceY(unsigned short iMarker, unsigned short iVertex) {

    return APINodalForce[1];

}

su2double CDriver::GetVertexForceZ(unsigned short iMarker, unsigned short iVertex) {

    return APINodalForce[2];

}

su2double CDriver::GetVertexForceDensityX(unsigned short iMarker, unsigned short iVertex) {
    return APINodalForceDensity[0];
}

su2double CDriver::GetVertexForceDensityY(unsigned short iMarker, unsigned short iVertex) {
    return APINodalForceDensity[1];
}

su2double CDriver::GetVertexForceDensityZ(unsigned short iMarker, unsigned short iVertex) {
    return APINodalForceDensity[2];
}

void CDriver::SetVertexCoordX(unsigned short iMarker, unsigned short iVertex, su2double newPosX) {

  unsigned long iPoint;
  su2double *Coord, *Coord_n;
  su2double dispX;

  iPoint = geometry_container[ZONE_0][MESH_0]->vertex[iMarker][iVertex]->GetNode();
  Coord = geometry_container[ZONE_0][MESH_0]->node[iPoint]->GetCoord();

  if(config_container[ZONE_0]->GetUnsteady_Simulation()) {
    Coord_n = geometry_container[ZONE_0][MESH_0]->node[iPoint]->GetCoord_n();
    dispX = newPosX - Coord_n[0];
    APIVarCoord[0] = dispX - Coord[0] + Coord_n[0];
  }
  else {
    APIVarCoord[0] = newPosX - Coord[0];
  }

}

void CDriver::SetVertexCoordY(unsigned short iMarker, unsigned short iVertex, su2double newPosY) {

  unsigned long iPoint;
  su2double *Coord, *Coord_n;
  su2double dispY;

  iPoint = geometry_container[ZONE_0][MESH_0]->vertex[iMarker][iVertex]->GetNode();
  Coord = geometry_container[ZONE_0][MESH_0]->node[iPoint]->GetCoord();

  if(config_container[ZONE_0]->GetUnsteady_Simulation()) {
    Coord_n = geometry_container[ZONE_0][MESH_0]->node[iPoint]->GetCoord_n();
    dispY = newPosY - Coord_n[1];
    APIVarCoord[1] = dispY - Coord[1] + Coord_n[1];
  }
  else {
    APIVarCoord[1] = newPosY - Coord[1];
  }
}

void CDriver::SetVertexCoordZ(unsigned short iMarker, unsigned short iVertex, su2double newPosZ) {

  unsigned long iPoint;
  su2double *Coord, *Coord_n;
  su2double dispZ;

  iPoint = geometry_container[ZONE_0][MESH_0]->vertex[iMarker][iVertex]->GetNode();
  Coord = geometry_container[ZONE_0][MESH_0]->node[iPoint]->GetCoord();
  Coord_n = geometry_container[ZONE_0][MESH_0]->node[iPoint]->GetCoord_n();
  if(nDim > 2) {
    if(config_container[ZONE_0]->GetUnsteady_Simulation()) {
      Coord_n = geometry_container[ZONE_0][MESH_0]->node[iPoint]->GetCoord_n();
      dispZ = newPosZ - Coord_n[2];
      APIVarCoord[2] = dispZ - Coord[2] + Coord_n[2];
    }
    else {
      APIVarCoord[2] = newPosZ - Coord[2];
    }
  }
  else {
    APIVarCoord[2] = 0.0;
  }
}

su2double CDriver::SetVertexVarCoord(unsigned short iMarker, unsigned short iVertex) {

    su2double nodalVarCoordNorm;

    geometry_container[ZONE_0][MESH_0]->vertex[iMarker][iVertex]->SetVarCoord(APIVarCoord);
    nodalVarCoordNorm = sqrt((APIVarCoord[0])*(APIVarCoord[0]) + (APIVarCoord[1])*(APIVarCoord[1]) + (APIVarCoord[2])*(APIVarCoord[2]));

    return nodalVarCoordNorm;

}

CSingleZoneDriver::CSingleZoneDriver(char* confFile,
                                     unsigned short val_nZone,
                                     unsigned short val_nDim) : CDriver(confFile,
                                                                        val_nZone,
                                                                        val_nDim) { }

CSingleZoneDriver::~CSingleZoneDriver(void) { }

void CSingleZoneDriver::Run() {

  /*--- Run an iteration of the physics within this single zone.
   We assume that the zone of interest is in the ZONE_0 container position. ---*/
  
  iteration_container[ZONE_0]->Preprocess(output, integration_container, geometry_container,
                                          solver_container, numerics_container, config_container,
                                          surface_movement, grid_movement, FFDBox, ZONE_0);
  
  iteration_container[ZONE_0]->Iterate(output, integration_container, geometry_container,
                                       solver_container, numerics_container, config_container,
                                       surface_movement, grid_movement, FFDBox, ZONE_0);
  
}


void CSingleZoneDriver::Update() {

  iteration_container[ZONE_0]->Update(output, integration_container, geometry_container,
                                      solver_container, numerics_container, config_container,
                                      surface_movement, grid_movement, FFDBox, ZONE_0);
<<<<<<< HEAD
  
  iteration_container[ZONE_0]->Monitor();     /*--- Does nothing for now. ---*/
  
  iteration_container[ZONE_0]->Output();      /*--- Does nothing for now. ---*/
  
  iteration_container[ZONE_0]->Postprocess(output, integration_container, geometry_container,
                                      solver_container, numerics_container, config_container,
                                      surface_movement, grid_movement, FFDBox, ZONE_0);
  
=======

}

void CSingleZoneDriver::ResetConvergence() {

  switch (config_container[ZONE_0]->GetKind_Solver()) {

    case EULER: case NAVIER_STOKES: case RANS:
      integration_container[ZONE_0][FLOW_SOL]->SetConvergence(false);
      if (config_container[ZONE_0]->GetKind_Solver() == RANS) integration_container[ZONE_0][TURB_SOL]->SetConvergence(false);
      if(config_container[ZONE_0]->GetKind_Trans_Model() == LM) integration_container[ZONE_0][TRANS_SOL]->SetConvergence(false);
      break;

    case WAVE_EQUATION:
      integration_container[ZONE_0][WAVE_SOL]->SetConvergence(false);
      break;

    case HEAT_EQUATION:
      integration_container[ZONE_0][HEAT_SOL]->SetConvergence(false);
      break;

    case POISSON_EQUATION:
      break;

    case FEM_ELASTICITY:
      integration_container[ZONE_0][FEA_SOL]->SetConvergence(false);
      break;

    case ADJ_EULER: case ADJ_NAVIER_STOKES: case ADJ_RANS: case DISC_ADJ_EULER: case DISC_ADJ_NAVIER_STOKES: case DISC_ADJ_RANS:
      integration_container[ZONE_0][ADJFLOW_SOL]->SetConvergence(false);
      if( (config_container[ZONE_0]->GetKind_Solver() == ADJ_RANS) || (config_container[ZONE_0]->GetKind_Solver() == DISC_ADJ_RANS) )
        integration_container[ZONE_0][ADJTURB_SOL]->SetConvergence(false);
      break;
      
  }

}

void CSingleZoneDriver::DynamicMeshUpdate(unsigned long ExtIter) {

  bool harmonic_balance = (config_container[ZONE_0]->GetUnsteady_Simulation() == HARMONIC_BALANCE);

  /*--- Dynamic mesh update ---*/
  if ((config_container[ZONE_0]->GetGrid_Movement()) && (!harmonic_balance)) {
    iteration_container[ZONE_0]->SetGrid_Movement(geometry_container, surface_movement, grid_movement, FFDBox, solver_container, config_container, ZONE_0, 0, ExtIter );
  }

}

void CSingleZoneDriver::StaticMeshUpdate() {

  int rank = MASTER_NODE;

#ifdef HAVE_MPI
  MPI_Comm_rank(MPI_COMM_WORLD, &rank);
#endif

  if(rank == MASTER_NODE) cout << " Deforming the volume grid." << endl;
  grid_movement[ZONE_0]->SetVolume_Deformation(geometry_container[ZONE_0][MESH_0], config_container[ZONE_0], true);

  if(rank == MASTER_NODE) cout << "No grid velocity to be computed : static grid deformation." << endl;

  if(rank == MASTER_NODE) cout << " Updating multigrid structure." << endl;
  grid_movement[ZONE_0]->UpdateMultiGrid(geometry_container[ZONE_0], config_container[ZONE_0]);

>>>>>>> 5fe9dac3
}

void CSingleZoneDriver::SetInitialMesh() {

  unsigned long iPoint;

  StaticMeshUpdate();

  /*--- Propagate the initial deformation to the past ---*/
  //if (!restart) {
    for (iMesh = 0; iMesh <= config_container[ZONE_0]->GetnMGLevels(); iMesh++) {
      for(iPoint = 0; iPoint < geometry_container[ZONE_0][iMesh]->GetnPoint(); iPoint++) {
        //solver_container[ZONE_0][iMesh][FLOW_SOL]->node[iPoint]->Set_Solution_time_n();
        //solver_container[ZONE_0][iMesh][FLOW_SOL]->node[iPoint]->Set_Solution_time_n1();
        geometry_container[ZONE_0][iMesh]->node[iPoint]->SetVolume_n();
        geometry_container[ZONE_0][iMesh]->node[iPoint]->SetVolume_nM1();
        geometry_container[ZONE_0][iMesh]->node[iPoint]->SetCoord_n();
        geometry_container[ZONE_0][iMesh]->node[iPoint]->SetCoord_n1();
      }
    }
  //}

}

CMultiZoneDriver::CMultiZoneDriver(char* confFile,
                                   unsigned short val_nZone,
                                   unsigned short val_nDim) : CDriver(confFile,
                                                                      val_nZone,
                                                                      val_nDim) { }


CMultiZoneDriver::~CMultiZoneDriver(void) { }

void CMultiZoneDriver::Run() {
  
  
  /*--- Run a single iteration of a multi-zone problem by looping over all
   zones and executing the iterations. Note that data transers between zones
   and other intermediate procedures may be required. ---*/
  
  for (iZone = 0; iZone < nZone; iZone++) {
    
    iteration_container[iZone]->Preprocess(output, integration_container, geometry_container,
                                           solver_container, numerics_container, config_container,
                                           surface_movement, grid_movement, FFDBox, iZone);
    
    iteration_container[iZone]->Iterate(output, integration_container, geometry_container,
                                        solver_container, numerics_container, config_container,
                                        surface_movement, grid_movement, FFDBox, iZone);
    
  }
  
}

void CMultiZoneDriver::Update() {

  for(iZone = 0; iZone < nZone; iZone++) {

    iteration_container[iZone]->Update(output, integration_container, geometry_container,
                                       solver_container, numerics_container, config_container,
                                       surface_movement, grid_movement, FFDBox, iZone);
<<<<<<< HEAD
    
    iteration_container[iZone]->Monitor();     /*--- Does nothing for now. ---*/
    
    iteration_container[iZone]->Output();      /*--- Does nothing for now. ---*/
    
    iteration_container[iZone]->Postprocess(output, integration_container, geometry_container,
                                       solver_container, numerics_container, config_container,
                                       surface_movement, grid_movement, FFDBox, iZone);
    
=======

>>>>>>> 5fe9dac3
  }

}

void CMultiZoneDriver::ResetConvergence() {

  for(iZone = 0; iZone < nZone; iZone++) {
    switch (config_container[iZone]->GetKind_Solver()) {

    case EULER: case NAVIER_STOKES: case RANS:
      integration_container[iZone][FLOW_SOL]->SetConvergence(false);
      if (config_container[iZone]->GetKind_Solver() == RANS) integration_container[iZone][TURB_SOL]->SetConvergence(false);
      if(config_container[iZone]->GetKind_Trans_Model() == LM) integration_container[iZone][TRANS_SOL]->SetConvergence(false);
      break;

    case WAVE_EQUATION:
      integration_container[iZone][WAVE_SOL]->SetConvergence(false);
      break;

    case HEAT_EQUATION:
      integration_container[iZone][HEAT_SOL]->SetConvergence(false);
      break;

    case POISSON_EQUATION:
      break;

    case FEM_ELASTICITY:
      integration_container[iZone][FEA_SOL]->SetConvergence(false);
      break;

    case ADJ_EULER: case ADJ_NAVIER_STOKES: case ADJ_RANS: case DISC_ADJ_EULER: case DISC_ADJ_NAVIER_STOKES: case DISC_ADJ_RANS:
      integration_container[iZone][ADJFLOW_SOL]->SetConvergence(false);
      if( (config_container[iZone]->GetKind_Solver() == ADJ_RANS) || (config_container[iZone]->GetKind_Solver() == DISC_ADJ_RANS) )
        integration_container[iZone][ADJTURB_SOL]->SetConvergence(false);
      break;
    }
  }

}

void CMultiZoneDriver::DynamicMeshUpdate(unsigned long ExtIter) {

  bool harmonic_balance;

  for (iZone = 0; iZone < nZone; iZone++) {
   harmonic_balance = (config_container[iZone]->GetUnsteady_Simulation() == HARMONIC_BALANCE);
    /*--- Dynamic mesh update ---*/
    if ((config_container[iZone]->GetGrid_Movement()) && (!harmonic_balance)) {
      iteration_container[iZone]->SetGrid_Movement(geometry_container, surface_movement, grid_movement, FFDBox, solver_container, config_container, iZone, 0, ExtIter );
    }
  }

}

void CMultiZoneDriver::StaticMeshUpdate() {

  int rank = MASTER_NODE;

#ifdef HAVE_MPI
  MPI_Comm_rank(MPI_COMM_WORLD, &rank);
#endif

  for(iZone = 0; iZone < nZone; iZone++) {
    if(rank == MASTER_NODE) cout << " Deforming the volume grid." << endl;
    grid_movement[iZone]->SetVolume_Deformation(geometry_container[iZone][MESH_0], config_container[iZone], true);

    if(rank == MASTER_NODE) cout << "No grid velocity to be computde : static grid deformation." << endl;

    if(rank == MASTER_NODE) cout << " Updating multigrid structure." << endl;
    grid_movement[iZone]->UpdateMultiGrid(geometry_container[iZone], config_container[iZone]);
  }
}

void CMultiZoneDriver::SetInitialMesh() {

  unsigned long iPoint;

  StaticMeshUpdate();

  /*--- Propagate the initial deformation to the past ---*/
  //if (!restart) {
    for(iZone = 0; iZone < nZone; iZone++) {
      for (iMesh = 0; iMesh <= config_container[iZone]->GetnMGLevels(); iMesh++) {
        for(iPoint = 0; iPoint < geometry_container[iZone][iMesh]->GetnPoint(); iPoint++) {
          //solver_container[iZone][iMesh][FLOW_SOL]->node[iPoint]->Set_Solution_time_n();
          //solver_container[iZone][iMesh][FLOW_SOL]->node[iPoint]->Set_Solution_time_n1();
          geometry_container[iZone][iMesh]->node[iPoint]->SetVolume_n();
          geometry_container[iZone][iMesh]->node[iPoint]->SetVolume_nM1();
          geometry_container[iZone][iMesh]->node[iPoint]->SetCoord_n();
          geometry_container[iZone][iMesh]->node[iPoint]->SetCoord_n1();
        }
      }
    }
  //}

}

CHBDriver::CHBDriver(char* confFile,
                                 unsigned short val_nZone,
                                 unsigned short val_nDim) : CDriver(confFile,
                                                                    val_nZone,
                                                                    val_nDim) {
	unsigned short kZone;

	D = NULL;
	/*--- allocate dynamic memory for the Harmonic Balance operator ---*/
	D = new su2double*[nZone]; for (kZone = 0; kZone < nZone; kZone++) D[kZone] = new su2double[nZone];

}

CHBDriver::~CHBDriver(void) {

	unsigned short kZone;

	  /*--- delete dynamic memory for the Harmonic Balance operator ---*/
	  for (kZone = 0; kZone < nZone; kZone++) if (D[kZone] != NULL) delete [] D[kZone];
	  if (D[kZone] != NULL) delete [] D;

}

void CHBDriver::Run() {
  
  /*--- Run a single iteration of a Harmonic Balance problem. Preprocess all
   all zones before beginning the iteration. ---*/
  
  for (iZone = 0; iZone < nZone; iZone++)
    iteration_container[iZone]->Preprocess(output, integration_container, geometry_container,
                                           solver_container, numerics_container, config_container,
                                           surface_movement, grid_movement, FFDBox, iZone);
  
  for (iZone = 0; iZone < nZone; iZone++)
    iteration_container[iZone]->Iterate(output, integration_container, geometry_container,
                                        solver_container, numerics_container, config_container,
                                        surface_movement, grid_movement, FFDBox, iZone);
    
}

void CHBDriver::Update() {

  for (iZone = 0; iZone < nZone; iZone++) {

    /*--- Update the harmonic balance terms across all zones ---*/
  	SetHarmonicBalance(iZone);

    iteration_container[iZone]->Update(output, integration_container, geometry_container,
                                       solver_container, numerics_container, config_container,
                                       surface_movement, grid_movement, FFDBox, iZone);
<<<<<<< HEAD
    
    iteration_container[iZone]->Monitor();     /*--- Does nothing for now. ---*/
    
    iteration_container[iZone]->Output();      /*--- Does nothing for now. ---*/
    
    iteration_container[iZone]->Postprocess(output, integration_container, geometry_container,
                                       solver_container, numerics_container, config_container,
                                       surface_movement, grid_movement, FFDBox, iZone);
    
=======

    output->HarmonicBalanceOutput(solver_container, config_container, nZone, iZone);

>>>>>>> 5fe9dac3
  }

}

void CHBDriver::ResetConvergence() {

  for(iZone = 0; iZone < nZone; iZone++) {
    switch (config_container[iZone]->GetKind_Solver()) {

    case EULER: case NAVIER_STOKES: case RANS:
      integration_container[iZone][FLOW_SOL]->SetConvergence(false);
      if (config_container[iZone]->GetKind_Solver() == RANS) integration_container[iZone][TURB_SOL]->SetConvergence(false);
      if(config_container[iZone]->GetKind_Trans_Model() == LM) integration_container[iZone][TRANS_SOL]->SetConvergence(false);
      break;

    case WAVE_EQUATION:
      integration_container[iZone][WAVE_SOL]->SetConvergence(false);
      break;

    case HEAT_EQUATION:
      integration_container[iZone][HEAT_SOL]->SetConvergence(false);
      break;

    case POISSON_EQUATION:
      break;

    case FEM_ELASTICITY:
      integration_container[iZone][FEA_SOL]->SetConvergence(false);
      break;

    case ADJ_EULER: case ADJ_NAVIER_STOKES: case ADJ_RANS: case DISC_ADJ_EULER: case DISC_ADJ_NAVIER_STOKES: case DISC_ADJ_RANS:
      integration_container[iZone][ADJFLOW_SOL]->SetConvergence(false);
      if( (config_container[iZone]->GetKind_Solver() == ADJ_RANS) || (config_container[iZone]->GetKind_Solver() == DISC_ADJ_RANS) )
        integration_container[iZone][ADJTURB_SOL]->SetConvergence(false);
      break;
    }
  }

}

void CHBDriver::SetHarmonicBalance(unsigned short iZone) {

	int rank = MASTER_NODE;
#ifdef HAVE_MPI
	MPI_Comm_rank(MPI_COMM_WORLD, &rank);
#endif

	unsigned short iVar, jZone, iMGlevel;
	unsigned short nVar = solver_container[ZONE_0][MESH_0][FLOW_SOL]->GetnVar();
	unsigned long iPoint;
	bool implicit = (config_container[ZONE_0]->GetKind_TimeIntScheme_Flow() == EULER_IMPLICIT);
	bool adjoint = (config_container[ZONE_0]->GetContinuous_Adjoint());
	if (adjoint) {
		implicit = (config_container[ZONE_0]->GetKind_TimeIntScheme_AdjFlow() == EULER_IMPLICIT);
	}

	unsigned long ExtIter = config_container[ZONE_0]->GetExtIter();

	/*--- Retrieve values from the config file ---*/
	su2double *U = new su2double[nVar];
	su2double *U_old = new su2double[nVar];
	su2double *Psi = new su2double[nVar];
	su2double *Psi_old = new su2double[nVar];
	su2double *Source = new su2double[nVar];
	su2double deltaU, deltaPsi;

	/*--- Compute period of oscillation ---*/
	su2double period = config_container[ZONE_0]->GetHarmonicBalance_Period();

	/*--- Non-dimensionalize the input period, if necessary.	*/
	period /= config_container[ZONE_0]->GetTime_Ref();

	if (ExtIter == 0)
		ComputeHB_Operator();

	/*--- Compute various source terms for explicit direct, implicit direct, and adjoint problems ---*/
	/*--- Loop over all grid levels ---*/
	for (iMGlevel = 0; iMGlevel <= config_container[ZONE_0]->GetnMGLevels(); iMGlevel++) {

		/*--- Loop over each node in the volume mesh ---*/
		for (iPoint = 0; iPoint < geometry_container[ZONE_0][iMGlevel]->GetnPoint(); iPoint++) {

			for (iVar = 0; iVar < nVar; iVar++) {
				Source[iVar] = 0.0;
			}

			/*--- Step across the columns ---*/
			for (jZone = 0; jZone < nZone; jZone++) {

				/*--- Retrieve solution at this node in current zone ---*/
				for (iVar = 0; iVar < nVar; iVar++) {

					if (!adjoint) {
						U[iVar] = solver_container[jZone][iMGlevel][FLOW_SOL]->node[iPoint]->GetSolution(iVar);
						Source[iVar] += U[iVar]*D[iZone][jZone];

						if (implicit) {
							U_old[iVar] = solver_container[jZone][iMGlevel][FLOW_SOL]->node[iPoint]->GetSolution_Old(iVar);
							deltaU = U[iVar] - U_old[iVar];
							Source[iVar] += deltaU*D[iZone][jZone];
						}

					}

					else {
						Psi[iVar] = solver_container[jZone][iMGlevel][ADJFLOW_SOL]->node[iPoint]->GetSolution(iVar);
						Source[iVar] += Psi[iVar]*D[jZone][iZone];

						if (implicit) {
							Psi_old[iVar] = solver_container[jZone][iMGlevel][ADJFLOW_SOL]->node[iPoint]->GetSolution_Old(iVar);
							deltaPsi = Psi[iVar] - Psi_old[iVar];
							Source[iVar] += deltaPsi*D[jZone][iZone];
						}
					}
				}

				/*--- Store sources for current row ---*/
				for (iVar = 0; iVar < nVar; iVar++) {
					if (!adjoint) {
						solver_container[iZone][iMGlevel][FLOW_SOL]->node[iPoint]->SetHarmonicBalance_Source(iVar, Source[iVar]);
					}
					else {
						solver_container[iZone][iMGlevel][ADJFLOW_SOL]->node[iPoint]->SetHarmonicBalance_Source(iVar, Source[iVar]);
					}
				}

			}
		}
	}
  
  /*--- Source term for a turbulence model ---*/
  if (config_container[ZONE_0]->GetKind_Solver() == RANS) {
    
    /*--- Extra variables needed if we have a turbulence model. ---*/
    unsigned short nVar_Turb = solver_container[ZONE_0][MESH_0][TURB_SOL]->GetnVar();
    su2double *U_Turb = new su2double[nVar_Turb];
    su2double *Source_Turb = new su2double[nVar_Turb];
    
    /*--- Loop over only the finest mesh level (turbulence is always solved
     on the original grid only). ---*/
    for (iPoint = 0; iPoint < geometry_container[ZONE_0][MESH_0]->GetnPoint(); iPoint++) {
      for (iVar = 0; iVar < nVar_Turb; iVar++) Source_Turb[iVar] = 0.0;
      for (jZone = 0; jZone < nZone; jZone++) {
        
        /*--- Retrieve solution at this node in current zone ---*/
        for (iVar = 0; iVar < nVar_Turb; iVar++) {
          U_Turb[iVar] = solver_container[jZone][MESH_0][TURB_SOL]->node[iPoint]->GetSolution(iVar);
          Source_Turb[iVar] += U_Turb[iVar]*D[iZone][jZone];
        }
      }
      
      /*--- Store sources for current iZone ---*/
      for (iVar = 0; iVar < nVar_Turb; iVar++)
        solver_container[iZone][MESH_0][TURB_SOL]->node[iPoint]->SetHarmonicBalance_Source(iVar, Source_Turb[iVar]);
    }
    
    delete [] U_Turb;
    delete [] Source_Turb;
  }
  
  delete [] U;
  delete [] U_old;
  delete [] Psi;
  delete [] Psi_old;

}


void CHBDriver::ComputeHB_Operator(){

	const   complex<su2double> J(0.0,1.0);
	unsigned short i, j, k, iZone;

	su2double *Omega_HB       = new su2double[nZone];
	complex<su2double> **E    = new complex<su2double>*[nZone];
	complex<su2double> **Einv = new complex<su2double>*[nZone];
	complex<su2double> **DD   = new complex<su2double>*[nZone];
	for (iZone = 0; iZone < nZone; iZone++){
		E[iZone]    = new complex<su2double>[nZone];
		Einv[iZone] = new complex<su2double>[nZone];
		DD[iZone]   = new complex<su2double>[nZone];
	}

	/*--- Get simualation period from config file ---*/
	su2double Period = config_container[ZONE_0]->GetHarmonicBalance_Period();

	/*--- Non-dimensionalize the input period, if necessary.      */
	Period /= config_container[ZONE_0]->GetTime_Ref();

	/*--- Build the array containing the selected frequencies to solve ---*/
	for (iZone = 0; iZone < nZone; iZone++){
		Omega_HB[iZone]  = config_container[iZone]->GetOmega_HB()[iZone];
		Omega_HB[iZone] /= config_container[iZone]->GetOmega_Ref();
	}

	/*--- Build the diagonal matrix of the frequencies DD ---*/
	for (i = 0; i < nZone; i++) {
		for (k = 0; k < nZone; k++) {
			if (k == i ){
				DD[i][k] = J*Omega_HB[k];
			}
		}
	}

	/*--- Build the harmonic balance inverse matrix ---*/
	for (i = 0; i < nZone; i++) {
		for (k = 0; k < nZone; k++) {
			Einv[i][k] = complex<su2double>(cos(Omega_HB[k]*(i*Period/nZone))) + J*complex<su2double>(sin(Omega_HB[k]*(i*Period/nZone)));
		}
	}

	/*---  Invert inverse harmonic balance Einv with Gauss elimination ---*/

	/*--  A temporary matrix to hold the inverse, dynamically allocated ---*/
	complex<su2double> **temp = new complex<su2double>*[nZone];
	for (i = 0; i < nZone; i++) {
		temp[i] = new complex<su2double>[2 * nZone];
	}

	/*---  Copy the desired matrix into the temporary matrix ---*/
	for (i = 0; i < nZone; i++) {
		for (j = 0; j < nZone; j++) {
			temp[i][j] = Einv[i][j];
			temp[i][nZone + j] = 0;
		}
		temp[i][nZone + i] = 1;
	}

	su2double max_val;
	unsigned short max_idx;

	/*---  Pivot each column such that the largest number possible divides the other rows  ---*/
	for (k = 0; k < nZone - 1; k++) {
		max_idx = k;
		max_val = abs(temp[k][k]);
		/*---  Find the largest value (pivot) in the column  ---*/
		for (j = k; j < nZone; j++) {
			if (abs(temp[j][k]) > max_val) {
				max_idx = j;
				max_val = abs(temp[j][k]);
			}
		}
		/*---  Move the row with the highest value up  ---*/
		for (j = 0; j < (nZone * 2); j++) {
			complex<su2double> d = temp[k][j];
			temp[k][j] = temp[max_idx][j];
			temp[max_idx][j] = d;
		}
		/*---  Subtract the moved row from all other rows ---*/
		for (i = k + 1; i < nZone; i++) {
			complex<su2double> c = temp[i][k] / temp[k][k];
			for (j = 0; j < (nZone * 2); j++) {
				temp[i][j] = temp[i][j] - temp[k][j] * c;
			}
		}
	}
	/*---  Back-substitution  ---*/
	for (k = nZone - 1; k > 0; k--) {
		if (temp[k][k] != complex<su2double>(0.0)) {
			for (int i = k - 1; i > -1; i--) {
				complex<su2double> c = temp[i][k] / temp[k][k];
				for (j = 0; j < (nZone * 2); j++) {
					temp[i][j] = temp[i][j] - temp[k][j] * c;
				}
			}
		}
	}
	/*---  Normalize the inverse  ---*/
	for (i = 0; i < nZone; i++) {
		complex<su2double> c = temp[i][i];
		for (j = 0; j < nZone; j++) {
			temp[i][j + nZone] = temp[i][j + nZone] / c;
		}
	}
	/*---  Copy the inverse back to the main program flow ---*/
	for (i = 0; i < nZone; i++) {
		for (j = 0; j < nZone; j++) {
			E[i][j] = temp[i][j + nZone];
		}
	}
	/*---  Delete dynamic template  ---*/
	for (i = 0; i < nZone; i++) {
		delete[] temp[i];
	}
	delete[] temp;


	/*---  Temporary matrix for performing product  ---*/
	complex<su2double> **Temp    = new complex<su2double>*[nZone];

	/*---  Temporary complex HB operator  ---*/
	complex<su2double> **Dcpx    = new complex<su2double>*[nZone];

	for (iZone = 0; iZone < nZone; iZone++){
		Temp[iZone]    = new complex<su2double>[nZone];
		Dcpx[iZone]   = new complex<su2double>[nZone];
	}

	/*---  Calculation of the HB operator matrix ---*/
	for (int row = 0; row < nZone; row++) {
		for (int col = 0; col < nZone; col++) {
			for (int inner = 0; inner < nZone; inner++) {
				Temp[row][col] += Einv[row][inner] * DD[inner][col];
			}
		}
	}

	unsigned short row, col, inner;

	for (row = 0; row < nZone; row++) {
		for (col = 0; col < nZone; col++) {
			for (inner = 0; inner < nZone; inner++) {
				Dcpx[row][col] += Temp[row][inner] * E[inner][col];
			}
		}
	}

	/*---  Take just the real part of the HB operator matrix ---*/
	for (i = 0; i < nZone; i++) {
		for (k = 0; k < nZone; k++) {
			D[i][k] = real(Dcpx[i][k]);
		}
	}

	/*--- Deallocate dynamic memory ---*/
		for (iZone = 0; iZone < nZone; iZone++){
			delete [] E[iZone];
			delete [] Einv[iZone];
			delete [] DD[iZone];
			delete [] Temp[iZone];
			delete [] Dcpx[iZone];
		}
		delete [] E;
		delete [] Einv;
		delete [] DD;
		delete [] Temp;
		delete [] Dcpx;
		delete [] Omega_HB;

}



CFSIDriver::CFSIDriver(char* confFile,
                       unsigned short val_nZone,
                       unsigned short val_nDim) : CDriver(confFile,
                                                          val_nZone,
                                                          val_nDim) { }

CFSIDriver::~CFSIDriver(void) { }

void CFSIDriver::Run() {
  
  /*--- As of now, we are coding it for just 2 zones. ---*/
  /*--- This will become more general, but we need to modify the configuration for that ---*/
  unsigned short ZONE_FLOW = 0, ZONE_STRUCT = 1;
  
  unsigned long IntIter = 0; for (iZone = 0; iZone < nZone; iZone++) config_container[iZone]->SetIntIter(IntIter);
  unsigned long FSIIter = 0; for (iZone = 0; iZone < nZone; iZone++) config_container[iZone]->SetFSIIter(FSIIter);
  unsigned long nFSIIter = config_container[ZONE_FLOW]->GetnIterFSI();
  
#ifdef HAVE_MPI
  int rank = MASTER_NODE;
  MPI_Comm_rank(MPI_COMM_WORLD, &rank);
#endif

  /*--- If there is a restart, we need to get the old geometry from the fluid field ---*/
  bool restart = (config_container[ZONE_FLOW]->GetRestart() || config_container[ZONE_FLOW]->GetRestart_Flow());
  ExtIter = config_container[ZONE_FLOW]->GetExtIter();

  if (restart && (long)ExtIter == config_container[ZONE_FLOW]->GetUnst_RestartIter()) {
    unsigned short ZONE_FLOW = 0;
    solver_container[ZONE_FLOW][MESH_0][FLOW_SOL]->Restart_OldGeometry(geometry_container[ZONE_FLOW][MESH_0],config_container[ZONE_FLOW]);
  }

  /*-----------------------------------------------------------------*/
  /*---------------- Predict structural displacements ---------------*/
  /*-----------------------------------------------------------------*/
 
  Predict_Displacements(ZONE_STRUCT, ZONE_FLOW);

  while (FSIIter < nFSIIter) {

    /*-----------------------------------------------------------------*/
    /*------------------- Transfer Displacements ----------------------*/
    /*-----------------------------------------------------------------*/

    Transfer_Displacements(ZONE_STRUCT, ZONE_FLOW);

    /*-----------------------------------------------------------------*/
    /*-------------------- Fluid subiteration -------------------------*/
    /*-----------------------------------------------------------------*/

    iteration_container[ZONE_FLOW]->SetGrid_Movement(geometry_container,surface_movement,
                                                     grid_movement, FFDBox, solver_container,
                                                     config_container, ZONE_FLOW, 0, ExtIter);

    iteration_container[ZONE_FLOW]->Preprocess(output, integration_container, geometry_container,
		                               solver_container, numerics_container, config_container,
		                               surface_movement, grid_movement, FFDBox, ZONE_FLOW);

    iteration_container[ZONE_FLOW]->Iterate(output, integration_container, geometry_container,
		                            solver_container, numerics_container, config_container,
		                            surface_movement, grid_movement, FFDBox, ZONE_FLOW);

    /*--- Write the convergence history for the fluid (only screen output) ---*/

    output->SetConvHistory_Body(NULL, geometry_container, solver_container, config_container, integration_container, true, 0.0, ZONE_FLOW);

    /*--- Set the fluid convergence to false (to make sure FSI subiterations converge) ---*/

    integration_container[ZONE_FLOW][FLOW_SOL]->SetConvergence(false);

    /*-----------------------------------------------------------------*/
    /*------------------- Set FEA loads from fluid --------------------*/
    /*-----------------------------------------------------------------*/

    Transfer_Tractions(ZONE_FLOW, ZONE_STRUCT);

    /*-----------------------------------------------------------------*/
    /*------------------ Structural subiteration ----------------------*/
    /*-----------------------------------------------------------------*/

    iteration_container[ZONE_STRUCT]->Iterate(output, integration_container, geometry_container,
		                              solver_container, numerics_container, config_container,
		                              surface_movement, grid_movement, FFDBox, ZONE_STRUCT);

    /*--- Write the convergence history for the structure (only screen output) ---*/

    output->SetConvHistory_Body(NULL, geometry_container, solver_container, config_container, integration_container, true, 0.0, ZONE_STRUCT);

    /*--- Set the fluid convergence to false (to make sure FSI subiterations converge) ---*/

    integration_container[ZONE_STRUCT][FEA_SOL]->SetConvergence(false);

    /*-----------------------------------------------------------------*/
    /*----------------- Displacements relaxation ----------------------*/
    /*-----------------------------------------------------------------*/

    Relaxation_Displacements(ZONE_STRUCT, ZONE_FLOW, FSIIter);

    /*-----------------------------------------------------------------*/
    /*-------------------- Check convergence --------------------------*/
    /*-----------------------------------------------------------------*/

    integration_container[ZONE_STRUCT][FEA_SOL]->Convergence_Monitoring_FSI(geometry_container[ZONE_STRUCT][MESH_0], config_container[ZONE_STRUCT],
																solver_container[ZONE_STRUCT][MESH_0][FEA_SOL], FSIIter);

    if (integration_container[ZONE_STRUCT][FEA_SOL]->GetConvergence_FSI()) break;

    /*-----------------------------------------------------------------*/
    /*--------------------- Update FSIIter ---------------------------*/
    /*-----------------------------------------------------------------*/

    FSIIter++; for (iZone = 0; iZone < nZone; iZone++) config_container[iZone]->SetFSIIter(FSIIter);

  }

  /*-----------------------------------------------------------------*/
  /*------------------ Update coupled solver ------------------------*/
  /*-----------------------------------------------------------------*/

  Update(ZONE_FLOW, ZONE_STRUCT);


  /*-----------------------------------------------------------------*/
  /*-------------------- Update fluid solver ------------------------*/
  /*-----------------------------------------------------------------*/

  iteration_container[ZONE_FLOW]->Update(output, integration_container, geometry_container,
	          	  	  	 solver_container, numerics_container, config_container,
	          	  	  	 surface_movement, grid_movement, FFDBox, ZONE_FLOW);

  /*-----------------------------------------------------------------*/
  /*----------------- Update structural solver ----------------------*/
  /*-----------------------------------------------------------------*/

  iteration_container[ZONE_STRUCT]->Update(output, integration_container, geometry_container,
	          	  	  	   solver_container, numerics_container, config_container,
	          	  	  	   surface_movement, grid_movement, FFDBox, ZONE_STRUCT);


  /*-----------------------------------------------------------------*/
  /*--------------- Update convergence parameter --------------------*/
  /*-----------------------------------------------------------------*/
  integration_container[ZONE_STRUCT][FEA_SOL]->SetConvergence_FSI(false);

  
}

void CFSIDriver::Predict_Displacements(unsigned short donorZone, unsigned short targetZone) {

#ifdef HAVE_MPI
  int rank;
  MPI_Comm_rank(MPI_COMM_WORLD, &rank);
#endif
  
  solver_container[donorZone][MESH_0][FEA_SOL]->PredictStruct_Displacement(geometry_container[donorZone], config_container[donorZone],
                                                                           solver_container[donorZone]);
  
  /*--- For parallel simulations we need to communicate the predicted solution before updating the fluid mesh ---*/
  
  solver_container[donorZone][MESH_0][FEA_SOL]->Set_MPI_Solution_Pred(geometry_container[donorZone][MESH_0], config_container[donorZone]);
  
  
}

void CFSIDriver::Predict_Tractions(unsigned short donorZone, unsigned short targetZone) {

}

void CFSIDriver::Transfer_Displacements(unsigned short donorZone, unsigned short targetZone) {

#ifdef HAVE_MPI
  int rank;
  MPI_Comm_rank(MPI_COMM_WORLD, &rank);
#endif
  
  bool MatchingMesh = config_container[targetZone]->GetMatchingMesh();
  
  /*--- Select the transfer method and the appropriate mesh properties (matching or nonmatching mesh) ---*/
  
  switch (config_container[targetZone]->GetKind_TransferMethod()) {
    case BROADCAST_DATA:
      if (MatchingMesh) {
        transfer_container[donorZone][targetZone]->Broadcast_InterfaceData_Matching(solver_container[donorZone][MESH_0][FEA_SOL],solver_container[targetZone][MESH_0][FLOW_SOL],
                                                                                    geometry_container[donorZone][MESH_0],geometry_container[targetZone][MESH_0],
                                                                                    config_container[donorZone], config_container[targetZone]);
        /*--- Set the volume deformation for the fluid zone ---*/
        //			grid_movement[targetZone]->SetVolume_Deformation(geometry_container[targetZone][MESH_0], config_container[targetZone], true);
        
      }
      else {
        transfer_container[donorZone][targetZone]->Broadcast_InterfaceData_Interpolate(solver_container[donorZone][MESH_0][FEA_SOL],solver_container[targetZone][MESH_0][FLOW_SOL],
                                                                                       geometry_container[donorZone][MESH_0],geometry_container[targetZone][MESH_0],
                                                                                       config_container[donorZone], config_container[targetZone]);
        /*--- Set the volume deformation for the fluid zone ---*/
        //			grid_movement[targetZone]->SetVolume_Deformation(geometry_container[targetZone][MESH_0], config_container[targetZone], true);
        
      }
      break;
    case SCATTER_DATA:
      if (MatchingMesh) {
        transfer_container[donorZone][targetZone]->Scatter_InterfaceData(solver_container[donorZone][MESH_0][FEA_SOL],solver_container[targetZone][MESH_0][FLOW_SOL],
                                                                         geometry_container[donorZone][MESH_0],geometry_container[targetZone][MESH_0],
                                                                         config_container[donorZone], config_container[targetZone]);
        /*--- Set the volume deformation for the fluid zone ---*/
        //			grid_movement[targetZone]->SetVolume_Deformation(geometry_container[targetZone][MESH_0], config_container[targetZone], true);
      }
      else {
        cout << "Scatter method not implemented for non-matching meshes. Exiting..." << endl;
        exit(EXIT_FAILURE);
      }
      break;
    case ALLGATHER_DATA:
      if (MatchingMesh) {
        cout << "Allgather method not yet implemented for matching meshes. Exiting..." << endl;
        exit(EXIT_FAILURE);
      }
      else {
        transfer_container[donorZone][targetZone]->Allgather_InterfaceData(solver_container[donorZone][MESH_0][FEA_SOL],solver_container[targetZone][MESH_0][FLOW_SOL],
                                                                           geometry_container[donorZone][MESH_0],geometry_container[targetZone][MESH_0],
                                                                           config_container[donorZone], config_container[targetZone]);
        /*--- Set the volume deformation for the fluid zone ---*/
        //			grid_movement[targetZone]->SetVolume_Deformation(geometry_container[targetZone][MESH_0], config_container[targetZone], true);
      }
      break;
    case LEGACY_METHOD:
      if (MatchingMesh) {
        solver_container[targetZone][MESH_0][FLOW_SOL]->SetFlow_Displacement(geometry_container[targetZone], grid_movement[targetZone],
                                                                             config_container[targetZone], config_container[donorZone],
                                                                             geometry_container[donorZone], solver_container[donorZone]);
      }
      else {
        solver_container[targetZone][MESH_0][FLOW_SOL]->SetFlow_Displacement_Int(geometry_container[targetZone], grid_movement[targetZone],
                                                                                 config_container[targetZone], config_container[donorZone],
                                                                                 geometry_container[donorZone], solver_container[donorZone]);
      }
      break;
  }
  
}

void CFSIDriver::Transfer_Tractions(unsigned short donorZone, unsigned short targetZone) {

#ifdef HAVE_MPI
  int rank;
  MPI_Comm_rank(MPI_COMM_WORLD, &rank);
#endif
  
  bool MatchingMesh = config_container[donorZone]->GetMatchingMesh();
  
  /*--- Load transfer --  This will have to be modified for non-matching meshes ---*/
  
  unsigned short SolContainer_Position_fea = config_container[targetZone]->GetContainerPosition(RUNTIME_FEA_SYS);
  
  /*--- FEA equations -- Necessary as the SetFEA_Load routine is as of now contained in the structural solver ---*/
  unsigned long ExtIter = config_container[targetZone]->GetExtIter();
  config_container[targetZone]->SetGlobalParam(FEM_ELASTICITY, RUNTIME_FEA_SYS, ExtIter);
  
  /*--- Select the transfer method and the appropriate mesh properties (matching or nonmatching mesh) ---*/
  
  switch (config_container[donorZone]->GetKind_TransferMethod()) {
    case BROADCAST_DATA:
      if (MatchingMesh) {
        transfer_container[donorZone][targetZone]->Broadcast_InterfaceData_Matching(solver_container[donorZone][MESH_0][FLOW_SOL],solver_container[targetZone][MESH_0][FEA_SOL],
                                                                                    geometry_container[donorZone][MESH_0],geometry_container[targetZone][MESH_0],
                                                                                    config_container[donorZone], config_container[targetZone]);
      }
      else {
        transfer_container[donorZone][targetZone]->Broadcast_InterfaceData_Interpolate(solver_container[donorZone][MESH_0][FLOW_SOL],solver_container[targetZone][MESH_0][FEA_SOL],
                                                                                       geometry_container[donorZone][MESH_0],geometry_container[targetZone][MESH_0],
                                                                                       config_container[donorZone], config_container[targetZone]);
      }
      break;
    case SCATTER_DATA:
      if (MatchingMesh) {
        transfer_container[donorZone][targetZone]->Scatter_InterfaceData(solver_container[donorZone][MESH_0][FLOW_SOL],solver_container[targetZone][MESH_0][FEA_SOL],
                                                                         geometry_container[donorZone][MESH_0],geometry_container[targetZone][MESH_0],
                                                                         config_container[donorZone], config_container[targetZone]);
      }
      else {
        cout << "Scatter method not implemented for non-matching meshes. Exiting..." << endl;
        exit(EXIT_FAILURE);
      }
      break;
    case ALLGATHER_DATA:
      if (MatchingMesh) {
        cout << "Allgather method not yet implemented for matching meshes. Exiting..." << endl;
        exit(EXIT_FAILURE);
      }
      else {
        transfer_container[donorZone][targetZone]->Allgather_InterfaceData(solver_container[donorZone][MESH_0][FLOW_SOL],solver_container[targetZone][MESH_0][FEA_SOL],
                                                                           geometry_container[donorZone][MESH_0],geometry_container[targetZone][MESH_0],
                                                                           config_container[donorZone], config_container[targetZone]);
      }
      break;
    case LEGACY_METHOD:
      if (MatchingMesh) {
        solver_container[targetZone][MESH_0][FEA_SOL]->SetFEA_Load(solver_container[donorZone], geometry_container[targetZone], geometry_container[donorZone],
                                                                   config_container[targetZone], config_container[donorZone], numerics_container[targetZone][MESH_0][SolContainer_Position_fea][FEA_TERM]);
      }
      else {
        solver_container[targetZone][MESH_0][FEA_SOL]->SetFEA_Load_Int(solver_container[donorZone], geometry_container[targetZone], geometry_container[donorZone],
                                                                       config_container[targetZone], config_container[donorZone], numerics_container[targetZone][MESH_0][SolContainer_Position_fea][FEA_TERM]);
      }
      break;
  }
  
}

void CFSIDriver::Relaxation_Displacements(unsigned short donorZone, unsigned short targetZone, unsigned long FSIIter) {

#ifdef HAVE_MPI
  int rank;
  MPI_Comm_rank(MPI_COMM_WORLD, &rank);
#endif
  
  /*-------------------- Aitken's relaxation ------------------------*/
  
  /*------------------- Compute the coefficient ---------------------*/
  
  solver_container[donorZone][MESH_0][FEA_SOL]->ComputeAitken_Coefficient(geometry_container[donorZone], config_container[donorZone],
                                                                          solver_container[donorZone], FSIIter);
  
  /*----------------- Set the relaxation parameter ------------------*/
  
  solver_container[donorZone][MESH_0][FEA_SOL]->SetAitken_Relaxation(geometry_container[donorZone], config_container[donorZone],
                                                                     solver_container[donorZone]);
  
  
  /*----------------- Communicate the predicted solution and the old one ------------------*/
  solver_container[donorZone][MESH_0][FEA_SOL]->Set_MPI_Solution_Pred_Old(geometry_container[donorZone][MESH_0], config_container[donorZone]);
  
  
}

void CFSIDriver::Relaxation_Tractions(unsigned short donorZone, unsigned short targetZone, unsigned long FSIIter) {

}

void CFSIDriver::Update(unsigned short ZONE_FLOW, unsigned short ZONE_STRUCT) {

  unsigned long IntIter = 0; // This doesn't affect here but has to go into the function
  ExtIter = config_container[ZONE_FLOW]->GetExtIter();


  /*-----------------------------------------------------------------*/
  /*--------------------- Enforce continuity ------------------------*/
  /*-----------------------------------------------------------------*/

  /*--- Enforces that the geometry of the flow corresponds to the converged, relaxed solution ---*/

  /*-------------------- Transfer the displacements --------------------*/

  Transfer_Displacements(ZONE_STRUCT, ZONE_FLOW);

  /*-------------------- Set the grid movement -------------------------*/

  iteration_container[ZONE_FLOW]->SetGrid_Movement(geometry_container, surface_movement,
                                                   grid_movement, FFDBox, solver_container,
                                                   config_container, ZONE_FLOW, IntIter, ExtIter);

  /*----------- Store the solution_pred as solution_pred_old --------------*/


}

<|MERGE_RESOLUTION|>--- conflicted
+++ resolved
@@ -360,7 +360,8 @@
     ExtIter = config_container[ZONE_0]->GetUnst_RestartIter();
 
   /*--- Check for a dynamic restart (structural analysis). Update ExtIter if necessary. ---*/
-  if (config_container[ZONE_0]->GetKind_Solver() == FEM_ELASTICITY
+  if ((config_container[ZONE_0]->GetKind_Solver() == FEM_ELASTICITY 
+      || config_container[ZONE_0]->GetKind_Solver() == ADJ_ELASTICITY)
       && config_container[ZONE_0]->GetWrt_Dynamic() && config_container[ZONE_0]->GetRestart())
     ExtIter = config_container[ZONE_0]->GetDyn_RestartIter();
 
@@ -2581,6 +2582,8 @@
       StopCalc = integration_container[ZONE_0][HEAT_SOL]->GetConvergence(); break;
     case FEM_ELASTICITY:
       StopCalc = integration_container[ZONE_0][FEA_SOL]->GetConvergence(); break;
+	  case ADJ_ELASTICITY:
+	    StopCalc = integration_container[ZONE_0][ADJFEA_SOL]->GetConvergence(); break;
     case ADJ_EULER: case ADJ_NAVIER_STOKES: case ADJ_RANS:
     case DISC_ADJ_EULER: case DISC_ADJ_NAVIER_STOKES: case DISC_ADJ_RANS:
       StopCalc = integration_container[ZONE_0][ADJFLOW_SOL]->GetConvergence(); break;
@@ -3099,18 +3102,7 @@
 
   iteration_container[ZONE_0]->Update(output, integration_container, geometry_container,
                                       solver_container, numerics_container, config_container,
-                                      surface_movement, grid_movement, FFDBox, ZONE_0);
-<<<<<<< HEAD
-  
-  iteration_container[ZONE_0]->Monitor();     /*--- Does nothing for now. ---*/
-  
-  iteration_container[ZONE_0]->Output();      /*--- Does nothing for now. ---*/
-  
-  iteration_container[ZONE_0]->Postprocess(output, integration_container, geometry_container,
-                                      solver_container, numerics_container, config_container,
-                                      surface_movement, grid_movement, FFDBox, ZONE_0);
-  
-=======
+                                      surface_movement, grid_movement, FFDBox, ZONE_0)
 
 }
 
@@ -3176,7 +3168,6 @@
   if(rank == MASTER_NODE) cout << " Updating multigrid structure." << endl;
   grid_movement[ZONE_0]->UpdateMultiGrid(geometry_container[ZONE_0], config_container[ZONE_0]);
 
->>>>>>> 5fe9dac3
 }
 
 void CSingleZoneDriver::SetInitialMesh() {
@@ -3238,19 +3229,6 @@
     iteration_container[iZone]->Update(output, integration_container, geometry_container,
                                        solver_container, numerics_container, config_container,
                                        surface_movement, grid_movement, FFDBox, iZone);
-<<<<<<< HEAD
-    
-    iteration_container[iZone]->Monitor();     /*--- Does nothing for now. ---*/
-    
-    iteration_container[iZone]->Output();      /*--- Does nothing for now. ---*/
-    
-    iteration_container[iZone]->Postprocess(output, integration_container, geometry_container,
-                                       solver_container, numerics_container, config_container,
-                                       surface_movement, grid_movement, FFDBox, iZone);
-    
-=======
-
->>>>>>> 5fe9dac3
   }
 
 }
@@ -3398,21 +3376,9 @@
     iteration_container[iZone]->Update(output, integration_container, geometry_container,
                                        solver_container, numerics_container, config_container,
                                        surface_movement, grid_movement, FFDBox, iZone);
-<<<<<<< HEAD
-    
-    iteration_container[iZone]->Monitor();     /*--- Does nothing for now. ---*/
-    
-    iteration_container[iZone]->Output();      /*--- Does nothing for now. ---*/
-    
-    iteration_container[iZone]->Postprocess(output, integration_container, geometry_container,
-                                       solver_container, numerics_container, config_container,
-                                       surface_movement, grid_movement, FFDBox, iZone);
-    
-=======
 
     output->HarmonicBalanceOutput(solver_container, config_container, nZone, iZone);
 
->>>>>>> 5fe9dac3
   }
 
 }
