--- conflicted
+++ resolved
@@ -77,15 +77,6 @@
     Dataset_Extrapolation.resize(nPoint) = 0;
     nIter_Newtonsolver.resize(nPoint) = 0;
     FluidEntropy.resize(nPoint) = su2double(0.0);
-<<<<<<< HEAD
-  }
-  
-  if (config->GetVorticityConfinement()) {
-    nAuxVar = 1;
-    Grad_AuxVar.resize(nPoint, nAuxVar, nDim, 0.0);
-    AuxVar.resize(nPoint, nAuxVar) = su2double(0.0);
-=======
->>>>>>> b60d1fc7
   }
 }
 
