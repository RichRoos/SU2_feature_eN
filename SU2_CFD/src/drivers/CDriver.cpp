/*!
 * \file CDriver.cpp
 * \brief The main subroutines for driving single or multi-zone problems.
 * \author T. Economon, H. Kline, R. Sanchez, F. Palacios
 * \version 7.5.1 "Blackbird"
 *
 * SU2 Project Website: https://su2code.github.io
 *
 * The SU2 Project is maintained by the SU2 Foundation
 * (http://su2foundation.org)
 *
 * Copyright 2012-2023, SU2 Contributors (cf. AUTHORS.md)
 *
 * SU2 is free software; you can redistribute it and/or
 * modify it under the terms of the GNU Lesser General Public
 * License as published by the Free Software Foundation; either
 * version 2.1 of the License, or (at your option) any later version.
 *
 * SU2 is distributed in the hope that it will be useful,
 * but WITHOUT ANY WARRANTY; without even the implied warranty of
 * MERCHANTABILITY or FITNESS FOR A PARTICULAR PURPOSE. See the GNU
 * Lesser General Public License for more details.
 *
 * You should have received a copy of the GNU Lesser General Public
 * License along with SU2. If not, see <http://www.gnu.org/licenses/>.
 */

#include "../../include/drivers/CDriver.hpp"
#include "../../include/definition_structure.hpp"

#include "../../../Common/include/geometry/CDummyGeometry.hpp"
#include "../../../Common/include/geometry/CPhysicalGeometry.hpp"
#include "../../../Common/include/geometry/CMultiGridGeometry.hpp"

#include "../../include/solvers/CSolverFactory.hpp"
#include "../../include/solvers/CFEM_DG_EulerSolver.hpp"

#include "../../include/output/COutputFactory.hpp"
#include "../../include/output/COutput.hpp"

#include "../../include/output/COutputLegacy.hpp"

#include "../../../Common/include/interface_interpolation/CInterpolator.hpp"
#include "../../../Common/include/interface_interpolation/CInterpolatorFactory.hpp"

#include "../../include/interfaces/cfd/CConservativeVarsInterface.hpp"
#include "../../include/interfaces/cfd/CMixingPlaneInterface.hpp"
#include "../../include/interfaces/cfd/CSlidingInterface.hpp"
#include "../../include/interfaces/cht/CConjugateHeatInterface.hpp"
#include "../../include/interfaces/fsi/CDisplacementsInterface.hpp"
#include "../../include/interfaces/fsi/CFlowTractionInterface.hpp"
#include "../../include/interfaces/fsi/CDiscAdjFlowTractionInterface.hpp"

#include "../../include/variables/CEulerVariable.hpp"
#include "../../include/variables/CIncEulerVariable.hpp"
#include "../../include/variables/CNEMOEulerVariable.hpp"

#include "../../include/numerics/template.hpp"
#include "../../include/numerics/radiation.hpp"
#include "../../include/numerics/heat.hpp"
#include "../../include/numerics/flow/convection/roe.hpp"
#include "../../include/numerics/flow/convection/fds.hpp"
#include "../../include/numerics/flow/convection/fvs.hpp"
#include "../../include/numerics/flow/convection/hllc.hpp"
#include "../../include/numerics/flow/convection/ausm_slau.hpp"
#include "../../include/numerics/flow/convection/centered.hpp"
#include "../../include/numerics/flow/flow_diffusion.hpp"
#include "../../include/numerics/flow/flow_sources.hpp"
#include "../../include/numerics/NEMO/convection/roe.hpp"
#include "../../include/numerics/NEMO/convection/lax.hpp"
#include "../../include/numerics/NEMO/convection/ausm_slau.hpp"
#include "../../include/numerics/NEMO/convection/msw.hpp"
#include "../../include/numerics/NEMO/NEMO_diffusion.hpp"
#include "../../include/numerics/NEMO/NEMO_sources.hpp"
#include "../../include/numerics/continuous_adjoint/adj_convection.hpp"
#include "../../include/numerics/continuous_adjoint/adj_diffusion.hpp"
#include "../../include/numerics/continuous_adjoint/adj_sources.hpp"
#include "../../include/numerics/scalar/scalar_convection.hpp"
#include "../../include/numerics/scalar/scalar_diffusion.hpp"
#include "../../include/numerics/scalar/scalar_sources.hpp"
#include "../../include/numerics/turbulent/turb_convection.hpp"
#include "../../include/numerics/turbulent/turb_diffusion.hpp"
#include "../../include/numerics/turbulent/turb_sources.hpp"
#include "../../include/numerics/turbulent/transition/trans_convection.hpp"
#include "../../include/numerics/turbulent/transition/trans_diffusion.hpp"
#include "../../include/numerics/turbulent/transition/trans_sources.hpp"
#include "../../include/numerics/species/species_convection.hpp"
#include "../../include/numerics/species/species_diffusion.hpp"
#include "../../include/numerics/species/species_sources.hpp"
#include "../../include/numerics/elasticity/CFEAElasticity.hpp"
#include "../../include/numerics/elasticity/CFEALinearElasticity.hpp"
#include "../../include/numerics/elasticity/CFEANonlinearElasticity.hpp"
#include "../../include/numerics/elasticity/nonlinear_models.hpp"

#include "../../include/integration/CIntegrationFactory.hpp"

#include "../../include/iteration/CIterationFactory.hpp"

#include "../../../Common/include/parallelization/omp_structure.hpp"

#include <cassert>

#ifdef VTUNEPROF
#include <ittnotify.h>
#endif
#include <fenv.h>

CDriver::CDriver(char* confFile, unsigned short val_nZone, SU2_Comm MPICommunicator, bool dummy_geo) :
CDriverBase(confFile, val_nZone, MPICommunicator), StopCalc(false), fsi(false), fem_solver(false), dry_run(dummy_geo) {

  /*--- Start timer to track preprocessing for benchmarking. ---*/

  StartTime = SU2_MPI::Wtime();

  /*--- Initialize containers with null --- */

  InitializeContainers();

  /*--- Preprocessing of the config files. ---*/

  PreprocessInput(config_container, driver_config);

  /*--- Retrieve dimension from mesh file ---*/

  nDim = CConfig::GetnDim(config_container[ZONE_0]->GetMesh_FileName(),
                          config_container[ZONE_0]->GetMesh_FileFormat());

  /*--- Output preprocessing ---*/

  PreprocessOutput(config_container, driver_config, output_container, driver_output);


  for (iZone = 0; iZone < nZone; iZone++) {

    /*--- Read the number of instances for each zone ---*/

    nInst[iZone] = config_container[iZone]->GetnTimeInstances();

    geometry_container[iZone]    = new CGeometry**    [nInst[iZone]] ();
    iteration_container[iZone]   = new CIteration*    [nInst[iZone]] ();
    solver_container[iZone]      = new CSolver***     [nInst[iZone]] ();
    integration_container[iZone] = new CIntegration** [nInst[iZone]] ();
    numerics_container[iZone]    = new CNumerics****  [nInst[iZone]] ();
    grid_movement[iZone]         = new CVolumetricMovement* [nInst[iZone]] ();

    /*--- Allocate transfer and interpolation container --- */

    interface_container[iZone]    = new CInterface*[nZone] ();
    interpolator_container[iZone].resize(nZone);

    for (iInst = 0; iInst < nInst[iZone]; iInst++) {

      config_container[iZone]->SetiInst(iInst);

      /*--- Preprocessing of the geometry for all zones. In this routine, the edge-
       based data structure is constructed, i.e. node and cell neighbors are
       identified and linked, face areas and volumes of the dual mesh cells are
       computed, and the multigrid levels are created using an agglomeration procedure. ---*/

      InitializeGeometry(config_container[iZone], geometry_container[iZone][iInst], dry_run);

    }
  }

  /*--- Before we proceed with the zone loop we have to compute the wall distances.
     * This computation depends on all zones at once. ---*/
  if (rank == MASTER_NODE)
    cout << "Computing wall distances." << endl;

  CGeometry::ComputeWallDistance(config_container, geometry_container);

  for (iZone = 0; iZone < nZone; iZone++) {

    for (iInst = 0; iInst < nInst[iZone]; iInst++){

      /*--- Definition of the solver class: solver_container[#ZONES][#INSTANCES][#MG_GRIDS][#EQ_SYSTEMS].
       The solver classes are specific to a particular set of governing equations,
       and they contain the subroutines with instructions for computing each spatial
       term of the PDE, i.e. loops over the edges to compute convective and viscous
       fluxes, loops over the nodes to compute source terms, and routines for
       imposing various boundary condition type for the PDE. ---*/

      InitializeSolver(config_container[iZone], geometry_container[iZone][iInst], solver_container[iZone][iInst]);

      /*--- Definition of the numerical method class:
       numerics_container[#ZONES][#INSTANCES][#MG_GRIDS][#EQ_SYSTEMS][#EQ_TERMS].
       The numerics class contains the implementation of the numerical methods for
       evaluating convective or viscous fluxes between any two nodes in the edge-based
       data structure (centered, upwind, galerkin), as well as any source terms
       (piecewise constant reconstruction) evaluated in each dual mesh volume. ---*/

      InitializeNumerics(config_container[iZone], geometry_container[iZone][iInst],
                             solver_container[iZone][iInst], numerics_container[iZone][iInst]);

      /*--- Definition of the integration class: integration_container[#ZONES][#INSTANCES][#EQ_SYSTEMS].
       The integration class orchestrates the execution of the spatial integration
       subroutines contained in the solver class (including multigrid) for computing
       the residual at each node, R(U) and then integrates the equations to a
       steady state or time-accurately. ---*/

      InitializeIntegration(config_container[iZone], solver_container[iZone][iInst][MESH_0],
                                integration_container[iZone][iInst]);

      /*--- Instantiate the type of physics iteration to be executed within each zone. For
       example, one can execute the same physics across multiple zones (mixing plane),
       different physics in different zones (fluid-structure interaction), or couple multiple
       systems tightly within a single zone by creating a new iteration class (e.g., RANS). ---*/

      PreprocessIteration(config_container[iZone], iteration_container[iZone][iInst]);

      /*--- Dynamic mesh processing.  ---*/

      PreprocessDynamicMesh(config_container[iZone], geometry_container[iZone][iInst], solver_container[iZone][iInst],
                                iteration_container[iZone][iInst], grid_movement[iZone][iInst], surface_movement[iZone]);

      /*--- Static mesh processing.  ---*/

      PreprocessStaticMesh(config_container[iZone], geometry_container[iZone][iInst]);

    }

  }

  /*! --- Compute the wall distance again to correctly compute the derivatives if we are running direct diff mode --- */
  if (driver_config->GetDirectDiff() == D_DESIGN){
    CGeometry::ComputeWallDistance(config_container, geometry_container);
  }

  /*--- Definition of the interface and transfer conditions between different zones. ---*/

  if (nZone > 1) {
    if (rank == MASTER_NODE)
      cout << endl <<"------------------- Multizone Interface Preprocessing -------------------" << endl;

    InitializeInterface(config_container, solver_container, geometry_container,
                            interface_types, interface_container, interpolator_container);
  }

  if (fsi) {
    for (iZone = 0; iZone < nZone; iZone++) {
      for (iInst = 0; iInst < nInst[iZone]; iInst++){
        RestartSolver(solver_container[iZone][iInst], geometry_container[iZone][iInst],
                       config_container[iZone], true);
      }
    }
  }

  if (config_container[ZONE_0]->GetBoolTurbomachinery()){
    if (rank == MASTER_NODE)
      cout << endl <<"---------------------- Turbomachinery Preprocessing ---------------------" << endl;

    PreprocessTurbomachinery(config_container, geometry_container, solver_container, interface_container);
  }


  PreprocessPythonInterface(config_container, geometry_container, solver_container);


  /*--- Preprocessing time is reported now, but not included in the next compute portion. ---*/

  StopTime = SU2_MPI::Wtime();

  /*--- Compute/print the total time for performance benchmarking. ---*/

  UsedTime = StopTime-StartTime;
  UsedTimePreproc    = UsedTime;
  UsedTimeCompute    = 0.0;
  UsedTimeOutput     = 0.0;
  IterCount          = 0;
  OutputCount        = 0;
  MDOFs              = 0.0;
  MDOFsDomain        = 0.0;
  Mpoints            = 0.0;
  MpointsDomain      = 0.0;
  for (iZone = 0; iZone < nZone; iZone++) {
    Mpoints       += geometry_container[iZone][INST_0][MESH_0]->GetGlobal_nPoint()/(1.0e6);
    MpointsDomain += geometry_container[iZone][INST_0][MESH_0]->GetGlobal_nPointDomain()/(1.0e6);
    MDOFs         += DOFsPerPoint*geometry_container[iZone][INST_0][MESH_0]->GetGlobal_nPoint()/(1.0e6);
    MDOFsDomain   += DOFsPerPoint*geometry_container[iZone][INST_0][MESH_0]->GetGlobal_nPointDomain()/(1.0e6);
  }

  /*--- Reset timer for compute/output performance benchmarking. ---*/

  StopTime = SU2_MPI::Wtime();

  /*--- Compute/print the total time for performance benchmarking. ---*/

  UsedTime = StopTime-StartTime;
  UsedTimePreproc = UsedTime;

  /*--- Reset timer for compute performance benchmarking. ---*/

  StartTime = SU2_MPI::Wtime();

}

void CDriver::InitializeContainers(){

  /*--- Create pointers to all of the classes that may be used throughout
   the SU2_CFD code. In general, the pointers are instantiated down a
   hierarchy over all zones, multigrid levels, equation sets, and equation
   terms as described in the comments below. ---*/

  ConvHist_file                  = nullptr;
  iteration_container            = nullptr;
  output_container               = nullptr;
  integration_container          = nullptr;
  geometry_container             = nullptr;
  solver_container               = nullptr;
  numerics_container             = nullptr;
  config_container               = nullptr;
  surface_movement               = nullptr;
  grid_movement                  = nullptr;
  FFDBox                         = nullptr;
  interface_container            = nullptr;
  interface_types                = nullptr;
  nInst                          = nullptr;

  /*--- Definition and of the containers for all possible zones. ---*/

  iteration_container            = new CIteration**[nZone] ();
  solver_container               = new CSolver****[nZone] ();
  integration_container          = new CIntegration***[nZone] ();
  numerics_container             = new CNumerics*****[nZone] ();
  config_container               = new CConfig*[nZone] ();
  geometry_container             = new CGeometry***[nZone] ();
  surface_movement               = new CSurfaceMovement*[nZone] ();
  grid_movement                  = new CVolumetricMovement**[nZone] ();
  FFDBox                         = new CFreeFormDefBox**[nZone] ();
  interpolator_container.resize(nZone);
  interface_container            = new CInterface**[nZone] ();
  interface_types                = new unsigned short*[nZone] ();
  output_container               = new COutput*[nZone] ();
  nInst                          = new unsigned short[nZone] ();
  driver_config                  = nullptr;
  driver_output                  = nullptr;

  for (iZone = 0; iZone < nZone; iZone++) {
    interface_types[iZone] = new unsigned short[nZone];
    nInst[iZone] = 1;
  }

  strcpy(runtime_file_name, "runtime.dat");

}


void CDriver::Finalize() {

  const bool wrt_perf = config_container[ZONE_0]->GetWrt_Performance();

    /*--- Output some information to the console. ---*/

  if (rank == MASTER_NODE) {

    /*--- Print out the number of non-physical points and reconstructions ---*/

    if (config_container[ZONE_0]->GetNonphysical_Points() > 0)
      cout << "Warning: there are " << config_container[ZONE_0]->GetNonphysical_Points() << " non-physical points in the solution." << endl;
    if (config_container[ZONE_0]->GetNonphysical_Reconstr() > 0)
      cout << "Warning: " << config_container[ZONE_0]->GetNonphysical_Reconstr() << " reconstructed states for upwinding are non-physical." << endl;
  }

  if (rank == MASTER_NODE)
    cout << endl <<"------------------------- Finalizing Solver -------------------------" << endl;

  for (iZone = 0; iZone < nZone; iZone++) {
    for (iInst = 0; iInst < nInst[iZone]; iInst++){
      FinalizeNumerics(numerics_container[iZone], solver_container[iZone][iInst],
          geometry_container[iZone][iInst], config_container[iZone], iInst);
    }
    delete [] numerics_container[iZone];
  }
  delete [] numerics_container;
  if (rank == MASTER_NODE) cout << "Deleted CNumerics container." << endl;

  for (iZone = 0; iZone < nZone; iZone++) {
    for (iInst = 0; iInst < nInst[iZone]; iInst++){
      FinalizeIntegration(integration_container[iZone],
          geometry_container[iZone][iInst],
          config_container[iZone],
          iInst);
    }
    delete [] integration_container[iZone];
  }
  delete [] integration_container;
  if (rank == MASTER_NODE) cout << "Deleted CIntegration container." << endl;

  for (iZone = 0; iZone < nZone; iZone++) {
    for (iInst = 0; iInst < nInst[iZone]; iInst++){
      FinalizeSolver(solver_container[iZone],
          geometry_container[iZone][iInst],
          config_container[iZone],
          iInst);
    }
    delete [] solver_container[iZone];
  }
  delete [] solver_container;
  if (rank == MASTER_NODE) cout << "Deleted CSolver container." << endl;

  for (iZone = 0; iZone < nZone; iZone++) {
    for (iInst = 0; iInst < nInst[iZone]; iInst++)
      delete iteration_container[iZone][iInst];
    delete [] iteration_container[iZone];
  }
  delete [] iteration_container;
  if (rank == MASTER_NODE) cout << "Deleted CIteration container." << endl;

  if (interface_container != nullptr) {
    for (iZone = 0; iZone < nZone; iZone++) {
      if (interface_container[iZone] != nullptr) {
        for (unsigned short jZone = 0; jZone < nZone; jZone++)
          delete interface_container[iZone][jZone];
        delete [] interface_container[iZone];
      }
    }
    delete [] interface_container;
    if (rank == MASTER_NODE) cout << "Deleted CInterface container." << endl;
  }

  if (interface_types != nullptr) {
    for (iZone = 0; iZone < nZone; iZone++)
      delete [] interface_types[iZone];
    delete [] interface_types;
  }

  for (iZone = 0; iZone < nZone; iZone++) {
    if (geometry_container[iZone] != nullptr) {
      for (iInst = 0; iInst < nInst[iZone]; iInst++){
        for (unsigned short iMGlevel = 0; iMGlevel < config_container[iZone]->GetnMGLevels()+1; iMGlevel++)
          delete geometry_container[iZone][iInst][iMGlevel];
        delete [] geometry_container[iZone][iInst];
      }
      delete [] geometry_container[iZone];
    }
  }
  delete [] geometry_container;
  if (rank == MASTER_NODE) cout << "Deleted CGeometry container." << endl;

  for (iZone = 0; iZone < nZone; iZone++) {
    delete [] FFDBox[iZone];
  }
  delete [] FFDBox;
  if (rank == MASTER_NODE) cout << "Deleted CFreeFormDefBox class." << endl;

  for (iZone = 0; iZone < nZone; iZone++) {
    delete surface_movement[iZone];
  }
  delete [] surface_movement;
  if (rank == MASTER_NODE) cout << "Deleted CSurfaceMovement class." << endl;

  for (iZone = 0; iZone < nZone; iZone++) {
    for (iInst = 0; iInst < nInst[iZone]; iInst++)
      delete grid_movement[iZone][iInst];
    delete [] grid_movement[iZone];
  }
  delete [] grid_movement;
  if (rank == MASTER_NODE) cout << "Deleted CVolumetricMovement class." << endl;

  /*--- Output profiling information ---*/
  // Note that for now this is called only by a single thread, but all
  // necessary variables have been made thread private for safety (tick/tock)!!

  config_container[ZONE_0]->SetProfilingCSV();
  config_container[ZONE_0]->GEMMProfilingCSV();

  /*--- Deallocate config container ---*/
  if (config_container!= nullptr) {
    for (iZone = 0; iZone < nZone; iZone++)
      delete config_container[iZone];
    delete [] config_container;
  }
  delete driver_config;
  if (rank == MASTER_NODE) cout << "Deleted CConfig container." << endl;

  delete [] nInst;
  if (rank == MASTER_NODE) cout << "Deleted nInst container." << endl;

  /*--- Deallocate output container ---*/

  if (output_container!= nullptr) {
    for (iZone = 0; iZone < nZone; iZone++)
      delete output_container[iZone];
    delete [] output_container;
  }

  delete driver_output;

  if (rank == MASTER_NODE) cout << "Deleted COutput class." << endl;

  if (rank == MASTER_NODE) cout << "-------------------------------------------------------------------------" << endl;


  /*--- Stop the timer and output the final performance summary. ---*/

  StopTime = SU2_MPI::Wtime();

  UsedTime = StopTime-StartTime;
  UsedTimeCompute += UsedTime;

  if ((rank == MASTER_NODE) && (wrt_perf)) {
    su2double TotalTime = UsedTimePreproc + UsedTimeCompute + UsedTimeOutput;
    cout.precision(6);
    cout << endl << endl <<"-------------------------- Performance Summary --------------------------" << endl;
    cout << "Simulation totals:" << endl;
    cout << setw(25) << "Wall-clock time (hrs):" << setw(12) << (TotalTime)/(60.0*60.0) << " | ";
    cout << setw(20) << "Core-hrs:" << setw(12) << size*TotalTime/(60.0*60.0) << endl;
    cout << setw(25) << "Cores:" << setw(12) << size << " | ";
    cout << setw(20) << "DOFs/point:" << setw(12) << DOFsPerPoint << endl;
    cout << setw(25) << "Points/core:" << setw(12) << 1.0e6*MpointsDomain/size << " | ";
    cout << setw(20) << "Ghost points/core:" << setw(12) << 1.0e6*(Mpoints-MpointsDomain)/size << endl;
    cout << setw(25) << "Ghost/Owned Point Ratio:" << setw(12) << (Mpoints-MpointsDomain)/MpointsDomain << " | " << endl;
    cout << endl;
    cout << "Preprocessing phase:" << endl;
    cout << setw(25) << "Preproc. Time (s):"  << setw(12)<< UsedTimePreproc << " | ";
    cout << setw(20) << "Preproc. Time (%):" << setw(12)<< ((UsedTimePreproc * 100.0) / (TotalTime)) << endl;
    cout << endl;
    cout << "Compute phase:" << endl;
    cout << setw(25) << "Compute Time (s):"  << setw(12)<< UsedTimeCompute << " | ";
    cout << setw(20) << "Compute Time (%):" << setw(12)<< ((UsedTimeCompute * 100.0) / (TotalTime)) << endl;
    cout << setw(25) << "Iteration count:"  << setw(12)<< IterCount << " | ";
    if (IterCount != 0) {
      cout << setw(20) << "Avg. s/iter:" << setw(12)<< UsedTimeCompute/IterCount << endl;
      cout << setw(25) << "Core-s/iter/Mpoints:" << setw(12)<< size*UsedTimeCompute/IterCount/Mpoints << " | ";
      cout << setw(20) << "Mpoints/s:" << setw(12)<< Mpoints*IterCount/UsedTimeCompute << endl;
    } else cout << endl;
    cout << endl;
    cout << "Output phase:" << endl;
    cout << setw(25) << "Output Time (s):"  << setw(12)<< UsedTimeOutput << " | ";
    cout << setw(20) << "Output Time (%):" << setw(12)<< ((UsedTimeOutput * 100.0) / (TotalTime)) << endl;
    cout << setw(25) << "Output count:" << setw(12)<< OutputCount << " | ";
    if (OutputCount != 0) {
      cout << setw(20)<< "Avg. s/output:" << setw(12)<< UsedTimeOutput/OutputCount << endl;
      if (BandwidthSum > 0) {
        cout << setw(25)<< "Restart Aggr. BW (MB/s):" << setw(12)<< BandwidthSum/OutputCount << " | ";
        cout << setw(20)<< "MB/s/core:" << setw(12)<< BandwidthSum/OutputCount/size << endl;
      }
    } else cout << endl;
    cout << "-------------------------------------------------------------------------" << endl;
    cout << endl;
  }

  /*--- Exit the solver cleanly ---*/

  if (rank == MASTER_NODE)
    cout << endl <<"------------------------- Exit Success (SU2_CFD) ------------------------" << endl << endl;

}


void CDriver::PreprocessInput(CConfig **&config, CConfig *&driver_config) {

  char zone_file_name[MAX_STRING_SIZE];

  /*--- Initialize the configuration of the driver ---*/

  driver_config = new CConfig(config_file_name, SU2_COMPONENT::SU2_CFD, false);

  for (iZone = 0; iZone < nZone; iZone++) {

    if (rank == MASTER_NODE){
      cout  << endl << "Parsing config file for zone " << iZone << endl;
    }
    /*--- Definition of the configuration option class for all zones. In this
     constructor, the input configuration file is parsed and all options are
     read and stored. ---*/

    if (driver_config->GetnConfigFiles() > 0){

      strcpy(zone_file_name, driver_config->GetConfigFilename(iZone).c_str());
      config[iZone] = new CConfig(driver_config, zone_file_name, SU2_COMPONENT::SU2_CFD, iZone, nZone, true);
    }
    else{
      config[iZone] = new CConfig(driver_config, config_file_name, SU2_COMPONENT::SU2_CFD, iZone, nZone, true);
    }

    /*--- Set the MPI communicator ---*/

    config[iZone]->SetMPICommunicator(SU2_MPI::GetComm());
  }


  /*--- Set the multizone part of the problem. ---*/
  if (driver_config->GetMultizone_Problem()){
    for (iZone = 0; iZone < nZone; iZone++) {
      /*--- Set the interface markers for multizone ---*/
      config_container[iZone]->SetMultizone(driver_config, config_container);
    }
  }

  /*--- Keep a reference to the main (ZONE 0) config. ---*/

  main_config = config_container[ZONE_0];

  /*--- Determine whether or not the FEM solver is used, which decides the type of
   *    geometry classes that are instantiated. Only adapted for single-zone problems ---*/

  fem_solver = config_container[ZONE_0]->GetFEMSolver();

  fsi = config_container[ZONE_0]->GetFSI_Simulation();
}

void CDriver::InitializeGeometry(CConfig* config, CGeometry **&geometry, bool dummy){

  if (!dummy){
    if (rank == MASTER_NODE)
      cout << endl <<"------------------- Geometry Preprocessing ( Zone " << config->GetiZone() <<" ) -------------------" << endl;

    if( fem_solver ) {
      switch( config->GetKind_FEM_Flow() ) {
        case DG: {
            InitializeGeometryDGFEM(config, geometry);
            break;
          }
      }
    }
    else {
      InitializeGeometryFVM(config, geometry);
    }
  } else {
    if (rank == MASTER_NODE)
      cout << endl <<"-------------------------- Using Dummy Geometry -------------------------" << endl;

    unsigned short iMGlevel;

    geometry = new CGeometry*[config->GetnMGLevels()+1] ();

    if (!fem_solver){
      for (iMGlevel = 0; iMGlevel <= config->GetnMGLevels(); iMGlevel++) {
        geometry[iMGlevel] = new CDummyGeometry(config);
      }
    } else {
      geometry[MESH_0] = new CDummyMeshFEM_DG(config);
    }

    nDim = geometry[MESH_0]->GetnDim();
  }

  /*--- Computation of positive surface area in the z-plane which is used for
     the calculation of force coefficient (non-dimensionalization). ---*/

  geometry[MESH_0]->SetPositive_ZArea(config);

  /*--- Set the actuator disk boundary conditions, if necessary. ---*/

  for (iMesh = 0; iMesh <= config->GetnMGLevels(); iMesh++) {
    geometry[iMesh]->MatchActuator_Disk(config);
  }

  /*--- If we have any periodic markers in this calculation, we must
       match the periodic points found on both sides of the periodic BC.
       Note that the current implementation requires a 1-to-1 matching of
       periodic points on the pair of periodic faces after the translation
       or rotation is taken into account. ---*/

  if ((config->GetnMarker_Periodic() != 0) && !fem_solver) {
    for (iMesh = 0; iMesh <= config->GetnMGLevels(); iMesh++) {

      /*--- Note that we loop over pairs of periodic markers individually
           so that repeated nodes on adjacent periodic faces are properly
           accounted for in multiple places. ---*/

      for (unsigned short iPeriodic = 1; iPeriodic <= config->GetnMarker_Periodic()/2; iPeriodic++) {
        geometry[iMesh]->MatchPeriodic(config, iPeriodic);
      }

      /*--- For Streamwise Periodic flow, find a unique reference node on the dedicated inlet marker. ---*/
      if (config->GetKind_Streamwise_Periodic() != ENUM_STREAMWISE_PERIODIC::NONE)
        geometry[iMesh]->FindUniqueNode_PeriodicBound(config);

      /*--- Initialize the communication framework for the periodic BCs. ---*/
      geometry[iMesh]->PreprocessPeriodicComms(geometry[iMesh], config);

    }
  }

  /*--- If activated by the compile directive, perform a partition analysis. ---*/
#if PARTITION
  if (!dummy){
    if( fem_solver ) Partition_Analysis_FEM(geometry[MESH_0], config);
    else Partition_Analysis(geometry[MESH_0], config);
  }
#endif

  /*--- Check if Euler & Symmetry markers are straight/plane. This information
        is used in the Euler & Symmetry boundary routines. ---*/
  if((config_container[iZone]->GetnMarker_Euler() != 0 ||
     config_container[iZone]->GetnMarker_SymWall() != 0) &&
     !fem_solver) {

    if (rank == MASTER_NODE)
      cout << "Checking if Euler & Symmetry markers are straight/plane:" << endl;

    for (iMesh = 0; iMesh <= config_container[iZone]->GetnMGLevels(); iMesh++)
      geometry_container[iZone][iInst][iMesh]->ComputeSurf_Straightness(config_container[iZone], (iMesh==MESH_0) );

  }

  /*--- Keep a reference to the main (ZONE_0, INST_0, MESH_0) geometry. ---*/

  main_geometry = geometry_container[ZONE_0][INST_0][MESH_0];
}

void CDriver::InitializeGeometryFVM(CConfig *config, CGeometry **&geometry) {

  unsigned short iZone = config->GetiZone(), iMGlevel;
  unsigned short requestedMGlevels = config->GetnMGLevels();
  const bool fea = config->GetStructuralProblem();

  /*--- Definition of the geometry class to store the primal grid in the partitioning process.
   *    All ranks process the grid and call ParMETIS for partitioning ---*/

  CGeometry *geometry_aux = new CPhysicalGeometry(config, iZone, nZone);

  /*--- Set the dimension --- */

  nDim = geometry_aux->GetnDim();

  /*--- Color the initial grid and set the send-receive domains (ParMETIS) ---*/

  geometry_aux->SetColorGrid_Parallel(config);

  /*--- Allocate the memory of the current domain, and divide the grid
     between the ranks. ---*/

  geometry = new CGeometry *[config->GetnMGLevels()+1] ();

  /*--- Build the grid data structures using the ParMETIS coloring. ---*/

  geometry[MESH_0] = new CPhysicalGeometry(geometry_aux, config);

  /*--- Deallocate the memory of geometry_aux and solver_aux ---*/

  delete geometry_aux;

  /*--- Add the Send/Receive boundaries ---*/
  geometry[MESH_0]->SetSendReceive(config);

  /*--- Add the Send/Receive boundaries ---*/
  geometry[MESH_0]->SetBoundaries(config);

  /*--- Compute elements surrounding points, points surrounding points ---*/

  if (rank == MASTER_NODE) cout << "Setting point connectivity." << endl;
  geometry[MESH_0]->SetPoint_Connectivity();

  /*--- Renumbering points using Reverse Cuthill McKee ordering ---*/

  if (rank == MASTER_NODE) cout << "Renumbering points (Reverse Cuthill McKee Ordering)." << endl;
  geometry[MESH_0]->SetRCM_Ordering(config);

  /*--- recompute elements surrounding points, points surrounding points ---*/

  if (rank == MASTER_NODE) cout << "Recomputing point connectivity." << endl;
  geometry[MESH_0]->SetPoint_Connectivity();

  /*--- Compute elements surrounding elements ---*/

  if (rank == MASTER_NODE) cout << "Setting element connectivity." << endl;
  geometry[MESH_0]->SetElement_Connectivity();

  /*--- Check the orientation before computing geometrical quantities ---*/

  geometry[MESH_0]->SetBoundVolume();
  if (config->GetReorientElements()) {
    if (rank == MASTER_NODE) cout << "Checking the numerical grid orientation." << endl;
    geometry[MESH_0]->Check_IntElem_Orientation(config);
    geometry[MESH_0]->Check_BoundElem_Orientation(config);
  }

  /*--- Create the edge structure ---*/

  if (rank == MASTER_NODE) cout << "Identifying edges and vertices." << endl;
  geometry[MESH_0]->SetEdges();
  geometry[MESH_0]->SetVertex(config);

  /*--- Create the control volume structures ---*/

  if (rank == MASTER_NODE) cout << "Setting the control volume structure." << endl;
  SU2_OMP_PARALLEL {
    geometry[MESH_0]->SetControlVolume(config, ALLOCATE);
    geometry[MESH_0]->SetBoundControlVolume(config, ALLOCATE);
  }
  END_SU2_OMP_PARALLEL

  /*--- Visualize a dual control volume if requested ---*/

  if ((config->GetVisualize_CV() >= 0) &&
      (config->GetVisualize_CV() < (long)geometry[MESH_0]->GetGlobal_nPointDomain()))
    geometry[MESH_0]->VisualizeControlVolume(config);

  /*--- Identify closest normal neighbor ---*/

  if (rank == MASTER_NODE) cout << "Searching for the closest normal neighbors to the surfaces." << endl;
  geometry[MESH_0]->FindNormal_Neighbor(config);

  /*--- Store the global to local mapping. ---*/

  if (rank == MASTER_NODE) cout << "Storing a mapping from global to local point index." << endl;
  geometry[MESH_0]->SetGlobal_to_Local_Point();

  /*--- Compute the surface curvature ---*/

  if (!fea) {
    if (rank == MASTER_NODE) cout << "Compute the surface curvature." << endl;
    geometry[MESH_0]->ComputeSurf_Curvature(config);
  }

  /*--- Compute the global surface areas for all markers. ---*/

  geometry[MESH_0]->ComputeSurfaceAreaCfgFile(config);

  /*--- Check for periodicity and disable MG if necessary. ---*/

  if (rank == MASTER_NODE) cout << "Checking for periodicity." << endl;
  geometry[MESH_0]->Check_Periodicity(config);

  /*--- Compute mesh quality statistics on the fine grid. ---*/

  if (!fea) {
    if (rank == MASTER_NODE)
      cout << "Computing mesh quality statistics for the dual control volumes." << endl;
    geometry[MESH_0]->ComputeMeshQualityStatistics(config);
  }

  geometry[MESH_0]->SetMGLevel(MESH_0);
  if ((config->GetnMGLevels() != 0) && (rank == MASTER_NODE))
    cout << "Setting the multigrid structure." << endl;

  /*--- Loop over all the new grid ---*/

  for (iMGlevel = 1; iMGlevel <= config->GetnMGLevels(); iMGlevel++) {

    /*--- Create main agglomeration structure ---*/

    geometry[iMGlevel] = new CMultiGridGeometry(geometry[iMGlevel-1], config, iMGlevel);

    /*--- Compute points surrounding points. ---*/

    geometry[iMGlevel]->SetPoint_Connectivity(geometry[iMGlevel-1]);

    /*--- Create the edge structure ---*/

    geometry[iMGlevel]->SetEdges();
    geometry[iMGlevel]->SetVertex(geometry[iMGlevel-1], config);

    /*--- Create the control volume structures ---*/

    geometry[iMGlevel]->SetControlVolume(geometry[iMGlevel-1], ALLOCATE);
    geometry[iMGlevel]->SetBoundControlVolume(geometry[iMGlevel-1], ALLOCATE);
    geometry[iMGlevel]->SetCoord(geometry[iMGlevel-1]);

    /*--- Find closest neighbor to a surface point ---*/

    geometry[iMGlevel]->FindNormal_Neighbor(config);

    /*--- Store our multigrid index. ---*/

    geometry[iMGlevel]->SetMGLevel(iMGlevel);

    /*--- Protect against the situation that we were not able to complete
       the agglomeration for this level, i.e., there weren't enough points.
       We need to check if we changed the total number of levels and delete
       the incomplete CMultiGridGeometry object. ---*/

    if (config->GetnMGLevels() != requestedMGlevels) {
      delete geometry[iMGlevel];
      geometry[iMGlevel] = nullptr;
      break;
    }

  }

  if (config->GetWrt_MultiGrid()) geometry[MESH_0]->ColorMGLevels(config->GetnMGLevels(), geometry);

  /*--- For unsteady simulations, initialize the grid volumes
   and coordinates for previous solutions. Loop over all zones/grids ---*/

  if ((config->GetTime_Marching() != TIME_MARCHING::STEADY) && config->GetDynamic_Grid()) {
    for (iMGlevel = 0; iMGlevel <= config->GetnMGLevels(); iMGlevel++) {

      /*--- Update cell volume ---*/
      geometry[iMGlevel]->nodes->SetVolume_n();
      geometry[iMGlevel]->nodes->SetVolume_nM1();

      if (config->GetGrid_Movement()) {
        /*--- Update point coordinates ---*/
        geometry[iMGlevel]->nodes->SetCoord_n();
        geometry[iMGlevel]->nodes->SetCoord_n1();
      }
    }
  }


  /*--- Create the data structure for MPI point-to-point communications. ---*/

  for (iMGlevel = 0; iMGlevel <= config->GetnMGLevels(); iMGlevel++)
    geometry[iMGlevel]->PreprocessP2PComms(geometry[iMGlevel], config);


  /*--- Perform a few preprocessing routines and communications. ---*/

  for (iMGlevel = 0; iMGlevel <= config->GetnMGLevels(); iMGlevel++) {

    /*--- Compute the max length. ---*/

    if (!fea) {
      if ((rank == MASTER_NODE) && (iMGlevel == MESH_0))
        cout << "Finding max control volume width." << endl;
      geometry[iMGlevel]->SetMaxLength(config);
    }

    /*--- Communicate the number of neighbors. This is needed for
         some centered schemes and for multigrid in parallel. ---*/

    if ((rank == MASTER_NODE) && (size > SINGLE_NODE) && (iMGlevel == MESH_0))
      cout << "Communicating number of neighbors." << endl;
    geometry[iMGlevel]->InitiateComms(geometry[iMGlevel], config, NEIGHBORS);
    geometry[iMGlevel]->CompleteComms(geometry[iMGlevel], config, NEIGHBORS);
  }

}

void CDriver::InitializeGeometryDGFEM(CConfig* config, CGeometry **&geometry) {

  /*--- Definition of the geometry class to store the primal grid in the partitioning process. ---*/
  /*--- All ranks process the grid and call ParMETIS for partitioning ---*/

  CGeometry *geometry_aux = new CPhysicalGeometry(config, iZone, nZone);

  /*--- Set the dimension --- */

  nDim = geometry_aux->GetnDim();

  /*--- For the FEM solver with time-accurate local time-stepping, use
       a dummy solver class to retrieve the initial flow state. ---*/

  CSolver *solver_aux = new CFEM_DG_EulerSolver(config, nDim, MESH_0);

  /*--- Color the initial grid and set the send-receive domains (ParMETIS) ---*/

  geometry_aux->SetColorFEMGrid_Parallel(config);

  /*--- Allocate the memory of the current domain, and divide the grid
     between the ranks. ---*/

  geometry = new CGeometry *[config->GetnMGLevels()+1] ();

  geometry[MESH_0] = new CMeshFEM_DG(geometry_aux, config);

  /*--- Deallocate the memory of geometry_aux and solver_aux ---*/

  delete geometry_aux;
  delete solver_aux;

  /*--- Add the Send/Receive boundaries ---*/
  geometry[MESH_0]->SetSendReceive(config);

  /*--- Add the Send/Receive boundaries ---*/
  geometry[MESH_0]->SetBoundaries(config);

  /*--- Carry out a dynamic cast to CMeshFEM_DG, such that it is not needed to
       define all virtual functions in the base class CGeometry. ---*/
  CMeshFEM_DG *DGMesh = dynamic_cast<CMeshFEM_DG *>(geometry[MESH_0]);

  /*--- Determine the standard elements for the volume elements. ---*/
  if (rank == MASTER_NODE) cout << "Creating standard volume elements." << endl;
  DGMesh->CreateStandardVolumeElements(config);

  /*--- Create the face information needed to compute the contour integral
       for the elements in the Discontinuous Galerkin formulation. ---*/
  if (rank == MASTER_NODE) cout << "Creating face information." << endl;
  DGMesh->CreateFaces(config);

  /*--- Compute the metric terms of the volume elements. ---*/
  if (rank == MASTER_NODE) cout << "Computing metric terms volume elements." << endl;
  DGMesh->MetricTermsVolumeElements(config);

  /*--- Compute the metric terms of the surface elements. ---*/
  if (rank == MASTER_NODE) cout << "Computing metric terms surface elements." << endl;
  DGMesh->MetricTermsSurfaceElements(config);

  /*--- Compute a length scale of the volume elements. ---*/
  if (rank == MASTER_NODE) cout << "Computing length scale volume elements." << endl;
  DGMesh->LengthScaleVolumeElements();

  /*--- Compute the coordinates of the integration points. ---*/
  if (rank == MASTER_NODE) cout << "Computing coordinates of the integration points." << endl;
  DGMesh->CoordinatesIntegrationPoints();

  /*--- Compute the coordinates of the location of the solution DOFs. This is different
            from the grid points when a different polynomial degree is used to represent the
            geometry and solution. ---*/
  if (rank == MASTER_NODE) cout << "Computing coordinates of the solution DOFs." << endl;
  DGMesh->CoordinatesSolDOFs();

  /*--- Perform the preprocessing tasks when wall functions are used. ---*/
  if (rank == MASTER_NODE) cout << "Preprocessing for the wall functions. " << endl;
  DGMesh->WallFunctionPreprocessing(config);

  /*--- Store the global to local mapping. ---*/
  if (rank == MASTER_NODE) cout << "Storing a mapping from global to local DOF index." << endl;
  geometry[MESH_0]->SetGlobal_to_Local_Point();


  /*--- Loop to create the coarser grid levels. ---*/

  for(unsigned short iMGlevel=1; iMGlevel<=config->GetnMGLevels(); iMGlevel++) {

    SU2_MPI::Error("InitializeGeometryDGFEM: Coarse grid levels not implemented yet.",
                   CURRENT_FUNCTION);
  }

}

void CDriver::InitializeSolver(CConfig* config, CGeometry** geometry, CSolver ***&solver) {

  MAIN_SOLVER kindSolver = config->GetKind_Solver();

  if (rank == MASTER_NODE)
    cout << endl <<"-------------------- Solver Preprocessing ( Zone " << config->GetiZone() <<" ) --------------------" << endl;

  solver = new CSolver**[config->GetnMGLevels()+1] ();

  for (iMesh = 0; iMesh <= config->GetnMGLevels(); iMesh++){
    solver[iMesh] = CSolverFactory::CreateSolverContainer(kindSolver, config, geometry[iMesh], iMesh);
  }

  /*--- Count the number of DOFs per solution point. ---*/

  DOFsPerPoint = 0;

  for (unsigned int iSol = 0; iSol < MAX_SOLS; iSol++)
    if (solver[MESH_0][iSol]) DOFsPerPoint += solver[MESH_0][iSol]->GetnVar();

  /*--- Restart solvers, for FSI the geometry cannot be updated because the interpolation classes
   * should always use the undeformed mesh (otherwise the results would not be repeatable). ---*/

  if (!fsi) RestartSolver(solver, geometry, config, true);

  /*--- Set up any necessary inlet profiles ---*/

  PreprocessInlet(solver, geometry, config);

}

void CDriver::PreprocessInlet(CSolver ***solver, CGeometry **geometry, CConfig *config) const {

  /*--- Adjust iteration number for unsteady restarts. ---*/

  const bool adjoint = config->GetDiscrete_Adjoint() || config->GetContinuous_Adjoint();

  int val_iter = 0;

  if (config->GetTime_Domain()) {
    val_iter = adjoint? config->GetUnst_AdjointIter() : config->GetRestart_Iter();
    val_iter -= 1;
    if (!adjoint && config->GetTime_Marching() == TIME_MARCHING::DT_STEPPING_2ND)
      val_iter -= 1;
    if (!adjoint && !config->GetRestart()) val_iter = 0;
  }

  /*--- Load inlet profile files for any of the active solver containers.
   Note that these routines fill the fine grid data structures for the markers
   and restrict values down to all coarser MG levels. ---*/

  if (config->GetInlet_Profile_From_File()) {

    /*--- Use LoadInletProfile() routines for the particular solver. ---*/

    if (rank == MASTER_NODE) {
      cout << endl;
      cout << "Reading inlet profile from file: ";
      cout << config->GetInlet_FileName() << endl;
    }

    if (solver[MESH_0][FLOW_SOL]) {
      solver[MESH_0][FLOW_SOL]->LoadInletProfile(geometry, solver, config, val_iter, FLOW_SOL, INLET_FLOW);
    }
    if (solver[MESH_0][TURB_SOL]) {
      solver[MESH_0][TURB_SOL]->LoadInletProfile(geometry, solver, config, val_iter, TURB_SOL, INLET_FLOW);
    }
    if (solver[MESH_0][SPECIES_SOL]) {
      solver[MESH_0][SPECIES_SOL]->LoadInletProfile(geometry, solver, config, val_iter, SPECIES_SOL, INLET_FLOW);
    }

    /*--- Exit if profiles were requested for a solver that is not available. ---*/

    if (!config->GetFluidProblem()) {
      SU2_MPI::Error(string("Inlet profile specification via file (C++) has not been \n") +
                     string("implemented yet for this solver.\n") +
                     string("Please set SPECIFIED_INLET_PROFILE= NO and try again."), CURRENT_FUNCTION);
    }

  } else {

    /*--- Uniform inlets or python-customized inlets ---*/

    /* --- Initialize quantities for inlet boundary
     * This routine does not check if the python wrapper is being used to
     * set custom boundary conditions.  This is intentional; the
     * default values for python custom BCs are initialized with the default
     * values specified in the config (avoiding non physical values) --- */

    for (unsigned short iMesh = 0; iMesh <= config->GetnMGLevels(); iMesh++) {
      for(unsigned short iMarker=0; iMarker < config->GetnMarker_All(); iMarker++) {
        if (solver[iMesh][FLOW_SOL]) solver[iMesh][FLOW_SOL]->SetUniformInlet(config, iMarker);
        if (solver[iMesh][TURB_SOL]) solver[iMesh][TURB_SOL]->SetUniformInlet(config, iMarker);
        if (solver[iMesh][TRANS_SOL]) solver[iMesh][TRANS_SOL]->SetUniformInlet(config, iMarker);
        if (solver[iMesh][SPECIES_SOL]) solver[iMesh][SPECIES_SOL]->SetUniformInlet(config, iMarker);
      }
    }

  }

}

void CDriver::RestartSolver(CSolver ***solver, CGeometry **geometry,
                             CConfig *config, bool update_geo) {

  /*--- Check for restarts and use the LoadRestart() routines. ---*/

  const bool restart = config->GetRestart();
  const bool restart_flow = config->GetRestart_Flow();

  /*--- Adjust iteration number for unsteady restarts. ---*/

  int val_iter = 0;

  const bool adjoint = (config->GetDiscrete_Adjoint() || config->GetContinuous_Adjoint());
  const bool time_domain = config->GetTime_Domain();
  const bool dt_step_2nd = (config->GetTime_Marching() == TIME_MARCHING::DT_STEPPING_2ND) &&
                           !config->GetStructuralProblem() && !config->GetFEMSolver() &&
                           !adjoint && time_domain;

  if (time_domain) {
    if (adjoint) val_iter = config->GetUnst_AdjointIter() - 1;
    else val_iter = config->GetRestart_Iter() - 1 - dt_step_2nd;
  }

  /*--- Restart direct solvers. ---*/

  if (restart || restart_flow) {
    for (auto iSol = 0u; iSol < MAX_SOLS; ++iSol) {
      auto sol = solver[MESH_0][iSol];
      if (sol && !sol->GetAdjoint()) {
        /*--- Note that the mesh solver always loads the most recent file (and not -2). ---*/
        SU2_OMP_PARALLEL_(if(sol->GetHasHybridParallel()))
        sol->LoadRestart(geometry, solver, config, val_iter + (iSol==MESH_SOL && dt_step_2nd), update_geo);
        END_SU2_OMP_PARALLEL
      }
    }
  }

  /*--- Restart adjoint solvers. ---*/

  if (restart) {
    if ((config->GetKind_Solver() == MAIN_SOLVER::TEMPLATE_SOLVER) ||
        (config->GetKind_Solver() == MAIN_SOLVER::ADJ_RANS && !config->GetFrozen_Visc_Cont())) {
      SU2_MPI::Error("A restart capability has not been implemented yet for this solver.\n"
                     "Please set RESTART_SOL= NO and try again.", CURRENT_FUNCTION);
    }

    for (auto iSol = 0u; iSol < MAX_SOLS; ++iSol) {
      auto sol = solver[MESH_0][iSol];
      if (sol && sol->GetAdjoint())
        sol->LoadRestart(geometry, solver, config, val_iter, update_geo);
    }
  }

}

void CDriver::FinalizeSolver(CSolver ****solver, CGeometry **geometry,
                                    CConfig *config, unsigned short val_iInst) {

  for (int iMGlevel = 0; iMGlevel <= config->GetnMGLevels(); iMGlevel++) {
    for (unsigned int iSol = 0; iSol < MAX_SOLS; iSol++){
      delete solver[val_iInst][iMGlevel][iSol];
    }
    delete [] solver[val_iInst][iMGlevel];
  }
  delete [] solver[val_iInst];

  CSolverFactory::ClearSolverMeta();

}

void CDriver::InitializeIntegration(CConfig *config, CSolver **solver, CIntegration **&integration) const {

  if (rank == MASTER_NODE)
    cout << endl <<"----------------- Integration Preprocessing ( Zone " << config->GetiZone() <<" ) ------------------" << endl;

  MAIN_SOLVER kindMainSolver = config->GetKind_Solver();

  integration = CIntegrationFactory::CreateIntegrationContainer(kindMainSolver, solver);

}

void CDriver::FinalizeIntegration(CIntegration ***integration, CGeometry **geometry, CConfig *config, unsigned short val_iInst) {

  for (unsigned int iSol = 0; iSol < MAX_SOLS; iSol++){
    delete integration[val_iInst][iSol];
  }

  delete [] integration[val_iInst];

}

template <class Indices>
void CDriver::InstantiateTurbulentNumerics(unsigned short nVar_Turb, int offset, const CConfig *config,
                                           const CSolver* turb_solver, CNumerics ****&numerics) const {
  const int conv_term = CONV_TERM + offset;
  const int visc_term = VISC_TERM + offset;

  const int source_first_term = SOURCE_FIRST_TERM + offset;
  const int source_second_term = SOURCE_SECOND_TERM + offset;

  const int conv_bound_term = CONV_BOUND_TERM + offset;
  const int visc_bound_term = VISC_BOUND_TERM + offset;

  /*--- Assign turbulence model booleans ---*/

  bool spalart_allmaras = false, menter_sst = false;

  switch (config->GetKind_Turb_Model()) {
    case TURB_MODEL::NONE:
      SU2_MPI::Error("No turbulence model selected.", CURRENT_FUNCTION);
      break;
    case TURB_MODEL::SA:
      spalart_allmaras = true;
      break;
    case TURB_MODEL::SST:
      menter_sst = true;
      break;
  }

  /*--- If the Menter SST model is used, store the constants of the model and determine the
        free stream values of the turbulent kinetic energy and dissipation rate. ---*/

  const su2double *constants = nullptr;
  su2double kine_Inf = 0.0, omega_Inf = 0.0;

  if (menter_sst) {
    constants = turb_solver->GetConstants();
    kine_Inf  = turb_solver->GetTke_Inf();
    omega_Inf = turb_solver->GetOmega_Inf();
  }

  /*--- Definition of the convective scheme for each equation and mesh level ---*/

  switch (config->GetKind_ConvNumScheme_Turb()) {
    case NO_CONVECTIVE:
      SU2_MPI::Error("Config file is missing the CONV_NUM_METHOD_TURB option.", CURRENT_FUNCTION);
      break;
    case SPACE_UPWIND :
      for (auto iMGlevel = 0u; iMGlevel <= config->GetnMGLevels(); iMGlevel++) {
        if (spalart_allmaras) {
          numerics[iMGlevel][TURB_SOL][conv_term] = new CUpwSca_TurbSA<Indices>(nDim, nVar_Turb, config);
        }
        else if (menter_sst)
          numerics[iMGlevel][TURB_SOL][conv_term] = new CUpwSca_TurbSST<Indices>(nDim, nVar_Turb, config);
      }
      break;
    default:
      SU2_MPI::Error("Invalid convective scheme for the turbulence equations.", CURRENT_FUNCTION);
      break;
  }

  /*--- Definition of the viscous scheme for each equation and mesh level ---*/

  for (auto iMGlevel = 0u; iMGlevel <= config->GetnMGLevels(); iMGlevel++) {
    if (spalart_allmaras) {
      if (config->GetSAParsedOptions().version == SA_OPTIONS::NEG) {
        numerics[iMGlevel][TURB_SOL][visc_term] = new CAvgGrad_TurbSA_Neg<Indices>(nDim, nVar_Turb, true, config);
      } else {
        numerics[iMGlevel][TURB_SOL][visc_term] = new CAvgGrad_TurbSA<Indices>(nDim, nVar_Turb, true, config);
      }
    }
    else if (menter_sst)
      numerics[iMGlevel][TURB_SOL][visc_term] = new CAvgGrad_TurbSST<Indices>(nDim, nVar_Turb, constants, true, config);
  }

  /*--- Definition of the source term integration scheme for each equation and mesh level ---*/

  for (auto iMGlevel = 0u; iMGlevel <= config->GetnMGLevels(); iMGlevel++) {
    auto& turb_source_first_term = numerics[iMGlevel][TURB_SOL][source_first_term];

    if (spalart_allmaras)
      turb_source_first_term = SAFactory<Indices>(nDim, config);
    else if (menter_sst)
      turb_source_first_term = new CSourcePieceWise_TurbSST<Indices>(nDim, nVar_Turb, constants, kine_Inf, omega_Inf,
                                                                     config);

    numerics[iMGlevel][TURB_SOL][source_second_term] = new CSourceNothing(nDim, nVar_Turb, config);
  }

  /*--- Definition of the boundary condition method ---*/

  for (auto iMGlevel = 0u; iMGlevel <= config->GetnMGLevels(); iMGlevel++) {
    if (spalart_allmaras) {
      numerics[iMGlevel][TURB_SOL][conv_bound_term] = new CUpwSca_TurbSA<Indices>(nDim, nVar_Turb, config);

      if (config->GetSAParsedOptions().version == SA_OPTIONS::NEG) {
        numerics[iMGlevel][TURB_SOL][visc_bound_term] = new CAvgGrad_TurbSA_Neg<Indices>(nDim, nVar_Turb, false, config);
      } else {
        numerics[iMGlevel][TURB_SOL][visc_bound_term] = new CAvgGrad_TurbSA<Indices>(nDim, nVar_Turb, false, config);
      }
    }
    else if (menter_sst) {
      numerics[iMGlevel][TURB_SOL][conv_bound_term] = new CUpwSca_TurbSST<Indices>(nDim, nVar_Turb, config);
      numerics[iMGlevel][TURB_SOL][visc_bound_term] = new CAvgGrad_TurbSST<Indices>(nDim, nVar_Turb, constants, false,
                                                                                    config);
    }
  }
}
/*--- Explicit instantiation of the template above, needed because it is defined in a cpp file, instead of hpp. ---*/
template void CDriver::InstantiateTurbulentNumerics<CEulerVariable::CIndices<unsigned short>>(
    unsigned short, int, const CConfig*, const CSolver*, CNumerics****&) const;

template void CDriver::InstantiateTurbulentNumerics<CIncEulerVariable::CIndices<unsigned short>>(
    unsigned short, int, const CConfig*, const CSolver*, CNumerics****&) const;

template void CDriver::InstantiateTurbulentNumerics<CNEMOEulerVariable::CIndices<unsigned short>>(
    unsigned short, int, const CConfig*, const CSolver*, CNumerics****&) const;

template <class Indices>
void CDriver::InstantiateTransitionNumerics(unsigned short nVar_Trans, int offset, const CConfig *config,
                                           const CSolver* trans_solver, CNumerics ****&numerics) const {
  const int conv_term = CONV_TERM + offset;
  const int visc_term = VISC_TERM + offset;

  const int source_first_term = SOURCE_FIRST_TERM + offset;
  const int source_second_term = SOURCE_SECOND_TERM + offset;

  const int conv_bound_term = CONV_BOUND_TERM + offset;
  const int visc_bound_term = VISC_BOUND_TERM + offset;

  /*--- Assign transition model booleans ---*/
  
  const bool LM = config->GetKind_Trans_Model() == TURB_TRANS_MODEL::LM;
  const bool EN = config->GetKind_Trans_Model() == TURB_TRANS_MODEL::EN;

  /*--- Definition of the convective scheme for each equation and mesh level ---*/

  switch (config->GetKind_ConvNumScheme_Turb()) {
    case NONE:
      SU2_MPI::Error("Config file is missing the CONV_NUM_METHOD_TURB option.", CURRENT_FUNCTION);
      break;
    case SPACE_UPWIND :
      for (auto iMGlevel = 0u; iMGlevel <= config->GetnMGLevels(); iMGlevel++) {
        if (LM) {
		  numerics[iMGlevel][TRANS_SOL][conv_term] = new CUpwSca_TransLM<Indices>(nDim, nVar_Trans, config);
		}	
		else if (EN) {
		  numerics[iMGlevel][TRANS_SOL][conv_term] = new CUpwSca_TransEN<Indices>(nDim, nVar_Trans, config);
		}
      }
      break;
    default:
      SU2_MPI::Error("Invalid convective scheme for the transition equations.", CURRENT_FUNCTION);
      break;
  }

  /*--- Definition of the viscous scheme for each equation and mesh level ---*/

  for (auto iMGlevel = 0u; iMGlevel <= config->GetnMGLevels(); iMGlevel++) {
    if (LM) {
	  numerics[iMGlevel][TRANS_SOL][visc_term] = new CAvgGrad_TransLM<Indices>(nDim, nVar_Trans, true, config);
	}
	else if (EN) {
      numerics[iMGlevel][TRANS_SOL][visc_term] = new CAvgGrad_TransEN<Indices>(nDim, nVar_Trans, true, config);
	}
  }

  /*--- Definition of the source term integration scheme for each equation and mesh level ---*/

  for (auto iMGlevel = 0u; iMGlevel <= config->GetnMGLevels(); iMGlevel++) {
    auto& trans_source_first_term = numerics[iMGlevel][TRANS_SOL][source_first_term];
	
    if (LM) {
	  trans_source_first_term = new CSourcePieceWise_TransLM<Indices>(nDim, nVar_Trans, config);
	}
	else if (EN) {
      trans_source_first_term = new CSourcePieceWise_TransEN<Indices>(nDim, nVar_Trans, config);
    }

    numerics[iMGlevel][TRANS_SOL][source_second_term] = new CSourceNothing(nDim, nVar_Trans, config);
  }

  /*--- Definition of the boundary condition method ---*/

  for (auto iMGlevel = 0u; iMGlevel <= config->GetnMGLevels(); iMGlevel++) {
    if (LM) {
      numerics[iMGlevel][TRANS_SOL][conv_bound_term] = new CUpwSca_TransLM<Indices>(nDim, nVar_Trans, config);
      numerics[iMGlevel][TRANS_SOL][visc_bound_term] = new CAvgGrad_TransLM<Indices>(nDim, nVar_Trans, false, config);
    }
	else if (EN) {
      numerics[iMGlevel][TRANS_SOL][conv_bound_term] = new CUpwSca_TransEN<Indices>(nDim, nVar_Trans, config);
      numerics[iMGlevel][TRANS_SOL][visc_bound_term] = new CAvgGrad_TransEN<Indices>(nDim, nVar_Trans, false, config);
    }
  }
}

/*--- Explicit instantiation of the template above, needed because it is defined in a cpp file, instead of hpp. ---*/
template void CDriver::InstantiateTransitionNumerics<CEulerVariable::CIndices<unsigned short>>(
    unsigned short, int, const CConfig*, const CSolver*, CNumerics****&) const;

template void CDriver::InstantiateTransitionNumerics<CIncEulerVariable::CIndices<unsigned short>>(
    unsigned short, int, const CConfig*, const CSolver*, CNumerics****&) const;

template void CDriver::InstantiateTransitionNumerics<CNEMOEulerVariable::CIndices<unsigned short>>(
    unsigned short, int, const CConfig*, const CSolver*, CNumerics****&) const;

template <class Indices>
void CDriver::InstantiateSpeciesNumerics(unsigned short nVar_Species, int offset, const CConfig *config,
                                         const CSolver* species_solver, CNumerics ****&numerics) const {
  const int conv_term = CONV_TERM + offset;
  const int visc_term = VISC_TERM + offset;

  const int source_first_term = SOURCE_FIRST_TERM + offset;
  const int source_second_term = SOURCE_SECOND_TERM + offset;

  const int conv_bound_term = CONV_BOUND_TERM + offset;
  const int visc_bound_term = VISC_BOUND_TERM + offset;

  /*--- Definition of the convective scheme for each equation and mesh level. Also for boundary conditions. ---*/

  switch (config->GetKind_ConvNumScheme_Species()) {
    case NONE :
      break;
    case SPACE_UPWIND :
      for (auto iMGlevel = 0; iMGlevel <= config->GetnMGLevels(); iMGlevel++) {
        numerics[iMGlevel][SPECIES_SOL][conv_term] = new CUpwSca_Species<Indices>(nDim, nVar_Species, config);
        numerics[iMGlevel][SPECIES_SOL][conv_bound_term] = new CUpwSca_Species<Indices>(nDim, nVar_Species, config);
      }
      break;
    default :
      SU2_MPI::Error("Invalid convective scheme for the species transport equations. Use SCALAR_UPWIND.", CURRENT_FUNCTION);
      break;
  }

  /*--- Definition of the viscous scheme for each equation and mesh level ---*/

  for (auto iMGlevel = 0u; iMGlevel <= config->GetnMGLevels(); iMGlevel++) {
    numerics[iMGlevel][SPECIES_SOL][visc_term] = new CAvgGrad_Species<Indices>(nDim, nVar_Species, true, config);
    numerics[iMGlevel][SPECIES_SOL][visc_bound_term] = new CAvgGrad_Species<Indices>(nDim, nVar_Species, false, config);
  }

  /*--- Definition of the source term integration scheme for each equation and mesh level ---*/

  for (auto iMGlevel = 0u; iMGlevel <= config->GetnMGLevels(); iMGlevel++) {
    if (config->GetAxisymmetric() == YES) {
      numerics[iMGlevel][SPECIES_SOL][source_first_term] = new CSourceAxisymmetric_Species<Indices>(nDim, nVar_Species, config);
    }
    else {
      numerics[iMGlevel][SPECIES_SOL][source_first_term] = new CSourceNothing(nDim, nVar_Species, config);
    }
    numerics[iMGlevel][SPECIES_SOL][source_second_term] = new CSourceNothing(nDim, nVar_Species, config);
  }
}
/*--- Explicit instantiation of the template above, needed because it is defined in a cpp file, instead of hpp. ---*/
template void CDriver::InstantiateSpeciesNumerics<CEulerVariable::CIndices<unsigned short>>(
    unsigned short, int, const CConfig*, const CSolver*, CNumerics****&) const;

template void CDriver::InstantiateSpeciesNumerics<CIncEulerVariable::CIndices<unsigned short>>(
    unsigned short, int, const CConfig*, const CSolver*, CNumerics****&) const;

template void CDriver::InstantiateSpeciesNumerics<CNEMOEulerVariable::CIndices<unsigned short>>(
    unsigned short, int, const CConfig*, const CSolver*, CNumerics****&) const;

void CDriver::InitializeNumerics(CConfig *config, CGeometry **geometry, CSolver ***solver, CNumerics ****&numerics) const {

  if (rank == MASTER_NODE)
    cout << endl <<"------------------- Numerics Preprocessing ( Zone " << config->GetiZone() <<" ) -------------------" << endl;

  unsigned short iMGlevel, iSol,
  nVar_Template         = 0,
  nVar_Flow             = 0,
  nVar_NEMO             = 0,
  nPrimVar_NEMO         = 0,
  nPrimVarGrad_NEMO     = 0,
  nVar_Trans            = 0,
  nVar_Turb             = 0,
  nVar_Species          = 0,
  nVar_Adj_Flow         = 0,
  nVar_Adj_Turb         = 0,
  nVar_FEM              = 0,
  nVar_Rad              = 0;

  numerics = new CNumerics***[config->GetnMGLevels()+1] ();

  bool compressible = false;
  bool incompressible = false;
  bool ideal_gas = (config->GetKind_FluidModel() == STANDARD_AIR) || (config->GetKind_FluidModel() == IDEAL_GAS);
  bool roe_low_dissipation = (config->GetKind_RoeLowDiss() != NO_ROELOWDISS);

  /*--- Initialize some useful booleans ---*/
  bool euler, ns, NEMO_euler, NEMO_ns, turbulent, adj_euler, adj_ns, adj_turb, fem_euler, fem_ns;
  bool fem, heat, transition, template_solver;

  euler = ns = NEMO_euler = NEMO_ns = turbulent = adj_euler = adj_ns = adj_turb = fem_euler = fem_ns = false;
  fem = heat = transition = template_solver = false;
  bool species = false;

  /*--- Assign booleans ---*/
  switch (config->GetKind_Solver()) {
    case MAIN_SOLVER::TEMPLATE_SOLVER:
      template_solver = true; break;

    case MAIN_SOLVER::EULER:
    case MAIN_SOLVER::DISC_ADJ_EULER:
      euler = compressible = true; break;

    case MAIN_SOLVER::NAVIER_STOKES:
    case MAIN_SOLVER::DISC_ADJ_NAVIER_STOKES:
      ns = compressible = true;
      species = (config->GetKind_Species_Model() != SPECIES_MODEL::NONE); break;

    case MAIN_SOLVER::NEMO_EULER:
      NEMO_euler = compressible = true; break;

    case MAIN_SOLVER::NEMO_NAVIER_STOKES:
      NEMO_ns = compressible = true; break;

    case MAIN_SOLVER::RANS:
    case MAIN_SOLVER::DISC_ADJ_RANS:
      ns = compressible = turbulent = true;
      transition = (config->GetKind_Trans_Model() != TURB_TRANS_MODEL::NONE);
      species = config->GetKind_Species_Model() != SPECIES_MODEL::NONE; break;

    case MAIN_SOLVER::INC_EULER:
    case MAIN_SOLVER::DISC_ADJ_INC_EULER:
      euler = incompressible = true; break;

    case MAIN_SOLVER::INC_NAVIER_STOKES:
    case MAIN_SOLVER::DISC_ADJ_INC_NAVIER_STOKES:
      ns = incompressible = true;
      heat = config->GetWeakly_Coupled_Heat();
      species = (config->GetKind_Species_Model() != SPECIES_MODEL::NONE); break;

    case MAIN_SOLVER::INC_RANS:
    case MAIN_SOLVER::DISC_ADJ_INC_RANS:
      ns = incompressible = turbulent = true;
      heat = config->GetWeakly_Coupled_Heat();
      transition = (config->GetKind_Trans_Model() != TURB_TRANS_MODEL::NONE);
      species = (config->GetKind_Species_Model() != SPECIES_MODEL::NONE); break;

    case MAIN_SOLVER::FEM_EULER:
    case MAIN_SOLVER::DISC_ADJ_FEM_EULER:
      fem_euler = compressible = true; break;

    case MAIN_SOLVER::FEM_NAVIER_STOKES:
    case MAIN_SOLVER::DISC_ADJ_FEM_NS:
      fem_ns = compressible = true; break;

    case MAIN_SOLVER::FEM_RANS:
    case MAIN_SOLVER::DISC_ADJ_FEM_RANS:
      fem_ns = compressible = true; break;

    case MAIN_SOLVER::FEM_LES:
      fem_ns = compressible = true; break;

    case MAIN_SOLVER::HEAT_EQUATION:
    case MAIN_SOLVER::DISC_ADJ_HEAT:
      heat = true; break;

    case MAIN_SOLVER::FEM_ELASTICITY:
    case MAIN_SOLVER::DISC_ADJ_FEM:
      fem = true; break;

    case MAIN_SOLVER::ADJ_EULER:
      adj_euler = euler = compressible = true; break;

    case MAIN_SOLVER::ADJ_NAVIER_STOKES:
      adj_ns = ns = compressible = true;
      turbulent = (config->GetKind_Turb_Model() != TURB_MODEL::NONE); break;

    case MAIN_SOLVER::ADJ_RANS:
      adj_ns = ns = compressible = turbulent = true;
      adj_turb = !config->GetFrozen_Visc_Cont(); break;

    default:
      break;

  }

  /*--- Number of variables for the template ---*/

  if (template_solver) nVar_Flow = solver[MESH_0][FLOW_SOL]->GetnVar();

  /*--- Number of variables for direct problem ---*/

  if (euler)        nVar_Flow = solver[MESH_0][FLOW_SOL]->GetnVar();
  if (ns)           nVar_Flow = solver[MESH_0][FLOW_SOL]->GetnVar();
  if (NEMO_euler)   nVar_NEMO = solver[MESH_0][FLOW_SOL]->GetnVar();
  if (NEMO_ns)      nVar_NEMO = solver[MESH_0][FLOW_SOL]->GetnVar();
  if (turbulent)    nVar_Turb = solver[MESH_0][TURB_SOL]->GetnVar();
  if (transition)   nVar_Trans = solver[MESH_0][TRANS_SOL]->GetnVar();
  if (species)      nVar_Species = solver[MESH_0][SPECIES_SOL]->GetnVar();

  if (fem_euler)    nVar_Flow = solver[MESH_0][FLOW_SOL]->GetnVar();
  if (fem_ns)       nVar_Flow = solver[MESH_0][FLOW_SOL]->GetnVar();

  if (fem)          nVar_FEM = solver[MESH_0][FEA_SOL]->GetnVar();

  if (config->AddRadiation()) nVar_Rad = solver[MESH_0][RAD_SOL]->GetnVar();

  /*--- Number of variables for adjoint problem ---*/

  if (adj_euler)    nVar_Adj_Flow = solver[MESH_0][ADJFLOW_SOL]->GetnVar();
  if (adj_ns)       nVar_Adj_Flow = solver[MESH_0][ADJFLOW_SOL]->GetnVar();
  if (adj_turb)     nVar_Adj_Turb = solver[MESH_0][ADJTURB_SOL]->GetnVar();

  /*--- Additional Variables required for NEMO solver ---*/

  if (NEMO_euler || NEMO_ns) nPrimVar_NEMO     = solver[MESH_0][FLOW_SOL]->GetnPrimVar();
  if (NEMO_euler || NEMO_ns) nPrimVarGrad_NEMO = solver[MESH_0][FLOW_SOL]->GetnPrimVarGrad();

  /*--- Definition of the Class for the numerical method:
    numerics_container[INSTANCE_LEVEL][MESH_LEVEL][EQUATION][EQ_TERM] ---*/

  for (iMGlevel = 0; iMGlevel <= config->GetnMGLevels(); iMGlevel++) {
    numerics[iMGlevel] = new CNumerics** [MAX_SOLS];
    for (iSol = 0; iSol < MAX_SOLS; iSol++)
      numerics[iMGlevel][iSol] = new CNumerics* [MAX_TERMS*omp_get_max_threads()]();
  }

  /*--- Instantiate one numerics object per thread for each required term. ---*/

  for (int thread = 0; thread < omp_get_max_threads(); ++thread)
  {
  const int offset = thread * MAX_TERMS;

  const int conv_term = CONV_TERM + offset;
  const int visc_term = VISC_TERM + offset;

  const int source_first_term = SOURCE_FIRST_TERM + offset;
  const int source_second_term = SOURCE_SECOND_TERM + offset;

  const int conv_bound_term = CONV_BOUND_TERM + offset;
  const int visc_bound_term = VISC_BOUND_TERM + offset;

  const int fea_term = FEA_TERM + offset;

  /*--- Solver definition for the template problem ---*/
  if (template_solver) {

    /*--- Definition of the convective scheme for each equation and mesh level ---*/
    switch (config->GetKind_ConvNumScheme_Template()) {
      case SPACE_CENTERED : case SPACE_UPWIND :
        for (iMGlevel = 0; iMGlevel <= config->GetnMGLevels(); iMGlevel++)
          numerics[iMGlevel][TEMPLATE_SOL][conv_term] = new CConvective_Template(nDim, nVar_Template, config);
        break;
      default:
        SU2_MPI::Error("Convective scheme not implemented (template_solver).", CURRENT_FUNCTION);
        break;
    }

    /*--- Definition of the viscous scheme for each equation and mesh level ---*/
    for (iMGlevel = 0; iMGlevel <= config->GetnMGLevels(); iMGlevel++)
      numerics[iMGlevel][TEMPLATE_SOL][visc_term] = new CViscous_Template(nDim, nVar_Template, config);

    /*--- Definition of the source term integration scheme for each equation and mesh level ---*/
    for (iMGlevel = 0; iMGlevel <= config->GetnMGLevels(); iMGlevel++)
      numerics[iMGlevel][TEMPLATE_SOL][source_first_term] = new CSource_Template(nDim, nVar_Template, config);

    /*--- Definition of the boundary condition method ---*/
    for (iMGlevel = 0; iMGlevel <= config->GetnMGLevels(); iMGlevel++) {
      numerics[iMGlevel][TEMPLATE_SOL][conv_bound_term] = new CConvective_Template(nDim, nVar_Template, config);
    }

  }

  /*--- Solver definition for the Potential, Euler, Navier-Stokes problems ---*/
  if ((euler) || (ns)) {

    /*--- Definition of the convective scheme for each equation and mesh level ---*/
    switch (config->GetKind_ConvNumScheme_Flow()) {
      case NO_CONVECTIVE :
        SU2_MPI::Error("Config file is missing the CONV_NUM_METHOD_FLOW option.", CURRENT_FUNCTION);
        break;

      case SPACE_CENTERED :
        if (compressible) {
          /*--- "conv_term" is not instantiated as all compressible centered schemes are vectorized. ---*/

          /*--- Definition of the boundary condition method ---*/
          for (iMGlevel = 0; iMGlevel <= config->GetnMGLevels(); iMGlevel++)
            numerics[iMGlevel][FLOW_SOL][conv_bound_term] = new CUpwRoe_Flow(nDim, nVar_Flow, config, false);

        }
        if (incompressible) {
          /*--- Incompressible flow, use preconditioning method ---*/
          switch (config->GetKind_Centered_Flow()) {
            case CENTERED::LAX : numerics[MESH_0][FLOW_SOL][conv_term] = new CCentLaxInc_Flow(nDim, nVar_Flow, config); break;
            case CENTERED::JST : numerics[MESH_0][FLOW_SOL][conv_term] = new CCentJSTInc_Flow(nDim, nVar_Flow, config); break;
            default:
              SU2_MPI::Error("Invalid centered scheme or not implemented.\n Currently, only JST and LAX-FRIEDRICH are available for incompressible flows.", CURRENT_FUNCTION);
              break;
          }
          for (iMGlevel = 1; iMGlevel <= config->GetnMGLevels(); iMGlevel++)
            numerics[iMGlevel][FLOW_SOL][conv_term] = new CCentLaxInc_Flow(nDim, nVar_Flow, config);

          /*--- Definition of the boundary condition method ---*/
          for (iMGlevel = 0; iMGlevel <= config->GetnMGLevels(); iMGlevel++)
            numerics[iMGlevel][FLOW_SOL][conv_bound_term] = new CUpwFDSInc_Flow(nDim, nVar_Flow, config);

        }
        break;
      case SPACE_UPWIND :
        if (compressible) {
          /*--- Compressible flow ---*/
          switch (config->GetKind_Upwind_Flow()) {
            case UPWIND::ROE:
              if (ideal_gas) {

                for (iMGlevel = 0; iMGlevel <= config->GetnMGLevels(); iMGlevel++) {
                  numerics[iMGlevel][FLOW_SOL][conv_term] = new CUpwRoe_Flow(nDim, nVar_Flow, config, roe_low_dissipation);
                  numerics[iMGlevel][FLOW_SOL][conv_bound_term] = new CUpwRoe_Flow(nDim, nVar_Flow, config, false);
                }
              } else {

                for (iMGlevel = 0; iMGlevel <= config->GetnMGLevels(); iMGlevel++) {
                  numerics[iMGlevel][FLOW_SOL][conv_term] = new CUpwGeneralRoe_Flow(nDim, nVar_Flow, config);
                  numerics[iMGlevel][FLOW_SOL][conv_bound_term] = new CUpwGeneralRoe_Flow(nDim, nVar_Flow, config);
                }
              }
              break;

            case UPWIND::AUSM:
              for (iMGlevel = 0; iMGlevel <= config->GetnMGLevels(); iMGlevel++) {
                numerics[iMGlevel][FLOW_SOL][conv_term] = new CUpwAUSM_Flow(nDim, nVar_Flow, config);
                numerics[iMGlevel][FLOW_SOL][conv_bound_term] = new CUpwAUSM_Flow(nDim, nVar_Flow, config);
              }
              break;

            case UPWIND::AUSMPLUSUP:
              for (iMGlevel = 0; iMGlevel <= config->GetnMGLevels(); iMGlevel++) {
                numerics[iMGlevel][FLOW_SOL][conv_term] = new CUpwAUSMPLUSUP_Flow(nDim, nVar_Flow, config);
                numerics[iMGlevel][FLOW_SOL][conv_bound_term] = new CUpwAUSMPLUSUP_Flow(nDim, nVar_Flow, config);
              }
              break;

            case UPWIND::AUSMPLUSUP2:
              for (iMGlevel = 0; iMGlevel <= config->GetnMGLevels(); iMGlevel++) {
                numerics[iMGlevel][FLOW_SOL][conv_term] = new CUpwAUSMPLUSUP2_Flow(nDim, nVar_Flow, config);
                numerics[iMGlevel][FLOW_SOL][conv_bound_term] = new CUpwAUSMPLUSUP2_Flow(nDim, nVar_Flow, config);
              }
              break;

            case UPWIND::TURKEL:
              for (iMGlevel = 0; iMGlevel <= config->GetnMGLevels(); iMGlevel++) {
                numerics[iMGlevel][FLOW_SOL][conv_term] = new CUpwTurkel_Flow(nDim, nVar_Flow, config);
                numerics[iMGlevel][FLOW_SOL][conv_bound_term] = new CUpwTurkel_Flow(nDim, nVar_Flow, config);
              }
              break;

            case UPWIND::L2ROE:
              for (iMGlevel = 0; iMGlevel <= config->GetnMGLevels(); iMGlevel++) {
                numerics[iMGlevel][FLOW_SOL][conv_term] = new CUpwL2Roe_Flow(nDim, nVar_Flow, config);
                numerics[iMGlevel][FLOW_SOL][conv_bound_term] = new CUpwL2Roe_Flow(nDim, nVar_Flow, config);
              }
              break;
            case UPWIND::LMROE:
              for (iMGlevel = 0; iMGlevel <= config->GetnMGLevels(); iMGlevel++) {
                numerics[iMGlevel][FLOW_SOL][conv_term] = new CUpwLMRoe_Flow(nDim, nVar_Flow, config);
                numerics[iMGlevel][FLOW_SOL][conv_bound_term] = new CUpwLMRoe_Flow(nDim, nVar_Flow, config);
              }
              break;

            case UPWIND::SLAU:
              for (iMGlevel = 0; iMGlevel <= config->GetnMGLevels(); iMGlevel++) {
                numerics[iMGlevel][FLOW_SOL][conv_term] = new CUpwSLAU_Flow(nDim, nVar_Flow, config, roe_low_dissipation);
                numerics[iMGlevel][FLOW_SOL][conv_bound_term] = new CUpwSLAU_Flow(nDim, nVar_Flow, config, false);
              }
              break;

            case UPWIND::SLAU2:
              for (iMGlevel = 0; iMGlevel <= config->GetnMGLevels(); iMGlevel++) {
                numerics[iMGlevel][FLOW_SOL][conv_term] = new CUpwSLAU2_Flow(nDim, nVar_Flow, config, roe_low_dissipation);
                numerics[iMGlevel][FLOW_SOL][conv_bound_term] = new CUpwSLAU2_Flow(nDim, nVar_Flow, config, false);
              }
              break;

            case UPWIND::HLLC:
              if (ideal_gas) {
                for (iMGlevel = 0; iMGlevel <= config->GetnMGLevels(); iMGlevel++) {
                  numerics[iMGlevel][FLOW_SOL][conv_term] = new CUpwHLLC_Flow(nDim, nVar_Flow, config);
                  numerics[iMGlevel][FLOW_SOL][conv_bound_term] = new CUpwHLLC_Flow(nDim, nVar_Flow, config);
                }
              }
              else {
                for (iMGlevel = 0; iMGlevel <= config->GetnMGLevels(); iMGlevel++) {
                  numerics[iMGlevel][FLOW_SOL][conv_term] = new CUpwGeneralHLLC_Flow(nDim, nVar_Flow, config);
                  numerics[iMGlevel][FLOW_SOL][conv_bound_term] = new CUpwGeneralHLLC_Flow(nDim, nVar_Flow, config);
                }
              }
              break;

            case UPWIND::MSW:
              for (iMGlevel = 0; iMGlevel <= config->GetnMGLevels(); iMGlevel++) {
                numerics[iMGlevel][FLOW_SOL][conv_term] = new CUpwMSW_Flow(nDim, nVar_Flow, config);
                numerics[iMGlevel][FLOW_SOL][conv_bound_term] = new CUpwMSW_Flow(nDim, nVar_Flow, config);
              }
              break;

            default:
              SU2_MPI::Error("Invalid upwind scheme or not implemented.", CURRENT_FUNCTION);
              break;
          }

        }
        if (incompressible) {
          /*--- Incompressible flow, use artificial compressibility method ---*/
          switch (config->GetKind_Upwind_Flow()) {
            case UPWIND::FDS:
              for (iMGlevel = 0; iMGlevel <= config->GetnMGLevels(); iMGlevel++) {
                numerics[iMGlevel][FLOW_SOL][conv_term] = new CUpwFDSInc_Flow(nDim, nVar_Flow, config);
                numerics[iMGlevel][FLOW_SOL][conv_bound_term] = new CUpwFDSInc_Flow(nDim, nVar_Flow, config);
              }
              break;
            default:
              SU2_MPI::Error("Invalid upwind scheme or not implemented.\n Currently, only FDS is available for incompressible flows.", CURRENT_FUNCTION);
              break;
          }
        }
        break;

      default:
        SU2_MPI::Error("Invalid convective scheme for the Euler / Navier-Stokes equations.", CURRENT_FUNCTION);
        break;
    }

    /*--- Definition of the viscous scheme for each equation and mesh level ---*/
    if (compressible) {
      if (ideal_gas) {

        /*--- Compressible flow Ideal gas ---*/
        numerics[MESH_0][FLOW_SOL][visc_term] = new CAvgGrad_Flow(nDim, nVar_Flow, true, config);
        for (iMGlevel = 1; iMGlevel <= config->GetnMGLevels(); iMGlevel++)
          numerics[iMGlevel][FLOW_SOL][visc_term] = new CAvgGrad_Flow(nDim, nVar_Flow, false, config);

        /*--- Definition of the boundary condition method ---*/
        for (iMGlevel = 0; iMGlevel <= config->GetnMGLevels(); iMGlevel++)
          numerics[iMGlevel][FLOW_SOL][visc_bound_term] = new CAvgGrad_Flow(nDim, nVar_Flow, false, config);

      } else {

        /*--- Compressible flow Real gas ---*/
        numerics[MESH_0][FLOW_SOL][visc_term] = new CGeneralAvgGrad_Flow(nDim, nVar_Flow, true, config);
        for (iMGlevel = 1; iMGlevel <= config->GetnMGLevels(); iMGlevel++)
          numerics[iMGlevel][FLOW_SOL][visc_term] = new CGeneralAvgGrad_Flow(nDim, nVar_Flow, false, config);

        /*--- Definition of the boundary condition method ---*/
        for (iMGlevel = 0; iMGlevel <= config->GetnMGLevels(); iMGlevel++)
          numerics[iMGlevel][FLOW_SOL][visc_bound_term] = new CGeneralAvgGrad_Flow(nDim, nVar_Flow, false, config);

      }
    }
    if (incompressible) {
      /*--- Incompressible flow, use preconditioning method ---*/
      numerics[MESH_0][FLOW_SOL][visc_term] = new CAvgGradInc_Flow(nDim, nVar_Flow, true, config);
      for (iMGlevel = 1; iMGlevel <= config->GetnMGLevels(); iMGlevel++)
        numerics[iMGlevel][FLOW_SOL][visc_term] = new CAvgGradInc_Flow(nDim, nVar_Flow, false, config);

      /*--- Definition of the boundary condition method ---*/
      for (iMGlevel = 0; iMGlevel <= config->GetnMGLevels(); iMGlevel++)
        numerics[iMGlevel][FLOW_SOL][visc_bound_term] = new CAvgGradInc_Flow(nDim, nVar_Flow, false, config);
    }

    /*--- Definition of the source term integration scheme for each equation and mesh level ---*/
    for (iMGlevel = 0; iMGlevel <= config->GetnMGLevels(); iMGlevel++) {

      if (config->GetBody_Force() == YES) {
        if (incompressible)
          numerics[iMGlevel][FLOW_SOL][source_first_term] = new CSourceIncBodyForce(nDim, nVar_Flow, config);
        else
          numerics[iMGlevel][FLOW_SOL][source_first_term] = new CSourceBodyForce(nDim, nVar_Flow, config);
      }
      else if (incompressible && (config->GetKind_Streamwise_Periodic() != ENUM_STREAMWISE_PERIODIC::NONE)) {
        numerics[iMGlevel][FLOW_SOL][source_first_term] = new CSourceIncStreamwise_Periodic(nDim, nVar_Flow, config);
      }
      else if (incompressible && (config->GetKind_DensityModel() == INC_DENSITYMODEL::BOUSSINESQ)) {
        numerics[iMGlevel][FLOW_SOL][source_first_term] = new CSourceBoussinesq(nDim, nVar_Flow, config);
      }
      else if (config->GetRotating_Frame() == YES) {
        if (incompressible)
          numerics[iMGlevel][FLOW_SOL][source_first_term] = new CSourceIncRotatingFrame_Flow(nDim, nVar_Flow, config);
        else
        numerics[iMGlevel][FLOW_SOL][source_first_term] = new CSourceRotatingFrame_Flow(nDim, nVar_Flow, config);
      }
      else if (config->GetAxisymmetric() == YES) {
        if (incompressible)
          numerics[iMGlevel][FLOW_SOL][source_first_term] = new CSourceIncAxisymmetric_Flow(nDim, nVar_Flow, config);
        else if (ideal_gas)
          numerics[iMGlevel][FLOW_SOL][source_first_term] = new CSourceAxisymmetric_Flow(nDim, nVar_Flow, config);
        else
          numerics[iMGlevel][FLOW_SOL][source_first_term] = new CSourceGeneralAxisymmetric_Flow(nDim, nVar_Flow, config);
      }
      else if (config->GetGravityForce() == YES) {
        numerics[iMGlevel][FLOW_SOL][source_first_term] = new CSourceGravity(nDim, nVar_Flow, config);
      }
      else if (config->GetWind_Gust() == YES) {
        numerics[iMGlevel][FLOW_SOL][source_first_term] = new CSourceWindGust(nDim, nVar_Flow, config);
      }
      else {
        numerics[iMGlevel][FLOW_SOL][source_first_term] = new CSourceNothing(nDim, nVar_Flow, config);
      }

      /*--- At the moment it is necessary to have the RHT equation in order to have a volumetric heat source. ---*/
      if (config->AddRadiation())
        numerics[iMGlevel][FLOW_SOL][source_second_term] = new CSourceRadiation(nDim, nVar_Flow, config);
      else if ((incompressible && (config->GetKind_Streamwise_Periodic() != ENUM_STREAMWISE_PERIODIC::NONE)) &&
               (config->GetEnergy_Equation() && !config->GetStreamwise_Periodic_Temperature()))
        numerics[iMGlevel][FLOW_SOL][source_second_term] = new CSourceIncStreamwisePeriodic_Outlet(nDim, nVar_Flow, config);
      else if (config->GetVorticityConfinement() == YES) {
        /*--- Vorticity Confinement term as a second source term to allow the use of VC along with other source terms ---*/
        numerics[iMGlevel][FLOW_SOL][source_second_term] = new CSourceVorticityConfinement(nDim, nVar_Flow, config);
      }
      else
        numerics[iMGlevel][FLOW_SOL][source_second_term] = new CSourceNothing(nDim, nVar_Flow, config);

    }

  }

   /*--- Solver definition for the Potential, Euler, Navier-Stokes NEMO problems ---*/

  if (NEMO_euler || NEMO_ns) {

    /*--- Definition of the convective scheme for each equation and mesh level ---*/
    switch (config->GetKind_ConvNumScheme_Flow()) {
      case NO_CONVECTIVE :
        SU2_MPI::Error("Config file is missing the CONV_NUM_METHOD_FLOW option.", CURRENT_FUNCTION);
        break;

      case SPACE_CENTERED :
        if (compressible) {
          /*--- Compressible flow ---*/
          switch (config->GetKind_Centered_Flow()) {
            case CENTERED::LAX : numerics[MESH_0][FLOW_SOL][conv_term] = new CCentLax_NEMO(nDim, nVar_NEMO, nPrimVar_NEMO, nPrimVarGrad_NEMO, config); break;
            default:
            SU2_MPI::Error("Invalid centered scheme or not implemented.", CURRENT_FUNCTION);
            break;
          }

          for (iMGlevel = 1; iMGlevel <= config->GetnMGLevels(); iMGlevel++)
            numerics[iMGlevel][FLOW_SOL][conv_term] = new CCentLax_NEMO(nDim, nVar_NEMO, nPrimVar_NEMO, nPrimVarGrad_NEMO, config);

          /*--- Definition of the boundary condition method ---*/
          for (iMGlevel = 0; iMGlevel <= config->GetnMGLevels(); iMGlevel++)
            numerics[iMGlevel][FLOW_SOL][conv_bound_term] = new CUpwRoe_NEMO(nDim, nVar_NEMO, nPrimVar_NEMO, nPrimVarGrad_NEMO, config);
        }
        break;
      case SPACE_UPWIND :
        if (compressible) {
          /*--- Compressible flow ---*/
          switch (config->GetKind_Upwind_Flow()) {
            case UPWIND::ROE:
              for (iMGlevel = 0; iMGlevel <= config->GetnMGLevels(); iMGlevel++) {
                numerics[iMGlevel][FLOW_SOL][conv_term] = new CUpwRoe_NEMO(nDim, nVar_NEMO, nPrimVar_NEMO, nPrimVarGrad_NEMO, config);
                numerics[iMGlevel][FLOW_SOL][conv_bound_term] = new CUpwRoe_NEMO(nDim, nVar_NEMO, nPrimVar_NEMO, nPrimVarGrad_NEMO, config);
              }
              break;

            case UPWIND::AUSM:
              for (iMGlevel = 0; iMGlevel <= config->GetnMGLevels(); iMGlevel++) {
                numerics[iMGlevel][FLOW_SOL][conv_term] = new CUpwAUSM_NEMO(nDim, nVar_NEMO, nPrimVar_NEMO, nPrimVarGrad_NEMO, config);
                numerics[iMGlevel][FLOW_SOL][conv_bound_term] = new CUpwAUSM_NEMO(nDim, nVar_NEMO, nPrimVar_NEMO, nPrimVarGrad_NEMO, config);
              }
              break;

            case UPWIND::AUSMPLUSUP2:
              for (iMGlevel = 0; iMGlevel <= config->GetnMGLevels(); iMGlevel++) {
                numerics[iMGlevel][FLOW_SOL][conv_term] = new CUpwAUSMPLUSUP2_NEMO(nDim, nVar_NEMO, nPrimVar_NEMO, nPrimVarGrad_NEMO, config);
                numerics[iMGlevel][FLOW_SOL][conv_bound_term] = new CUpwAUSMPLUSUP2_NEMO(nDim, nVar_NEMO, nPrimVar_NEMO, nPrimVarGrad_NEMO, config);
              }
              break;

            case UPWIND::AUSMPLUSM:
              for (iMGlevel = 0; iMGlevel <= config->GetnMGLevels(); iMGlevel++) {
                numerics[iMGlevel][FLOW_SOL][conv_term] = new CUpwAUSMPLUSM_NEMO(nDim, nVar_NEMO, nPrimVar_NEMO, nPrimVarGrad_NEMO, config);
                numerics[iMGlevel][FLOW_SOL][conv_bound_term] = new CUpwAUSMPLUSM_NEMO(nDim, nVar_NEMO, nPrimVar_NEMO, nPrimVarGrad_NEMO, config);
              }
              break;

            case UPWIND::MSW:
              for (iMGlevel = 0; iMGlevel <= config->GetnMGLevels(); iMGlevel++) {
                numerics[iMGlevel][FLOW_SOL][conv_term] = new CUpwMSW_NEMO(nDim, nVar_NEMO, nPrimVar_NEMO, nPrimVarGrad_NEMO, config);
                numerics[iMGlevel][FLOW_SOL][conv_bound_term] = new CUpwMSW_NEMO(nDim, nVar_NEMO, nPrimVar_NEMO, nPrimVarGrad_NEMO, config);
              }
              break;

            default:
              SU2_MPI::Error("Invalid upwind scheme or not implemented.", CURRENT_FUNCTION);
              break;
          }

        }
        break;

      default:
        SU2_MPI::Error("Invalid convective scheme for the NEMO Euler / Navier-Stokes equations.", CURRENT_FUNCTION);
        break;
    }

    /*--- Definition of the viscous scheme for each equation and mesh level ---*/
    if (compressible) {

      numerics[MESH_0][FLOW_SOL][visc_term] = new CAvgGradCorrected_NEMO(nDim, nVar_NEMO, nPrimVar_NEMO, nPrimVarGrad_NEMO, config);
      for (iMGlevel = 1; iMGlevel <= config->GetnMGLevels(); iMGlevel++)
        numerics[iMGlevel][FLOW_SOL][visc_term] = new CAvgGrad_NEMO(nDim, nVar_NEMO, nPrimVar_NEMO, nPrimVarGrad_NEMO, config);

      /*--- Definition of the boundary condition method ---*/
      for (iMGlevel = 0; iMGlevel <= config->GetnMGLevels(); iMGlevel++)
        numerics[iMGlevel][FLOW_SOL][visc_bound_term] = new CAvgGrad_NEMO(nDim, nVar_NEMO, nPrimVar_NEMO, nPrimVarGrad_NEMO, config);
    }

    /*--- Definition of the source term integration scheme for each equation and mesh level ---*/
    for (iMGlevel = 0; iMGlevel <= config->GetnMGLevels(); iMGlevel++) {

      numerics[iMGlevel][FLOW_SOL][source_first_term] = new CSource_NEMO(nDim, nVar_NEMO, nPrimVar_NEMO, nPrimVarGrad_NEMO, config);
      numerics[iMGlevel][FLOW_SOL][source_second_term] = new CSourceNothing(nDim, nVar_NEMO, config);
    }
  }

  /*--- Riemann solver definition for the Euler, Navier-Stokes problems for the FEM discretization. ---*/
  if ((fem_euler) || (fem_ns)) {

    switch (config->GetRiemann_Solver_FEM()) {
      case UPWIND::ROE:
      case UPWIND::LAX_FRIEDRICH:
        /* Hard coded optimized implementation is used in the DG solver. No need to allocate the
           corresponding entry in numerics. */
        break;

      case UPWIND::AUSM:
        for (iMGlevel = 0; iMGlevel <= config->GetnMGLevels(); iMGlevel++) {
          numerics[iMGlevel][FLOW_SOL][conv_term] = new CUpwAUSM_Flow(nDim, nVar_Flow, config);
          numerics[iMGlevel][FLOW_SOL][conv_bound_term] = new CUpwAUSM_Flow(nDim, nVar_Flow, config);
        }
        break;

      case UPWIND::TURKEL:
        for (iMGlevel = 0; iMGlevel <= config->GetnMGLevels(); iMGlevel++) {
          numerics[iMGlevel][FLOW_SOL][conv_term] = new CUpwTurkel_Flow(nDim, nVar_Flow, config);
          numerics[iMGlevel][FLOW_SOL][conv_bound_term] = new CUpwTurkel_Flow(nDim, nVar_Flow, config);
        }
        break;

      case UPWIND::HLLC:
          for (iMGlevel = 0; iMGlevel <= config->GetnMGLevels(); iMGlevel++) {
            numerics[iMGlevel][FLOW_SOL][conv_term] = new CUpwHLLC_Flow(nDim, nVar_Flow, config);
            numerics[iMGlevel][FLOW_SOL][conv_bound_term] = new CUpwHLLC_Flow(nDim, nVar_Flow, config);
          }
        break;

      case UPWIND::MSW:
        for (iMGlevel = 0; iMGlevel <= config->GetnMGLevels(); iMGlevel++) {
          numerics[iMGlevel][FLOW_SOL][conv_term] = new CUpwMSW_Flow(nDim, nVar_Flow, config);
          numerics[iMGlevel][FLOW_SOL][conv_bound_term] = new CUpwMSW_Flow(nDim, nVar_Flow, config);
        }
        break;

      default:
        SU2_MPI::Error("Riemann solver not implemented.", CURRENT_FUNCTION);
        break;
    }

  }

  /*--- Solver definition for the turbulent model problem ---*/

  if (turbulent) {
    if (incompressible)
      InstantiateTurbulentNumerics<CIncEulerVariable::CIndices<unsigned short> >(nVar_Turb, offset, config,
                                                                                 solver[MESH_0][TURB_SOL], numerics);
    else if (NEMO_ns)
      InstantiateTurbulentNumerics<CNEMOEulerVariable::CIndices<unsigned short> >(nVar_Turb, offset, config,
                                                                                  solver[MESH_0][TURB_SOL], numerics);
    else
      InstantiateTurbulentNumerics<CEulerVariable::CIndices<unsigned short> >(nVar_Turb, offset, config,
                                                                              solver[MESH_0][TURB_SOL], numerics);
  }

  /*--- Solver definition for the transition model problem ---*/
  if (transition) {
    if (incompressible)
      InstantiateTransitionNumerics<CIncEulerVariable::CIndices<unsigned short> >(nVar_Trans, offset, config,
                                                                                 solver[MESH_0][TRANS_SOL], numerics);
    else if (NEMO_ns)
      InstantiateTransitionNumerics<CNEMOEulerVariable::CIndices<unsigned short> >(nVar_Trans, offset, config,
                                                                                  solver[MESH_0][TRANS_SOL], numerics);
    else
      InstantiateTransitionNumerics<CEulerVariable::CIndices<unsigned short> >(nVar_Trans, offset, config,
                                                                              solver[MESH_0][TRANS_SOL], numerics);
  }

  /*--- Solver definition for the species transport problem ---*/
  if (species) {
    if (incompressible)
      InstantiateSpeciesNumerics<CIncEulerVariable::CIndices<unsigned short> >(nVar_Species, offset, config,
                                                                               solver[MESH_0][SPECIES_SOL], numerics);
    else if (compressible)
      InstantiateSpeciesNumerics<CEulerVariable::CIndices<unsigned short> >(nVar_Species, offset, config,
                                                                            solver[MESH_0][SPECIES_SOL], numerics);
    else
      SU2_MPI::Error("Species transport only available for standard compressible and incompressible flow.", CURRENT_FUNCTION);
  }

  /*--- Solver definition of the finite volume heat solver  ---*/
  if (heat) {

    /*--- Definition of the viscous scheme for each equation and mesh level ---*/
    for (iMGlevel = 0; iMGlevel <= config->GetnMGLevels(); iMGlevel++) {

      numerics[iMGlevel][HEAT_SOL][visc_term] = new CAvgGrad_Heat(nDim, config, true);
      numerics[iMGlevel][HEAT_SOL][visc_bound_term] = new CAvgGrad_Heat(nDim, config, false);

      switch (config->GetKind_ConvNumScheme_Heat()) {

        case SPACE_UPWIND :
          numerics[iMGlevel][HEAT_SOL][conv_term] = new CUpwSca_Heat(nDim, config);
          numerics[iMGlevel][HEAT_SOL][conv_bound_term] = new CUpwSca_Heat(nDim, config);
          break;

        default:
          SU2_MPI::Error("Invalid convective scheme for the heat transfer equations.", CURRENT_FUNCTION);
          break;
      }
    }
  }

  /*--- Solver definition for the radiation model problem ---*/

  if (config->AddRadiation()) {
    /*--- Definition of the viscous scheme for each equation and mesh level ---*/
    numerics[MESH_0][RAD_SOL][VISC_TERM] = new CAvgGradCorrected_P1(nDim, nVar_Rad, config);

    /*--- Definition of the source term integration scheme for each equation and mesh level ---*/
    numerics[MESH_0][RAD_SOL][SOURCE_FIRST_TERM] = new CSourceP1(nDim, nVar_Rad, config);

    /*--- Definition of the boundary condition method ---*/
    numerics[MESH_0][RAD_SOL][VISC_BOUND_TERM] = new CAvgGradCorrected_P1(nDim, nVar_Rad, config);
  }

  /*--- Solver definition for the flow adjoint problem ---*/

  if (adj_euler || adj_ns) {

    if (incompressible)
      SU2_MPI::Error("Convective schemes not implemented for incompressible continuous adjoint.", CURRENT_FUNCTION);

    /*--- Definition of the convective scheme for each equation and mesh level ---*/

    switch (config->GetKind_ConvNumScheme_AdjFlow()) {
      case NO_CONVECTIVE:
        SU2_MPI::Error("Config file is missing the CONV_NUM_METHOD_ADJFLOW option.", CURRENT_FUNCTION);
        break;

      case SPACE_CENTERED :

        if (compressible) {

          /*--- Compressible flow ---*/

          switch (config->GetKind_Centered_AdjFlow()) {
            case CENTERED::LAX : numerics[MESH_0][ADJFLOW_SOL][conv_term] = new CCentLax_AdjFlow(nDim, nVar_Adj_Flow, config); break;
            case CENTERED::JST : numerics[MESH_0][ADJFLOW_SOL][conv_term] = new CCentJST_AdjFlow(nDim, nVar_Adj_Flow, config); break;
            default:
              SU2_MPI::Error("Centered scheme not implemented.", CURRENT_FUNCTION);
              break;
          }

          for (iMGlevel = 1; iMGlevel <= config->GetnMGLevels(); iMGlevel++)
            numerics[iMGlevel][ADJFLOW_SOL][conv_term] = new CCentLax_AdjFlow(nDim, nVar_Adj_Flow, config);

          for (iMGlevel = 0; iMGlevel <= config->GetnMGLevels(); iMGlevel++)
            numerics[iMGlevel][ADJFLOW_SOL][conv_bound_term] = new CUpwRoe_AdjFlow(nDim, nVar_Adj_Flow, config);

        }
        break;

      case SPACE_UPWIND :

        if (compressible) {

          /*--- Compressible flow ---*/

          switch (config->GetKind_Upwind_AdjFlow()) {
            case UPWIND::ROE:
              for (iMGlevel = 0; iMGlevel <= config->GetnMGLevels(); iMGlevel++) {
                numerics[iMGlevel][ADJFLOW_SOL][conv_term] = new CUpwRoe_AdjFlow(nDim, nVar_Adj_Flow, config);
                numerics[iMGlevel][ADJFLOW_SOL][conv_bound_term] = new CUpwRoe_AdjFlow(nDim, nVar_Adj_Flow, config);
              }
              break;
            default:
              SU2_MPI::Error("Upwind scheme not implemented.", CURRENT_FUNCTION);
              break;
          }
        }
        break;

      default:
        SU2_MPI::Error("Invalid convective scheme for the continuous adjoint Euler / Navier-Stokes equations.", CURRENT_FUNCTION);
        break;
    }

    /*--- Definition of the viscous scheme for each equation and mesh level ---*/

    if (compressible) {

      /*--- Compressible flow ---*/

      numerics[MESH_0][ADJFLOW_SOL][visc_term] = new CAvgGradCorrected_AdjFlow(nDim, nVar_Adj_Flow, config);
      numerics[MESH_0][ADJFLOW_SOL][visc_bound_term] = new CAvgGrad_AdjFlow(nDim, nVar_Adj_Flow, config);

      for (iMGlevel = 1; iMGlevel <= config->GetnMGLevels(); iMGlevel++) {
        numerics[iMGlevel][ADJFLOW_SOL][visc_term] = new CAvgGrad_AdjFlow(nDim, nVar_Adj_Flow, config);
        numerics[iMGlevel][ADJFLOW_SOL][visc_bound_term] = new CAvgGrad_AdjFlow(nDim, nVar_Adj_Flow, config);
      }

    }

    /*--- Definition of the source term integration scheme for each equation and mesh level ---*/

    for (iMGlevel = 0; iMGlevel <= config->GetnMGLevels(); iMGlevel++) {

      /*--- Note that RANS is incompatible with Axisymmetric or Rotational (Fix it!) ---*/

      if (compressible) {

        if (adj_ns) {

          numerics[iMGlevel][ADJFLOW_SOL][source_first_term] = new CSourceViscous_AdjFlow(nDim, nVar_Adj_Flow, config);

          if (config->GetRotating_Frame() == YES)
            numerics[iMGlevel][ADJFLOW_SOL][source_second_term] = new CSourceRotatingFrame_AdjFlow(nDim, nVar_Adj_Flow, config);
          else
            numerics[iMGlevel][ADJFLOW_SOL][source_second_term] = new CSourceConservative_AdjFlow(nDim, nVar_Adj_Flow, config);

        }

        else {

          if (config->GetRotating_Frame() == YES)
            numerics[iMGlevel][ADJFLOW_SOL][source_first_term] = new CSourceRotatingFrame_AdjFlow(nDim, nVar_Adj_Flow, config);
          else if (config->GetAxisymmetric() == YES)
            numerics[iMGlevel][ADJFLOW_SOL][source_first_term] = new CSourceAxisymmetric_AdjFlow(nDim, nVar_Adj_Flow, config);
          else
            numerics[iMGlevel][ADJFLOW_SOL][source_first_term] = new CSourceNothing(nDim, nVar_Adj_Flow, config);

          numerics[iMGlevel][ADJFLOW_SOL][source_second_term] = new CSourceNothing(nDim, nVar_Adj_Flow, config);

        }

      }

    }

  }

  /*--- Solver definition for the turbulent adjoint problem ---*/
  if (adj_turb) {

    if (config->GetKind_Turb_Model() != TURB_MODEL::SA)
      SU2_MPI::Error("Only the SA turbulence model can be used with the continuous adjoint solver.", CURRENT_FUNCTION);

    /*--- Definition of the convective scheme for each equation and mesh level ---*/
    switch (config->GetKind_ConvNumScheme_AdjTurb()) {
      case NO_CONVECTIVE:
        SU2_MPI::Error("Config file is missing the CONV_NUM_METHOD_ADJTURB option.", CURRENT_FUNCTION);
        break;
      case SPACE_UPWIND :
        for (iMGlevel = 0; iMGlevel <= config->GetnMGLevels(); iMGlevel++)
          numerics[iMGlevel][ADJTURB_SOL][conv_term] = new CUpwSca_AdjTurb(nDim, nVar_Adj_Turb, config);
        break;
      default:
        SU2_MPI::Error("Convective scheme not implemented (adjoint turbulence).", CURRENT_FUNCTION);
        break;
    }

    /*--- Definition of the viscous scheme for each equation and mesh level ---*/
    for (iMGlevel = 0; iMGlevel <= config->GetnMGLevels(); iMGlevel++)
      numerics[iMGlevel][ADJTURB_SOL][visc_term] = new CAvgGradCorrected_AdjTurb(nDim, nVar_Adj_Turb, config);

    /*--- Definition of the source term integration scheme for each equation and mesh level ---*/
    for (iMGlevel = 0; iMGlevel <= config->GetnMGLevels(); iMGlevel++) {
      numerics[iMGlevel][ADJTURB_SOL][source_first_term] = new CSourcePieceWise_AdjTurb(nDim, nVar_Adj_Turb, config);
      numerics[iMGlevel][ADJTURB_SOL][source_second_term] = new CSourceConservative_AdjTurb(nDim, nVar_Adj_Turb, config);
    }

    /*--- Definition of the boundary condition method ---*/
    for (iMGlevel = 0; iMGlevel <= config->GetnMGLevels(); iMGlevel++)
      numerics[iMGlevel][ADJTURB_SOL][conv_bound_term] = new CUpwLin_AdjTurb(nDim, nVar_Adj_Turb, config);

  }

  /*--- Numerics definition for FEM-like problems. ---*/

  if (fem) {
    /*--- Initialize the container for FEA_TERM. This will be the only one for most of the cases. ---*/
    switch (config->GetGeometricConditions()) {
      case STRUCT_DEFORMATION::SMALL:
        switch (config->GetMaterialModel()) {
          case STRUCT_MODEL::LINEAR_ELASTIC:
            numerics[MESH_0][FEA_SOL][fea_term] = new CFEALinearElasticity(nDim, nVar_FEM, config);
            break;
          default:
            SU2_MPI::Error("Material model does not correspond to geometric conditions.", CURRENT_FUNCTION);
            break;
        }
        break;
      case STRUCT_DEFORMATION::LARGE:
        switch (config->GetMaterialModel()) {
          case STRUCT_MODEL::LINEAR_ELASTIC:
            SU2_MPI::Error("Material model does not correspond to geometric conditions.", CURRENT_FUNCTION);
            break;
          case STRUCT_MODEL::NEO_HOOKEAN:
            if (config->GetMaterialCompressibility() == STRUCT_COMPRESS::COMPRESSIBLE) {
              numerics[MESH_0][FEA_SOL][fea_term] = new CFEM_NeoHookean_Comp(nDim, nVar_FEM, config);
            } else {
              SU2_MPI::Error("Material model not implemented.", CURRENT_FUNCTION);
            }
            break;
          case STRUCT_MODEL::KNOWLES:
            if (config->GetMaterialCompressibility() == STRUCT_COMPRESS::NEARLY_INCOMP) {
              numerics[MESH_0][FEA_SOL][fea_term] = new CFEM_Knowles_NearInc(nDim, nVar_FEM, config);
            } else {
              SU2_MPI::Error("Material model not implemented.", CURRENT_FUNCTION);
            }
            break;
          case STRUCT_MODEL::IDEAL_DE:
            if (config->GetMaterialCompressibility() == STRUCT_COMPRESS::NEARLY_INCOMP) {
              numerics[MESH_0][FEA_SOL][fea_term] = new CFEM_IdealDE(nDim, nVar_FEM, config);
            } else {
              SU2_MPI::Error("Material model not implemented.", CURRENT_FUNCTION);
            }
            break;
        }
        break;
    }

    /*--- The following definitions only make sense if we have a non-linear solution. ---*/
    if (config->GetGeometricConditions() == STRUCT_DEFORMATION::LARGE) {

      /*--- This allocates a container for electromechanical effects. ---*/

      bool de_effects = config->GetDE_Effects();
      if (de_effects)
        numerics[MESH_0][FEA_SOL][DE_TERM+offset] = new CFEM_DielectricElastomer(nDim, nVar_FEM, config);

      ifstream properties_file;

      string filename = config->GetFEA_FileName();
      if (nZone > 1)
        filename = config->GetMultizone_FileName(filename, iZone, ".dat");

      properties_file.open(filename.data(), ios::in);

      /*--- In case there is a properties file, containers are allocated for a number of material models. ---*/

      if (!(properties_file.fail())) {
        numerics[MESH_0][FEA_SOL][MAT_NHCOMP+offset]  = new CFEM_NeoHookean_Comp(nDim, nVar_FEM, config);
        numerics[MESH_0][FEA_SOL][MAT_IDEALDE+offset] = new CFEM_IdealDE(nDim, nVar_FEM, config);
        numerics[MESH_0][FEA_SOL][MAT_KNOWLES+offset] = new CFEM_Knowles_NearInc(nDim, nVar_FEM, config);
      }
    }
  }

  /*--- Instantiate the numerics for the mesh solver. ---*/
  if (config->GetDeform_Mesh())
    numerics[MESH_0][MESH_SOL][fea_term] = new CFEAMeshElasticity(nDim, nDim, geometry[MESH_0]->GetnElem(), config);

  } // end "per-thread" allocation loop

}

void CDriver::FinalizeNumerics(CNumerics *****numerics, CSolver***, CGeometry**,
                                      CConfig *config, unsigned short val_iInst) {

  for (unsigned short iMGlevel = 0; iMGlevel <= config->GetnMGLevels(); iMGlevel++) {

    for (unsigned int iSol = 0; iSol < MAX_SOLS; iSol++) {

      for (unsigned int iTerm = 0; iTerm < MAX_TERMS*omp_get_max_threads(); iTerm++) {

        delete numerics[val_iInst][iMGlevel][iSol][iTerm];
      }
      delete [] numerics[val_iInst][iMGlevel][iSol];
    }
    delete[] numerics[val_iInst][iMGlevel];
  }
  delete[] numerics[val_iInst];

}

void CDriver::PreprocessIteration(CConfig* config, CIteration *&iteration) const {

  if (rank == MASTER_NODE)
    cout << endl <<"------------------- Iteration Preprocessing ( Zone " << config->GetiZone() <<" ) ------------------" << endl;

  iteration = CIterationFactory::CreateIteration(config->GetKind_Solver(), config);

}

void CDriver::PreprocessDynamicMesh(CConfig *config, CGeometry **geometry, CSolver ***solver, CIteration* iteration,
                                        CVolumetricMovement *&grid_movement, CSurfaceMovement *&surface_movement) const{

  /*--- Instantiate the geometry movement classes for the solution of unsteady
   flows on dynamic meshes, including rigid mesh transformations, dynamically
   deforming meshes, and preprocessing of harmonic balance. ---*/

  if (!fem_solver && (config->GetGrid_Movement() || (config->GetDirectDiff() == D_DESIGN))) {
    if (rank == MASTER_NODE)
      cout << "Setting dynamic mesh structure for zone "<< iZone + 1<<"." << endl;
    grid_movement = new CVolumetricMovement(geometry[MESH_0], config);

    surface_movement = new CSurfaceMovement();
    surface_movement->CopyBoundary(geometry[MESH_0], config);
    if (config->GetTime_Marching() == TIME_MARCHING::HARMONIC_BALANCE){
      if (rank == MASTER_NODE) cout << endl <<  "Instance "<< iInst + 1 <<":" << endl;
      iteration->SetGrid_Movement(geometry, surface_movement, grid_movement,  solver, config, 0, iInst);
    }
  }

  if (config->GetDirectDiff() == D_DESIGN) {
    if (rank == MASTER_NODE)
      cout << "Setting surface/volume derivatives." << endl;

    /*--- Set the surface derivatives, i.e. the derivative of the surface mesh nodes with respect to the design variables ---*/

    surface_movement->SetSurface_Derivative(geometry[MESH_0],config);

    /*--- Call the volume deformation routine with derivative mode enabled.
       This computes the derivative of the volume mesh with respect to the surface nodes ---*/

    grid_movement->SetVolume_Deformation(geometry[MESH_0],config, true, true);

    /*--- Update the multi-grid structure to propagate the derivative information to the coarser levels ---*/

    CGeometry::UpdateGeometry(geometry,config);

  }

}

void CDriver::InitializeInterface(CConfig **config, CSolver***** solver, CGeometry**** geometry,
                                      unsigned short** interface_types, CInterface ***interface,
                                      vector<vector<unique_ptr<CInterpolator> > >& interpolation) {

  /*--- Setup interpolation and transfer for all possible donor/target pairs. ---*/

  for (auto target = 0u; target < nZone; target++) {

    for (auto donor = 0u; donor < nZone; donor++) {

      /*--- Aliases to make code less verbose. ---*/
      auto& interface_type = interface_types[donor][target];

      if (donor == target) {
        interface_type = ZONES_ARE_EQUAL;
        continue;
      }
      interface_type = NO_TRANSFER;

      /*--- If there is a common interface setup the interpolation and transfer. ---*/

      if (!CInterpolator::CheckZonesInterface(config[donor], config[target])) {
        interface_type = NO_COMMON_INTERFACE;
      }
      else {
        /*--- Begin the creation of the communication pattern among zones. ---*/

        if (rank == MASTER_NODE) cout << "From zone " << donor << " to zone " << target << ":" << endl;

        /*--- Setup the interpolation. ---*/

        interpolation[donor][target] = unique_ptr<CInterpolator>(CInterpolatorFactory::CreateInterpolator(
                                       geometry, config, interpolation[target][donor].get(), donor, target));

        /*--- The type of variables transferred depends on the donor/target physics. ---*/

        const bool heat_target = config[target]->GetHeatProblem();
        const bool fluid_target = config[target]->GetFluidProblem();
        const bool structural_target = config[target]->GetStructuralProblem();

        const bool heat_donor = config[donor]->GetHeatProblem();
        const bool fluid_donor = config[donor]->GetFluidProblem();
        const bool structural_donor = config[donor]->GetStructuralProblem();

        /*--- Initialize the appropriate transfer strategy. ---*/

        if (rank == MASTER_NODE) cout << " Transferring ";

        if (fluid_donor && structural_target) {
          interface_type = FLOW_TRACTION;
          auto nConst = 2;
          bool conservative = config[target]->GetConservativeInterpolation();
          if(!config[ZONE_0]->GetDiscrete_Adjoint()) {
            interface[donor][target] = new CFlowTractionInterface(nDim, nConst, config[donor], conservative);
          } else {
            interface[donor][target] = new CDiscAdjFlowTractionInterface(nDim, nConst, config[donor], conservative);
          }
          if (rank == MASTER_NODE) cout << "fluid " << (conservative? "forces." : "tractions.") << endl;
        }
        else if (structural_donor && (fluid_target || heat_target)) {
          if (solver_container[target][INST_0][MESH_0][MESH_SOL] == nullptr) {
            SU2_MPI::Error("Mesh deformation was not correctly specified for the fluid/heat zone.\n"
                           "Use DEFORM_MESH=YES, and setup MARKER_DEFORM_MESH=(...)", CURRENT_FUNCTION);
          }
          interface_type = BOUNDARY_DISPLACEMENTS;
          if (!config[donor]->GetTime_Domain()) interface[donor][target] = new CDisplacementsInterface(nDim, 0);
          else interface[donor][target] = new CDisplacementsInterface(2*nDim, 0);
          if (rank == MASTER_NODE) cout << "boundary displacements from the structural solver." << endl;
        }
        else if (fluid_donor && fluid_target) {
          interface_type = SLIDING_INTERFACE;
          auto nVar = solver[donor][INST_0][MESH_0][FLOW_SOL]->GetnPrimVar();
          interface[donor][target] = new CSlidingInterface(nVar, 0);
          if (rank == MASTER_NODE) cout << "sliding interface." << endl;
        }
        else if (heat_donor || heat_target) {
          if (heat_donor && heat_target)
            SU2_MPI::Error("Conjugate heat transfer between solids is not implemented.", CURRENT_FUNCTION);

          const auto fluidZone = heat_target? donor : target;

          if (config[fluidZone]->GetEnergy_Equation() || (config[fluidZone]->GetKind_Regime() == ENUM_REGIME::COMPRESSIBLE))
            interface_type = heat_target? CONJUGATE_HEAT_FS : CONJUGATE_HEAT_SF;
          else if (config[fluidZone]->GetWeakly_Coupled_Heat())
            interface_type = heat_target? CONJUGATE_HEAT_WEAKLY_FS : CONJUGATE_HEAT_WEAKLY_SF;
          else
            interface_type = NO_TRANSFER;

          if (interface_type != NO_TRANSFER) {
            auto nVar = 4;
            interface[donor][target] = new CConjugateHeatInterface(nVar, 0);
            if (rank == MASTER_NODE) cout << "conjugate heat variables." << endl;
          }
          else {
            if (rank == MASTER_NODE) cout << "NO heat variables." << endl;
          }
        }
        else {
          if (solver[donor][INST_0][MESH_0][FLOW_SOL] == nullptr)
            SU2_MPI::Error("Could not determine the number of variables for transfer.", CURRENT_FUNCTION);

          auto nVar = solver[donor][INST_0][MESH_0][FLOW_SOL]->GetnVar();
          interface_type = CONSERVATIVE_VARIABLES;
          interface[donor][target] = new CConservativeVarsInterface(nVar, 0);
          if (rank == MASTER_NODE) cout << "generic conservative variables." << endl;
        }
      }

      /*--- Mixing plane for turbo machinery applications. ---*/

      if (config[donor]->GetBoolMixingPlaneInterface()) {
        interface_type = MIXING_PLANE;
        auto nVar = solver[donor][INST_0][MESH_0][FLOW_SOL]->GetnVar();
        interface[donor][target] = new CMixingPlaneInterface(nVar, 0);
        if (rank == MASTER_NODE) {
          cout << "Set mixing-plane interface from donor zone "
               << donor << " to target zone " << target << "." << endl;
        }
      }

    }

  }

}

void CDriver::PreprocessStaticMesh(const CConfig *config, CGeometry** geometry){

  unsigned short iMGlevel, iMGfine;
  unsigned short Kind_Grid_Movement;

  unsigned short iZone = config->GetiZone();

  Kind_Grid_Movement = config->GetKind_GridMovement();

  if (!fem_solver) {

    switch (Kind_Grid_Movement) {

      case ROTATING_FRAME:

        /*--- Steadily rotating frame: set the grid velocities just once
         before the first iteration flow solver. ---*/

        if (rank == MASTER_NODE) {
          cout << endl << " Setting rotating frame grid velocities";
          cout << " for zone " << iZone << "." << endl;
        }

        /*--- Set the grid velocities on all multigrid levels for a steadily
           rotating reference frame. ---*/

        for (iMGlevel = 0; iMGlevel <= config_container[ZONE_0]->GetnMGLevels(); iMGlevel++){
          geometry[iMGlevel]->SetRotationalVelocity(config, true);
          geometry[iMGlevel]->SetShroudVelocity(config);
        }

        break;

      case STEADY_TRANSLATION:

        /*--- Set the translational velocity and hold the grid fixed during
         the calculation (similar to rotating frame, but there is no extra
         source term for translation). ---*/

        if (rank == MASTER_NODE)
          cout << endl << " Setting translational grid velocities." << endl;

        /*--- Set the translational velocity on all grid levels. ---*/

        for (iMGlevel = 0; iMGlevel <= config_container[ZONE_0]->GetnMGLevels(); iMGlevel++)
          geometry_container[iZone][INST_0][iMGlevel]->SetTranslationalVelocity(config, true);

        break;

      default:
        break;
    }

    if (config->GetnMarker_Moving() > 0) {

      /*--- Fixed wall velocities: set the grid velocities only one time
       before the first iteration flow solver. ---*/
      if (rank == MASTER_NODE)
        cout << endl << " Setting the moving wall velocities." << endl;

      geometry[MESH_0]->SetWallVelocity(config, true);

      /*--- Update the grid velocities on the coarser multigrid levels after
        setting the moving wall velocities for the finest mesh. ---*/
      for (iMGlevel = 1; iMGlevel <= config->GetnMGLevels(); iMGlevel++){
        iMGfine = iMGlevel-1;
        geometry[iMGlevel]->SetRestricted_GridVelocity(geometry[iMGfine]);
      }
    }
  } else {

    /*--- Carry out a dynamic cast to CMeshFEM_DG, such that it is not needed to
         define all virtual functions in the base class CGeometry. ---*/
    CMeshFEM_DG *DGMesh = dynamic_cast<CMeshFEM_DG *>(geometry[MESH_0]);

    /*--- Initialize the static mesh movement, if necessary. ---*/
    const unsigned short Kind_Grid_Movement = config->GetKind_GridMovement();
    const bool initStaticMovement = (config->GetGrid_Movement() &&
                                     (Kind_Grid_Movement == MOVING_WALL    ||
                                      Kind_Grid_Movement == ROTATING_FRAME ||
                                      Kind_Grid_Movement == STEADY_TRANSLATION));

    if(initStaticMovement){
      if (rank == MASTER_NODE) cout << "Initialize Static Mesh Movement" << endl;
      DGMesh->InitStaticMeshMovement(config, Kind_Grid_Movement, iZone);
    }
  }

}

void CDriver::PreprocessOutput(CConfig **config, CConfig *driver_config, COutput **&output, COutput *&driver_output){

  /*--- Definition of the output class (one for each zone). The output class
   manages the writing of all restart, volume solution, surface solution,
   surface comma-separated value, and convergence history files (both in serial
   and in parallel). ---*/

  for (iZone = 0; iZone < nZone; iZone++){

    if (rank == MASTER_NODE)
      cout << endl <<"-------------------- Output Preprocessing ( Zone " << iZone <<" ) --------------------" << endl;

    MAIN_SOLVER kindSolver = config[iZone]->GetKind_Solver();

    output[iZone] = COutputFactory::CreateOutput(kindSolver, config[iZone], nDim);

    /*--- If dry-run is used, do not open/overwrite history file. ---*/
    output[iZone]->PreprocessHistoryOutput(config[iZone], !dry_run);

    output[iZone]->PreprocessVolumeOutput(config[iZone]);

  }

  if (driver_config->GetMultizone_Problem()){
    if (rank == MASTER_NODE)
      cout << endl <<"------------------- Output Preprocessing ( Multizone ) ------------------" << endl;

    driver_output = COutputFactory::CreateMultizoneOutput(driver_config, config, nDim);

    driver_output->PreprocessMultizoneHistoryOutput(output, config, driver_config, !dry_run);
  }

  /*--- Check for an unsteady restart. Update ExtIter if necessary. ---*/
  if (config_container[ZONE_0]->GetTime_Domain() && config_container[ZONE_0]->GetRestart())
    TimeIter = config_container[ZONE_0]->GetRestart_Iter();

}


void CDriver::PreprocessTurbomachinery(CConfig** config, CGeometry**** geometry, CSolver***** solver,
                                           CInterface*** interface){

  unsigned short donorZone,targetZone, nMarkerInt, iMarkerInt;
  unsigned short nSpanMax = 0;
  bool restart   = (config[ZONE_0]->GetRestart() || config[ZONE_0]->GetRestart_Flow());
  mixingplane = config[ZONE_0]->GetBoolMixingPlaneInterface();
  bool discrete_adjoint = config[ZONE_0]->GetDiscrete_Adjoint();
  su2double areaIn, areaOut, nBlades, flowAngleIn, flowAngleOut;

  /*--- Create turbovertex structure ---*/
  if (rank == MASTER_NODE) cout<<endl<<"Initialize Turbo Vertex Structure." << endl;
  for (iZone = 0; iZone < nZone; iZone++) {
    if (config[iZone]->GetBoolTurbomachinery()){
      geometry[iZone][INST_0][MESH_0]->ComputeNSpan(config[iZone], iZone, INFLOW, true);
      geometry[iZone][INST_0][MESH_0]->ComputeNSpan(config[iZone], iZone, OUTFLOW, true);
      if (rank == MASTER_NODE) cout <<"Number of span-wise sections in Zone "<< iZone<<": "<< config[iZone]->GetnSpanWiseSections() <<"."<< endl;
      if (config[iZone]->GetnSpanWiseSections() > nSpanMax){
        nSpanMax = config[iZone]->GetnSpanWiseSections();
      }

      config[ZONE_0]->SetnSpan_iZones(config[iZone]->GetnSpanWiseSections(), iZone);

      geometry[iZone][INST_0][MESH_0]->SetTurboVertex(config[iZone], iZone, INFLOW, true);
      geometry[iZone][INST_0][MESH_0]->SetTurboVertex(config[iZone], iZone, OUTFLOW, true);
    }
  }

  /*--- Set maximum number of Span among all zones ---*/
  for (iZone = 0; iZone < nZone; iZone++) {
    if (config[iZone]->GetBoolTurbomachinery()){
      config[iZone]->SetnSpanMaxAllZones(nSpanMax);
    }
  }
  if (rank == MASTER_NODE) cout<<"Max number of span-wise sections among all zones: "<< nSpanMax<<"."<< endl;


  if (rank == MASTER_NODE) cout<<"Initialize solver containers for average and performance quantities." << endl;
  for (iZone = 0; iZone < nZone; iZone++) {
    solver[iZone][INST_0][MESH_0][FLOW_SOL]->InitTurboContainers(geometry[iZone][INST_0][MESH_0],config[iZone]);
  }

//TODO(turbo) make it general for turbo HB
  if (rank == MASTER_NODE) cout<<"Compute inflow and outflow average geometric quantities." << endl;
  for (iZone = 0; iZone < nZone; iZone++) {
    geometry[iZone][INST_0][MESH_0]->SetAvgTurboValue(config[iZone], iZone, INFLOW, true);
    geometry[iZone][INST_0][MESH_0]->SetAvgTurboValue(config[iZone],iZone, OUTFLOW, true);
    geometry[iZone][INST_0][MESH_0]->GatherInOutAverageValues(config[iZone], true);
  }


  if(mixingplane){
    if (rank == MASTER_NODE) cout << "Set span-wise sections between zones on Mixing-Plane interface." << endl;
    for (donorZone = 0; donorZone < nZone; donorZone++) {
      for (targetZone = 0; targetZone < nZone; targetZone++) {
        if (targetZone != donorZone){
          interface[donorZone][targetZone]->SetSpanWiseLevels(config[donorZone], config[targetZone]);
        }
      }
    }
  }

  if (rank == MASTER_NODE) cout << "Transfer average geometric quantities to zone 0." << endl;
  for (iZone = 1; iZone < nZone; iZone++) {
    interface[iZone][ZONE_0]->GatherAverageTurboGeoValues(geometry[iZone][INST_0][MESH_0],geometry[ZONE_0][INST_0][MESH_0], iZone);
  }

  /*--- Transfer number of blade to ZONE_0 to correctly compute turbo performance---*/
  for (iZone = 1; iZone < nZone; iZone++) {
    nBlades = config[iZone]->GetnBlades(iZone);
    config[ZONE_0]->SetnBlades(iZone, nBlades);
  }

  if (rank == MASTER_NODE){
    for (iZone = 0; iZone < nZone; iZone++) {
    areaIn  = geometry[iZone][INST_0][MESH_0]->GetSpanAreaIn(iZone, config[iZone]->GetnSpanWiseSections());
    areaOut = geometry[iZone][INST_0][MESH_0]->GetSpanAreaOut(iZone, config[iZone]->GetnSpanWiseSections());
    nBlades = config[iZone]->GetnBlades(iZone);
    cout << "Inlet area for Row "<< iZone + 1<< ": " << areaIn*10000.0 <<" cm^2."  <<endl;
    cout << "Oulet area for Row "<< iZone + 1<< ": " << areaOut*10000.0 <<" cm^2."  <<endl;
    cout << "Recomputed number of blades for Row "<< iZone + 1 << ": " << nBlades<<"."  <<endl;
    }
  }


  if(mixingplane){
    if (rank == MASTER_NODE) cout<<"Preprocessing of the Mixing-Plane Interface." << endl;
    for (donorZone = 0; donorZone < nZone; donorZone++) {
      nMarkerInt     = config_container[donorZone]->GetnMarker_MixingPlaneInterface()/2;
      for (iMarkerInt = 1; iMarkerInt <= nMarkerInt; iMarkerInt++){
        for (targetZone = 0; targetZone < nZone; targetZone++) {
          if (targetZone != donorZone){
            interface[donorZone][targetZone]->PreprocessAverage(geometry[donorZone][INST_0][MESH_0], geometry[targetZone][INST_0][MESH_0],
                config[donorZone], config[targetZone],
                iMarkerInt);
          }
        }
      }
    }
  }

  if(!restart && !discrete_adjoint){
    if (rank == MASTER_NODE) cout<<"Initialize turbomachinery solution quantities." << endl;
    for(iZone = 0; iZone < nZone; iZone++) {
      solver[iZone][INST_0][MESH_0][FLOW_SOL]->SetFreeStream_TurboSolution(config[iZone]);
    }
  }

  if (rank == MASTER_NODE) cout<<"Initialize inflow and outflow average solution quantities." << endl;
  for(iZone = 0; iZone < nZone; iZone++) {
    solver[iZone][INST_0][MESH_0][FLOW_SOL]->PreprocessAverage(solver[iZone][INST_0][MESH_0], geometry[iZone][INST_0][MESH_0],config[iZone],INFLOW);
    solver[iZone][INST_0][MESH_0][FLOW_SOL]->PreprocessAverage(solver[iZone][INST_0][MESH_0], geometry[iZone][INST_0][MESH_0],config[iZone],OUTFLOW);
    solver[iZone][INST_0][MESH_0][FLOW_SOL]->TurboAverageProcess(solver[iZone][INST_0][MESH_0], geometry[iZone][INST_0][MESH_0],config[iZone],INFLOW);
    solver[iZone][INST_0][MESH_0][FLOW_SOL]->TurboAverageProcess(solver[iZone][INST_0][MESH_0], geometry[iZone][INST_0][MESH_0],config[iZone],OUTFLOW);
    solver[iZone][INST_0][MESH_0][FLOW_SOL]->GatherInOutAverageValues(config[iZone], geometry[iZone][INST_0][MESH_0]);
    if (rank == MASTER_NODE){
      flowAngleIn = solver[iZone][INST_0][MESH_0][FLOW_SOL]->GetTurboVelocityIn(iZone, config[iZone]->GetnSpanWiseSections())[1];
      flowAngleIn /= solver[iZone][INST_0][MESH_0][FLOW_SOL]->GetTurboVelocityIn(iZone, config[iZone]->GetnSpanWiseSections())[0];
      flowAngleIn = atan(flowAngleIn)*180.0/PI_NUMBER;
      cout << "Inlet flow angle for Row "<< iZone + 1<< ": "<< flowAngleIn <<"°."  <<endl;
      flowAngleOut = solver[iZone][INST_0][MESH_0][FLOW_SOL]->GetTurboVelocityOut(iZone, config[iZone]->GetnSpanWiseSections())[1];
      flowAngleOut /= solver[iZone][INST_0][MESH_0][FLOW_SOL]->GetTurboVelocityOut(iZone, config[iZone]->GetnSpanWiseSections())[0];
      flowAngleOut = atan(flowAngleOut)*180.0/PI_NUMBER;
      cout << "Outlet flow angle for Row "<< iZone + 1<< ": "<< flowAngleOut <<"°."  <<endl;

    }
  }

}

CDriver::~CDriver(void) {}

void CDriver::PrintDirectResidual(RECORDING kind_recording) {

  if (!(rank == MASTER_NODE && kind_recording == RECORDING::SOLUTION_VARIABLES)) return;

  const bool multizone = config_container[ZONE_0]->GetMultizone_Problem();

  /*--- Helper lambda func to return lenghty [iVar][iZone] string.  ---*/
  auto iVar_iZone2string = [&](unsigned short ivar, unsigned short izone) {
    if (multizone)
      return "[" + std::to_string(ivar) + "][" + std::to_string(izone) + "]";
    else
      return "[" + std::to_string(ivar) + "]";
  };

  /*--- Print residuals in the first iteration ---*/

  const unsigned short fieldWidth = 15;
  PrintingToolbox::CTablePrinter RMSTable(&std::cout);
  RMSTable.SetPrecision(config_container[ZONE_0]->GetOutput_Precision());

  /*--- The CTablePrinter requires two sweeps:
    *--- 0. Add the colum names (addVals=0=false) plus CTablePrinter.PrintHeader()
    *--- 1. Add the RMS-residual values (addVals=1=true) plus CTablePrinter.PrintFooter() ---*/
  for (int addVals = 0; addVals < 2; addVals++) {

    for (unsigned short iZone = 0; iZone < nZone; iZone++) {

      auto solvers = solver_container[iZone][INST_0][MESH_0];
      auto configs = config_container[iZone];

      /*--- Note: the FEM-Flow solvers are availalbe for disc. adjoint runs only for SingleZone. ---*/
      if (configs->GetFluidProblem() || configs->GetFEMSolver()) {

        for (unsigned short iVar = 0; iVar < solvers[FLOW_SOL]->GetnVar(); iVar++) {
          if (!addVals)
            RMSTable.AddColumn("rms_Flow" + iVar_iZone2string(iVar, iZone), fieldWidth);
          else
            RMSTable << log10(solvers[FLOW_SOL]->GetRes_RMS(iVar));
        }

        if (configs->GetKind_Turb_Model() != TURB_MODEL::NONE && !configs->GetFrozen_Visc_Disc()) {
          for (unsigned short iVar = 0; iVar < solvers[TURB_SOL]->GetnVar(); iVar++) {
            if (!addVals)
              RMSTable.AddColumn("rms_Turb" + iVar_iZone2string(iVar, iZone), fieldWidth);
            else
              RMSTable << log10(solvers[TURB_SOL]->GetRes_RMS(iVar));
          }
        }

        if (configs->GetKind_Species_Model() != SPECIES_MODEL::NONE) {
          for (unsigned short iVar = 0; iVar < solvers[SPECIES_SOL]->GetnVar(); iVar++) {
            if (!addVals)
              RMSTable.AddColumn("rms_Spec" + iVar_iZone2string(iVar, iZone), fieldWidth);
            else
              RMSTable << log10(solvers[SPECIES_SOL]->GetRes_RMS(iVar));
          }
        }

        if (!multizone && configs->GetWeakly_Coupled_Heat()){
          if (!addVals) RMSTable.AddColumn("rms_Heat" + iVar_iZone2string(0, iZone), fieldWidth);
          else RMSTable << log10(solvers[HEAT_SOL]->GetRes_RMS(0));
        }

        if (configs->AddRadiation()) {
          if (!addVals) RMSTable.AddColumn("rms_Rad" + iVar_iZone2string(0, iZone), fieldWidth);
          else RMSTable << log10(solvers[RAD_SOL]->GetRes_RMS(0));
        }

      }
      else if (configs->GetStructuralProblem()) {

        if (configs->GetGeometricConditions() == STRUCT_DEFORMATION::LARGE){
          if (!addVals) {
            RMSTable.AddColumn("UTOL-A", fieldWidth);
            RMSTable.AddColumn("RTOL-A", fieldWidth);
            RMSTable.AddColumn("ETOL-A", fieldWidth);
          }
          else {
            RMSTable << log10(solvers[FEA_SOL]->GetRes_FEM(0))
                     << log10(solvers[FEA_SOL]->GetRes_FEM(1))
                     << log10(solvers[FEA_SOL]->GetRes_FEM(2));
          }
        }
        else{
          if (!addVals) {
            RMSTable.AddColumn("log10[RMS Ux]", fieldWidth);
            RMSTable.AddColumn("log10[RMS Uy]", fieldWidth);
            if (nDim == 3) RMSTable.AddColumn("log10[RMS Uz]", fieldWidth);
          }
          else {
            RMSTable << log10(solvers[FEA_SOL]->GetRes_FEM(0))
                     << log10(solvers[FEA_SOL]->GetRes_FEM(1));
            if (nDim == 3) RMSTable << log10(solvers[FEA_SOL]->GetRes_FEM(2));
          }
        }

      }
      else if (configs->GetHeatProblem()) {

        if (!addVals) RMSTable.AddColumn("rms_Heat" + iVar_iZone2string(0, iZone), fieldWidth);
        else RMSTable << log10(solvers[HEAT_SOL]->GetRes_RMS(0));
      } else {
        SU2_MPI::Error("Invalid KindSolver for CDiscAdj-MultiZone/SingleZone-Driver.", CURRENT_FUNCTION);
      }
    } // loop iZone

    if (!addVals) RMSTable.PrintHeader();
    else RMSTable.PrintFooter();

  } // for addVals

  cout << "\n-------------------------------------------------------------------------\n" << endl;

}

CFluidDriver::CFluidDriver(char* confFile, unsigned short val_nZone, SU2_Comm MPICommunicator) : CDriver(confFile, val_nZone, MPICommunicator, false) {
  Max_Iter = config_container[ZONE_0]->GetnInner_Iter();
}

CFluidDriver::~CFluidDriver(void) { }

void CFluidDriver::StartSolver(){

#ifdef VTUNEPROF
  __itt_resume();
#endif

  /*--- Main external loop of the solver. Within this loop, each iteration ---*/

  if (rank == MASTER_NODE){
    cout << endl <<"------------------------------ Begin Solver -----------------------------" << endl;
  }

  unsigned long Iter = 0;
  while ( Iter < Max_Iter ) {

    /*--- Perform some external iteration preprocessing. ---*/

    Preprocess(Iter);

    /*--- Perform a dynamic mesh update if required. ---*/
    /*--- For the Disc.Adj. of a case with (rigidly) moving grid, the appropriate
          mesh cordinates are read from the restart files. ---*/
    if (!fem_solver &&
        !(config_container[ZONE_0]->GetGrid_Movement() && config_container[ZONE_0]->GetDiscrete_Adjoint())) {
      DynamicMeshUpdate(Iter);
    }

    /*--- Run a single iteration of the problem (fluid, elasticity, heat, ...). ---*/

    Run();

    /*--- Update the solution for dual time stepping strategy ---*/

    Update();

    /*--- Terminate the simulation if only the Jacobian must be computed. ---*/
    if (config_container[ZONE_0]->GetJacobian_Spatial_Discretization_Only()) break;

    /*--- Monitor the computations after each iteration. ---*/

    Monitor(Iter);

    /*--- Output the solution in files. ---*/

    Output(Iter);

    /*--- If the convergence criteria has been met, terminate the simulation. ---*/

    if (StopCalc) break;

    Iter++;

  }
#ifdef VTUNEPROF
  __itt_pause();
#endif
}


void CFluidDriver::Preprocess(unsigned long Iter) {

  /*--- Set the value of the external iteration and physical time. ---*/

  for (iZone = 0; iZone < nZone; iZone++) {
    config_container[iZone]->SetInnerIter(Iter);
    if (config_container[iZone]->GetTime_Marching() != TIME_MARCHING::STEADY)
      config_container[iZone]->SetPhysicalTime(static_cast<su2double>(Iter)*config_container[iZone]->GetDelta_UnstTimeND());
    else
      config_container[iZone]->SetPhysicalTime(0.0);
  }

  /*--- Set the initial condition for EULER/N-S/RANS and for a non FSI simulation ---*/

  if(!fsi) {
    for (iZone = 0; iZone < nZone; iZone++) {
      if (config_container[iZone]->GetFluidProblem()) {
        for (iInst = 0; iInst < nInst[iZone]; iInst++) {
          solver_container[iZone][iInst][MESH_0][FLOW_SOL]->SetInitialCondition(geometry_container[iZone][INST_0], solver_container[iZone][iInst], config_container[iZone], Iter);
        }
      }
    }
  }
}

void CFluidDriver::Run() {

  unsigned short iZone, jZone;
  unsigned long IntIter, nIntIter;
  bool unsteady;

  /*--- Run a single iteration of a multi-zone problem by looping over all
   zones and executing the iterations. Note that data transers between zones
   and other intermediate procedures may be required. ---*/

  unsteady = (config_container[MESH_0]->GetTime_Marching() == TIME_MARCHING::DT_STEPPING_1ST) ||
             (config_container[MESH_0]->GetTime_Marching() == TIME_MARCHING::DT_STEPPING_2ND);

  /*--- Zone preprocessing ---*/

  for (iZone = 0; iZone < nZone; iZone++)
    iteration_container[iZone][INST_0]->Preprocess(output_container[iZone], integration_container, geometry_container, solver_container, numerics_container, config_container, surface_movement, grid_movement, FFDBox, iZone, INST_0);

  /*--- Updating zone interface communication patterns,
   needed only for unsteady simulation since for steady problems
   this is done once in the interpolator_container constructor
   at the beginning of the computation ---*/

  if ( unsteady ) {
    for (iZone = 0; iZone < nZone; iZone++) {
      for (jZone = 0; jZone < nZone; jZone++)
        if(jZone != iZone && interpolator_container[iZone][jZone] != nullptr)
        interpolator_container[iZone][jZone]->SetTransferCoeff(config_container);
    }
  }

  /*--- Begin Unsteady pseudo-time stepping internal loop, if not unsteady it does only one step --*/

  if (unsteady)
    nIntIter = config_container[MESH_0]->GetnInner_Iter();
  else
    nIntIter = 1;

  for (IntIter = 0; IntIter < nIntIter; IntIter++) {

    /*--- At each pseudo time-step updates transfer data ---*/
    for (iZone = 0; iZone < nZone; iZone++)
      for (jZone = 0; jZone < nZone; jZone++)
        if(jZone != iZone && interface_container[iZone][jZone] != nullptr)
          TransferData(iZone, jZone);

    /*--- For each zone runs one single iteration ---*/

    for (iZone = 0; iZone < nZone; iZone++) {
      config_container[iZone]->SetInnerIter(IntIter);
      iteration_container[iZone][INST_0]->Iterate(output_container[iZone], integration_container, geometry_container, solver_container, numerics_container,
                                                  config_container, surface_movement, grid_movement, FFDBox, iZone, INST_0);
    }

    /// TODO: Check convergence in each zone.
  }

}

void CFluidDriver::TransferData(unsigned short donorZone, unsigned short targetZone) {

  auto BroadcastData = [&](unsigned int solIdx) {
    interface_container[donorZone][targetZone]->BroadcastData(*interpolator_container[donorZone][targetZone].get(),
      solver_container[donorZone][INST_0][MESH_0][solIdx], solver_container[targetZone][INST_0][MESH_0][solIdx],
      geometry_container[donorZone][INST_0][MESH_0], geometry_container[targetZone][INST_0][MESH_0],
      config_container[donorZone], config_container[targetZone]);
  };
  BroadcastData(FLOW_SOL);

  if (config_container[targetZone]->GetKind_Solver() == MAIN_SOLVER::RANS) {
    BroadcastData(TURB_SOL);
  }
  if (config_container[targetZone]->GetKind_Species_Model() != SPECIES_MODEL::NONE) {
    BroadcastData(SPECIES_SOL);
  }
}

void CFluidDriver::Update() {

  for(iZone = 0; iZone < nZone; iZone++)
    iteration_container[iZone][INST_0]->Update(output_container[iZone], integration_container, geometry_container,
         solver_container, numerics_container, config_container,
         surface_movement, grid_movement, FFDBox, iZone, INST_0);
}

void CFluidDriver::DynamicMeshUpdate(unsigned long TimeIter) {

  bool harmonic_balance;

  for (iZone = 0; iZone < nZone; iZone++) {
   harmonic_balance = (config_container[iZone]->GetTime_Marching() == TIME_MARCHING::HARMONIC_BALANCE);
    /*--- Dynamic mesh update ---*/
    if ((config_container[iZone]->GetGrid_Movement()) && (!harmonic_balance)) {
      iteration_container[iZone][INST_0]->SetGrid_Movement(geometry_container[iZone][INST_0], surface_movement[iZone], grid_movement[iZone][INST_0], solver_container[iZone][INST_0], config_container[iZone], 0, TimeIter );
    }
  }

}
bool CFluidDriver::Monitor(unsigned long ExtIter) {

  /*--- Synchronization point after a single solver iteration. Compute the
   wall clock time required. ---*/

  StopTime = SU2_MPI::Wtime();

  IterCount++;
  UsedTime = (StopTime - StartTime) + UsedTimeCompute;

  /*--- Check if there is any change in the runtime parameters ---*/

  CConfig *runtime = nullptr;
  strcpy(runtime_file_name, "runtime.dat");
  runtime = new CConfig(runtime_file_name, config_container[ZONE_0]);
  runtime->SetTimeIter(ExtIter);
  delete runtime;

  /*--- Check whether the current simulation has reached the specified
   convergence criteria, and set StopCalc to true, if so. ---*/

  /// TODO: Get convergence from the output class

  /*--- Set StopCalc to true if max. number of iterations has been reached ---*/

  StopCalc = StopCalc || (ExtIter == Max_Iter - 1);

  return StopCalc;

}


void CFluidDriver::Output(unsigned long InnerIter) {

  for (iZone = 0; iZone < nZone; iZone++) {
    const auto inst = config_container[iZone]->GetiInst();

    for (iInst = 0; iInst < nInst[iZone]; ++iInst) {
      config_container[iZone]->SetiInst(iInst);
      output_container[iZone]->SetResultFiles(geometry_container[iZone][iInst][MESH_0],
                                               config_container[iZone],
                                               solver_container[iZone][iInst][MESH_0],
                                               InnerIter, StopCalc);
    }
    config_container[iZone]->SetiInst(inst);
  }

}


CTurbomachineryDriver::CTurbomachineryDriver(char* confFile, unsigned short val_nZone,
                                             SU2_Comm MPICommunicator):
                                             CFluidDriver(confFile, val_nZone, MPICommunicator) {

  output_legacy = COutputFactory::CreateLegacyOutput(config_container[ZONE_0]);

  /*--- LEGACY OUTPUT (going to be removed soon) --- */

  /*--- Open the convergence history file ---*/
  ConvHist_file = nullptr;
  ConvHist_file = new ofstream*[nZone];
  for (iZone = 0; iZone < nZone; iZone++) {
    ConvHist_file[iZone] = nullptr;
    if (rank == MASTER_NODE){
      ConvHist_file[iZone] = new ofstream[nInst[iZone]];
      for (iInst = 0; iInst < nInst[iZone]; iInst++) {
        output_legacy->SetConvHistoryHeader(&ConvHist_file[iZone][iInst], config_container[iZone], iZone, iInst);
      }
    }
  }

  if (nZone > 1){
    Max_Iter = config_container[ZONE_0]->GetnOuter_Iter();
  }
}

CTurbomachineryDriver::~CTurbomachineryDriver(void) {
  if (rank == MASTER_NODE){
    /*--- Close the convergence history file. ---*/
    for (iZone = 0; iZone < nZone; iZone++) {
      for (iInst = 0; iInst < 1; iInst++) {
        ConvHist_file[iZone][iInst].close();
      }
      delete [] ConvHist_file[iZone];
    }
    delete [] ConvHist_file;
  }
}

void CTurbomachineryDriver::Run() {

  /*--- Run a single iteration of a multi-zone problem by looping over all
   zones and executing the iterations. Note that data transers between zones
   and other intermediate procedures may be required. ---*/

  for (iZone = 0; iZone < nZone; iZone++) {
    iteration_container[iZone][INST_0]->Preprocess(output_container[iZone], integration_container, geometry_container,
                                           solver_container, numerics_container, config_container,
                                           surface_movement, grid_movement, FFDBox, iZone, INST_0);
  }

  /* --- Update the mixing-plane interface ---*/
  for (iZone = 0; iZone < nZone; iZone++) {
    if(mixingplane)SetMixingPlane(iZone);
  }

  for (iZone = 0; iZone < nZone; iZone++) {
    iteration_container[iZone][INST_0]->Iterate(output_container[iZone], integration_container, geometry_container,
                                        solver_container, numerics_container, config_container,
                                        surface_movement, grid_movement, FFDBox, iZone, INST_0);
  }

  for (iZone = 0; iZone < nZone; iZone++) {
    iteration_container[iZone][INST_0]->Postprocess(output_container[iZone], integration_container, geometry_container,
                                      solver_container, numerics_container, config_container,
                                      surface_movement, grid_movement, FFDBox, iZone, INST_0);
  }

  if (rank == MASTER_NODE){
    SetTurboPerformance(ZONE_0);
  }


}

void CTurbomachineryDriver::SetMixingPlane(unsigned short donorZone){

  unsigned short targetZone, nMarkerInt, iMarkerInt ;
  nMarkerInt     = config_container[donorZone]->GetnMarker_MixingPlaneInterface()/2;

  /* --- transfer the average value from the donorZone to the targetZone*/
  for (iMarkerInt = 1; iMarkerInt <= nMarkerInt; iMarkerInt++){
    for (targetZone = 0; targetZone < nZone; targetZone++) {
      if (targetZone != donorZone){
        interface_container[donorZone][targetZone]->AllgatherAverage(solver_container[donorZone][INST_0][MESH_0][FLOW_SOL],solver_container[targetZone][INST_0][MESH_0][FLOW_SOL],
            geometry_container[donorZone][INST_0][MESH_0],geometry_container[targetZone][INST_0][MESH_0],
            config_container[donorZone], config_container[targetZone], iMarkerInt );
      }
    }
  }
}

void CTurbomachineryDriver::SetTurboPerformance(unsigned short targetZone){

  unsigned short donorZone;
  //IMPORTANT this approach of multi-zone performances rely upon the fact that turbomachinery markers follow the natural (stator-rotor) development of the real machine.
  /* --- transfer the local turboperfomance quantities (for each blade)  from all the donorZones to the targetZone (ZONE_0) ---*/
  for (donorZone = 1; donorZone < nZone; donorZone++) {
    interface_container[donorZone][targetZone]->GatherAverageValues(solver_container[donorZone][INST_0][MESH_0][FLOW_SOL],solver_container[targetZone][INST_0][MESH_0][FLOW_SOL], donorZone);
  }

  /* --- compute turboperformance for each stage and the global machine ---*/

 output_legacy->ComputeTurboPerformance(solver_container[targetZone][INST_0][MESH_0][FLOW_SOL], geometry_container[targetZone][INST_0][MESH_0], config_container[targetZone]);

}


bool CTurbomachineryDriver::Monitor(unsigned long ExtIter) {

  su2double rot_z_ini, rot_z_final ,rot_z;
  su2double outPres_ini, outPres_final, outPres;
  unsigned long rampFreq, finalRamp_Iter;
  unsigned short iMarker, KindBC, KindBCOption;
  string Marker_Tag;

  bool print;

  /*--- Synchronization point after a single solver iteration. Compute the
   wall clock time required. ---*/

  StopTime = SU2_MPI::Wtime();

  IterCount++;
  UsedTime = (StopTime - StartTime);


  /*--- Check if there is any change in the runtime parameters ---*/
  CConfig *runtime = nullptr;
  strcpy(runtime_file_name, "runtime.dat");
  runtime = new CConfig(runtime_file_name, config_container[ZONE_0]);
  runtime->SetInnerIter(ExtIter);
  delete runtime;

  /*--- Update the convergence history file (serial and parallel computations). ---*/

  for (iZone = 0; iZone < nZone; iZone++) {
    for (iInst = 0; iInst < nInst[iZone]; iInst++)
      output_legacy->SetConvHistoryBody(&ConvHist_file[iZone][iInst], geometry_container, solver_container,
          config_container, integration_container, false, UsedTime, iZone, iInst);
  }

  /*--- ROTATING FRAME Ramp: Compute the updated rotational velocity. ---*/
  if (config_container[ZONE_0]->GetGrid_Movement() && config_container[ZONE_0]->GetRampRotatingFrame()) {
    rampFreq       = SU2_TYPE::Int(config_container[ZONE_0]->GetRampRotatingFrame_Coeff(1));
    finalRamp_Iter = SU2_TYPE::Int(config_container[ZONE_0]->GetRampRotatingFrame_Coeff(2));
    rot_z_ini = config_container[ZONE_0]->GetRampRotatingFrame_Coeff(0);
    print = false;
    if(ExtIter % rampFreq == 0 &&  ExtIter <= finalRamp_Iter){

      for (iZone = 0; iZone < nZone; iZone++) {
        rot_z_final = config_container[iZone]->GetFinalRotation_Rate_Z();
        if(abs(rot_z_final) > 0.0){
          rot_z = rot_z_ini + ExtIter*( rot_z_final - rot_z_ini)/finalRamp_Iter;
          config_container[iZone]->SetRotation_Rate(2, rot_z);
          if(rank == MASTER_NODE && print && ExtIter > 0) {
            cout << endl << " Updated rotating frame grid velocities";
            cout << " for zone " << iZone << "." << endl;
          }
          geometry_container[iZone][INST_0][MESH_0]->SetRotationalVelocity(config_container[iZone], print);
          geometry_container[iZone][INST_0][MESH_0]->SetShroudVelocity(config_container[iZone]);
        }
      }

      for (iZone = 0; iZone < nZone; iZone++) {
        geometry_container[iZone][INST_0][MESH_0]->SetAvgTurboValue(config_container[iZone], iZone, INFLOW, false);
        geometry_container[iZone][INST_0][MESH_0]->SetAvgTurboValue(config_container[iZone],iZone, OUTFLOW, false);
        geometry_container[iZone][INST_0][MESH_0]->GatherInOutAverageValues(config_container[iZone], false);

      }

      for (iZone = 1; iZone < nZone; iZone++) {
        interface_container[iZone][ZONE_0]->GatherAverageTurboGeoValues(geometry_container[iZone][INST_0][MESH_0],geometry_container[ZONE_0][INST_0][MESH_0], iZone);
      }

    }
  }


  /*--- Outlet Pressure Ramp: Compute the updated rotational velocity. ---*/
  if (config_container[ZONE_0]->GetRampOutletPressure()) {
    rampFreq       = SU2_TYPE::Int(config_container[ZONE_0]->GetRampOutletPressure_Coeff(1));
    finalRamp_Iter = SU2_TYPE::Int(config_container[ZONE_0]->GetRampOutletPressure_Coeff(2));
    outPres_ini    = config_container[ZONE_0]->GetRampOutletPressure_Coeff(0);
    outPres_final  = config_container[ZONE_0]->GetFinalOutletPressure();

    if(ExtIter % rampFreq == 0 &&  ExtIter <= finalRamp_Iter){
      outPres = outPres_ini + ExtIter*(outPres_final - outPres_ini)/finalRamp_Iter;
      if(rank == MASTER_NODE) config_container[ZONE_0]->SetMonitotOutletPressure(outPres);

      for (iZone = 0; iZone < nZone; iZone++) {
        for (iMarker = 0; iMarker < config_container[iZone]->GetnMarker_All(); iMarker++) {
          KindBC = config_container[iZone]->GetMarker_All_KindBC(iMarker);
          switch (KindBC) {
          case RIEMANN_BOUNDARY:
            Marker_Tag         = config_container[iZone]->GetMarker_All_TagBound(iMarker);
            KindBCOption       = config_container[iZone]->GetKind_Data_Riemann(Marker_Tag);
            if(KindBCOption == STATIC_PRESSURE || KindBCOption == RADIAL_EQUILIBRIUM ){
              SU2_MPI::Error("Outlet pressure ramp only implemented for NRBC", CURRENT_FUNCTION);
            }
            break;
          case GILES_BOUNDARY:
            Marker_Tag         = config_container[iZone]->GetMarker_All_TagBound(iMarker);
            KindBCOption       = config_container[iZone]->GetKind_Data_Giles(Marker_Tag);
            if(KindBCOption == STATIC_PRESSURE || KindBCOption == STATIC_PRESSURE_1D || KindBCOption == RADIAL_EQUILIBRIUM ){
              config_container[iZone]->SetGiles_Var1(outPres, Marker_Tag);
            }
            break;
          }
        }
      }
    }
  }

  /*--- Check whether the current simulation has reached the specified
   convergence criteria, and set StopCalc to true, if so. ---*/

  /// TODO: Get convergence from the output class

  /*--- Set StopCalc to true if max. number of iterations has been reached ---*/

  StopCalc = StopCalc || (ExtIter == Max_Iter - 1);

  return StopCalc;

}

CHBDriver::CHBDriver(char* confFile,
    unsigned short val_nZone,
    SU2_Comm MPICommunicator) : CFluidDriver(confFile,
        val_nZone,
        MPICommunicator) {
  unsigned short kInst;

  nInstHB = nInst[ZONE_0];

  D = nullptr;
  /*--- allocate dynamic memory for the Harmonic Balance operator ---*/
  D = new su2double*[nInstHB]; for (kInst = 0; kInst < nInstHB; kInst++) D[kInst] = new su2double[nInstHB];

  output_legacy = COutputFactory::CreateLegacyOutput(config_container[ZONE_0]);

  /*--- Open the convergence history file ---*/
  ConvHist_file = nullptr;
  ConvHist_file = new ofstream*[nZone];
  for (iZone = 0; iZone < nZone; iZone++) {
    ConvHist_file[iZone] = nullptr;
    if (rank == MASTER_NODE){
      ConvHist_file[iZone] = new ofstream[nInst[iZone]];
      for (iInst = 0; iInst < nInst[iZone]; iInst++) {
        output_legacy->SetConvHistoryHeader(&ConvHist_file[iZone][iInst], config_container[iZone], iZone, iInst);
      }
    }
  }


}

CHBDriver::~CHBDriver(void) {

  unsigned short kInst;

  /*--- delete dynamic memory for the Harmonic Balance operator ---*/
  for (kInst = 0; kInst < nInstHB; kInst++) delete [] D[kInst];
  delete [] D;

  if (rank == MASTER_NODE){
  /*--- Close the convergence history file. ---*/
  for (iZone = 0; iZone < nZone; iZone++) {
    for (iInst = 0; iInst < nInstHB; iInst++) {
      ConvHist_file[iZone][iInst].close();
    }
    delete [] ConvHist_file[iZone];
  }
  delete [] ConvHist_file;
  }
}


void CHBDriver::Run() {

  /*--- Run a single iteration of a Harmonic Balance problem. Preprocess all
   all zones before beginning the iteration. ---*/

  for (iInst = 0; iInst < nInstHB; iInst++)
    iteration_container[ZONE_0][iInst]->Preprocess(output_container[ZONE_0], integration_container, geometry_container,
        solver_container, numerics_container, config_container,
        surface_movement, grid_movement, FFDBox, ZONE_0, iInst);

  for (iInst = 0; iInst < nInstHB; iInst++)
    iteration_container[ZONE_0][iInst]->Iterate(output_container[ZONE_0], integration_container, geometry_container,
        solver_container, numerics_container, config_container,
        surface_movement, grid_movement, FFDBox, ZONE_0, iInst);

  /*--- Update the convergence history file (serial and parallel computations). ---*/

  for (iZone = 0; iZone < nZone; iZone++) {
    for (iInst = 0; iInst < nInst[iZone]; iInst++)
      output_legacy->SetConvHistoryBody(&ConvHist_file[iZone][iInst], geometry_container, solver_container,
          config_container, integration_container, false, UsedTime, iZone, iInst);
  }

}

void CHBDriver::Update() {

  for (iInst = 0; iInst < nInstHB; iInst++) {
    /*--- Compute the harmonic balance terms across all zones ---*/
    SetHarmonicBalance(iInst);

  }

  /*--- Precondition the harmonic balance source terms ---*/
  if (config_container[ZONE_0]->GetHB_Precondition() == YES) {
    StabilizeHarmonicBalance();

  }

  for (iInst = 0; iInst < nInstHB; iInst++) {

    /*--- Update the harmonic balance terms across all zones ---*/
    iteration_container[ZONE_0][iInst]->Update(output_container[ZONE_0], integration_container, geometry_container,
        solver_container, numerics_container, config_container,
        surface_movement, grid_movement, FFDBox, ZONE_0, iInst);

  }

}

<<<<<<< HEAD
void CHBDriver::ResetConvergence() {

  for(iInst = 0; iInst < nZone; iInst++) {
    switch (config_container[ZONE_0]->GetKind_Solver()) {

    case MAIN_SOLVER::EULER: case MAIN_SOLVER::NAVIER_STOKES: case MAIN_SOLVER::RANS:
      integration_container[ZONE_0][iInst][FLOW_SOL]->SetConvergence(false);
      if (config_container[ZONE_0]->GetKind_Solver() == MAIN_SOLVER::RANS) integration_container[ZONE_0][iInst][TURB_SOL]->SetConvergence(false);
      if (config_container[ZONE_0]->GetKind_Trans_Model() != TURB_TRANS_MODEL::NONE) integration_container[ZONE_0][iInst][TRANS_SOL]->SetConvergence(false);
      break;

    case MAIN_SOLVER::FEM_ELASTICITY:
      integration_container[ZONE_0][iInst][FEA_SOL]->SetConvergence(false);
      break;

    case MAIN_SOLVER::ADJ_EULER: case MAIN_SOLVER::ADJ_NAVIER_STOKES: case MAIN_SOLVER::ADJ_RANS: case MAIN_SOLVER::DISC_ADJ_EULER: case MAIN_SOLVER::DISC_ADJ_NAVIER_STOKES: case MAIN_SOLVER::DISC_ADJ_RANS:
      integration_container[ZONE_0][iInst][ADJFLOW_SOL]->SetConvergence(false);
      if( (config_container[ZONE_0]->GetKind_Solver() == MAIN_SOLVER::ADJ_RANS) || (config_container[ZONE_0]->GetKind_Solver() == MAIN_SOLVER::DISC_ADJ_RANS) )
        integration_container[ZONE_0][iInst][ADJTURB_SOL]->SetConvergence(false);
      break;

    default:
      SU2_MPI::Error("Harmonic Balance has not been set up for this solver.", CURRENT_FUNCTION);
    }
  }

}

=======
>>>>>>> b159ff8a
void CHBDriver::SetHarmonicBalance(unsigned short iInst) {

  unsigned short iVar, jInst, iMGlevel;
  unsigned short nVar = solver_container[ZONE_0][INST_0][MESH_0][FLOW_SOL]->GetnVar();
  unsigned long iPoint;
  bool implicit = (config_container[ZONE_0]->GetKind_TimeIntScheme_Flow() == EULER_IMPLICIT);
  bool adjoint = (config_container[ZONE_0]->GetContinuous_Adjoint());
  if (adjoint) {
    implicit = (config_container[ZONE_0]->GetKind_TimeIntScheme_AdjFlow() == EULER_IMPLICIT);
  }

  unsigned long InnerIter = config_container[ZONE_0]->GetInnerIter();

  /*--- Retrieve values from the config file ---*/
  su2double *U = new su2double[nVar];
  su2double *U_old = new su2double[nVar];
  su2double *Psi = new su2double[nVar];
  su2double *Psi_old = new su2double[nVar];
  su2double *Source = new su2double[nVar];
  su2double deltaU, deltaPsi;

  /*--- Compute period of oscillation ---*/
  su2double period = config_container[ZONE_0]->GetHarmonicBalance_Period();

  /*--- Non-dimensionalize the input period, if necessary.  */
  period /= config_container[ZONE_0]->GetTime_Ref();

  if (InnerIter == 0)
    ComputeHBOperator();

  /*--- Compute various source terms for explicit direct, implicit direct, and adjoint problems ---*/
  /*--- Loop over all grid levels ---*/
  for (iMGlevel = 0; iMGlevel <= config_container[ZONE_0]->GetnMGLevels(); iMGlevel++) {

    /*--- Loop over each node in the volume mesh ---*/
    for (iPoint = 0; iPoint < geometry_container[ZONE_0][iInst][iMGlevel]->GetnPoint(); iPoint++) {

      for (iVar = 0; iVar < nVar; iVar++) {
        Source[iVar] = 0.0;
      }

      /*--- Step across the columns ---*/
      for (jInst = 0; jInst < nInstHB; jInst++) {

        /*--- Retrieve solution at this node in current zone ---*/
        for (iVar = 0; iVar < nVar; iVar++) {

          if (!adjoint) {
            U[iVar] = solver_container[ZONE_0][jInst][iMGlevel][FLOW_SOL]->GetNodes()->GetSolution(iPoint, iVar);
            Source[iVar] += U[iVar]*D[iInst][jInst];

            if (implicit) {
              U_old[iVar] = solver_container[ZONE_0][jInst][iMGlevel][FLOW_SOL]->GetNodes()->GetSolution_Old(iPoint, iVar);
              deltaU = U[iVar] - U_old[iVar];
              Source[iVar] += deltaU*D[iInst][jInst];
            }

          }

          else {
            Psi[iVar] = solver_container[ZONE_0][jInst][iMGlevel][ADJFLOW_SOL]->GetNodes()->GetSolution(iPoint, iVar);
            Source[iVar] += Psi[iVar]*D[jInst][iInst];

            if (implicit) {
              Psi_old[iVar] = solver_container[ZONE_0][jInst][iMGlevel][ADJFLOW_SOL]->GetNodes()->GetSolution_Old(iPoint, iVar);
              deltaPsi = Psi[iVar] - Psi_old[iVar];
              Source[iVar] += deltaPsi*D[jInst][iInst];
            }
          }
        }

        /*--- Store sources for current row ---*/
        for (iVar = 0; iVar < nVar; iVar++) {
          if (!adjoint) {
            solver_container[ZONE_0][iInst][iMGlevel][FLOW_SOL]->GetNodes()->SetHarmonicBalance_Source(iPoint, iVar, Source[iVar]);
          }
          else {
            solver_container[ZONE_0][iInst][iMGlevel][ADJFLOW_SOL]->GetNodes()->SetHarmonicBalance_Source(iPoint, iVar, Source[iVar]);
          }
        }

      }
    }
  }

  /*--- Source term for a turbulence model ---*/
  if (config_container[ZONE_0]->GetKind_Solver() == MAIN_SOLVER::RANS) {

    /*--- Extra variables needed if we have a turbulence model. ---*/
    unsigned short nVar_Turb = solver_container[ZONE_0][INST_0][MESH_0][TURB_SOL]->GetnVar();
    su2double *U_Turb = new su2double[nVar_Turb];
    su2double *Source_Turb = new su2double[nVar_Turb];

    /*--- Loop over only the finest mesh level (turbulence is always solved
     on the original grid only). ---*/
    for (iPoint = 0; iPoint < geometry_container[ZONE_0][INST_0][MESH_0]->GetnPoint(); iPoint++) {
      for (iVar = 0; iVar < nVar_Turb; iVar++) Source_Turb[iVar] = 0.0;
      for (jInst = 0; jInst < nInstHB; jInst++) {

        /*--- Retrieve solution at this node in current zone ---*/
        for (iVar = 0; iVar < nVar_Turb; iVar++) {
          U_Turb[iVar] = solver_container[ZONE_0][jInst][MESH_0][TURB_SOL]->GetNodes()->GetSolution(iPoint, iVar);
          Source_Turb[iVar] += U_Turb[iVar]*D[iInst][jInst];
        }
      }

      /*--- Store sources for current iZone ---*/
      for (iVar = 0; iVar < nVar_Turb; iVar++)
        solver_container[ZONE_0][iInst][MESH_0][TURB_SOL]->GetNodes()->SetHarmonicBalance_Source(iPoint, iVar, Source_Turb[iVar]);
    }

    delete [] U_Turb;
    delete [] Source_Turb;
  }

  delete [] Source;
  delete [] U;
  delete [] U_old;
  delete [] Psi;
  delete [] Psi_old;

}

void CHBDriver::StabilizeHarmonicBalance() {

  unsigned short i, j, k, iVar, iInst, jInst, iMGlevel;
  unsigned short nVar = solver_container[ZONE_0][INST_0][MESH_0][FLOW_SOL]->GetnVar();
  unsigned long iPoint;
  bool adjoint = (config_container[ZONE_0]->GetContinuous_Adjoint());

  /*--- Retrieve values from the config file ---*/
  su2double *Source     = new su2double[nInstHB];
  su2double *Source_old = new su2double[nInstHB];
  su2double Delta;

  su2double **Pinv     = new su2double*[nInstHB];
  su2double **P        = new su2double*[nInstHB];
  for (iInst = 0; iInst < nInstHB; iInst++) {
    Pinv[iInst]       = new su2double[nInstHB];
    P[iInst]          = new su2double[nInstHB];
  }

  /*--- Loop over all grid levels ---*/
  for (iMGlevel = 0; iMGlevel <= config_container[ZONE_0]->GetnMGLevels(); iMGlevel++) {

    /*--- Loop over each node in the volume mesh ---*/
    for (iPoint = 0; iPoint < geometry_container[ZONE_0][INST_0][iMGlevel]->GetnPoint(); iPoint++) {

      /*--- Get time step for current node ---*/
      Delta = solver_container[ZONE_0][INST_0][iMGlevel][FLOW_SOL]->GetNodes()->GetDelta_Time(iPoint);

      /*--- Setup stabilization matrix for this node ---*/
      for (iInst = 0; iInst < nInstHB; iInst++) {
        for (jInst = 0; jInst < nInstHB; jInst++) {
          if (jInst == iInst ) {
            Pinv[iInst][jInst] = 1.0 + Delta*D[iInst][jInst];
          }
          else {
            Pinv[iInst][jInst] = Delta*D[iInst][jInst];
          }
        }
      }

      /*--- Invert stabilization matrix Pinv with Gauss elimination---*/

      /*--  A temporary matrix to hold the inverse, dynamically allocated ---*/
      su2double **temp = new su2double*[nInstHB];
      for (i = 0; i < nInstHB; i++) {
        temp[i] = new su2double[2 * nInstHB];
      }

      /*---  Copy the desired matrix into the temporary matrix ---*/
      for (i = 0; i < nInstHB; i++) {
        for (j = 0; j < nInstHB; j++) {
          temp[i][j] = Pinv[i][j];
          temp[i][nInstHB + j] = 0;
        }
        temp[i][nInstHB + i] = 1;
      }

      su2double max_val;
      unsigned short max_idx;

      /*---  Pivot each column such that the largest number possible divides the other rows  ---*/
      for (k = 0; k < nInstHB - 1; k++) {
        max_idx = k;
        max_val = abs(temp[k][k]);
        /*---  Find the largest value (pivot) in the column  ---*/
        for (j = k; j < nInstHB; j++) {
          if (abs(temp[j][k]) > max_val) {
            max_idx = j;
            max_val = abs(temp[j][k]);
          }
        }

        /*---  Move the row with the highest value up  ---*/
        for (j = 0; j < (nInstHB * 2); j++) {
          su2double d = temp[k][j];
          temp[k][j] = temp[max_idx][j];
          temp[max_idx][j] = d;
        }
        /*---  Subtract the moved row from all other rows ---*/
        for (i = k + 1; i < nInstHB; i++) {
          su2double c = temp[i][k] / temp[k][k];
          for (j = 0; j < (nInstHB * 2); j++) {
            temp[i][j] = temp[i][j] - temp[k][j] * c;
          }
        }
      }

      /*---  Back-substitution  ---*/
      for (k = nInstHB - 1; k > 0; k--) {
        if (temp[k][k] != su2double(0.0)) {
          for (int i = k - 1; i > -1; i--) {
            su2double c = temp[i][k] / temp[k][k];
            for (j = 0; j < (nInstHB * 2); j++) {
              temp[i][j] = temp[i][j] - temp[k][j] * c;
            }
          }
        }
      }

      /*---  Normalize the inverse  ---*/
      for (i = 0; i < nInstHB; i++) {
        su2double c = temp[i][i];
        for (j = 0; j < nInstHB; j++) {
          temp[i][j + nInstHB] = temp[i][j + nInstHB] / c;
        }
      }

      /*---  Copy the inverse back to the main program flow ---*/
      for (i = 0; i < nInstHB; i++) {
        for (j = 0; j < nInstHB; j++) {
          P[i][j] = temp[i][j + nInstHB];
        }
      }

      /*---  Delete dynamic template  ---*/
      for (iInst = 0; iInst < nInstHB; iInst++) {
        delete[] temp[iInst];
      }
      delete[] temp;

      /*--- Loop through variables to precondition ---*/
      for (iVar = 0; iVar < nVar; iVar++) {

        /*--- Get current source terms (not yet preconditioned) and zero source array to prepare preconditioning ---*/
        for (iInst = 0; iInst < nInstHB; iInst++) {
          Source_old[iInst] = solver_container[ZONE_0][iInst][iMGlevel][FLOW_SOL]->GetNodes()->GetHarmonicBalance_Source(iPoint, iVar);
          Source[iInst] = 0;
        }

        /*--- Step through columns ---*/
        for (iInst = 0; iInst < nInstHB; iInst++) {
          for (jInst = 0; jInst < nInstHB; jInst++) {
            Source[iInst] += P[iInst][jInst]*Source_old[jInst];
          }

          /*--- Store updated source terms for current node ---*/
          if (!adjoint) {
            solver_container[ZONE_0][iInst][iMGlevel][FLOW_SOL]->GetNodes()->SetHarmonicBalance_Source(iPoint, iVar, Source[iInst]);
          }
          else {
            solver_container[ZONE_0][iInst][iMGlevel][ADJFLOW_SOL]->GetNodes()->SetHarmonicBalance_Source(iPoint, iVar, Source[iInst]);
          }
        }

      }
    }
  }

  /*--- Deallocate dynamic memory ---*/
  for (iInst = 0; iInst < nInstHB; iInst++){
    delete [] P[iInst];
    delete [] Pinv[iInst];
  }
  delete [] P;
  delete [] Pinv;
  delete [] Source;
  delete [] Source_old;

}

void CHBDriver::ComputeHBOperator() {

  const   complex<su2double> J(0.0,1.0);
  unsigned short i, j, k, iInst;

  su2double *Omega_HB       = new su2double[nInstHB];
  complex<su2double> **E    = new complex<su2double>*[nInstHB];
  complex<su2double> **Einv = new complex<su2double>*[nInstHB];
  complex<su2double> **DD   = new complex<su2double>*[nInstHB];
  for (iInst = 0; iInst < nInstHB; iInst++) {
    E[iInst]    = new complex<su2double>[nInstHB];
    Einv[iInst] = new complex<su2double>[nInstHB];
    DD[iInst]   = new complex<su2double>[nInstHB];
  }

  /*--- Get simualation period from config file ---*/
  su2double Period = config_container[ZONE_0]->GetHarmonicBalance_Period();

  /*--- Non-dimensionalize the input period, if necessary.      */
  Period /= config_container[ZONE_0]->GetTime_Ref();

  /*--- Build the array containing the selected frequencies to solve ---*/
  for (iInst = 0; iInst < nInstHB; iInst++) {
    Omega_HB[iInst]  = config_container[ZONE_0]->GetOmega_HB()[iInst];
    Omega_HB[iInst] /= config_container[ZONE_0]->GetOmega_Ref(); //TODO: check
  }

  /*--- Build the diagonal matrix of the frequencies DD ---*/
  for (i = 0; i < nInstHB; i++) {
    for (k = 0; k < nInstHB; k++) {
      if (k == i ) {
        DD[i][k] = J*Omega_HB[k];
      }
    }
  }


  /*--- Build the harmonic balance inverse matrix ---*/
  for (i = 0; i < nInstHB; i++) {
    for (k = 0; k < nInstHB; k++) {
      Einv[i][k] = complex<su2double>(cos(Omega_HB[k]*(i*Period/nInstHB))) + J*complex<su2double>(sin(Omega_HB[k]*(i*Period/nInstHB)));
    }
  }

  /*---  Invert inverse harmonic balance Einv with Gauss elimination ---*/

  /*--  A temporary matrix to hold the inverse, dynamically allocated ---*/
  complex<su2double> **temp = new complex<su2double>*[nInstHB];
  for (i = 0; i < nInstHB; i++) {
    temp[i] = new complex<su2double>[2 * nInstHB];
  }

  /*---  Copy the desired matrix into the temporary matrix ---*/
  for (i = 0; i < nInstHB; i++) {
    for (j = 0; j < nInstHB; j++) {
      temp[i][j] = Einv[i][j];
      temp[i][nInstHB + j] = 0;
    }
    temp[i][nInstHB + i] = 1;
  }

  su2double max_val;
  unsigned short max_idx;

  /*---  Pivot each column such that the largest number possible divides the other rows  ---*/
  for (k = 0; k < nInstHB - 1; k++) {
    max_idx = k;
    max_val = abs(temp[k][k]);
    /*---  Find the largest value (pivot) in the column  ---*/
    for (j = k; j < nInstHB; j++) {
      if (abs(temp[j][k]) > max_val) {
        max_idx = j;
        max_val = abs(temp[j][k]);
      }
    }
    /*---  Move the row with the highest value up  ---*/
    for (j = 0; j < (nInstHB * 2); j++) {
      complex<su2double> d = temp[k][j];
      temp[k][j] = temp[max_idx][j];
      temp[max_idx][j] = d;
    }
    /*---  Subtract the moved row from all other rows ---*/
    for (i = k + 1; i < nInstHB; i++) {
      complex<su2double> c = temp[i][k] / temp[k][k];
      for (j = 0; j < (nInstHB * 2); j++) {
        temp[i][j] = temp[i][j] - temp[k][j] * c;
      }
    }
  }
  /*---  Back-substitution  ---*/
  for (k = nInstHB - 1; k > 0; k--) {
    if (temp[k][k] != complex<su2double>(0.0)) {
      for (int i = k - 1; i > -1; i--) {
        complex<su2double> c = temp[i][k] / temp[k][k];
        for (j = 0; j < (nInstHB * 2); j++) {
          temp[i][j] = temp[i][j] - temp[k][j] * c;
        }
      }
    }
  }
  /*---  Normalize the inverse  ---*/
  for (i = 0; i < nInstHB; i++) {
    complex<su2double> c = temp[i][i];
    for (j = 0; j < nInstHB; j++) {
      temp[i][j + nInstHB] = temp[i][j + nInstHB] / c;
    }
  }
  /*---  Copy the inverse back to the main program flow ---*/
  for (i = 0; i < nInstHB; i++) {
    for (j = 0; j < nInstHB; j++) {
      E[i][j] = temp[i][j + nInstHB];
    }
  }
  /*---  Delete dynamic template  ---*/
  for (i = 0; i < nInstHB; i++) {
    delete[] temp[i];
  }
  delete[] temp;


  /*---  Temporary matrix for performing product  ---*/
  complex<su2double> **Temp    = new complex<su2double>*[nInstHB];

  /*---  Temporary complex HB operator  ---*/
  complex<su2double> **Dcpx    = new complex<su2double>*[nInstHB];

  for (iInst = 0; iInst < nInstHB; iInst++){
    Temp[iInst]    = new complex<su2double>[nInstHB];
    Dcpx[iInst]   = new complex<su2double>[nInstHB];
  }


  /*---  Calculation of the HB operator matrix ---*/
  for (int row = 0; row < nInstHB; row++) {
    for (int col = 0; col < nInstHB; col++) {
      for (int inner = 0; inner < nInstHB; inner++) {
        Temp[row][col] += Einv[row][inner] * DD[inner][col];
      }
    }
  }

  unsigned short row, col, inner;

  for (row = 0; row < nInstHB; row++) {
    for (col = 0; col < nInstHB; col++) {
      for (inner = 0; inner < nInstHB; inner++) {
        Dcpx[row][col] += Temp[row][inner] * E[inner][col];
      }
    }
  }

  /*---  Take just the real part of the HB operator matrix ---*/
  for (i = 0; i < nInstHB; i++) {
    for (k = 0; k < nInstHB; k++) {
      D[i][k] = real(Dcpx[i][k]);
    }
  }

  /*--- Deallocate dynamic memory ---*/
  for (iInst = 0; iInst < nInstHB; iInst++){
    delete [] E[iInst];
    delete [] Einv[iInst];
    delete [] DD[iInst];
    delete [] Temp[iInst];
    delete [] Dcpx[iInst];
  }
  delete [] E;
  delete [] Einv;
  delete [] DD;
  delete [] Temp;
  delete [] Dcpx;
  delete [] Omega_HB;

}<|MERGE_RESOLUTION|>--- conflicted
+++ resolved
@@ -3514,37 +3514,6 @@
 
 }
 
-<<<<<<< HEAD
-void CHBDriver::ResetConvergence() {
-
-  for(iInst = 0; iInst < nZone; iInst++) {
-    switch (config_container[ZONE_0]->GetKind_Solver()) {
-
-    case MAIN_SOLVER::EULER: case MAIN_SOLVER::NAVIER_STOKES: case MAIN_SOLVER::RANS:
-      integration_container[ZONE_0][iInst][FLOW_SOL]->SetConvergence(false);
-      if (config_container[ZONE_0]->GetKind_Solver() == MAIN_SOLVER::RANS) integration_container[ZONE_0][iInst][TURB_SOL]->SetConvergence(false);
-      if (config_container[ZONE_0]->GetKind_Trans_Model() != TURB_TRANS_MODEL::NONE) integration_container[ZONE_0][iInst][TRANS_SOL]->SetConvergence(false);
-      break;
-
-    case MAIN_SOLVER::FEM_ELASTICITY:
-      integration_container[ZONE_0][iInst][FEA_SOL]->SetConvergence(false);
-      break;
-
-    case MAIN_SOLVER::ADJ_EULER: case MAIN_SOLVER::ADJ_NAVIER_STOKES: case MAIN_SOLVER::ADJ_RANS: case MAIN_SOLVER::DISC_ADJ_EULER: case MAIN_SOLVER::DISC_ADJ_NAVIER_STOKES: case MAIN_SOLVER::DISC_ADJ_RANS:
-      integration_container[ZONE_0][iInst][ADJFLOW_SOL]->SetConvergence(false);
-      if( (config_container[ZONE_0]->GetKind_Solver() == MAIN_SOLVER::ADJ_RANS) || (config_container[ZONE_0]->GetKind_Solver() == MAIN_SOLVER::DISC_ADJ_RANS) )
-        integration_container[ZONE_0][iInst][ADJTURB_SOL]->SetConvergence(false);
-      break;
-
-    default:
-      SU2_MPI::Error("Harmonic Balance has not been set up for this solver.", CURRENT_FUNCTION);
-    }
-  }
-
-}
-
-=======
->>>>>>> b159ff8a
 void CHBDriver::SetHarmonicBalance(unsigned short iInst) {
 
   unsigned short iVar, jInst, iMGlevel;
