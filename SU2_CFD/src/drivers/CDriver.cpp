--- conflicted
+++ resolved
@@ -1180,13 +1180,10 @@
       default: SU2_MPI::Error("Specified turbulence model unavailable or none selected", CURRENT_FUNCTION); break;
     }
 
-<<<<<<< HEAD
-=======
   /*--- Assign ROM boolean ---*/
   
   rom = config->GetReduced_Model();
   
->>>>>>> 713644cd
   /*--- Definition of the Class for the solution: solver[DOMAIN][INSTANCE][MESH_LEVEL][EQUATION]. Note that euler, ns
    and potential are incompatible, they use the same position in sol container ---*/
 
@@ -1267,17 +1264,13 @@
       solver[iMGlevel][FEA_SOL] = new CFEASolver(geometry[iMGlevel], config);
       if (iMGlevel == MESH_0) DOFsPerPoint += solver[iMGlevel][FEA_SOL]->GetnVar();
     }
-<<<<<<< HEAD
-
-=======
-    
+
     /*--- Allocate ROM variables ---*/
     
     if (rom) {
       //solver[iMGlevel][FLOW_SOL]->SetROM_Variables(nPoint, nPointDomain, nVar, geometry[iMGlevel], config);
     }
     
->>>>>>> 713644cd
     /*--- Allocate solution for adjoint problem ---*/
 
     if (adj_euler) {
@@ -2564,7 +2557,6 @@
             numerics[iMGlevel][ADJFLOW_SOL][SOURCE_FIRST_TERM] = new CSourceNothing(nDim, nVar_Adj_Flow, config);
 
           numerics[iMGlevel][ADJFLOW_SOL][SOURCE_SECOND_TERM] = new CSourceNothing(nDim, nVar_Adj_Flow, config);
-<<<<<<< HEAD
 
         }
 
@@ -2719,162 +2711,6 @@
 
   for (unsigned short iMGlevel = 0; iMGlevel <= config->GetnMGLevels(); iMGlevel++) {
 
-=======
-
-        }
-
-      }
-
-    }
-
-  }
-
-  /*--- Solver definition for the turbulent adjoint problem ---*/
-  if (adj_turb) {
-
-    if (!spalart_allmaras)
-      SU2_MPI::Error("Only the SA turbulence model can be used with the continuous adjoint solver.", CURRENT_FUNCTION);
-      
-    /*--- Definition of the convective scheme for each equation and mesh level ---*/
-    switch (config->GetKind_ConvNumScheme_AdjTurb()) {
-      case NO_CONVECTIVE :
-        SU2_MPI::Error("Config file is missing the CONV_NUM_METHOD_ADJTURB option.", CURRENT_FUNCTION);
-        break;
-      case SPACE_UPWIND :
-        for (iMGlevel = 0; iMGlevel <= config->GetnMGLevels(); iMGlevel++)
-          numerics[iMGlevel][ADJTURB_SOL][CONV_TERM] = new CUpwSca_AdjTurb(nDim, nVar_Adj_Turb, config);
-        break;
-      default :
-        SU2_MPI::Error("Convective scheme not implemented (adjoint turbulence).", CURRENT_FUNCTION);
-        break;
-    }
-
-    /*--- Definition of the viscous scheme for each equation and mesh level ---*/
-    for (iMGlevel = 0; iMGlevel <= config->GetnMGLevels(); iMGlevel++)
-      numerics[iMGlevel][ADJTURB_SOL][VISC_TERM] = new CAvgGradCorrected_AdjTurb(nDim, nVar_Adj_Turb, config);
-
-    /*--- Definition of the source term integration scheme for each equation and mesh level ---*/
-    for (iMGlevel = 0; iMGlevel <= config->GetnMGLevels(); iMGlevel++) {
-      numerics[iMGlevel][ADJTURB_SOL][SOURCE_FIRST_TERM] = new CSourcePieceWise_AdjTurb(nDim, nVar_Adj_Turb, config);
-      numerics[iMGlevel][ADJTURB_SOL][SOURCE_SECOND_TERM] = new CSourceConservative_AdjTurb(nDim, nVar_Adj_Turb, config);
-    }
-
-    /*--- Definition of the boundary condition method ---*/
-    for (iMGlevel = 0; iMGlevel <= config->GetnMGLevels(); iMGlevel++)
-      numerics[iMGlevel][ADJTURB_SOL][CONV_BOUND_TERM] = new CUpwLin_AdjTurb(nDim, nVar_Adj_Turb, config);
-
-  }
-
-  /*--- Numerics definition for FEM-like problems. Instantiate one numerics per thread. ---*/
-
-  SU2_OMP_PARALLEL
-  {
-    int thread = omp_get_thread_num();
-    int offset = thread * MAX_TERMS;
-    int fea_term = FEA_TERM + offset;
-
-    if (fem) {
-      /*--- Initialize the container for FEA_TERM. This will be the only one for most of the cases ---*/
-      switch (config->GetGeometricConditions()) {
-        case SMALL_DEFORMATIONS:
-          switch (config->GetMaterialModel()) {
-            case LINEAR_ELASTIC:
-              numerics[MESH_0][FEA_SOL][fea_term] = new CFEALinearElasticity(nDim, nVar_FEM, config);
-              break;
-            case NEO_HOOKEAN:
-              SU2_OMP_MASTER
-              SU2_MPI::Error("Material model does not correspond to geometric conditions.", CURRENT_FUNCTION);
-              break;
-            default:
-              SU2_OMP_MASTER
-              SU2_MPI::Error("Material model not implemented.", CURRENT_FUNCTION);
-              break;
-          }
-          break;
-        case LARGE_DEFORMATIONS :
-          switch (config->GetMaterialModel()) {
-            case LINEAR_ELASTIC:
-              SU2_OMP_MASTER
-              SU2_MPI::Error("Material model does not correspond to geometric conditions.", CURRENT_FUNCTION);
-              break;
-            case NEO_HOOKEAN:
-              if (config->GetMaterialCompressibility() == COMPRESSIBLE_MAT) {
-                numerics[MESH_0][FEA_SOL][fea_term] = new CFEM_NeoHookean_Comp(nDim, nVar_FEM, config);
-              } else {
-                SU2_OMP_MASTER
-                SU2_MPI::Error("Material model not implemented.", CURRENT_FUNCTION);
-              }
-              break;
-            case KNOWLES:
-              if (config->GetMaterialCompressibility() == NEARLY_INCOMPRESSIBLE_MAT) {
-                numerics[MESH_0][FEA_SOL][fea_term] = new CFEM_Knowles_NearInc(nDim, nVar_FEM, config);
-              } else {
-                SU2_OMP_MASTER
-                SU2_MPI::Error("Material model not implemented.", CURRENT_FUNCTION);
-              }
-              break;
-            case IDEAL_DE:
-              if (config->GetMaterialCompressibility() == NEARLY_INCOMPRESSIBLE_MAT) {
-                numerics[MESH_0][FEA_SOL][fea_term] = new CFEM_IdealDE(nDim, nVar_FEM, config);
-              } else {
-                SU2_OMP_MASTER
-                SU2_MPI::Error("Material model not implemented.", CURRENT_FUNCTION);
-              }
-              break;
-            default:
-              SU2_OMP_MASTER
-              SU2_MPI::Error("Material model not implemented.", CURRENT_FUNCTION);
-              break;
-          }
-          break;
-        default:
-          SU2_OMP_MASTER
-          SU2_MPI::Error("Solver not implemented.", CURRENT_FUNCTION);
-          break;
-      }
-
-      /*--- The following definitions only make sense if we have a non-linear solution. ---*/
-      if (config->GetGeometricConditions() == LARGE_DEFORMATIONS) {
-
-        /*--- This allocates a container for electromechanical effects. ---*/
-
-        bool de_effects = config->GetDE_Effects();
-        if (de_effects)
-          numerics[MESH_0][FEA_SOL][DE_TERM+offset] = new CFEM_DielectricElastomer(nDim, nVar_FEM, config);
-
-        string filename;
-        ifstream properties_file;
-
-        filename = config->GetFEA_FileName();
-        if (nZone > 1)
-          filename = config->GetMultizone_FileName(filename, iZone, ".dat");
-
-        properties_file.open(filename.data(), ios::in);
-
-        /*--- In case there is a properties file, containers are allocated for a number of material models. ---*/
-
-        if (!(properties_file.fail())) {
-          numerics[MESH_0][FEA_SOL][MAT_NHCOMP+offset]  = new CFEM_NeoHookean_Comp(nDim, nVar_FEM, config);
-          numerics[MESH_0][FEA_SOL][MAT_IDEALDE+offset] = new CFEM_IdealDE(nDim, nVar_FEM, config);
-          numerics[MESH_0][FEA_SOL][MAT_KNOWLES+offset] = new CFEM_Knowles_NearInc(nDim, nVar_FEM, config);
-        }
-      }
-    }
-
-    /*--- Instantiate the numerics for the mesh solver. ---*/
-    if (config->GetDeform_Mesh())
-      numerics[MESH_0][MESH_SOL][fea_term] = new CFEAMeshElasticity(nDim, nDim, geometry[MESH_0]->GetnElem(), config);
-
-  } // end SU2_OMP_PARALLEL
-
-}
-
-void CDriver::Numerics_Postprocessing(CNumerics *****numerics, CSolver***, CGeometry**,
-                                      CConfig *config, unsigned short val_iInst) {
-
-  for (unsigned short iMGlevel = 0; iMGlevel <= config->GetnMGLevels(); iMGlevel++) {
-
->>>>>>> 713644cd
     for (unsigned int iSol = 0; iSol < MAX_SOLS; iSol++) {
 
       for (unsigned int iTerm = 0; iTerm < MAX_TERMS*omp_get_max_threads(); iTerm++) {
