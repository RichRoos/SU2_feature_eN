/*!
 * \file CDriver.cpp
 * \brief The main subroutines for driving single or multi-zone problems.
 * \author T. Economon, H. Kline, R. Sanchez, F. Palacios
 * \version 7.4.0 "Blackbird"
 *
 * SU2 Project Website: https://su2code.github.io
 *
 * The SU2 Project is maintained by the SU2 Foundation
 * (http://su2foundation.org)
 *
 * Copyright 2012-2022, SU2 Contributors (cf. AUTHORS.md)
 *
 * SU2 is free software; you can redistribute it and/or
 * modify it under the terms of the GNU Lesser General Public
 * License as published by the Free Software Foundation; either
 * version 2.1 of the License, or (at your option) any later version.
 *
 * SU2 is distributed in the hope that it will be useful,
 * but WITHOUT ANY WARRANTY; without even the implied warranty of
 * MERCHANTABILITY or FITNESS FOR A PARTICULAR PURPOSE. See the GNU
 * Lesser General Public License for more details.
 *
 * You should have received a copy of the GNU Lesser General Public
 * License along with SU2. If not, see <http://www.gnu.org/licenses/>.
 */

#include "../../include/drivers/CDriver.hpp"
#include "../../include/definition_structure.hpp"

#include "../../../Common/include/geometry/CDummyGeometry.hpp"
#include "../../../Common/include/geometry/CPhysicalGeometry.hpp"
#include "../../../Common/include/geometry/CMultiGridGeometry.hpp"

#include "../../include/solvers/CSolverFactory.hpp"
#include "../../include/solvers/CFEM_DG_EulerSolver.hpp"

#include "../../include/output/COutputFactory.hpp"
#include "../../include/output/COutput.hpp"

#include "../../include/output/COutputLegacy.hpp"

#include "../../../Common/include/interface_interpolation/CInterpolator.hpp"
#include "../../../Common/include/interface_interpolation/CInterpolatorFactory.hpp"

#include "../../include/interfaces/cfd/CConservativeVarsInterface.hpp"
#include "../../include/interfaces/cfd/CMixingPlaneInterface.hpp"
#include "../../include/interfaces/cfd/CSlidingInterface.hpp"
#include "../../include/interfaces/cht/CConjugateHeatInterface.hpp"
#include "../../include/interfaces/fsi/CDisplacementsInterface.hpp"
#include "../../include/interfaces/fsi/CFlowTractionInterface.hpp"
#include "../../include/interfaces/fsi/CDiscAdjFlowTractionInterface.hpp"

#include "../../include/variables/CEulerVariable.hpp"
#include "../../include/variables/CIncEulerVariable.hpp"
#include "../../include/variables/CNEMOEulerVariable.hpp"

#include "../../include/numerics/template.hpp"
#include "../../include/numerics/radiation.hpp"
#include "../../include/numerics/heat.hpp"
#include "../../include/numerics/flow/convection/roe.hpp"
#include "../../include/numerics/flow/convection/fds.hpp"
#include "../../include/numerics/flow/convection/fvs.hpp"
#include "../../include/numerics/flow/convection/cusp.hpp"
#include "../../include/numerics/flow/convection/hllc.hpp"
#include "../../include/numerics/flow/convection/ausm_slau.hpp"
#include "../../include/numerics/flow/convection/centered.hpp"
#include "../../include/numerics/flow/flow_diffusion.hpp"
#include "../../include/numerics/flow/flow_sources.hpp"
#include "../../include/numerics/NEMO/convection/roe.hpp"
#include "../../include/numerics/NEMO/convection/lax.hpp"
#include "../../include/numerics/NEMO/convection/ausm.hpp"
#include "../../include/numerics/NEMO/convection/ausmplusup2.hpp"
#include "../../include/numerics/NEMO/convection/ausmpwplus.hpp"
#include "../../include/numerics/NEMO/convection/msw.hpp"
#include "../../include/numerics/NEMO/NEMO_diffusion.hpp"
#include "../../include/numerics/NEMO/NEMO_sources.hpp"
#include "../../include/numerics/continuous_adjoint/adj_convection.hpp"
#include "../../include/numerics/continuous_adjoint/adj_diffusion.hpp"
#include "../../include/numerics/continuous_adjoint/adj_sources.hpp"
#include "../../include/numerics/scalar/scalar_convection.hpp"
#include "../../include/numerics/scalar/scalar_diffusion.hpp"
#include "../../include/numerics/scalar/scalar_sources.hpp"
#include "../../include/numerics/turbulent/turb_convection.hpp"
#include "../../include/numerics/turbulent/turb_diffusion.hpp"
#include "../../include/numerics/turbulent/turb_sources.hpp"
#include "../../include/numerics/turbulent/transition/trans_convection.hpp"
#include "../../include/numerics/turbulent/transition/trans_diffusion.hpp"
#include "../../include/numerics/turbulent/transition/trans_sources.hpp"
#include "../../include/numerics/species/species_convection.hpp"
#include "../../include/numerics/species/species_diffusion.hpp"
#include "../../include/numerics/species/species_sources.hpp"
#include "../../include/numerics/elasticity/CFEAElasticity.hpp"
#include "../../include/numerics/elasticity/CFEALinearElasticity.hpp"
#include "../../include/numerics/elasticity/CFEANonlinearElasticity.hpp"
#include "../../include/numerics/elasticity/nonlinear_models.hpp"

#include "../../include/integration/CIntegrationFactory.hpp"

#include "../../include/iteration/CIterationFactory.hpp"

#include "../../../Common/include/parallelization/omp_structure.hpp"

#include <cassert>

#ifdef VTUNEPROF
#include <ittnotify.h>
#endif
#include <fenv.h>

CDriver::CDriver(char* confFile, unsigned short val_nZone, SU2_Comm MPICommunicator, bool dummy_geo) :
  config_file_name(confFile), StartTime(0.0), StopTime(0.0), UsedTime(0.0),
  TimeIter(0), nZone(val_nZone), StopCalc(false), fsi(false), fem_solver(false), dry_run(dummy_geo) {

  /*--- Initialize Medipack (must also be here so it is initialized from python) ---*/
#ifdef HAVE_MPI
  #if defined(CODI_REVERSE_TYPE) || defined(CODI_FORWARD_TYPE)
    SU2_MPI::Init_AMPI();
  #endif
#endif

  SU2_MPI::SetComm(MPICommunicator);

  rank = SU2_MPI::GetRank();
  size = SU2_MPI::GetSize();

  /*--- Start timer to track preprocessing for benchmarking. ---*/

  StartTime = SU2_MPI::Wtime();

  /*--- Initialize containers with null --- */

  SetContainers_Null();

  /*--- Preprocessing of the config files. ---*/

  Input_Preprocessing(config_container, driver_config);

  /*--- Retrieve dimension from mesh file ---*/

  nDim = CConfig::GetnDim(config_container[ZONE_0]->GetMesh_FileName(),
                          config_container[ZONE_0]->GetMesh_FileFormat());

  /*--- Output preprocessing ---*/

  Output_Preprocessing(config_container, driver_config, output_container, driver_output);


  for (iZone = 0; iZone < nZone; iZone++) {

    /*--- Read the number of instances for each zone ---*/

    nInst[iZone] = config_container[iZone]->GetnTimeInstances();

    geometry_container[iZone]    = new CGeometry**    [nInst[iZone]] ();
    iteration_container[iZone]   = new CIteration*    [nInst[iZone]] ();
    solver_container[iZone]      = new CSolver***     [nInst[iZone]] ();
    integration_container[iZone] = new CIntegration** [nInst[iZone]] ();
    numerics_container[iZone]    = new CNumerics****  [nInst[iZone]] ();
    grid_movement[iZone]         = new CVolumetricMovement* [nInst[iZone]] ();

    /*--- Allocate transfer and interpolation container --- */

    interface_container[iZone]    = new CInterface*[nZone] ();
    interpolator_container[iZone].resize(nZone);

    for (iInst = 0; iInst < nInst[iZone]; iInst++) {

      config_container[iZone]->SetiInst(iInst);

      /*--- Preprocessing of the geometry for all zones. In this routine, the edge-
       based data structure is constructed, i.e. node and cell neighbors are
       identified and linked, face areas and volumes of the dual mesh cells are
       computed, and the multigrid levels are created using an agglomeration procedure. ---*/

      Geometrical_Preprocessing(config_container[iZone], geometry_container[iZone][iInst], dry_run);

    }
  }

  /*--- Before we proceed with the zone loop we have to compute the wall distances.
     * This computation depends on all zones at once. ---*/
  if (rank == MASTER_NODE)
    cout << "Computing wall distances." << endl;

  CGeometry::ComputeWallDistance(config_container, geometry_container);

  for (iZone = 0; iZone < nZone; iZone++) {

    for (iInst = 0; iInst < nInst[iZone]; iInst++){

      /*--- Definition of the solver class: solver_container[#ZONES][#INSTANCES][#MG_GRIDS][#EQ_SYSTEMS].
       The solver classes are specific to a particular set of governing equations,
       and they contain the subroutines with instructions for computing each spatial
       term of the PDE, i.e. loops over the edges to compute convective and viscous
       fluxes, loops over the nodes to compute source terms, and routines for
       imposing various boundary condition type for the PDE. ---*/

      Solver_Preprocessing(config_container[iZone], geometry_container[iZone][iInst], solver_container[iZone][iInst]);

      /*--- Definition of the numerical method class:
       numerics_container[#ZONES][#INSTANCES][#MG_GRIDS][#EQ_SYSTEMS][#EQ_TERMS].
       The numerics class contains the implementation of the numerical methods for
       evaluating convective or viscous fluxes between any two nodes in the edge-based
       data structure (centered, upwind, galerkin), as well as any source terms
       (piecewise constant reconstruction) evaluated in each dual mesh volume. ---*/

      Numerics_Preprocessing(config_container[iZone], geometry_container[iZone][iInst],
                             solver_container[iZone][iInst], numerics_container[iZone][iInst]);

      /*--- Definition of the integration class: integration_container[#ZONES][#INSTANCES][#EQ_SYSTEMS].
       The integration class orchestrates the execution of the spatial integration
       subroutines contained in the solver class (including multigrid) for computing
       the residual at each node, R(U) and then integrates the equations to a
       steady state or time-accurately. ---*/

      Integration_Preprocessing(config_container[iZone], solver_container[iZone][iInst][MESH_0],
                                integration_container[iZone][iInst]);

      /*--- Instantiate the type of physics iteration to be executed within each zone. For
       example, one can execute the same physics across multiple zones (mixing plane),
       different physics in different zones (fluid-structure interaction), or couple multiple
       systems tightly within a single zone by creating a new iteration class (e.g., RANS). ---*/

      Iteration_Preprocessing(config_container[iZone], iteration_container[iZone][iInst]);

      /*--- Dynamic mesh processing.  ---*/

      DynamicMesh_Preprocessing(config_container[iZone], geometry_container[iZone][iInst], solver_container[iZone][iInst],
                                iteration_container[iZone][iInst], grid_movement[iZone][iInst], surface_movement[iZone]);

      /*--- Static mesh processing.  ---*/

      StaticMesh_Preprocessing(config_container[iZone], geometry_container[iZone][iInst]);

    }

  }

  /*! --- Compute the wall distance again to correctly compute the derivatives if we are running direct diff mode --- */
  if (driver_config->GetDirectDiff() == D_DESIGN){
    CGeometry::ComputeWallDistance(config_container, geometry_container);
  }

  /*--- Definition of the interface and transfer conditions between different zones. ---*/

  if (nZone > 1) {
    if (rank == MASTER_NODE)
      cout << endl <<"------------------- Multizone Interface Preprocessing -------------------" << endl;

    Interface_Preprocessing(config_container, solver_container, geometry_container,
                            interface_types, interface_container, interpolator_container);
  }

  if (fsi) {
    for (iZone = 0; iZone < nZone; iZone++) {
      for (iInst = 0; iInst < nInst[iZone]; iInst++){
        Solver_Restart(solver_container[iZone][iInst], geometry_container[iZone][iInst],
                       config_container[iZone], true);
      }
    }
  }

  if (config_container[ZONE_0]->GetBoolTurbomachinery()){
    if (rank == MASTER_NODE)
      cout << endl <<"---------------------- Turbomachinery Preprocessing ---------------------" << endl;

    Turbomachinery_Preprocessing(config_container, geometry_container, solver_container, interface_container);
  }


  PythonInterface_Preprocessing(config_container, geometry_container, solver_container);


  /*--- Preprocessing time is reported now, but not included in the next compute portion. ---*/

  StopTime = SU2_MPI::Wtime();

  /*--- Compute/print the total time for performance benchmarking. ---*/

  UsedTime = StopTime-StartTime;
  UsedTimePreproc    = UsedTime;
  UsedTimeCompute    = 0.0;
  UsedTimeOutput     = 0.0;
  IterCount          = 0;
  OutputCount        = 0;
  MDOFs              = 0.0;
  MDOFsDomain        = 0.0;
  Mpoints            = 0.0;
  MpointsDomain      = 0.0;
  for (iZone = 0; iZone < nZone; iZone++) {
    Mpoints       += geometry_container[iZone][INST_0][MESH_0]->GetGlobal_nPoint()/(1.0e6);
    MpointsDomain += geometry_container[iZone][INST_0][MESH_0]->GetGlobal_nPointDomain()/(1.0e6);
    MDOFs         += DOFsPerPoint*geometry_container[iZone][INST_0][MESH_0]->GetGlobal_nPoint()/(1.0e6);
    MDOFsDomain   += DOFsPerPoint*geometry_container[iZone][INST_0][MESH_0]->GetGlobal_nPointDomain()/(1.0e6);
  }

  /*--- Reset timer for compute/output performance benchmarking. ---*/

  StopTime = SU2_MPI::Wtime();

  /*--- Compute/print the total time for performance benchmarking. ---*/

  UsedTime = StopTime-StartTime;
  UsedTimePreproc = UsedTime;

  /*--- Reset timer for compute performance benchmarking. ---*/

  StartTime = SU2_MPI::Wtime();

}

void CDriver::SetContainers_Null(){

  /*--- Create pointers to all of the classes that may be used throughout
   the SU2_CFD code. In general, the pointers are instantiated down a
   hierarchy over all zones, multigrid levels, equation sets, and equation
   terms as described in the comments below. ---*/

  ConvHist_file                  = nullptr;
  iteration_container            = nullptr;
  output_container               = nullptr;
  integration_container          = nullptr;
  geometry_container             = nullptr;
  solver_container               = nullptr;
  numerics_container             = nullptr;
  config_container               = nullptr;
  surface_movement               = nullptr;
  grid_movement                  = nullptr;
  FFDBox                         = nullptr;
  interface_container            = nullptr;
  interface_types                = nullptr;
  nInst                          = nullptr;

  /*--- Definition and of the containers for all possible zones. ---*/

  iteration_container            = new CIteration**[nZone] ();
  solver_container               = new CSolver****[nZone] ();
  integration_container          = new CIntegration***[nZone] ();
  numerics_container             = new CNumerics*****[nZone] ();
  config_container               = new CConfig*[nZone] ();
  geometry_container             = new CGeometry***[nZone] ();
  surface_movement               = new CSurfaceMovement*[nZone] ();
  grid_movement                  = new CVolumetricMovement**[nZone] ();
  FFDBox                         = new CFreeFormDefBox**[nZone] ();
  interpolator_container.resize(nZone);
  interface_container            = new CInterface**[nZone] ();
  interface_types                = new unsigned short*[nZone] ();
  output_container               = new COutput*[nZone] ();
  nInst                          = new unsigned short[nZone] ();
  driver_config                  = nullptr;
  driver_output                  = nullptr;

  for (iZone = 0; iZone < nZone; iZone++) {
    interface_types[iZone] = new unsigned short[nZone];
    nInst[iZone] = 1;
  }

  strcpy(runtime_file_name, "runtime.dat");

}


void CDriver::Postprocessing() {

  const bool wrt_perf = config_container[ZONE_0]->GetWrt_Performance();

    /*--- Output some information to the console. ---*/

  if (rank == MASTER_NODE) {

    /*--- Print out the number of non-physical points and reconstructions ---*/

    if (config_container[ZONE_0]->GetNonphysical_Points() > 0)
      cout << "Warning: there are " << config_container[ZONE_0]->GetNonphysical_Points() << " non-physical points in the solution." << endl;
    if (config_container[ZONE_0]->GetNonphysical_Reconstr() > 0)
      cout << "Warning: " << config_container[ZONE_0]->GetNonphysical_Reconstr() << " reconstructed states for upwinding are non-physical." << endl;
  }

  if (rank == MASTER_NODE)
    cout << endl <<"------------------------- Solver Postprocessing -------------------------" << endl;

  for (iZone = 0; iZone < nZone; iZone++) {
    for (iInst = 0; iInst < nInst[iZone]; iInst++){
      Numerics_Postprocessing(numerics_container[iZone], solver_container[iZone][iInst],
          geometry_container[iZone][iInst], config_container[iZone], iInst);
    }
    delete [] numerics_container[iZone];
  }
  delete [] numerics_container;
  if (rank == MASTER_NODE) cout << "Deleted CNumerics container." << endl;

  for (iZone = 0; iZone < nZone; iZone++) {
    for (iInst = 0; iInst < nInst[iZone]; iInst++){
      Integration_Postprocessing(integration_container[iZone],
          geometry_container[iZone][iInst],
          config_container[iZone],
          iInst);
    }
    delete [] integration_container[iZone];
  }
  delete [] integration_container;
  if (rank == MASTER_NODE) cout << "Deleted CIntegration container." << endl;

  for (iZone = 0; iZone < nZone; iZone++) {
    for (iInst = 0; iInst < nInst[iZone]; iInst++){
      Solver_Postprocessing(solver_container[iZone],
          geometry_container[iZone][iInst],
          config_container[iZone],
          iInst);
    }
    delete [] solver_container[iZone];
  }
  delete [] solver_container;
  if (rank == MASTER_NODE) cout << "Deleted CSolver container." << endl;

  for (iZone = 0; iZone < nZone; iZone++) {
    for (iInst = 0; iInst < nInst[iZone]; iInst++)
      delete iteration_container[iZone][iInst];
    delete [] iteration_container[iZone];
  }
  delete [] iteration_container;
  if (rank == MASTER_NODE) cout << "Deleted CIteration container." << endl;

  if (interface_container != nullptr) {
    for (iZone = 0; iZone < nZone; iZone++) {
      if (interface_container[iZone] != nullptr) {
        for (unsigned short jZone = 0; jZone < nZone; jZone++)
          delete interface_container[iZone][jZone];
        delete [] interface_container[iZone];
      }
    }
    delete [] interface_container;
    if (rank == MASTER_NODE) cout << "Deleted CInterface container." << endl;
  }

  if (interface_types != nullptr) {
    for (iZone = 0; iZone < nZone; iZone++)
      delete [] interface_types[iZone];
    delete [] interface_types;
  }

  for (iZone = 0; iZone < nZone; iZone++) {
    if (geometry_container[iZone] != nullptr) {
      for (iInst = 0; iInst < nInst[iZone]; iInst++){
        for (unsigned short iMGlevel = 0; iMGlevel < config_container[iZone]->GetnMGLevels()+1; iMGlevel++)
          delete geometry_container[iZone][iInst][iMGlevel];
        delete [] geometry_container[iZone][iInst];
      }
      delete [] geometry_container[iZone];
    }
  }
  delete [] geometry_container;
  if (rank == MASTER_NODE) cout << "Deleted CGeometry container." << endl;

  for (iZone = 0; iZone < nZone; iZone++) {
    delete [] FFDBox[iZone];
  }
  delete [] FFDBox;
  if (rank == MASTER_NODE) cout << "Deleted CFreeFormDefBox class." << endl;

  for (iZone = 0; iZone < nZone; iZone++) {
    delete surface_movement[iZone];
  }
  delete [] surface_movement;
  if (rank == MASTER_NODE) cout << "Deleted CSurfaceMovement class." << endl;

  for (iZone = 0; iZone < nZone; iZone++) {
    for (iInst = 0; iInst < nInst[iZone]; iInst++)
      delete grid_movement[iZone][iInst];
    delete [] grid_movement[iZone];
  }
  delete [] grid_movement;
  if (rank == MASTER_NODE) cout << "Deleted CVolumetricMovement class." << endl;

  /*--- Output profiling information ---*/
  // Note that for now this is called only by a single thread, but all
  // necessary variables have been made thread private for safety (tick/tock)!!

  config_container[ZONE_0]->SetProfilingCSV();
  config_container[ZONE_0]->GEMMProfilingCSV();

  /*--- Deallocate config container ---*/
  if (config_container!= nullptr) {
    for (iZone = 0; iZone < nZone; iZone++)
      delete config_container[iZone];
    delete [] config_container;
  }
  delete driver_config;
  if (rank == MASTER_NODE) cout << "Deleted CConfig container." << endl;

  delete [] nInst;
  if (rank == MASTER_NODE) cout << "Deleted nInst container." << endl;

  /*--- Deallocate output container ---*/

  if (output_container!= nullptr) {
    for (iZone = 0; iZone < nZone; iZone++)
      delete output_container[iZone];
    delete [] output_container;
  }

  delete driver_output;

  if (rank == MASTER_NODE) cout << "Deleted COutput class." << endl;

  if (rank == MASTER_NODE) cout << "-------------------------------------------------------------------------" << endl;


  /*--- Stop the timer and output the final performance summary. ---*/

  StopTime = SU2_MPI::Wtime();

  UsedTime = StopTime-StartTime;
  UsedTimeCompute += UsedTime;

  if ((rank == MASTER_NODE) && (wrt_perf)) {
    su2double TotalTime = UsedTimePreproc + UsedTimeCompute + UsedTimeOutput;
    cout.precision(6);
    cout << endl << endl <<"-------------------------- Performance Summary --------------------------" << endl;
    cout << "Simulation totals:" << endl;
    cout << setw(25) << "Wall-clock time (hrs):" << setw(12) << (TotalTime)/(60.0*60.0) << " | ";
    cout << setw(20) << "Core-hrs:" << setw(12) << size*TotalTime/(60.0*60.0) << endl;
    cout << setw(25) << "Cores:" << setw(12) << size << " | ";
    cout << setw(20) << "DOFs/point:" << setw(12) << DOFsPerPoint << endl;
    cout << setw(25) << "Points/core:" << setw(12) << 1.0e6*MpointsDomain/size << " | ";
    cout << setw(20) << "Ghost points/core:" << setw(12) << 1.0e6*(Mpoints-MpointsDomain)/size << endl;
    cout << setw(25) << "Ghost/Owned Point Ratio:" << setw(12) << (Mpoints-MpointsDomain)/MpointsDomain << " | " << endl;
    cout << endl;
    cout << "Preprocessing phase:" << endl;
    cout << setw(25) << "Preproc. Time (s):"  << setw(12)<< UsedTimePreproc << " | ";
    cout << setw(20) << "Preproc. Time (%):" << setw(12)<< ((UsedTimePreproc * 100.0) / (TotalTime)) << endl;
    cout << endl;
    cout << "Compute phase:" << endl;
    cout << setw(25) << "Compute Time (s):"  << setw(12)<< UsedTimeCompute << " | ";
    cout << setw(20) << "Compute Time (%):" << setw(12)<< ((UsedTimeCompute * 100.0) / (TotalTime)) << endl;
    cout << setw(25) << "Iteration count:"  << setw(12)<< IterCount << " | ";
    if (IterCount != 0) {
      cout << setw(20) << "Avg. s/iter:" << setw(12)<< UsedTimeCompute/IterCount << endl;
      cout << setw(25) << "Core-s/iter/Mpoints:" << setw(12)<< size*UsedTimeCompute/IterCount/Mpoints << " | ";
      cout << setw(20) << "Mpoints/s:" << setw(12)<< Mpoints*IterCount/UsedTimeCompute << endl;
    } else cout << endl;
    cout << endl;
    cout << "Output phase:" << endl;
    cout << setw(25) << "Output Time (s):"  << setw(12)<< UsedTimeOutput << " | ";
    cout << setw(20) << "Output Time (%):" << setw(12)<< ((UsedTimeOutput * 100.0) / (TotalTime)) << endl;
    cout << setw(25) << "Output count:" << setw(12)<< OutputCount << " | ";
    if (OutputCount != 0) {
      cout << setw(20)<< "Avg. s/output:" << setw(12)<< UsedTimeOutput/OutputCount << endl;
      if (BandwidthSum > 0) {
        cout << setw(25)<< "Restart Aggr. BW (MB/s):" << setw(12)<< BandwidthSum/OutputCount << " | ";
        cout << setw(20)<< "MB/s/core:" << setw(12)<< BandwidthSum/OutputCount/size << endl;
      }
    } else cout << endl;
    cout << "-------------------------------------------------------------------------" << endl;
    cout << endl;
  }

  /*--- Exit the solver cleanly ---*/

  if (rank == MASTER_NODE)
    cout << endl <<"------------------------- Exit Success (SU2_CFD) ------------------------" << endl << endl;

}


void CDriver::Input_Preprocessing(CConfig **&config, CConfig *&driver_config) {

  char zone_file_name[MAX_STRING_SIZE];

  /*--- Initialize the configuration of the driver ---*/

  driver_config = new CConfig(config_file_name, SU2_COMPONENT::SU2_CFD, false);

  for (iZone = 0; iZone < nZone; iZone++) {

    if (rank == MASTER_NODE){
      cout  << endl << "Parsing config file for zone " << iZone << endl;
    }
    /*--- Definition of the configuration option class for all zones. In this
     constructor, the input configuration file is parsed and all options are
     read and stored. ---*/

    if (driver_config->GetnConfigFiles() > 0){

      strcpy(zone_file_name, driver_config->GetConfigFilename(iZone).c_str());
      config[iZone] = new CConfig(driver_config, zone_file_name, SU2_COMPONENT::SU2_CFD, iZone, nZone, true);
    }
    else{
      config[iZone] = new CConfig(driver_config, config_file_name, SU2_COMPONENT::SU2_CFD, iZone, nZone, true);
    }

    /*--- Set the MPI communicator ---*/

    config[iZone]->SetMPICommunicator(SU2_MPI::GetComm());
  }


  /*--- Set the multizone part of the problem. ---*/
  if (driver_config->GetMultizone_Problem()){
    for (iZone = 0; iZone < nZone; iZone++) {
      /*--- Set the interface markers for multizone ---*/
      config_container[iZone]->SetMultizone(driver_config, config_container);
    }
  }

  /*--- Determine whether or not the FEM solver is used, which decides the type of
   *    geometry classes that are instantiated. Only adapted for single-zone problems ---*/

  fem_solver = config_container[ZONE_0]->GetFEMSolver();

  fsi = config_container[ZONE_0]->GetFSI_Simulation();
}

void CDriver::Geometrical_Preprocessing(CConfig* config, CGeometry **&geometry, bool dummy){

  if (!dummy){
    if (rank == MASTER_NODE)
      cout << endl <<"------------------- Geometry Preprocessing ( Zone " << config->GetiZone() <<" ) -------------------" << endl;

    if( fem_solver ) {
      switch( config->GetKind_FEM_Flow() ) {
        case DG: {
            Geometrical_Preprocessing_DGFEM(config, geometry);
            break;
          }
      }
    }
    else {
      Geometrical_Preprocessing_FVM(config, geometry);
    }
  } else {
    if (rank == MASTER_NODE)
      cout << endl <<"-------------------------- Using Dummy Geometry -------------------------" << endl;

    unsigned short iMGlevel;

    geometry = new CGeometry*[config->GetnMGLevels()+1] ();

    if (!fem_solver){
      for (iMGlevel = 0; iMGlevel <= config->GetnMGLevels(); iMGlevel++) {
        geometry[iMGlevel] = new CDummyGeometry(config);
      }
    } else {
      geometry[MESH_0] = new CDummyMeshFEM_DG(config);
    }

    nDim = geometry[MESH_0]->GetnDim();
  }

  /*--- Computation of positive surface area in the z-plane which is used for
     the calculation of force coefficient (non-dimensionalization). ---*/

  geometry[MESH_0]->SetPositive_ZArea(config);

  /*--- Set the actuator disk boundary conditions, if necessary. ---*/

  for (iMesh = 0; iMesh <= config->GetnMGLevels(); iMesh++) {
    geometry[iMesh]->MatchActuator_Disk(config);
  }

  /*--- If we have any periodic markers in this calculation, we must
       match the periodic points found on both sides of the periodic BC.
       Note that the current implementation requires a 1-to-1 matching of
       periodic points on the pair of periodic faces after the translation
       or rotation is taken into account. ---*/

  if ((config->GetnMarker_Periodic() != 0) && !fem_solver) {
    for (iMesh = 0; iMesh <= config->GetnMGLevels(); iMesh++) {

      /*--- Note that we loop over pairs of periodic markers individually
           so that repeated nodes on adjacent periodic faces are properly
           accounted for in multiple places. ---*/

      for (unsigned short iPeriodic = 1; iPeriodic <= config->GetnMarker_Periodic()/2; iPeriodic++) {
        geometry[iMesh]->MatchPeriodic(config, iPeriodic);
      }

      /*--- For Streamwise Periodic flow, find a unique reference node on the dedicated inlet marker. ---*/
      if (config->GetKind_Streamwise_Periodic() != ENUM_STREAMWISE_PERIODIC::NONE)
        geometry[iMesh]->FindUniqueNode_PeriodicBound(config);

      /*--- Initialize the communication framework for the periodic BCs. ---*/
      geometry[iMesh]->PreprocessPeriodicComms(geometry[iMesh], config);

    }
  }

  /*--- If activated by the compile directive, perform a partition analysis. ---*/
#if PARTITION
  if (!dummy){
    if( fem_solver ) Partition_Analysis_FEM(geometry[MESH_0], config);
    else Partition_Analysis(geometry[MESH_0], config);
  }
#endif

  /*--- Check if Euler & Symmetry markers are straight/plane. This information
        is used in the Euler & Symmetry boundary routines. ---*/
  if((config_container[iZone]->GetnMarker_Euler() != 0 ||
     config_container[iZone]->GetnMarker_SymWall() != 0) &&
     !fem_solver) {

    if (rank == MASTER_NODE)
      cout << "Checking if Euler & Symmetry markers are straight/plane:" << endl;

    for (iMesh = 0; iMesh <= config_container[iZone]->GetnMGLevels(); iMesh++)
      geometry_container[iZone][iInst][iMesh]->ComputeSurf_Straightness(config_container[iZone], (iMesh==MESH_0) );

  }

}

void CDriver::Geometrical_Preprocessing_FVM(CConfig *config, CGeometry **&geometry) {

  unsigned short iZone = config->GetiZone(), iMGlevel;
  unsigned short requestedMGlevels = config->GetnMGLevels();
  const bool fea = config->GetStructuralProblem();

  /*--- Definition of the geometry class to store the primal grid in the partitioning process.
   *    All ranks process the grid and call ParMETIS for partitioning ---*/

  CGeometry *geometry_aux = new CPhysicalGeometry(config, iZone, nZone);

  /*--- Set the dimension --- */

  nDim = geometry_aux->GetnDim();

  /*--- Color the initial grid and set the send-receive domains (ParMETIS) ---*/

  geometry_aux->SetColorGrid_Parallel(config);

  /*--- Allocate the memory of the current domain, and divide the grid
     between the ranks. ---*/

  geometry = new CGeometry *[config->GetnMGLevels()+1] ();

  /*--- Build the grid data structures using the ParMETIS coloring. ---*/

  geometry[MESH_0] = new CPhysicalGeometry(geometry_aux, config);

  /*--- Deallocate the memory of geometry_aux and solver_aux ---*/

  delete geometry_aux;

  /*--- Add the Send/Receive boundaries ---*/
  geometry[MESH_0]->SetSendReceive(config);

  /*--- Add the Send/Receive boundaries ---*/
  geometry[MESH_0]->SetBoundaries(config);

  /*--- Compute elements surrounding points, points surrounding points ---*/

  if (rank == MASTER_NODE) cout << "Setting point connectivity." << endl;
  geometry[MESH_0]->SetPoint_Connectivity();

  /*--- Renumbering points using Reverse Cuthill McKee ordering ---*/

  if (rank == MASTER_NODE) cout << "Renumbering points (Reverse Cuthill McKee Ordering)." << endl;
  geometry[MESH_0]->SetRCM_Ordering(config);

  /*--- recompute elements surrounding points, points surrounding points ---*/

  if (rank == MASTER_NODE) cout << "Recomputing point connectivity." << endl;
  geometry[MESH_0]->SetPoint_Connectivity();

  /*--- Compute elements surrounding elements ---*/

  if (rank == MASTER_NODE) cout << "Setting element connectivity." << endl;
  geometry[MESH_0]->SetElement_Connectivity();

  /*--- Check the orientation before computing geometrical quantities ---*/

  geometry[MESH_0]->SetBoundVolume();
  if (config->GetReorientElements()) {
    if (rank == MASTER_NODE) cout << "Checking the numerical grid orientation." << endl;
    geometry[MESH_0]->Check_IntElem_Orientation(config);
    geometry[MESH_0]->Check_BoundElem_Orientation(config);
  }

  /*--- Create the edge structure ---*/

  if (rank == MASTER_NODE) cout << "Identifying edges and vertices." << endl;
  geometry[MESH_0]->SetEdges();
  geometry[MESH_0]->SetVertex(config);

  /*--- Create the control volume structures ---*/

  if (rank == MASTER_NODE) cout << "Setting the control volume structure." << endl;
  SU2_OMP_PARALLEL {
    geometry[MESH_0]->SetControlVolume(config, ALLOCATE);
    geometry[MESH_0]->SetBoundControlVolume(config, ALLOCATE);
  }
  END_SU2_OMP_PARALLEL

  /*--- Visualize a dual control volume if requested ---*/

  if ((config->GetVisualize_CV() >= 0) &&
      (config->GetVisualize_CV() < (long)geometry[MESH_0]->GetGlobal_nPointDomain()))
    geometry[MESH_0]->VisualizeControlVolume(config);

  /*--- Identify closest normal neighbor ---*/

  if (rank == MASTER_NODE) cout << "Searching for the closest normal neighbors to the surfaces." << endl;
  geometry[MESH_0]->FindNormal_Neighbor(config);

  /*--- Store the global to local mapping. ---*/

  if (rank == MASTER_NODE) cout << "Storing a mapping from global to local point index." << endl;
  geometry[MESH_0]->SetGlobal_to_Local_Point();

  /*--- Compute the surface curvature ---*/

  if (!fea) {
    if (rank == MASTER_NODE) cout << "Compute the surface curvature." << endl;
    geometry[MESH_0]->ComputeSurf_Curvature(config);
  }

  /*--- Compute the global surface areas for all markers. ---*/

  geometry[MESH_0]->ComputeSurfaceAreaCfgFile(config);

  /*--- Check for periodicity and disable MG if necessary. ---*/

  if (rank == MASTER_NODE) cout << "Checking for periodicity." << endl;
  geometry[MESH_0]->Check_Periodicity(config);

  /*--- Compute mesh quality statistics on the fine grid. ---*/

  if (!fea) {
    if (rank == MASTER_NODE)
      cout << "Computing mesh quality statistics for the dual control volumes." << endl;
    geometry[MESH_0]->ComputeMeshQualityStatistics(config);
  }

  geometry[MESH_0]->SetMGLevel(MESH_0);
  if ((config->GetnMGLevels() != 0) && (rank == MASTER_NODE))
    cout << "Setting the multigrid structure." << endl;

  /*--- Loop over all the new grid ---*/

  for (iMGlevel = 1; iMGlevel <= config->GetnMGLevels(); iMGlevel++) {

    /*--- Create main agglomeration structure ---*/

    geometry[iMGlevel] = new CMultiGridGeometry(geometry[iMGlevel-1], config, iMGlevel);

    /*--- Compute points surrounding points. ---*/

    geometry[iMGlevel]->SetPoint_Connectivity(geometry[iMGlevel-1]);

    /*--- Create the edge structure ---*/

    geometry[iMGlevel]->SetEdges();
    geometry[iMGlevel]->SetVertex(geometry[iMGlevel-1], config);

    /*--- Create the control volume structures ---*/

    geometry[iMGlevel]->SetControlVolume(geometry[iMGlevel-1], ALLOCATE);
    geometry[iMGlevel]->SetBoundControlVolume(geometry[iMGlevel-1], ALLOCATE);
    geometry[iMGlevel]->SetCoord(geometry[iMGlevel-1]);

    /*--- Find closest neighbor to a surface point ---*/

    geometry[iMGlevel]->FindNormal_Neighbor(config);

    /*--- Store our multigrid index. ---*/

    geometry[iMGlevel]->SetMGLevel(iMGlevel);

    /*--- Protect against the situation that we were not able to complete
       the agglomeration for this level, i.e., there weren't enough points.
       We need to check if we changed the total number of levels and delete
       the incomplete CMultiGridGeometry object. ---*/

    if (config->GetnMGLevels() != requestedMGlevels) {
      delete geometry[iMGlevel];
      geometry[iMGlevel] = nullptr;
      break;
    }

  }

  if (config->GetWrt_MultiGrid()) geometry[MESH_0]->ColorMGLevels(config->GetnMGLevels(), geometry);

  /*--- For unsteady simulations, initialize the grid volumes
   and coordinates for previous solutions. Loop over all zones/grids ---*/

  if ((config->GetTime_Marching() != TIME_MARCHING::STEADY) && config->GetDynamic_Grid()) {
    for (iMGlevel = 0; iMGlevel <= config->GetnMGLevels(); iMGlevel++) {

      /*--- Update cell volume ---*/
      geometry[iMGlevel]->nodes->SetVolume_n();
      geometry[iMGlevel]->nodes->SetVolume_nM1();

      if (config->GetGrid_Movement()) {
        /*--- Update point coordinates ---*/
        geometry[iMGlevel]->nodes->SetCoord_n();
        geometry[iMGlevel]->nodes->SetCoord_n1();
      }
    }
  }


  /*--- Create the data structure for MPI point-to-point communications. ---*/

  for (iMGlevel = 0; iMGlevel <= config->GetnMGLevels(); iMGlevel++)
    geometry[iMGlevel]->PreprocessP2PComms(geometry[iMGlevel], config);


  /*--- Perform a few preprocessing routines and communications. ---*/

  for (iMGlevel = 0; iMGlevel <= config->GetnMGLevels(); iMGlevel++) {

    /*--- Compute the max length. ---*/

    if (!fea) {
      if ((rank == MASTER_NODE) && (iMGlevel == MESH_0))
        cout << "Finding max control volume width." << endl;
      geometry[iMGlevel]->SetMaxLength(config);
    }

    /*--- Communicate the number of neighbors. This is needed for
         some centered schemes and for multigrid in parallel. ---*/

    if ((rank == MASTER_NODE) && (size > SINGLE_NODE) && (iMGlevel == MESH_0))
      cout << "Communicating number of neighbors." << endl;
    geometry[iMGlevel]->InitiateComms(geometry[iMGlevel], config, NEIGHBORS);
    geometry[iMGlevel]->CompleteComms(geometry[iMGlevel], config, NEIGHBORS);
  }

}

void CDriver::Geometrical_Preprocessing_DGFEM(CConfig* config, CGeometry **&geometry) {

  /*--- Definition of the geometry class to store the primal grid in the partitioning process. ---*/
  /*--- All ranks process the grid and call ParMETIS for partitioning ---*/

  CGeometry *geometry_aux = new CPhysicalGeometry(config, iZone, nZone);

  /*--- Set the dimension --- */

  nDim = geometry_aux->GetnDim();

  /*--- For the FEM solver with time-accurate local time-stepping, use
       a dummy solver class to retrieve the initial flow state. ---*/

  CSolver *solver_aux = new CFEM_DG_EulerSolver(config, nDim, MESH_0);

  /*--- Color the initial grid and set the send-receive domains (ParMETIS) ---*/

  geometry_aux->SetColorFEMGrid_Parallel(config);

  /*--- Allocate the memory of the current domain, and divide the grid
     between the ranks. ---*/

  geometry = new CGeometry *[config->GetnMGLevels()+1] ();

  geometry[MESH_0] = new CMeshFEM_DG(geometry_aux, config);

  /*--- Deallocate the memory of geometry_aux and solver_aux ---*/

  delete geometry_aux;
  delete solver_aux;

  /*--- Add the Send/Receive boundaries ---*/
  geometry[MESH_0]->SetSendReceive(config);

  /*--- Add the Send/Receive boundaries ---*/
  geometry[MESH_0]->SetBoundaries(config);

  /*--- Carry out a dynamic cast to CMeshFEM_DG, such that it is not needed to
       define all virtual functions in the base class CGeometry. ---*/
  CMeshFEM_DG *DGMesh = dynamic_cast<CMeshFEM_DG *>(geometry[MESH_0]);

  /*--- Determine the standard elements for the volume elements. ---*/
  if (rank == MASTER_NODE) cout << "Creating standard volume elements." << endl;
  DGMesh->CreateStandardVolumeElements(config);

  /*--- Create the face information needed to compute the contour integral
       for the elements in the Discontinuous Galerkin formulation. ---*/
  if (rank == MASTER_NODE) cout << "Creating face information." << endl;
  DGMesh->CreateFaces(config);

  /*--- Compute the metric terms of the volume elements. ---*/
  if (rank == MASTER_NODE) cout << "Computing metric terms volume elements." << endl;
  DGMesh->MetricTermsVolumeElements(config);

  /*--- Compute the metric terms of the surface elements. ---*/
  if (rank == MASTER_NODE) cout << "Computing metric terms surface elements." << endl;
  DGMesh->MetricTermsSurfaceElements(config);

  /*--- Compute a length scale of the volume elements. ---*/
  if (rank == MASTER_NODE) cout << "Computing length scale volume elements." << endl;
  DGMesh->LengthScaleVolumeElements();

  /*--- Compute the coordinates of the integration points. ---*/
  if (rank == MASTER_NODE) cout << "Computing coordinates of the integration points." << endl;
  DGMesh->CoordinatesIntegrationPoints();

  /*--- Compute the coordinates of the location of the solution DOFs. This is different
            from the grid points when a different polynomial degree is used to represent the
            geometry and solution. ---*/
  if (rank == MASTER_NODE) cout << "Computing coordinates of the solution DOFs." << endl;
  DGMesh->CoordinatesSolDOFs();

  /*--- Perform the preprocessing tasks when wall functions are used. ---*/
  if (rank == MASTER_NODE) cout << "Preprocessing for the wall functions. " << endl;
  DGMesh->WallFunctionPreprocessing(config);

  /*--- Store the global to local mapping. ---*/
  if (rank == MASTER_NODE) cout << "Storing a mapping from global to local DOF index." << endl;
  geometry[MESH_0]->SetGlobal_to_Local_Point();


  /*--- Loop to create the coarser grid levels. ---*/

  for(unsigned short iMGlevel=1; iMGlevel<=config->GetnMGLevels(); iMGlevel++) {

    SU2_MPI::Error("Geometrical_Preprocessing_DGFEM: Coarse grid levels not implemented yet.",
                   CURRENT_FUNCTION);
  }

}

void CDriver::Solver_Preprocessing(CConfig* config, CGeometry** geometry, CSolver ***&solver) {

  MAIN_SOLVER kindSolver = config->GetKind_Solver();

  if (rank == MASTER_NODE)
    cout << endl <<"-------------------- Solver Preprocessing ( Zone " << config->GetiZone() <<" ) --------------------" << endl;

  solver = new CSolver**[config->GetnMGLevels()+1] ();

  for (iMesh = 0; iMesh <= config->GetnMGLevels(); iMesh++){
    solver[iMesh] = CSolverFactory::CreateSolverContainer(kindSolver, config, geometry[iMesh], iMesh);
  }

  /*--- Count the number of DOFs per solution point. ---*/

  DOFsPerPoint = 0;

  for (unsigned int iSol = 0; iSol < MAX_SOLS; iSol++)
    if (solver[MESH_0][iSol]) DOFsPerPoint += solver[MESH_0][iSol]->GetnVar();

  /*--- Restart solvers, for FSI the geometry cannot be updated because the interpolation classes
   * should always use the undeformed mesh (otherwise the results would not be repeatable). ---*/

  if (!fsi) Solver_Restart(solver, geometry, config, true);

  /*--- Set up any necessary inlet profiles ---*/

  Inlet_Preprocessing(solver, geometry, config);

}

void CDriver::Inlet_Preprocessing(CSolver ***solver, CGeometry **geometry,
                                  CConfig *config) const {

  /*--- Adjust iteration number for unsteady restarts. ---*/

  const bool adjoint = config->GetDiscrete_Adjoint() || config->GetContinuous_Adjoint();

  int val_iter = 0;

  if (config->GetTime_Domain()) {
    val_iter = adjoint? config->GetUnst_AdjointIter() : config->GetRestart_Iter();
    val_iter -= 1;
    if (!adjoint && config->GetTime_Marching() == TIME_MARCHING::DT_STEPPING_2ND)
      val_iter -= 1;
    if (!adjoint && !config->GetRestart()) val_iter = 0;
  }

  /*--- Load inlet profile files for any of the active solver containers.
   Note that these routines fill the fine grid data structures for the markers
   and restrict values down to all coarser MG levels. ---*/

  if (config->GetInlet_Profile_From_File()) {

    /*--- Use LoadInletProfile() routines for the particular solver. ---*/

    if (rank == MASTER_NODE) {
      cout << endl;
      cout << "Reading inlet profile from file: ";
      cout << config->GetInlet_FileName() << endl;
    }

    if (solver[MESH_0][FLOW_SOL]) {
      solver[MESH_0][FLOW_SOL]->LoadInletProfile(geometry, solver, config, val_iter, FLOW_SOL, INLET_FLOW);
    }
    if (solver[MESH_0][TURB_SOL]) {
      solver[MESH_0][TURB_SOL]->LoadInletProfile(geometry, solver, config, val_iter, TURB_SOL, INLET_FLOW);
    }
    if (solver[MESH_0][SPECIES_SOL]) {
      solver[MESH_0][SPECIES_SOL]->LoadInletProfile(geometry, solver, config, val_iter, SPECIES_SOL, INLET_FLOW);
    }

    /*--- Exit if profiles were requested for a solver that is not available. ---*/

    if (!config->GetFluidProblem()) {
      SU2_MPI::Error(string("Inlet profile specification via file (C++) has not been \n") +
                     string("implemented yet for this solver.\n") +
                     string("Please set SPECIFIED_INLET_PROFILE= NO and try again."), CURRENT_FUNCTION);
    }

  } else {

    /*--- Uniform inlets or python-customized inlets ---*/

    /* --- Initialize quantities for inlet boundary
     * This routine does not check if the python wrapper is being used to
     * set custom boundary conditions.  This is intentional; the
     * default values for python custom BCs are initialized with the default
     * values specified in the config (avoiding non physical values) --- */

    for (unsigned short iMesh = 0; iMesh <= config->GetnMGLevels(); iMesh++) {
      for(unsigned short iMarker=0; iMarker < config->GetnMarker_All(); iMarker++) {
        if (solver[iMesh][FLOW_SOL]) solver[iMesh][FLOW_SOL]->SetUniformInlet(config, iMarker);
        if (solver[iMesh][TURB_SOL]) solver[iMesh][TURB_SOL]->SetUniformInlet(config, iMarker);
        if (solver[iMesh][TRANS_SOL]) solver[iMesh][TRANS_SOL]->SetUniformInlet(config, iMarker);
        if (solver[iMesh][SPECIES_SOL]) solver[iMesh][SPECIES_SOL]->SetUniformInlet(config, iMarker);
      }
    }

  }

}

void CDriver::Solver_Restart(CSolver ***solver, CGeometry **geometry,
                             CConfig *config, bool update_geo) {

  /*--- Check for restarts and use the LoadRestart() routines. ---*/

  const bool restart = config->GetRestart();
  const bool restart_flow = config->GetRestart_Flow();

  /*--- Adjust iteration number for unsteady restarts. ---*/

  int val_iter = 0;

  const bool adjoint = (config->GetDiscrete_Adjoint() || config->GetContinuous_Adjoint());
  const bool time_domain = config->GetTime_Domain();
  const bool dt_step_2nd = (config->GetTime_Marching() == TIME_MARCHING::DT_STEPPING_2ND) &&
                           !config->GetStructuralProblem() && !config->GetFEMSolver() &&
                           !adjoint && time_domain;

  if (time_domain) {
    if (adjoint) val_iter = config->GetUnst_AdjointIter() - 1;
    else val_iter = config->GetRestart_Iter() - 1 - dt_step_2nd;
  }

  /*--- Restart direct solvers. ---*/

  if (restart || restart_flow) {
    for (auto iSol = 0u; iSol < MAX_SOLS; ++iSol) {
      auto sol = solver[MESH_0][iSol];
      if (sol && !sol->GetAdjoint()) {
        /*--- Note that the mesh solver always loads the most recent file (and not -2). ---*/
        SU2_OMP_PARALLEL_(if(sol->GetHasHybridParallel()))
        sol->LoadRestart(geometry, solver, config, val_iter + (iSol==MESH_SOL && dt_step_2nd), update_geo);
        END_SU2_OMP_PARALLEL
      }
    }
  }

  /*--- Restart adjoint solvers. ---*/

  if (restart) {
    if ((config->GetKind_Solver() == MAIN_SOLVER::TEMPLATE_SOLVER) ||
        (config->GetKind_Solver() == MAIN_SOLVER::ADJ_RANS && !config->GetFrozen_Visc_Cont())) {
      SU2_MPI::Error("A restart capability has not been implemented yet for this solver.\n"
                     "Please set RESTART_SOL= NO and try again.", CURRENT_FUNCTION);
    }

    for (auto iSol = 0u; iSol < MAX_SOLS; ++iSol) {
      auto sol = solver[MESH_0][iSol];
      if (sol && sol->GetAdjoint())
        sol->LoadRestart(geometry, solver, config, val_iter, update_geo);
    }
  }

}

void CDriver::Solver_Postprocessing(CSolver ****solver, CGeometry **geometry,
                                    CConfig *config, unsigned short val_iInst) {

  for (int iMGlevel = 0; iMGlevel <= config->GetnMGLevels(); iMGlevel++) {
    for (unsigned int iSol = 0; iSol < MAX_SOLS; iSol++){
      delete solver[val_iInst][iMGlevel][iSol];
    }
    delete [] solver[val_iInst][iMGlevel];
  }
  delete [] solver[val_iInst];

  CSolverFactory::ClearSolverMeta();

}

void CDriver::Integration_Preprocessing(CConfig *config, CSolver **solver, CIntegration **&integration) const {

  if (rank == MASTER_NODE)
    cout << endl <<"----------------- Integration Preprocessing ( Zone " << config->GetiZone() <<" ) ------------------" << endl;

  MAIN_SOLVER kindMainSolver = config->GetKind_Solver();

  integration = CIntegrationFactory::CreateIntegrationContainer(kindMainSolver, solver);

}

void CDriver::Integration_Postprocessing(CIntegration ***integration, CGeometry **geometry, CConfig *config, unsigned short val_iInst) {

  for (unsigned int iSol = 0; iSol < MAX_SOLS; iSol++){
    delete integration[val_iInst][iSol];
  }

  delete [] integration[val_iInst];

}

template <class Indices>
void CDriver::InstantiateTurbulentNumerics(unsigned short nVar_Turb, int offset, const CConfig *config,
                                           const CSolver* turb_solver, CNumerics ****&numerics) const {
  const int conv_term = CONV_TERM + offset;
  const int visc_term = VISC_TERM + offset;

  const int source_first_term = SOURCE_FIRST_TERM + offset;
  const int source_second_term = SOURCE_SECOND_TERM + offset;

  const int conv_bound_term = CONV_BOUND_TERM + offset;
  const int visc_bound_term = VISC_BOUND_TERM + offset;

  /*--- Assign turbulence model booleans ---*/

  bool spalart_allmaras = false, menter_sst = false;

  switch (config->GetKind_Turb_Model()) {
    case TURB_MODEL::NONE:
      SU2_MPI::Error("No turbulence model selected.", CURRENT_FUNCTION);
      break;
    case TURB_MODEL::SA:
      spalart_allmaras = true;
      break;
    case TURB_MODEL::SST:
      menter_sst = true;
      break;
  }

  /*--- If the Menter SST model is used, store the constants of the model and determine the
        free stream values of the turbulent kinetic energy and dissipation rate. ---*/

  const su2double *constants = nullptr;
  su2double kine_Inf = 0.0, omega_Inf = 0.0;

  if (menter_sst) {
    constants = turb_solver->GetConstants();
    kine_Inf  = turb_solver->GetTke_Inf();
    omega_Inf = turb_solver->GetOmega_Inf();
  }

  /*--- Definition of the convective scheme for each equation and mesh level ---*/

  switch (config->GetKind_ConvNumScheme_Turb()) {
    case NO_UPWIND:
      SU2_MPI::Error("Config file is missing the CONV_NUM_METHOD_TURB option.", CURRENT_FUNCTION);
      break;
    case SPACE_UPWIND :
      for (auto iMGlevel = 0u; iMGlevel <= config->GetnMGLevels(); iMGlevel++) {
        if (spalart_allmaras) {
          numerics[iMGlevel][TURB_SOL][conv_term] = new CUpwSca_TurbSA<Indices>(nDim, nVar_Turb, config);
        }
        else if (menter_sst)
          numerics[iMGlevel][TURB_SOL][conv_term] = new CUpwSca_TurbSST<Indices>(nDim, nVar_Turb, config);
      }
      break;
    default:
      SU2_MPI::Error("Invalid convective scheme for the turbulence equations.", CURRENT_FUNCTION);
      break;
  }

  /*--- Definition of the viscous scheme for each equation and mesh level ---*/

  for (auto iMGlevel = 0u; iMGlevel <= config->GetnMGLevels(); iMGlevel++) {
    if (spalart_allmaras) {
      if (config->GetSAParsedOptions().version == SA_OPTIONS::NEG) {
        numerics[iMGlevel][TURB_SOL][visc_term] = new CAvgGrad_TurbSA_Neg<Indices>(nDim, nVar_Turb, true, config);
      } else {
        numerics[iMGlevel][TURB_SOL][visc_term] = new CAvgGrad_TurbSA<Indices>(nDim, nVar_Turb, true, config);
      }
    }
    else if (menter_sst)
      numerics[iMGlevel][TURB_SOL][visc_term] = new CAvgGrad_TurbSST<Indices>(nDim, nVar_Turb, constants, true, config);
  }

  /*--- Definition of the source term integration scheme for each equation and mesh level ---*/

  for (auto iMGlevel = 0u; iMGlevel <= config->GetnMGLevels(); iMGlevel++) {
    auto& turb_source_first_term = numerics[iMGlevel][TURB_SOL][source_first_term];

    if (spalart_allmaras)
      turb_source_first_term = SAFactory<Indices>(nDim, config);
    else if (menter_sst)
      turb_source_first_term = new CSourcePieceWise_TurbSST<Indices>(nDim, nVar_Turb, constants, kine_Inf, omega_Inf,
                                                                     config);

    numerics[iMGlevel][TURB_SOL][source_second_term] = new CSourceNothing(nDim, nVar_Turb, config);
  }

  /*--- Definition of the boundary condition method ---*/

  for (auto iMGlevel = 0u; iMGlevel <= config->GetnMGLevels(); iMGlevel++) {
    if (spalart_allmaras) {
      numerics[iMGlevel][TURB_SOL][conv_bound_term] = new CUpwSca_TurbSA<Indices>(nDim, nVar_Turb, config);

      if (config->GetSAParsedOptions().version == SA_OPTIONS::NEG) {
        numerics[iMGlevel][TURB_SOL][visc_bound_term] = new CAvgGrad_TurbSA_Neg<Indices>(nDim, nVar_Turb, false, config);
      } else {
        numerics[iMGlevel][TURB_SOL][visc_bound_term] = new CAvgGrad_TurbSA<Indices>(nDim, nVar_Turb, false, config);
      }
    }
    else if (menter_sst) {
      numerics[iMGlevel][TURB_SOL][conv_bound_term] = new CUpwSca_TurbSST<Indices>(nDim, nVar_Turb, config);
      numerics[iMGlevel][TURB_SOL][visc_bound_term] = new CAvgGrad_TurbSST<Indices>(nDim, nVar_Turb, constants, false,
                                                                                    config);
    }
  }
}
/*--- Explicit instantiation of the template above, needed because it is defined in a cpp file, instead of hpp. ---*/
template void CDriver::InstantiateTurbulentNumerics<CEulerVariable::CIndices<unsigned short>>(
    unsigned short, int, const CConfig*, const CSolver*, CNumerics****&) const;

template void CDriver::InstantiateTurbulentNumerics<CIncEulerVariable::CIndices<unsigned short>>(
    unsigned short, int, const CConfig*, const CSolver*, CNumerics****&) const;

template void CDriver::InstantiateTurbulentNumerics<CNEMOEulerVariable::CIndices<unsigned short>>(
    unsigned short, int, const CConfig*, const CSolver*, CNumerics****&) const;

template <class Indices>
void CDriver::InstantiateTransitionNumerics(unsigned short nVar_Trans, int offset, const CConfig *config,
                                           const CSolver* trans_solver, CNumerics ****&numerics) const {
  const int conv_term = CONV_TERM + offset;
  const int visc_term = VISC_TERM + offset;

  const int source_first_term = SOURCE_FIRST_TERM + offset;
  const int source_second_term = SOURCE_SECOND_TERM + offset;

  const int conv_bound_term = CONV_BOUND_TERM + offset;
  const int visc_bound_term = VISC_BOUND_TERM + offset;

<<<<<<< HEAD
  bool EN = false;

  /*--- Assign transition model booleans ---*/

  switch (config->GetKind_Trans_Model()) {
    case TURB_TRANS_MODEL::NONE:
      break;
    case TURB_TRANS_MODEL::EN: EN = true; break;
  }
=======
  const bool LM = config->GetKind_Trans_Model() == TURB_TRANS_MODEL::LM;
>>>>>>> f0dcb86e

  /*--- Definition of the convective scheme for each equation and mesh level ---*/

  switch (config->GetKind_ConvNumScheme_Turb()) {
    case NO_UPWIND:
      SU2_MPI::Error("Config file is missing the CONV_NUM_METHOD_TURB option.", CURRENT_FUNCTION);
      break;
    case SPACE_UPWIND :
      for (auto iMGlevel = 0u; iMGlevel <= config->GetnMGLevels(); iMGlevel++) {
<<<<<<< HEAD
        if ( NONE) {
          SU2_MPI::Error("Invalid convective scheme for the transition equations.", CURRENT_FUNCTION);
        }
        else if (EN) numerics[iMGlevel][TRANS_SOL][conv_term] = new CUpwSca_TransEN<Indices>(nDim, nVar_Trans, config);
=======
        if (LM) numerics[iMGlevel][TRANS_SOL][conv_term] = new CUpwSca_TransLM<Indices>(nDim, nVar_Trans, config);
>>>>>>> f0dcb86e
      }
      break;
    default:
      SU2_MPI::Error("Invalid convective scheme for the transition equations.", CURRENT_FUNCTION);
      break;
  }

  /*--- Definition of the viscous scheme for each equation and mesh level ---*/

  for (auto iMGlevel = 0u; iMGlevel <= config->GetnMGLevels(); iMGlevel++) {
<<<<<<< HEAD
    if (NONE) {
      SU2_MPI::Error("Invalid viscous scheme for the transition equations.", CURRENT_FUNCTION);
    }
    else if (EN)
      numerics[iMGlevel][TRANS_SOL][visc_term] = new CAvgGrad_TransEN<Indices>(nDim, nVar_Trans, true, config);
=======
    if (LM) numerics[iMGlevel][TRANS_SOL][visc_term] = new CAvgGrad_TransLM<Indices>(nDim, nVar_Trans, true, config);
>>>>>>> f0dcb86e
  }

  /*--- Definition of the source term integration scheme for each equation and mesh level ---*/

  for (auto iMGlevel = 0u; iMGlevel <= config->GetnMGLevels(); iMGlevel++) {
    auto& trans_source_first_term = numerics[iMGlevel][TRANS_SOL][source_first_term];

<<<<<<< HEAD
    if(NONE) {
      SU2_MPI::Error("Invalid source for the transition equations.", CURRENT_FUNCTION);
    }
    else if (EN) {
      trans_source_first_term = new CSourcePieceWise_TransEN<Indices>(nDim, nVar_Trans, config);
    }
=======
    if (LM) trans_source_first_term = new CSourcePieceWise_TransLM<Indices>(nDim, nVar_Trans, config);
>>>>>>> f0dcb86e

    numerics[iMGlevel][TRANS_SOL][source_second_term] = new CSourceNothing(nDim, nVar_Trans, config);
  }

  /*--- Definition of the boundary condition method ---*/

  for (auto iMGlevel = 0u; iMGlevel <= config->GetnMGLevels(); iMGlevel++) {
<<<<<<< HEAD
    if (NONE) {
      SU2_MPI::Error("Invalid boundary conditions for the transition equations.", CURRENT_FUNCTION);
    }
    else if (EN) {
      numerics[iMGlevel][TRANS_SOL][conv_bound_term] = new CUpwSca_TransEN<Indices>(nDim, nVar_Trans, config);
      numerics[iMGlevel][TRANS_SOL][visc_bound_term] = new CAvgGrad_TransEN<Indices>(nDim, nVar_Trans, false, config);
=======
    if (LM) {
      numerics[iMGlevel][TRANS_SOL][conv_bound_term] = new CUpwSca_TransLM<Indices>(nDim, nVar_Trans, config);
      numerics[iMGlevel][TRANS_SOL][visc_bound_term] = new CAvgGrad_TransLM<Indices>(nDim, nVar_Trans, false, config);
>>>>>>> f0dcb86e
    }
  }
}
/*--- Explicit instantiation of the template above, needed because it is defined in a cpp file, instead of hpp. ---*/
template void CDriver::InstantiateTransitionNumerics<CEulerVariable::CIndices<unsigned short>>(
    unsigned short, int, const CConfig*, const CSolver*, CNumerics****&) const;

template void CDriver::InstantiateTransitionNumerics<CIncEulerVariable::CIndices<unsigned short>>(
    unsigned short, int, const CConfig*, const CSolver*, CNumerics****&) const;

template void CDriver::InstantiateTransitionNumerics<CNEMOEulerVariable::CIndices<unsigned short>>(
    unsigned short, int, const CConfig*, const CSolver*, CNumerics****&) const;

<<<<<<< HEAD

=======
>>>>>>> f0dcb86e
template <class Indices>
void CDriver::InstantiateSpeciesNumerics(unsigned short nVar_Species, int offset, const CConfig *config,
                                         const CSolver* species_solver, CNumerics ****&numerics) const {
  const int conv_term = CONV_TERM + offset;
  const int visc_term = VISC_TERM + offset;

  const int source_first_term = SOURCE_FIRST_TERM + offset;
  const int source_second_term = SOURCE_SECOND_TERM + offset;

  const int conv_bound_term = CONV_BOUND_TERM + offset;
  const int visc_bound_term = VISC_BOUND_TERM + offset;

  /*--- Definition of the convective scheme for each equation and mesh level. Also for boundary conditions. ---*/

  switch (config->GetKind_ConvNumScheme_Species()) {
    case NONE :
      break;
    case SPACE_UPWIND :
      for (auto iMGlevel = 0; iMGlevel <= config->GetnMGLevels(); iMGlevel++) {
        numerics[iMGlevel][SPECIES_SOL][conv_term] = new CUpwSca_Species<Indices>(nDim, nVar_Species, config);
        numerics[iMGlevel][SPECIES_SOL][conv_bound_term] = new CUpwSca_Species<Indices>(nDim, nVar_Species, config);
      }
      break;
    default :
      SU2_MPI::Error("Invalid convective scheme for the species transport equations. Use SCALAR_UPWIND.", CURRENT_FUNCTION);
      break;
  }

  /*--- Definition of the viscous scheme for each equation and mesh level ---*/

  for (auto iMGlevel = 0u; iMGlevel <= config->GetnMGLevels(); iMGlevel++) {
    numerics[iMGlevel][SPECIES_SOL][visc_term] = new CAvgGrad_Species<Indices>(nDim, nVar_Species, true, config);
    numerics[iMGlevel][SPECIES_SOL][visc_bound_term] = new CAvgGrad_Species<Indices>(nDim, nVar_Species, false, config);
  }

  /*--- Definition of the source term integration scheme for each equation and mesh level ---*/

  for (auto iMGlevel = 0u; iMGlevel <= config->GetnMGLevels(); iMGlevel++) {
    if (config->GetAxisymmetric() == YES) {
      numerics[iMGlevel][SPECIES_SOL][source_first_term] = new CSourceAxisymmetric_Species<Indices>(nDim, nVar_Species, config);
    }
    else {
      numerics[iMGlevel][SPECIES_SOL][source_first_term] = new CSourceNothing(nDim, nVar_Species, config);
    }
    numerics[iMGlevel][SPECIES_SOL][source_second_term] = new CSourceNothing(nDim, nVar_Species, config);
  }
}
/*--- Explicit instantiation of the template above, needed because it is defined in a cpp file, instead of hpp. ---*/
template void CDriver::InstantiateSpeciesNumerics<CEulerVariable::CIndices<unsigned short>>(
    unsigned short, int, const CConfig*, const CSolver*, CNumerics****&) const;

template void CDriver::InstantiateSpeciesNumerics<CIncEulerVariable::CIndices<unsigned short>>(
    unsigned short, int, const CConfig*, const CSolver*, CNumerics****&) const;

template void CDriver::InstantiateSpeciesNumerics<CNEMOEulerVariable::CIndices<unsigned short>>(
    unsigned short, int, const CConfig*, const CSolver*, CNumerics****&) const;

void CDriver::Numerics_Preprocessing(CConfig *config, CGeometry **geometry, CSolver ***solver, CNumerics ****&numerics) const {

  if (rank == MASTER_NODE)
    cout << endl <<"------------------- Numerics Preprocessing ( Zone " << config->GetiZone() <<" ) -------------------" << endl;

  unsigned short iMGlevel, iSol,

  nVar_Template         = 0,
  nVar_Flow             = 0,
  nVar_NEMO             = 0,
  nPrimVar_NEMO         = 0,
  nPrimVarGrad_NEMO     = 0,
  nVar_Trans            = 0,
  nVar_Turb             = 0,
  nVar_Species          = 0,
  nVar_Adj_Flow         = 0,
  nVar_Adj_Turb         = 0,
  nVar_FEM              = 0,
  nVar_Rad              = 0,
  nVar_Heat             = 0;

  numerics = new CNumerics***[config->GetnMGLevels()+1] ();

  bool compressible = false;
  bool incompressible = false;
  bool ideal_gas = (config->GetKind_FluidModel() == STANDARD_AIR) || (config->GetKind_FluidModel() == IDEAL_GAS);
  bool roe_low_dissipation = (config->GetKind_RoeLowDiss() != NO_ROELOWDISS);

  /*--- Initialize some useful booleans ---*/
  bool euler, ns, NEMO_euler, NEMO_ns, turbulent, adj_euler, adj_ns, adj_turb, fem_euler, fem_ns;
  bool fem, heat, transition, template_solver;

  euler = ns = NEMO_euler = NEMO_ns = turbulent = adj_euler = adj_ns = adj_turb = fem_euler = fem_ns = false;
  fem = heat = transition = template_solver = false;
  bool species = false;

  /*--- Assign booleans ---*/
  switch (config->GetKind_Solver()) {
    case MAIN_SOLVER::TEMPLATE_SOLVER:
      template_solver = true; break;

    case MAIN_SOLVER::EULER:
    case MAIN_SOLVER::DISC_ADJ_EULER:
      euler = compressible = true; break;

    case MAIN_SOLVER::NAVIER_STOKES:
    case MAIN_SOLVER::DISC_ADJ_NAVIER_STOKES:
      ns = compressible = true;
      species = (config->GetKind_Species_Model() != SPECIES_MODEL::NONE); break;

    case MAIN_SOLVER::NEMO_EULER:
      NEMO_euler = compressible = true; break;

    case MAIN_SOLVER::NEMO_NAVIER_STOKES:
      NEMO_ns = compressible = true; break;

    case MAIN_SOLVER::RANS:
    case MAIN_SOLVER::DISC_ADJ_RANS:
      ns = compressible = turbulent = true;
      transition = (config->GetKind_Trans_Model() != TURB_TRANS_MODEL::NONE);
      species = config->GetKind_Species_Model() != SPECIES_MODEL::NONE; break;

    case MAIN_SOLVER::INC_EULER:
    case MAIN_SOLVER::DISC_ADJ_INC_EULER:
      euler = incompressible = true; break;

    case MAIN_SOLVER::INC_NAVIER_STOKES:
    case MAIN_SOLVER::DISC_ADJ_INC_NAVIER_STOKES:
      ns = incompressible = true;
      heat = config->GetWeakly_Coupled_Heat();
      species = (config->GetKind_Species_Model() != SPECIES_MODEL::NONE); break;

    case MAIN_SOLVER::INC_RANS:
    case MAIN_SOLVER::DISC_ADJ_INC_RANS:
      ns = incompressible = turbulent = true;
      heat = config->GetWeakly_Coupled_Heat();
      transition = (config->GetKind_Trans_Model() != TURB_TRANS_MODEL::NONE);
      species = (config->GetKind_Species_Model() != SPECIES_MODEL::NONE); break;

    case MAIN_SOLVER::FEM_EULER:
    case MAIN_SOLVER::DISC_ADJ_FEM_EULER:
      fem_euler = compressible = true; break;

    case MAIN_SOLVER::FEM_NAVIER_STOKES:
    case MAIN_SOLVER::DISC_ADJ_FEM_NS:
      fem_ns = compressible = true; break;

    case MAIN_SOLVER::FEM_RANS:
    case MAIN_SOLVER::DISC_ADJ_FEM_RANS:
      fem_ns = compressible = true; break;

    case MAIN_SOLVER::FEM_LES:
      fem_ns = compressible = true; break;

    case MAIN_SOLVER::HEAT_EQUATION:
    case MAIN_SOLVER::DISC_ADJ_HEAT:
      heat = true; break;

    case MAIN_SOLVER::FEM_ELASTICITY:
    case MAIN_SOLVER::DISC_ADJ_FEM:
      fem = true; break;

    case MAIN_SOLVER::ADJ_EULER:
      adj_euler = euler = compressible = true; break;

    case MAIN_SOLVER::ADJ_NAVIER_STOKES:
      adj_ns = ns = compressible = true;
      turbulent = (config->GetKind_Turb_Model() != TURB_MODEL::NONE); break;

    case MAIN_SOLVER::ADJ_RANS:
      adj_ns = ns = compressible = turbulent = true;
      adj_turb = !config->GetFrozen_Visc_Cont(); break;

    default:
      break;

  }

  /*--- Number of variables for the template ---*/

  if (template_solver) nVar_Flow = solver[MESH_0][FLOW_SOL]->GetnVar();

  /*--- Number of variables for direct problem ---*/

  if (euler)        nVar_Flow = solver[MESH_0][FLOW_SOL]->GetnVar();
  if (ns)           nVar_Flow = solver[MESH_0][FLOW_SOL]->GetnVar();
  if (NEMO_euler)   nVar_NEMO = solver[MESH_0][FLOW_SOL]->GetnVar();
  if (NEMO_ns)      nVar_NEMO = solver[MESH_0][FLOW_SOL]->GetnVar();
  if (turbulent)    nVar_Turb = solver[MESH_0][TURB_SOL]->GetnVar();
  if (transition)   nVar_Trans = solver[MESH_0][TRANS_SOL]->GetnVar();
  if (species)      nVar_Species = solver[MESH_0][SPECIES_SOL]->GetnVar();

  if (fem_euler)    nVar_Flow = solver[MESH_0][FLOW_SOL]->GetnVar();
  if (fem_ns)       nVar_Flow = solver[MESH_0][FLOW_SOL]->GetnVar();

  if (fem)          nVar_FEM = solver[MESH_0][FEA_SOL]->GetnVar();
  if (heat)         nVar_Heat = solver[MESH_0][HEAT_SOL]->GetnVar();

  if (config->AddRadiation()) nVar_Rad = solver[MESH_0][RAD_SOL]->GetnVar();

  /*--- Number of variables for adjoint problem ---*/

  if (adj_euler)    nVar_Adj_Flow = solver[MESH_0][ADJFLOW_SOL]->GetnVar();
  if (adj_ns)       nVar_Adj_Flow = solver[MESH_0][ADJFLOW_SOL]->GetnVar();
  if (adj_turb)     nVar_Adj_Turb = solver[MESH_0][ADJTURB_SOL]->GetnVar();

  /*--- Additional Variables required for NEMO solver ---*/

  if (NEMO_euler || NEMO_ns) nPrimVar_NEMO     = solver[MESH_0][FLOW_SOL]->GetnPrimVar();
  if (NEMO_euler || NEMO_ns) nPrimVarGrad_NEMO = solver[MESH_0][FLOW_SOL]->GetnPrimVarGrad();

  /*--- Definition of the Class for the numerical method:
    numerics_container[INSTANCE_LEVEL][MESH_LEVEL][EQUATION][EQ_TERM] ---*/

  for (iMGlevel = 0; iMGlevel <= config->GetnMGLevels(); iMGlevel++) {
    numerics[iMGlevel] = new CNumerics** [MAX_SOLS];
    for (iSol = 0; iSol < MAX_SOLS; iSol++)
      numerics[iMGlevel][iSol] = new CNumerics* [MAX_TERMS*omp_get_max_threads()]();
  }

  /*--- Instantiate one numerics object per thread for each required term. ---*/

  for (int thread = 0; thread < omp_get_max_threads(); ++thread)
  {
  const int offset = thread * MAX_TERMS;

  const int conv_term = CONV_TERM + offset;
  const int visc_term = VISC_TERM + offset;

  const int source_first_term = SOURCE_FIRST_TERM + offset;
  const int source_second_term = SOURCE_SECOND_TERM + offset;

  const int conv_bound_term = CONV_BOUND_TERM + offset;
  const int visc_bound_term = VISC_BOUND_TERM + offset;

  const int fea_term = FEA_TERM + offset;

  /*--- Solver definition for the template problem ---*/
  if (template_solver) {

    /*--- Definition of the convective scheme for each equation and mesh level ---*/
    switch (config->GetKind_ConvNumScheme_Template()) {
      case SPACE_CENTERED : case SPACE_UPWIND :
        for (iMGlevel = 0; iMGlevel <= config->GetnMGLevels(); iMGlevel++)
          numerics[iMGlevel][TEMPLATE_SOL][conv_term] = new CConvective_Template(nDim, nVar_Template, config);
        break;
      default:
        SU2_MPI::Error("Convective scheme not implemented (template_solver).", CURRENT_FUNCTION);
        break;
    }

    /*--- Definition of the viscous scheme for each equation and mesh level ---*/
    for (iMGlevel = 0; iMGlevel <= config->GetnMGLevels(); iMGlevel++)
      numerics[iMGlevel][TEMPLATE_SOL][visc_term] = new CViscous_Template(nDim, nVar_Template, config);

    /*--- Definition of the source term integration scheme for each equation and mesh level ---*/
    for (iMGlevel = 0; iMGlevel <= config->GetnMGLevels(); iMGlevel++)
      numerics[iMGlevel][TEMPLATE_SOL][source_first_term] = new CSource_Template(nDim, nVar_Template, config);

    /*--- Definition of the boundary condition method ---*/
    for (iMGlevel = 0; iMGlevel <= config->GetnMGLevels(); iMGlevel++) {
      numerics[iMGlevel][TEMPLATE_SOL][conv_bound_term] = new CConvective_Template(nDim, nVar_Template, config);
    }

  }

  /*--- Solver definition for the Potential, Euler, Navier-Stokes problems ---*/
  if ((euler) || (ns)) {

    /*--- Definition of the convective scheme for each equation and mesh level ---*/
    switch (config->GetKind_ConvNumScheme_Flow()) {
      case NO_CONVECTIVE :
        SU2_MPI::Error("Config file is missing the CONV_NUM_METHOD_FLOW option.", CURRENT_FUNCTION);
        break;

      case SPACE_CENTERED :
        if (compressible) {
          /*--- "conv_term" is not instantiated as all compressible centered schemes are vectorized. ---*/

          /*--- Definition of the boundary condition method ---*/
          for (iMGlevel = 0; iMGlevel <= config->GetnMGLevels(); iMGlevel++)
            numerics[iMGlevel][FLOW_SOL][conv_bound_term] = new CUpwRoe_Flow(nDim, nVar_Flow, config, false);

        }
        if (incompressible) {
          /*--- Incompressible flow, use preconditioning method ---*/
          switch (config->GetKind_Centered_Flow()) {
            case LAX : numerics[MESH_0][FLOW_SOL][conv_term] = new CCentLaxInc_Flow(nDim, nVar_Flow, config); break;
            case JST : numerics[MESH_0][FLOW_SOL][conv_term] = new CCentJSTInc_Flow(nDim, nVar_Flow, config); break;
            default:
              SU2_MPI::Error("Invalid centered scheme or not implemented.\n Currently, only JST and LAX-FRIEDRICH are available for incompressible flows.", CURRENT_FUNCTION);
              break;
          }
          for (iMGlevel = 1; iMGlevel <= config->GetnMGLevels(); iMGlevel++)
            numerics[iMGlevel][FLOW_SOL][conv_term] = new CCentLaxInc_Flow(nDim, nVar_Flow, config);

          /*--- Definition of the boundary condition method ---*/
          for (iMGlevel = 0; iMGlevel <= config->GetnMGLevels(); iMGlevel++)
            numerics[iMGlevel][FLOW_SOL][conv_bound_term] = new CUpwFDSInc_Flow(nDim, nVar_Flow, config);

        }
        break;
      case SPACE_UPWIND :
        if (compressible) {
          /*--- Compressible flow ---*/
          switch (config->GetKind_Upwind_Flow()) {
            case ROE:
              if (ideal_gas) {

                for (iMGlevel = 0; iMGlevel <= config->GetnMGLevels(); iMGlevel++) {
                  numerics[iMGlevel][FLOW_SOL][conv_term] = new CUpwRoe_Flow(nDim, nVar_Flow, config, roe_low_dissipation);
                  numerics[iMGlevel][FLOW_SOL][conv_bound_term] = new CUpwRoe_Flow(nDim, nVar_Flow, config, false);
                }
              } else {

                for (iMGlevel = 0; iMGlevel <= config->GetnMGLevels(); iMGlevel++) {
                  numerics[iMGlevel][FLOW_SOL][conv_term] = new CUpwGeneralRoe_Flow(nDim, nVar_Flow, config);
                  numerics[iMGlevel][FLOW_SOL][conv_bound_term] = new CUpwGeneralRoe_Flow(nDim, nVar_Flow, config);
                }
              }
              break;

            case AUSM:
              for (iMGlevel = 0; iMGlevel <= config->GetnMGLevels(); iMGlevel++) {
                numerics[iMGlevel][FLOW_SOL][conv_term] = new CUpwAUSM_Flow(nDim, nVar_Flow, config);
                numerics[iMGlevel][FLOW_SOL][conv_bound_term] = new CUpwAUSM_Flow(nDim, nVar_Flow, config);
              }
              break;

            case AUSMPLUSUP:
              for (iMGlevel = 0; iMGlevel <= config->GetnMGLevels(); iMGlevel++) {
                numerics[iMGlevel][FLOW_SOL][conv_term] = new CUpwAUSMPLUSUP_Flow(nDim, nVar_Flow, config);
                numerics[iMGlevel][FLOW_SOL][conv_bound_term] = new CUpwAUSMPLUSUP_Flow(nDim, nVar_Flow, config);
              }
              break;

            case AUSMPLUSUP2:
              for (iMGlevel = 0; iMGlevel <= config->GetnMGLevels(); iMGlevel++) {
                numerics[iMGlevel][FLOW_SOL][conv_term] = new CUpwAUSMPLUSUP2_Flow(nDim, nVar_Flow, config);
                numerics[iMGlevel][FLOW_SOL][conv_bound_term] = new CUpwAUSMPLUSUP2_Flow(nDim, nVar_Flow, config);
              }
              break;

            case TURKEL:
              for (iMGlevel = 0; iMGlevel <= config->GetnMGLevels(); iMGlevel++) {
                numerics[iMGlevel][FLOW_SOL][conv_term] = new CUpwTurkel_Flow(nDim, nVar_Flow, config);
                numerics[iMGlevel][FLOW_SOL][conv_bound_term] = new CUpwTurkel_Flow(nDim, nVar_Flow, config);
              }
              break;

            case L2ROE:
              for (iMGlevel = 0; iMGlevel <= config->GetnMGLevels(); iMGlevel++) {
                numerics[iMGlevel][FLOW_SOL][conv_term] = new CUpwL2Roe_Flow(nDim, nVar_Flow, config);
                numerics[iMGlevel][FLOW_SOL][conv_bound_term] = new CUpwL2Roe_Flow(nDim, nVar_Flow, config);
              }
              break;
            case LMROE:
              for (iMGlevel = 0; iMGlevel <= config->GetnMGLevels(); iMGlevel++) {
                numerics[iMGlevel][FLOW_SOL][conv_term] = new CUpwLMRoe_Flow(nDim, nVar_Flow, config);
                numerics[iMGlevel][FLOW_SOL][conv_bound_term] = new CUpwLMRoe_Flow(nDim, nVar_Flow, config);
              }
              break;

            case SLAU:
              for (iMGlevel = 0; iMGlevel <= config->GetnMGLevels(); iMGlevel++) {
                numerics[iMGlevel][FLOW_SOL][conv_term] = new CUpwSLAU_Flow(nDim, nVar_Flow, config, roe_low_dissipation);
                numerics[iMGlevel][FLOW_SOL][conv_bound_term] = new CUpwSLAU_Flow(nDim, nVar_Flow, config, false);
              }
              break;

            case SLAU2:
              for (iMGlevel = 0; iMGlevel <= config->GetnMGLevels(); iMGlevel++) {
                numerics[iMGlevel][FLOW_SOL][conv_term] = new CUpwSLAU2_Flow(nDim, nVar_Flow, config, roe_low_dissipation);
                numerics[iMGlevel][FLOW_SOL][conv_bound_term] = new CUpwSLAU2_Flow(nDim, nVar_Flow, config, false);
              }
              break;

            case HLLC:
              if (ideal_gas) {
                for (iMGlevel = 0; iMGlevel <= config->GetnMGLevels(); iMGlevel++) {
                  numerics[iMGlevel][FLOW_SOL][conv_term] = new CUpwHLLC_Flow(nDim, nVar_Flow, config);
                  numerics[iMGlevel][FLOW_SOL][conv_bound_term] = new CUpwHLLC_Flow(nDim, nVar_Flow, config);
                }
              }
              else {
                for (iMGlevel = 0; iMGlevel <= config->GetnMGLevels(); iMGlevel++) {
                  numerics[iMGlevel][FLOW_SOL][conv_term] = new CUpwGeneralHLLC_Flow(nDim, nVar_Flow, config);
                  numerics[iMGlevel][FLOW_SOL][conv_bound_term] = new CUpwGeneralHLLC_Flow(nDim, nVar_Flow, config);
                }
              }
              break;

            case MSW:
              for (iMGlevel = 0; iMGlevel <= config->GetnMGLevels(); iMGlevel++) {
                numerics[iMGlevel][FLOW_SOL][conv_term] = new CUpwMSW_Flow(nDim, nVar_Flow, config);
                numerics[iMGlevel][FLOW_SOL][conv_bound_term] = new CUpwMSW_Flow(nDim, nVar_Flow, config);
              }
              break;

            case CUSP:
              for (iMGlevel = 0; iMGlevel <= config->GetnMGLevels(); iMGlevel++) {
                numerics[iMGlevel][FLOW_SOL][conv_term] = new CUpwCUSP_Flow(nDim, nVar_Flow, config);
                numerics[iMGlevel][FLOW_SOL][conv_bound_term] = new CUpwCUSP_Flow(nDim, nVar_Flow, config);
              }
              break;

            default:
              SU2_MPI::Error("Invalid upwind scheme or not implemented.", CURRENT_FUNCTION);
              break;
          }

        }
        if (incompressible) {
          /*--- Incompressible flow, use artificial compressibility method ---*/
          switch (config->GetKind_Upwind_Flow()) {
            case FDS:
              for (iMGlevel = 0; iMGlevel <= config->GetnMGLevels(); iMGlevel++) {
                numerics[iMGlevel][FLOW_SOL][conv_term] = new CUpwFDSInc_Flow(nDim, nVar_Flow, config);
                numerics[iMGlevel][FLOW_SOL][conv_bound_term] = new CUpwFDSInc_Flow(nDim, nVar_Flow, config);
              }
              break;
            default:
              SU2_MPI::Error("Invalid upwind scheme or not implemented.\n Currently, only FDS is available for incompressible flows.", CURRENT_FUNCTION);
              break;
          }
        }
        break;

      default:
        SU2_MPI::Error("Invalid convective scheme for the Euler / Navier-Stokes equations.", CURRENT_FUNCTION);
        break;
    }

    /*--- Definition of the viscous scheme for each equation and mesh level ---*/
    if (compressible) {
      if (ideal_gas) {

        /*--- Compressible flow Ideal gas ---*/
        numerics[MESH_0][FLOW_SOL][visc_term] = new CAvgGrad_Flow(nDim, nVar_Flow, true, config);
        for (iMGlevel = 1; iMGlevel <= config->GetnMGLevels(); iMGlevel++)
          numerics[iMGlevel][FLOW_SOL][visc_term] = new CAvgGrad_Flow(nDim, nVar_Flow, false, config);

        /*--- Definition of the boundary condition method ---*/
        for (iMGlevel = 0; iMGlevel <= config->GetnMGLevels(); iMGlevel++)
          numerics[iMGlevel][FLOW_SOL][visc_bound_term] = new CAvgGrad_Flow(nDim, nVar_Flow, false, config);

      } else {

        /*--- Compressible flow Real gas ---*/
        numerics[MESH_0][FLOW_SOL][visc_term] = new CGeneralAvgGrad_Flow(nDim, nVar_Flow, true, config);
        for (iMGlevel = 1; iMGlevel <= config->GetnMGLevels(); iMGlevel++)
          numerics[iMGlevel][FLOW_SOL][visc_term] = new CGeneralAvgGrad_Flow(nDim, nVar_Flow, false, config);

        /*--- Definition of the boundary condition method ---*/
        for (iMGlevel = 0; iMGlevel <= config->GetnMGLevels(); iMGlevel++)
          numerics[iMGlevel][FLOW_SOL][visc_bound_term] = new CGeneralAvgGrad_Flow(nDim, nVar_Flow, false, config);

      }
    }
    if (incompressible) {
      /*--- Incompressible flow, use preconditioning method ---*/
      numerics[MESH_0][FLOW_SOL][visc_term] = new CAvgGradInc_Flow(nDim, nVar_Flow, true, config);
      for (iMGlevel = 1; iMGlevel <= config->GetnMGLevels(); iMGlevel++)
        numerics[iMGlevel][FLOW_SOL][visc_term] = new CAvgGradInc_Flow(nDim, nVar_Flow, false, config);

      /*--- Definition of the boundary condition method ---*/
      for (iMGlevel = 0; iMGlevel <= config->GetnMGLevels(); iMGlevel++)
        numerics[iMGlevel][FLOW_SOL][visc_bound_term] = new CAvgGradInc_Flow(nDim, nVar_Flow, false, config);
    }

    /*--- Definition of the source term integration scheme for each equation and mesh level ---*/
    for (iMGlevel = 0; iMGlevel <= config->GetnMGLevels(); iMGlevel++) {

      if (config->GetBody_Force() == YES) {
        if (incompressible)
          numerics[iMGlevel][FLOW_SOL][source_first_term] = new CSourceIncBodyForce(nDim, nVar_Flow, config);
        else
          numerics[iMGlevel][FLOW_SOL][source_first_term] = new CSourceBodyForce(nDim, nVar_Flow, config);
      }
      else if (incompressible && (config->GetKind_Streamwise_Periodic() != ENUM_STREAMWISE_PERIODIC::NONE)) {
        numerics[iMGlevel][FLOW_SOL][source_first_term] = new CSourceIncStreamwise_Periodic(nDim, nVar_Flow, config);
      }
      else if (incompressible && (config->GetKind_DensityModel() == INC_DENSITYMODEL::BOUSSINESQ)) {
        numerics[iMGlevel][FLOW_SOL][source_first_term] = new CSourceBoussinesq(nDim, nVar_Flow, config);
      }
      else if (config->GetRotating_Frame() == YES) {
        if (incompressible)
          numerics[iMGlevel][FLOW_SOL][source_first_term] = new CSourceIncRotatingFrame_Flow(nDim, nVar_Flow, config);
        else
        numerics[iMGlevel][FLOW_SOL][source_first_term] = new CSourceRotatingFrame_Flow(nDim, nVar_Flow, config);
      }
      else if (config->GetAxisymmetric() == YES) {
        if (incompressible)
          numerics[iMGlevel][FLOW_SOL][source_first_term] = new CSourceIncAxisymmetric_Flow(nDim, nVar_Flow, config);
        else if (ideal_gas)
          numerics[iMGlevel][FLOW_SOL][source_first_term] = new CSourceAxisymmetric_Flow(nDim, nVar_Flow, config);
        else
          numerics[iMGlevel][FLOW_SOL][source_first_term] = new CSourceGeneralAxisymmetric_Flow(nDim, nVar_Flow, config);
      }
      else if (config->GetGravityForce() == YES) {
        numerics[iMGlevel][FLOW_SOL][source_first_term] = new CSourceGravity(nDim, nVar_Flow, config);
      }
      else if (config->GetWind_Gust() == YES) {
        numerics[iMGlevel][FLOW_SOL][source_first_term] = new CSourceWindGust(nDim, nVar_Flow, config);
      }
      else {
        numerics[iMGlevel][FLOW_SOL][source_first_term] = new CSourceNothing(nDim, nVar_Flow, config);
      }

      /*--- At the moment it is necessary to have the RHT equation in order to have a volumetric heat source. ---*/
      if (config->AddRadiation())
        numerics[iMGlevel][FLOW_SOL][source_second_term] = new CSourceRadiation(nDim, nVar_Flow, config);
      else if ((incompressible && (config->GetKind_Streamwise_Periodic() != ENUM_STREAMWISE_PERIODIC::NONE)) &&
               (config->GetEnergy_Equation() && !config->GetStreamwise_Periodic_Temperature()))
        numerics[iMGlevel][FLOW_SOL][source_second_term] = new CSourceIncStreamwisePeriodic_Outlet(nDim, nVar_Flow, config);
      else
        numerics[iMGlevel][FLOW_SOL][source_second_term] = new CSourceNothing(nDim, nVar_Flow, config);
    }

  }

   /*--- Solver definition for the Potential, Euler, Navier-Stokes NEMO problems ---*/

  if (NEMO_euler || NEMO_ns) {

    /*--- Definition of the convective scheme for each equation and mesh level ---*/
    switch (config->GetKind_ConvNumScheme_Flow()) {
      case NO_CONVECTIVE :
        SU2_MPI::Error("Config file is missing the CONV_NUM_METHOD_FLOW option.", CURRENT_FUNCTION);
        break;

      case SPACE_CENTERED :
        if (compressible) {
          /*--- Compressible flow ---*/
          switch (config->GetKind_Centered_Flow()) {
            case LAX : numerics[MESH_0][FLOW_SOL][conv_term] = new CCentLax_NEMO(nDim, nVar_NEMO, nPrimVar_NEMO, nPrimVarGrad_NEMO, config); break;
            default:
            SU2_MPI::Error("Invalid centered scheme or not implemented.", CURRENT_FUNCTION);
            break;
          }

          for (iMGlevel = 1; iMGlevel <= config->GetnMGLevels(); iMGlevel++)
            numerics[iMGlevel][FLOW_SOL][conv_term] = new CCentLax_NEMO(nDim, nVar_NEMO, nPrimVar_NEMO, nPrimVarGrad_NEMO, config);

          /*--- Definition of the boundary condition method ---*/
          for (iMGlevel = 0; iMGlevel <= config->GetnMGLevels(); iMGlevel++)
            numerics[iMGlevel][FLOW_SOL][conv_bound_term] = new CUpwRoe_NEMO(nDim, nVar_NEMO, nPrimVar_NEMO, nPrimVarGrad_NEMO, config);
        }
        break;
      case SPACE_UPWIND :
        if (compressible) {
          /*--- Compressible flow ---*/
          switch (config->GetKind_Upwind_Flow()) {
            case ROE:
              for (iMGlevel = 0; iMGlevel <= config->GetnMGLevels(); iMGlevel++) {
                numerics[iMGlevel][FLOW_SOL][conv_term] = new CUpwRoe_NEMO(nDim, nVar_NEMO, nPrimVar_NEMO, nPrimVarGrad_NEMO, config);
                numerics[iMGlevel][FLOW_SOL][conv_bound_term] = new CUpwRoe_NEMO(nDim, nVar_NEMO, nPrimVar_NEMO, nPrimVarGrad_NEMO, config);
              }
              break;

            case AUSM:
              for (iMGlevel = 0; iMGlevel <= config->GetnMGLevels(); iMGlevel++) {
                numerics[iMGlevel][FLOW_SOL][conv_term] = new CUpwAUSM_NEMO(nDim, nVar_NEMO, nPrimVar_NEMO, nPrimVarGrad_NEMO, config);
                numerics[iMGlevel][FLOW_SOL][conv_bound_term] = new CUpwAUSM_NEMO(nDim, nVar_NEMO, nPrimVar_NEMO, nPrimVarGrad_NEMO, config);
              }
              break;

            case AUSMPLUSUP2:
              for (iMGlevel = 0; iMGlevel <= config->GetnMGLevels(); iMGlevel++) {
                numerics[iMGlevel][FLOW_SOL][conv_term] = new CUpwAUSMPLUSUP2_NEMO(nDim, nVar_NEMO, nPrimVar_NEMO, nPrimVarGrad_NEMO, config);
                numerics[iMGlevel][FLOW_SOL][conv_bound_term] = new CUpwAUSMPLUSUP2_NEMO(nDim, nVar_NEMO, nPrimVar_NEMO, nPrimVarGrad_NEMO, config);
              }
              break;

            case MSW:
              for (iMGlevel = 0; iMGlevel <= config->GetnMGLevels(); iMGlevel++) {
                numerics[iMGlevel][FLOW_SOL][conv_term] = new CUpwMSW_NEMO(nDim, nVar_NEMO, nPrimVar_NEMO, nPrimVarGrad_NEMO, config);
                numerics[iMGlevel][FLOW_SOL][conv_bound_term] = new CUpwMSW_NEMO(nDim, nVar_NEMO, nPrimVar_NEMO, nPrimVarGrad_NEMO, config);
              }
              break;

            case AUSMPWPLUS:
              for (iMGlevel = 0; iMGlevel <= config->GetnMGLevels(); iMGlevel++) {
                numerics[iMGlevel][FLOW_SOL][conv_term] = new CUpwAUSMPWplus_NEMO(nDim, nVar_NEMO, nPrimVar_NEMO, nPrimVarGrad_NEMO, config);
                numerics[iMGlevel][FLOW_SOL][conv_bound_term] = new CUpwAUSMPWplus_NEMO(nDim, nVar_NEMO, nPrimVar_NEMO, nPrimVarGrad_NEMO, config);
              }
              break;

            default:
              SU2_MPI::Error("Invalid upwind scheme or not implemented.", CURRENT_FUNCTION);
              break;
          }

        }
        break;

      default:
        SU2_MPI::Error("Invalid convective scheme for the NEMO Euler / Navier-Stokes equations.", CURRENT_FUNCTION);
        break;
    }

    /*--- Definition of the viscous scheme for each equation and mesh level ---*/
    if (compressible) {

      numerics[MESH_0][FLOW_SOL][visc_term] = new CAvgGradCorrected_NEMO(nDim, nVar_NEMO, nPrimVar_NEMO, nPrimVarGrad_NEMO, config);
      for (iMGlevel = 1; iMGlevel <= config->GetnMGLevels(); iMGlevel++)
        numerics[iMGlevel][FLOW_SOL][visc_term] = new CAvgGrad_NEMO(nDim, nVar_NEMO, nPrimVar_NEMO, nPrimVarGrad_NEMO, config);

      /*--- Definition of the boundary condition method ---*/
      for (iMGlevel = 0; iMGlevel <= config->GetnMGLevels(); iMGlevel++)
        numerics[iMGlevel][FLOW_SOL][visc_bound_term] = new CAvgGrad_NEMO(nDim, nVar_NEMO, nPrimVar_NEMO, nPrimVarGrad_NEMO, config);
    }

    /*--- Definition of the source term integration scheme for each equation and mesh level ---*/
    for (iMGlevel = 0; iMGlevel <= config->GetnMGLevels(); iMGlevel++) {

      numerics[iMGlevel][FLOW_SOL][source_first_term] = new CSource_NEMO(nDim, nVar_NEMO, nPrimVar_NEMO, nPrimVarGrad_NEMO, config);
      numerics[iMGlevel][FLOW_SOL][source_second_term] = new CSourceNothing(nDim, nVar_NEMO, config);
    }
  }

  /*--- Riemann solver definition for the Euler, Navier-Stokes problems for the FEM discretization. ---*/
  if ((fem_euler) || (fem_ns)) {

    switch (config->GetRiemann_Solver_FEM()) {
      case ROE:
      case LAX_FRIEDRICH:
        /* Hard coded optimized implementation is used in the DG solver. No need to allocate the
           corresponding entry in numerics. */
        break;

      case AUSM:
        for (iMGlevel = 0; iMGlevel <= config->GetnMGLevels(); iMGlevel++) {
          numerics[iMGlevel][FLOW_SOL][conv_term] = new CUpwAUSM_Flow(nDim, nVar_Flow, config);
          numerics[iMGlevel][FLOW_SOL][conv_bound_term] = new CUpwAUSM_Flow(nDim, nVar_Flow, config);
        }
        break;

      case TURKEL:
        for (iMGlevel = 0; iMGlevel <= config->GetnMGLevels(); iMGlevel++) {
          numerics[iMGlevel][FLOW_SOL][conv_term] = new CUpwTurkel_Flow(nDim, nVar_Flow, config);
          numerics[iMGlevel][FLOW_SOL][conv_bound_term] = new CUpwTurkel_Flow(nDim, nVar_Flow, config);
        }
        break;

      case HLLC:
          for (iMGlevel = 0; iMGlevel <= config->GetnMGLevels(); iMGlevel++) {
            numerics[iMGlevel][FLOW_SOL][conv_term] = new CUpwHLLC_Flow(nDim, nVar_Flow, config);
            numerics[iMGlevel][FLOW_SOL][conv_bound_term] = new CUpwHLLC_Flow(nDim, nVar_Flow, config);
          }
        break;

      case MSW:
        for (iMGlevel = 0; iMGlevel <= config->GetnMGLevels(); iMGlevel++) {
          numerics[iMGlevel][FLOW_SOL][conv_term] = new CUpwMSW_Flow(nDim, nVar_Flow, config);
          numerics[iMGlevel][FLOW_SOL][conv_bound_term] = new CUpwMSW_Flow(nDim, nVar_Flow, config);
        }
        break;

      case CUSP:
        for (iMGlevel = 0; iMGlevel <= config->GetnMGLevels(); iMGlevel++) {
          numerics[iMGlevel][FLOW_SOL][conv_term] = new CUpwCUSP_Flow(nDim, nVar_Flow, config);
          numerics[iMGlevel][FLOW_SOL][conv_bound_term] = new CUpwCUSP_Flow(nDim, nVar_Flow, config);
        }
        break;

      default:
        SU2_MPI::Error("Riemann solver not implemented.", CURRENT_FUNCTION);
        break;
    }

  }

  /*--- Solver definition for the turbulent model problem ---*/

  if (turbulent) {
    if (incompressible)
      InstantiateTurbulentNumerics<CIncEulerVariable::CIndices<unsigned short> >(nVar_Turb, offset, config,
                                                                                 solver[MESH_0][TURB_SOL], numerics);
    else if (NEMO_ns)
      InstantiateTurbulentNumerics<CNEMOEulerVariable::CIndices<unsigned short> >(nVar_Turb, offset, config,
                                                                                  solver[MESH_0][TURB_SOL], numerics);
    else
      InstantiateTurbulentNumerics<CEulerVariable::CIndices<unsigned short> >(nVar_Turb, offset, config,
                                                                              solver[MESH_0][TURB_SOL], numerics);
  }

  /*--- Solver definition for the transition model problem ---*/
  if (transition) {
<<<<<<< HEAD
	if (incompressible)
	  InstantiateTransitionNumerics<CIncEulerVariable::CIndices<unsigned short> >(nVar_Trans, offset, config,
																				 solver[MESH_0][TRANS_SOL], numerics);
	else if (NEMO_ns)
	  InstantiateTransitionNumerics<CNEMOEulerVariable::CIndices<unsigned short> >(nVar_Trans, offset, config,
																				  solver[MESH_0][TRANS_SOL], numerics);
	else
	  InstantiateTransitionNumerics<CEulerVariable::CIndices<unsigned short> >(nVar_Trans, offset, config,
																			  solver[MESH_0][TRANS_SOL], numerics);
  }
=======
    if (incompressible)
      InstantiateTransitionNumerics<CIncEulerVariable::CIndices<unsigned short> >(nVar_Trans, offset, config,
                                                                                 solver[MESH_0][TRANS_SOL], numerics);
    else if (NEMO_ns)
      InstantiateTransitionNumerics<CNEMOEulerVariable::CIndices<unsigned short> >(nVar_Trans, offset, config,
                                                                                  solver[MESH_0][TRANS_SOL], numerics);
    else
      InstantiateTransitionNumerics<CEulerVariable::CIndices<unsigned short> >(nVar_Trans, offset, config,
                                                                              solver[MESH_0][TRANS_SOL], numerics);
  }  
>>>>>>> f0dcb86e

  /*--- Solver definition for the species transport problem ---*/
  if (species) {
    if (incompressible)
      InstantiateSpeciesNumerics<CIncEulerVariable::CIndices<unsigned short> >(nVar_Species, offset, config,
                                                                               solver[MESH_0][SPECIES_SOL], numerics);
    else if (compressible)
      InstantiateSpeciesNumerics<CEulerVariable::CIndices<unsigned short> >(nVar_Species, offset, config,
                                                                            solver[MESH_0][SPECIES_SOL], numerics);
    else
      SU2_MPI::Error("Species transport only available for standard compressible and incompressible flow.", CURRENT_FUNCTION);
  }

  /*--- Solver definition of the finite volume heat solver  ---*/
  if (heat) {

    /*--- Definition of the viscous scheme for each equation and mesh level ---*/
    for (iMGlevel = 0; iMGlevel <= config->GetnMGLevels(); iMGlevel++) {

      numerics[iMGlevel][HEAT_SOL][visc_term] = new CAvgGrad_Heat(nDim, nVar_Heat, config, true);
      numerics[iMGlevel][HEAT_SOL][visc_bound_term] = new CAvgGrad_Heat(nDim, nVar_Heat, config, false);

      switch (config->GetKind_ConvNumScheme_Heat()) {

        case SPACE_UPWIND :
          numerics[iMGlevel][HEAT_SOL][conv_term] = new CUpwSca_Heat(nDim, nVar_Heat, config);
          numerics[iMGlevel][HEAT_SOL][conv_bound_term] = new CUpwSca_Heat(nDim, nVar_Heat, config);
          break;

        case SPACE_CENTERED :
          numerics[iMGlevel][HEAT_SOL][conv_term] = new CCentSca_Heat(nDim, nVar_Heat, config);
          numerics[iMGlevel][HEAT_SOL][conv_bound_term] = new CUpwSca_Heat(nDim, nVar_Heat, config);
          break;

        default:
          SU2_MPI::Error("Invalid convective scheme for the heat transfer equations.", CURRENT_FUNCTION);
          break;
      }
    }
  }

  /*--- Solver definition for the radiation model problem ---*/

  if (config->AddRadiation()) {
    /*--- Definition of the viscous scheme for each equation and mesh level ---*/
    numerics[MESH_0][RAD_SOL][VISC_TERM] = new CAvgGradCorrected_P1(nDim, nVar_Rad, config);

    /*--- Definition of the source term integration scheme for each equation and mesh level ---*/
    numerics[MESH_0][RAD_SOL][SOURCE_FIRST_TERM] = new CSourceP1(nDim, nVar_Rad, config);

    /*--- Definition of the boundary condition method ---*/
    numerics[MESH_0][RAD_SOL][VISC_BOUND_TERM] = new CAvgGradCorrected_P1(nDim, nVar_Rad, config);
  }

  /*--- Solver definition for the flow adjoint problem ---*/

  if (adj_euler || adj_ns) {

    if (incompressible)
      SU2_MPI::Error("Convective schemes not implemented for incompressible continuous adjoint.", CURRENT_FUNCTION);

    /*--- Definition of the convective scheme for each equation and mesh level ---*/

    switch (config->GetKind_ConvNumScheme_AdjFlow()) {
      case NO_CONVECTIVE:
        SU2_MPI::Error("Config file is missing the CONV_NUM_METHOD_ADJFLOW option.", CURRENT_FUNCTION);
        break;

      case SPACE_CENTERED :

        if (compressible) {

          /*--- Compressible flow ---*/

          switch (config->GetKind_Centered_AdjFlow()) {
            case LAX : numerics[MESH_0][ADJFLOW_SOL][conv_term] = new CCentLax_AdjFlow(nDim, nVar_Adj_Flow, config); break;
            case JST : numerics[MESH_0][ADJFLOW_SOL][conv_term] = new CCentJST_AdjFlow(nDim, nVar_Adj_Flow, config); break;
            default:
              SU2_MPI::Error("Centered scheme not implemented.", CURRENT_FUNCTION);
              break;
          }

          for (iMGlevel = 1; iMGlevel <= config->GetnMGLevels(); iMGlevel++)
            numerics[iMGlevel][ADJFLOW_SOL][conv_term] = new CCentLax_AdjFlow(nDim, nVar_Adj_Flow, config);

          for (iMGlevel = 0; iMGlevel <= config->GetnMGLevels(); iMGlevel++)
            numerics[iMGlevel][ADJFLOW_SOL][conv_bound_term] = new CUpwRoe_AdjFlow(nDim, nVar_Adj_Flow, config);

        }
        break;

      case SPACE_UPWIND :

        if (compressible) {

          /*--- Compressible flow ---*/

          switch (config->GetKind_Upwind_AdjFlow()) {
            case ROE:
              for (iMGlevel = 0; iMGlevel <= config->GetnMGLevels(); iMGlevel++) {
                numerics[iMGlevel][ADJFLOW_SOL][conv_term] = new CUpwRoe_AdjFlow(nDim, nVar_Adj_Flow, config);
                numerics[iMGlevel][ADJFLOW_SOL][conv_bound_term] = new CUpwRoe_AdjFlow(nDim, nVar_Adj_Flow, config);
              }
              break;
            default:
              SU2_MPI::Error("Upwind scheme not implemented.", CURRENT_FUNCTION);
              break;
          }
        }
        break;

      default:
        SU2_MPI::Error("Invalid convective scheme for the continuous adjoint Euler / Navier-Stokes equations.", CURRENT_FUNCTION);
        break;
    }

    /*--- Definition of the viscous scheme for each equation and mesh level ---*/

    if (compressible) {

      /*--- Compressible flow ---*/

      numerics[MESH_0][ADJFLOW_SOL][visc_term] = new CAvgGradCorrected_AdjFlow(nDim, nVar_Adj_Flow, config);
      numerics[MESH_0][ADJFLOW_SOL][visc_bound_term] = new CAvgGrad_AdjFlow(nDim, nVar_Adj_Flow, config);

      for (iMGlevel = 1; iMGlevel <= config->GetnMGLevels(); iMGlevel++) {
        numerics[iMGlevel][ADJFLOW_SOL][visc_term] = new CAvgGrad_AdjFlow(nDim, nVar_Adj_Flow, config);
        numerics[iMGlevel][ADJFLOW_SOL][visc_bound_term] = new CAvgGrad_AdjFlow(nDim, nVar_Adj_Flow, config);
      }

    }

    /*--- Definition of the source term integration scheme for each equation and mesh level ---*/

    for (iMGlevel = 0; iMGlevel <= config->GetnMGLevels(); iMGlevel++) {

      /*--- Note that RANS is incompatible with Axisymmetric or Rotational (Fix it!) ---*/

      if (compressible) {

        if (adj_ns) {

          numerics[iMGlevel][ADJFLOW_SOL][source_first_term] = new CSourceViscous_AdjFlow(nDim, nVar_Adj_Flow, config);

          if (config->GetRotating_Frame() == YES)
            numerics[iMGlevel][ADJFLOW_SOL][source_second_term] = new CSourceRotatingFrame_AdjFlow(nDim, nVar_Adj_Flow, config);
          else
            numerics[iMGlevel][ADJFLOW_SOL][source_second_term] = new CSourceConservative_AdjFlow(nDim, nVar_Adj_Flow, config);

        }

        else {

          if (config->GetRotating_Frame() == YES)
            numerics[iMGlevel][ADJFLOW_SOL][source_first_term] = new CSourceRotatingFrame_AdjFlow(nDim, nVar_Adj_Flow, config);
          else if (config->GetAxisymmetric() == YES)
            numerics[iMGlevel][ADJFLOW_SOL][source_first_term] = new CSourceAxisymmetric_AdjFlow(nDim, nVar_Adj_Flow, config);
          else
            numerics[iMGlevel][ADJFLOW_SOL][source_first_term] = new CSourceNothing(nDim, nVar_Adj_Flow, config);

          numerics[iMGlevel][ADJFLOW_SOL][source_second_term] = new CSourceNothing(nDim, nVar_Adj_Flow, config);

        }

      }

    }

  }

  /*--- Solver definition for the turbulent adjoint problem ---*/
  if (adj_turb) {

    if (config->GetKind_Turb_Model() != TURB_MODEL::SA)
      SU2_MPI::Error("Only the SA turbulence model can be used with the continuous adjoint solver.", CURRENT_FUNCTION);

    /*--- Definition of the convective scheme for each equation and mesh level ---*/
    switch (config->GetKind_ConvNumScheme_AdjTurb()) {
      case NO_CONVECTIVE:
        SU2_MPI::Error("Config file is missing the CONV_NUM_METHOD_ADJTURB option.", CURRENT_FUNCTION);
        break;
      case SPACE_UPWIND :
        for (iMGlevel = 0; iMGlevel <= config->GetnMGLevels(); iMGlevel++)
          numerics[iMGlevel][ADJTURB_SOL][conv_term] = new CUpwSca_AdjTurb(nDim, nVar_Adj_Turb, config);
        break;
      default:
        SU2_MPI::Error("Convective scheme not implemented (adjoint turbulence).", CURRENT_FUNCTION);
        break;
    }

    /*--- Definition of the viscous scheme for each equation and mesh level ---*/
    for (iMGlevel = 0; iMGlevel <= config->GetnMGLevels(); iMGlevel++)
      numerics[iMGlevel][ADJTURB_SOL][visc_term] = new CAvgGradCorrected_AdjTurb(nDim, nVar_Adj_Turb, config);

    /*--- Definition of the source term integration scheme for each equation and mesh level ---*/
    for (iMGlevel = 0; iMGlevel <= config->GetnMGLevels(); iMGlevel++) {
      numerics[iMGlevel][ADJTURB_SOL][source_first_term] = new CSourcePieceWise_AdjTurb(nDim, nVar_Adj_Turb, config);
      numerics[iMGlevel][ADJTURB_SOL][source_second_term] = new CSourceConservative_AdjTurb(nDim, nVar_Adj_Turb, config);
    }

    /*--- Definition of the boundary condition method ---*/
    for (iMGlevel = 0; iMGlevel <= config->GetnMGLevels(); iMGlevel++)
      numerics[iMGlevel][ADJTURB_SOL][conv_bound_term] = new CUpwLin_AdjTurb(nDim, nVar_Adj_Turb, config);

  }

  /*--- Numerics definition for FEM-like problems. ---*/

  if (fem) {
    /*--- Initialize the container for FEA_TERM. This will be the only one for most of the cases. ---*/
    switch (config->GetGeometricConditions()) {
      case STRUCT_DEFORMATION::SMALL:
        switch (config->GetMaterialModel()) {
          case STRUCT_MODEL::LINEAR_ELASTIC:
            numerics[MESH_0][FEA_SOL][fea_term] = new CFEALinearElasticity(nDim, nVar_FEM, config);
            break;
          default:
            SU2_MPI::Error("Material model does not correspond to geometric conditions.", CURRENT_FUNCTION);
            break;
        }
        break;
      case STRUCT_DEFORMATION::LARGE:
        switch (config->GetMaterialModel()) {
          case STRUCT_MODEL::LINEAR_ELASTIC:
            SU2_MPI::Error("Material model does not correspond to geometric conditions.", CURRENT_FUNCTION);
            break;
          case STRUCT_MODEL::NEO_HOOKEAN:
            if (config->GetMaterialCompressibility() == STRUCT_COMPRESS::COMPRESSIBLE) {
              numerics[MESH_0][FEA_SOL][fea_term] = new CFEM_NeoHookean_Comp(nDim, nVar_FEM, config);
            } else {
              SU2_MPI::Error("Material model not implemented.", CURRENT_FUNCTION);
            }
            break;
          case STRUCT_MODEL::KNOWLES:
            if (config->GetMaterialCompressibility() == STRUCT_COMPRESS::NEARLY_INCOMP) {
              numerics[MESH_0][FEA_SOL][fea_term] = new CFEM_Knowles_NearInc(nDim, nVar_FEM, config);
            } else {
              SU2_MPI::Error("Material model not implemented.", CURRENT_FUNCTION);
            }
            break;
          case STRUCT_MODEL::IDEAL_DE:
            if (config->GetMaterialCompressibility() == STRUCT_COMPRESS::NEARLY_INCOMP) {
              numerics[MESH_0][FEA_SOL][fea_term] = new CFEM_IdealDE(nDim, nVar_FEM, config);
            } else {
              SU2_MPI::Error("Material model not implemented.", CURRENT_FUNCTION);
            }
            break;
        }
        break;
    }

    /*--- The following definitions only make sense if we have a non-linear solution. ---*/
    if (config->GetGeometricConditions() == STRUCT_DEFORMATION::LARGE) {

      /*--- This allocates a container for electromechanical effects. ---*/

      bool de_effects = config->GetDE_Effects();
      if (de_effects)
        numerics[MESH_0][FEA_SOL][DE_TERM+offset] = new CFEM_DielectricElastomer(nDim, nVar_FEM, config);

      ifstream properties_file;

      string filename = config->GetFEA_FileName();
      if (nZone > 1)
        filename = config->GetMultizone_FileName(filename, iZone, ".dat");

      properties_file.open(filename.data(), ios::in);

      /*--- In case there is a properties file, containers are allocated for a number of material models. ---*/

      if (!(properties_file.fail())) {
        numerics[MESH_0][FEA_SOL][MAT_NHCOMP+offset]  = new CFEM_NeoHookean_Comp(nDim, nVar_FEM, config);
        numerics[MESH_0][FEA_SOL][MAT_IDEALDE+offset] = new CFEM_IdealDE(nDim, nVar_FEM, config);
        numerics[MESH_0][FEA_SOL][MAT_KNOWLES+offset] = new CFEM_Knowles_NearInc(nDim, nVar_FEM, config);
      }
    }
  }

  /*--- Instantiate the numerics for the mesh solver. ---*/
  if (config->GetDeform_Mesh())
    numerics[MESH_0][MESH_SOL][fea_term] = new CFEAMeshElasticity(nDim, nDim, geometry[MESH_0]->GetnElem(), config);

  } // end "per-thread" allocation loop

}

void CDriver::Numerics_Postprocessing(CNumerics *****numerics, CSolver***, CGeometry**,
                                      CConfig *config, unsigned short val_iInst) {

  for (unsigned short iMGlevel = 0; iMGlevel <= config->GetnMGLevels(); iMGlevel++) {

    for (unsigned int iSol = 0; iSol < MAX_SOLS; iSol++) {

      for (unsigned int iTerm = 0; iTerm < MAX_TERMS*omp_get_max_threads(); iTerm++) {

        delete numerics[val_iInst][iMGlevel][iSol][iTerm];
      }
      delete [] numerics[val_iInst][iMGlevel][iSol];
    }
    delete[] numerics[val_iInst][iMGlevel];
  }
  delete[] numerics[val_iInst];

}

void CDriver::Iteration_Preprocessing(CConfig* config, CIteration *&iteration) const {

  if (rank == MASTER_NODE)
    cout << endl <<"------------------- Iteration Preprocessing ( Zone " << config->GetiZone() <<" ) ------------------" << endl;

  iteration = CIterationFactory::CreateIteration(config->GetKind_Solver(), config);

}

void CDriver::DynamicMesh_Preprocessing(CConfig *config, CGeometry **geometry, CSolver ***solver, CIteration* iteration,
                                        CVolumetricMovement *&grid_movement, CSurfaceMovement *&surface_movement) const{

  /*--- Instantiate the geometry movement classes for the solution of unsteady
   flows on dynamic meshes, including rigid mesh transformations, dynamically
   deforming meshes, and preprocessing of harmonic balance. ---*/

  if (!fem_solver && (config->GetGrid_Movement() || (config->GetDirectDiff() == D_DESIGN))) {
    if (rank == MASTER_NODE)
      cout << "Setting dynamic mesh structure for zone "<< iZone + 1<<"." << endl;
    grid_movement = new CVolumetricMovement(geometry[MESH_0], config);

    surface_movement = new CSurfaceMovement();
    surface_movement->CopyBoundary(geometry[MESH_0], config);
    if (config->GetTime_Marching() == TIME_MARCHING::HARMONIC_BALANCE){
      if (rank == MASTER_NODE) cout << endl <<  "Instance "<< iInst + 1 <<":" << endl;
      iteration->SetGrid_Movement(geometry, surface_movement, grid_movement,  solver, config, 0, iInst);
    }
  }

  if (config->GetDirectDiff() == D_DESIGN) {
    if (rank == MASTER_NODE)
      cout << "Setting surface/volume derivatives." << endl;

    /*--- Set the surface derivatives, i.e. the derivative of the surface mesh nodes with respect to the design variables ---*/

    surface_movement->SetSurface_Derivative(geometry[MESH_0],config);

    /*--- Call the volume deformation routine with derivative mode enabled.
       This computes the derivative of the volume mesh with respect to the surface nodes ---*/

    grid_movement->SetVolume_Deformation(geometry[MESH_0],config, true, true);

    /*--- Update the multi-grid structure to propagate the derivative information to the coarser levels ---*/

    CGeometry::UpdateGeometry(geometry,config);

  }

}

void CDriver::Interface_Preprocessing(CConfig **config, CSolver***** solver, CGeometry**** geometry,
                                      unsigned short** interface_types, CInterface ***interface,
                                      vector<vector<unique_ptr<CInterpolator> > >& interpolation) {

  /*--- Setup interpolation and transfer for all possible donor/target pairs. ---*/

  for (auto target = 0u; target < nZone; target++) {

    for (auto donor = 0u; donor < nZone; donor++) {

      /*--- Aliases to make code less verbose. ---*/
      auto& interface_type = interface_types[donor][target];

      if (donor == target) {
        interface_type = ZONES_ARE_EQUAL;
        continue;
      }
      interface_type = NO_TRANSFER;

      /*--- If there is a common interface setup the interpolation and transfer. ---*/

      if (!CInterpolator::CheckZonesInterface(config[donor], config[target])) {
        interface_type = NO_COMMON_INTERFACE;
      }
      else {
        /*--- Begin the creation of the communication pattern among zones. ---*/

        if (rank == MASTER_NODE) cout << "From zone " << donor << " to zone " << target << ":" << endl;

        /*--- Setup the interpolation. ---*/

        interpolation[donor][target] = unique_ptr<CInterpolator>(CInterpolatorFactory::CreateInterpolator(
                                       geometry, config, interpolation[target][donor].get(), donor, target));

        /*--- The type of variables transferred depends on the donor/target physics. ---*/

        const bool heat_target = config[target]->GetHeatProblem();
        const bool fluid_target = config[target]->GetFluidProblem();
        const bool structural_target = config[target]->GetStructuralProblem();

        const bool heat_donor = config[donor]->GetHeatProblem();
        const bool fluid_donor = config[donor]->GetFluidProblem();
        const bool structural_donor = config[donor]->GetStructuralProblem();

        /*--- Initialize the appropriate transfer strategy. ---*/

        if (rank == MASTER_NODE) cout << " Transferring ";

        if (fluid_donor && structural_target) {
          interface_type = FLOW_TRACTION;
          auto nConst = 2;
          bool conservative = config[target]->GetConservativeInterpolation();
          if(!config[ZONE_0]->GetDiscrete_Adjoint()) {
            interface[donor][target] = new CFlowTractionInterface(nDim, nConst, config[donor], conservative);
          } else {
            interface[donor][target] = new CDiscAdjFlowTractionInterface(nDim, nConst, config[donor], conservative);
          }
          if (rank == MASTER_NODE) cout << "fluid " << (conservative? "forces." : "tractions.") << endl;
        }
        else if (structural_donor && (fluid_target || heat_target)) {
          if (solver_container[target][INST_0][MESH_0][MESH_SOL] == nullptr) {
            SU2_MPI::Error("Mesh deformation was not correctly specified for the fluid/heat zone.\n"
                           "Use DEFORM_MESH=YES, and setup MARKER_DEFORM_MESH=(...)", CURRENT_FUNCTION);
          }
          interface_type = BOUNDARY_DISPLACEMENTS;
          if (!config[donor]->GetTime_Domain()) interface[donor][target] = new CDisplacementsInterface(nDim, 0);
          else interface[donor][target] = new CDisplacementsInterface(2*nDim, 0);
          if (rank == MASTER_NODE) cout << "boundary displacements from the structural solver." << endl;
        }
        else if (fluid_donor && fluid_target) {
          interface_type = SLIDING_INTERFACE;
          auto nVar = solver[donor][INST_0][MESH_0][FLOW_SOL]->GetnPrimVar();
          interface[donor][target] = new CSlidingInterface(nVar, 0);
          if (rank == MASTER_NODE) cout << "sliding interface." << endl;
        }
        else if (heat_donor || heat_target) {
          if (heat_donor && heat_target)
            SU2_MPI::Error("Conjugate heat transfer between solids is not implemented.", CURRENT_FUNCTION);

          const auto fluidZone = heat_target? donor : target;

          if (config[fluidZone]->GetEnergy_Equation() || (config[fluidZone]->GetKind_Regime() == ENUM_REGIME::COMPRESSIBLE))
            interface_type = heat_target? CONJUGATE_HEAT_FS : CONJUGATE_HEAT_SF;
          else if (config[fluidZone]->GetWeakly_Coupled_Heat())
            interface_type = heat_target? CONJUGATE_HEAT_WEAKLY_FS : CONJUGATE_HEAT_WEAKLY_SF;
          else
            interface_type = NO_TRANSFER;

          if (interface_type != NO_TRANSFER) {
            auto nVar = 4;
            interface[donor][target] = new CConjugateHeatInterface(nVar, 0);
            if (rank == MASTER_NODE) cout << "conjugate heat variables." << endl;
          }
          else {
            if (rank == MASTER_NODE) cout << "NO heat variables." << endl;
          }
        }
        else {
          if (solver[donor][INST_0][MESH_0][FLOW_SOL] == nullptr)
            SU2_MPI::Error("Could not determine the number of variables for transfer.", CURRENT_FUNCTION);

          auto nVar = solver[donor][INST_0][MESH_0][FLOW_SOL]->GetnVar();
          interface_type = CONSERVATIVE_VARIABLES;
          interface[donor][target] = new CConservativeVarsInterface(nVar, 0);
          if (rank == MASTER_NODE) cout << "generic conservative variables." << endl;
        }
      }

      /*--- Mixing plane for turbo machinery applications. ---*/

      if (config[donor]->GetBoolMixingPlaneInterface()) {
        interface_type = MIXING_PLANE;
        auto nVar = solver[donor][INST_0][MESH_0][FLOW_SOL]->GetnVar();
        interface[donor][target] = new CMixingPlaneInterface(nVar, 0);
        if (rank == MASTER_NODE) {
          cout << "Set mixing-plane interface from donor zone "
               << donor << " to target zone " << target << "." << endl;
        }
      }

    }

  }

}

void CDriver::StaticMesh_Preprocessing(const CConfig *config, CGeometry** geometry){

  unsigned short iMGlevel, iMGfine;
  unsigned short Kind_Grid_Movement;

  unsigned short iZone = config->GetiZone();

  Kind_Grid_Movement = config->GetKind_GridMovement();

  if (!fem_solver) {

    switch (Kind_Grid_Movement) {

      case ROTATING_FRAME:

        /*--- Steadily rotating frame: set the grid velocities just once
         before the first iteration flow solver. ---*/

        if (rank == MASTER_NODE) {
          cout << endl << " Setting rotating frame grid velocities";
          cout << " for zone " << iZone << "." << endl;
        }

        /*--- Set the grid velocities on all multigrid levels for a steadily
           rotating reference frame. ---*/

        for (iMGlevel = 0; iMGlevel <= config_container[ZONE_0]->GetnMGLevels(); iMGlevel++){
          geometry[iMGlevel]->SetRotationalVelocity(config, true);
          geometry[iMGlevel]->SetShroudVelocity(config);
        }

        break;

      case STEADY_TRANSLATION:

        /*--- Set the translational velocity and hold the grid fixed during
         the calculation (similar to rotating frame, but there is no extra
         source term for translation). ---*/

        if (rank == MASTER_NODE)
          cout << endl << " Setting translational grid velocities." << endl;

        /*--- Set the translational velocity on all grid levels. ---*/

        for (iMGlevel = 0; iMGlevel <= config_container[ZONE_0]->GetnMGLevels(); iMGlevel++)
          geometry_container[iZone][INST_0][iMGlevel]->SetTranslationalVelocity(config, true);

        break;

      default:
        break;
    }

    if (config->GetnMarker_Moving() > 0) {

      /*--- Fixed wall velocities: set the grid velocities only one time
       before the first iteration flow solver. ---*/
      if (rank == MASTER_NODE)
        cout << endl << " Setting the moving wall velocities." << endl;

      geometry[MESH_0]->SetWallVelocity(config, true);

      /*--- Update the grid velocities on the coarser multigrid levels after
        setting the moving wall velocities for the finest mesh. ---*/
      for (iMGlevel = 1; iMGlevel <= config->GetnMGLevels(); iMGlevel++){
        iMGfine = iMGlevel-1;
        geometry[iMGlevel]->SetRestricted_GridVelocity(geometry[iMGfine]);
      }
    }
  } else {

    /*--- Carry out a dynamic cast to CMeshFEM_DG, such that it is not needed to
         define all virtual functions in the base class CGeometry. ---*/
    CMeshFEM_DG *DGMesh = dynamic_cast<CMeshFEM_DG *>(geometry[MESH_0]);

    /*--- Initialize the static mesh movement, if necessary. ---*/
    const unsigned short Kind_Grid_Movement = config->GetKind_GridMovement();
    const bool initStaticMovement = (config->GetGrid_Movement() &&
                                     (Kind_Grid_Movement == MOVING_WALL    ||
                                      Kind_Grid_Movement == ROTATING_FRAME ||
                                      Kind_Grid_Movement == STEADY_TRANSLATION));

    if(initStaticMovement){
      if (rank == MASTER_NODE) cout << "Initialize Static Mesh Movement" << endl;
      DGMesh->InitStaticMeshMovement(config, Kind_Grid_Movement, iZone);
    }
  }

}

void CDriver::Output_Preprocessing(CConfig **config, CConfig *driver_config, COutput **&output, COutput *&driver_output){

  /*--- Definition of the output class (one for each zone). The output class
   manages the writing of all restart, volume solution, surface solution,
   surface comma-separated value, and convergence history files (both in serial
   and in parallel). ---*/

  for (iZone = 0; iZone < nZone; iZone++){

    if (rank == MASTER_NODE)
      cout << endl <<"-------------------- Output Preprocessing ( Zone " << iZone <<" ) --------------------" << endl;

    MAIN_SOLVER kindSolver = config[iZone]->GetKind_Solver();

    output[iZone] = COutputFactory::CreateOutput(kindSolver, config[iZone], nDim);

    /*--- If dry-run is used, do not open/overwrite history file. ---*/
    output[iZone]->PreprocessHistoryOutput(config[iZone], !dry_run);

    output[iZone]->PreprocessVolumeOutput(config[iZone]);

  }

  if (driver_config->GetMultizone_Problem()){
    if (rank == MASTER_NODE)
      cout << endl <<"------------------- Output Preprocessing ( Multizone ) ------------------" << endl;

    driver_output = COutputFactory::CreateMultizoneOutput(driver_config, config, nDim);

    driver_output->PreprocessMultizoneHistoryOutput(output, config, driver_config, !dry_run);
  }

  /*--- Check for an unsteady restart. Update ExtIter if necessary. ---*/
  if (config_container[ZONE_0]->GetTime_Domain() && config_container[ZONE_0]->GetRestart())
    TimeIter = config_container[ZONE_0]->GetRestart_Iter();

}


void CDriver::Turbomachinery_Preprocessing(CConfig** config, CGeometry**** geometry, CSolver***** solver,
                                           CInterface*** interface){

  unsigned short donorZone,targetZone, nMarkerInt, iMarkerInt;
  unsigned short nSpanMax = 0;
  bool restart   = (config[ZONE_0]->GetRestart() || config[ZONE_0]->GetRestart_Flow());
  mixingplane = config[ZONE_0]->GetBoolMixingPlaneInterface();
  bool discrete_adjoint = config[ZONE_0]->GetDiscrete_Adjoint();
  su2double areaIn, areaOut, nBlades, flowAngleIn, flowAngleOut;

  /*--- Create turbovertex structure ---*/
  if (rank == MASTER_NODE) cout<<endl<<"Initialize Turbo Vertex Structure." << endl;
  for (iZone = 0; iZone < nZone; iZone++) {
    if (config[iZone]->GetBoolTurbomachinery()){
      geometry[iZone][INST_0][MESH_0]->ComputeNSpan(config[iZone], iZone, INFLOW, true);
      geometry[iZone][INST_0][MESH_0]->ComputeNSpan(config[iZone], iZone, OUTFLOW, true);
      if (rank == MASTER_NODE) cout <<"Number of span-wise sections in Zone "<< iZone<<": "<< config[iZone]->GetnSpanWiseSections() <<"."<< endl;
      if (config[iZone]->GetnSpanWiseSections() > nSpanMax){
        nSpanMax = config[iZone]->GetnSpanWiseSections();
      }

      config[ZONE_0]->SetnSpan_iZones(config[iZone]->GetnSpanWiseSections(), iZone);

      geometry[iZone][INST_0][MESH_0]->SetTurboVertex(config[iZone], iZone, INFLOW, true);
      geometry[iZone][INST_0][MESH_0]->SetTurboVertex(config[iZone], iZone, OUTFLOW, true);
    }
  }

  /*--- Set maximum number of Span among all zones ---*/
  for (iZone = 0; iZone < nZone; iZone++) {
    if (config[iZone]->GetBoolTurbomachinery()){
      config[iZone]->SetnSpanMaxAllZones(nSpanMax);
    }
  }
  if (rank == MASTER_NODE) cout<<"Max number of span-wise sections among all zones: "<< nSpanMax<<"."<< endl;


  if (rank == MASTER_NODE) cout<<"Initialize solver containers for average and performance quantities." << endl;
  for (iZone = 0; iZone < nZone; iZone++) {
    solver[iZone][INST_0][MESH_0][FLOW_SOL]->InitTurboContainers(geometry[iZone][INST_0][MESH_0],config[iZone]);
  }

//TODO(turbo) make it general for turbo HB
  if (rank == MASTER_NODE) cout<<"Compute inflow and outflow average geometric quantities." << endl;
  for (iZone = 0; iZone < nZone; iZone++) {
    geometry[iZone][INST_0][MESH_0]->SetAvgTurboValue(config[iZone], iZone, INFLOW, true);
    geometry[iZone][INST_0][MESH_0]->SetAvgTurboValue(config[iZone],iZone, OUTFLOW, true);
    geometry[iZone][INST_0][MESH_0]->GatherInOutAverageValues(config[iZone], true);
  }


  if(mixingplane){
    if (rank == MASTER_NODE) cout << "Set span-wise sections between zones on Mixing-Plane interface." << endl;
    for (donorZone = 0; donorZone < nZone; donorZone++) {
      for (targetZone = 0; targetZone < nZone; targetZone++) {
        if (targetZone != donorZone){
          interface[donorZone][targetZone]->SetSpanWiseLevels(config[donorZone], config[targetZone]);
        }
      }
    }
  }

  if (rank == MASTER_NODE) cout << "Transfer average geometric quantities to zone 0." << endl;
  for (iZone = 1; iZone < nZone; iZone++) {
    interface[iZone][ZONE_0]->GatherAverageTurboGeoValues(geometry[iZone][INST_0][MESH_0],geometry[ZONE_0][INST_0][MESH_0], iZone);
  }

  /*--- Transfer number of blade to ZONE_0 to correctly compute turbo performance---*/
  for (iZone = 1; iZone < nZone; iZone++) {
    nBlades = config[iZone]->GetnBlades(iZone);
    config[ZONE_0]->SetnBlades(iZone, nBlades);
  }

  if (rank == MASTER_NODE){
    for (iZone = 0; iZone < nZone; iZone++) {
    areaIn  = geometry[iZone][INST_0][MESH_0]->GetSpanAreaIn(iZone, config[iZone]->GetnSpanWiseSections());
    areaOut = geometry[iZone][INST_0][MESH_0]->GetSpanAreaOut(iZone, config[iZone]->GetnSpanWiseSections());
    nBlades = config[iZone]->GetnBlades(iZone);
    cout << "Inlet area for Row "<< iZone + 1<< ": " << areaIn*10000.0 <<" cm^2."  <<endl;
    cout << "Oulet area for Row "<< iZone + 1<< ": " << areaOut*10000.0 <<" cm^2."  <<endl;
    cout << "Recomputed number of blades for Row "<< iZone + 1 << ": " << nBlades<<"."  <<endl;
    }
  }


  if(mixingplane){
    if (rank == MASTER_NODE) cout<<"Preprocessing of the Mixing-Plane Interface." << endl;
    for (donorZone = 0; donorZone < nZone; donorZone++) {
      nMarkerInt     = config_container[donorZone]->GetnMarker_MixingPlaneInterface()/2;
      for (iMarkerInt = 1; iMarkerInt <= nMarkerInt; iMarkerInt++){
        for (targetZone = 0; targetZone < nZone; targetZone++) {
          if (targetZone != donorZone){
            interface[donorZone][targetZone]->PreprocessAverage(geometry[donorZone][INST_0][MESH_0], geometry[targetZone][INST_0][MESH_0],
                config[donorZone], config[targetZone],
                iMarkerInt);
          }
        }
      }
    }
  }

  if(!restart && !discrete_adjoint){
    if (rank == MASTER_NODE) cout<<"Initialize turbomachinery solution quantities." << endl;
    for(iZone = 0; iZone < nZone; iZone++) {
      solver[iZone][INST_0][MESH_0][FLOW_SOL]->SetFreeStream_TurboSolution(config[iZone]);
    }
  }

  if (rank == MASTER_NODE) cout<<"Initialize inflow and outflow average solution quantities." << endl;
  for(iZone = 0; iZone < nZone; iZone++) {
    solver[iZone][INST_0][MESH_0][FLOW_SOL]->PreprocessAverage(solver[iZone][INST_0][MESH_0], geometry[iZone][INST_0][MESH_0],config[iZone],INFLOW);
    solver[iZone][INST_0][MESH_0][FLOW_SOL]->PreprocessAverage(solver[iZone][INST_0][MESH_0], geometry[iZone][INST_0][MESH_0],config[iZone],OUTFLOW);
    solver[iZone][INST_0][MESH_0][FLOW_SOL]->TurboAverageProcess(solver[iZone][INST_0][MESH_0], geometry[iZone][INST_0][MESH_0],config[iZone],INFLOW);
    solver[iZone][INST_0][MESH_0][FLOW_SOL]->TurboAverageProcess(solver[iZone][INST_0][MESH_0], geometry[iZone][INST_0][MESH_0],config[iZone],OUTFLOW);
    solver[iZone][INST_0][MESH_0][FLOW_SOL]->GatherInOutAverageValues(config[iZone], geometry[iZone][INST_0][MESH_0]);
    if (rank == MASTER_NODE){
      flowAngleIn = solver[iZone][INST_0][MESH_0][FLOW_SOL]->GetTurboVelocityIn(iZone, config[iZone]->GetnSpanWiseSections())[1];
      flowAngleIn /= solver[iZone][INST_0][MESH_0][FLOW_SOL]->GetTurboVelocityIn(iZone, config[iZone]->GetnSpanWiseSections())[0];
      flowAngleIn = atan(flowAngleIn)*180.0/PI_NUMBER;
      cout << "Inlet flow angle for Row "<< iZone + 1<< ": "<< flowAngleIn <<"°."  <<endl;
      flowAngleOut = solver[iZone][INST_0][MESH_0][FLOW_SOL]->GetTurboVelocityOut(iZone, config[iZone]->GetnSpanWiseSections())[1];
      flowAngleOut /= solver[iZone][INST_0][MESH_0][FLOW_SOL]->GetTurboVelocityOut(iZone, config[iZone]->GetnSpanWiseSections())[0];
      flowAngleOut = atan(flowAngleOut)*180.0/PI_NUMBER;
      cout << "Outlet flow angle for Row "<< iZone + 1<< ": "<< flowAngleOut <<"°."  <<endl;

    }
  }

}

CDriver::~CDriver(void) {}

void CDriver::Print_DirectResidual(RECORDING kind_recording) {

  if (!(rank == MASTER_NODE && kind_recording == RECORDING::SOLUTION_VARIABLES)) return;

  const bool multizone = config_container[ZONE_0]->GetMultizone_Problem();

  /*--- Helper lambda func to return lenghty [iVar][iZone] string.  ---*/
  auto iVar_iZone2string = [&](unsigned short ivar, unsigned short izone) {
    if (multizone)
      return "[" + std::to_string(ivar) + "][" + std::to_string(izone) + "]";
    else
      return "[" + std::to_string(ivar) + "]";
  };

  /*--- Print residuals in the first iteration ---*/

  const unsigned short fieldWidth = 15;
  PrintingToolbox::CTablePrinter RMSTable(&std::cout);
  RMSTable.SetPrecision(config_container[ZONE_0]->GetOutput_Precision());

  /*--- The CTablePrinter requires two sweeps:
    *--- 0. Add the colum names (addVals=0=false) plus CTablePrinter.PrintHeader()
    *--- 1. Add the RMS-residual values (addVals=1=true) plus CTablePrinter.PrintFooter() ---*/
  for (int addVals = 0; addVals < 2; addVals++) {

    for (unsigned short iZone = 0; iZone < nZone; iZone++) {

      auto solvers = solver_container[iZone][INST_0][MESH_0];
      auto configs = config_container[iZone];

      /*--- Note: the FEM-Flow solvers are availalbe for disc. adjoint runs only for SingleZone. ---*/
      if (configs->GetFluidProblem() || configs->GetFEMSolver()) {

        for (unsigned short iVar = 0; iVar < solvers[FLOW_SOL]->GetnVar(); iVar++) {
          if (!addVals)
            RMSTable.AddColumn("rms_Flow" + iVar_iZone2string(iVar, iZone), fieldWidth);
          else
            RMSTable << log10(solvers[FLOW_SOL]->GetRes_RMS(iVar));
        }

        if (configs->GetKind_Turb_Model() != TURB_MODEL::NONE && !configs->GetFrozen_Visc_Disc()) {
          for (unsigned short iVar = 0; iVar < solvers[TURB_SOL]->GetnVar(); iVar++) {
            if (!addVals)
              RMSTable.AddColumn("rms_Turb" + iVar_iZone2string(iVar, iZone), fieldWidth);
            else
              RMSTable << log10(solvers[TURB_SOL]->GetRes_RMS(iVar));
          }
        }

        if (configs->GetKind_Species_Model() != SPECIES_MODEL::NONE) {
          for (unsigned short iVar = 0; iVar < solvers[SPECIES_SOL]->GetnVar(); iVar++) {
            if (!addVals)
              RMSTable.AddColumn("rms_Spec" + iVar_iZone2string(iVar, iZone), fieldWidth);
            else
              RMSTable << log10(solvers[SPECIES_SOL]->GetRes_RMS(iVar));
          }
        }

        if (!multizone && configs->GetWeakly_Coupled_Heat()){
          if (!addVals) RMSTable.AddColumn("rms_Heat" + iVar_iZone2string(0, iZone), fieldWidth);
          else RMSTable << log10(solvers[HEAT_SOL]->GetRes_RMS(0));
        }

        if (configs->AddRadiation()) {
          if (!addVals) RMSTable.AddColumn("rms_Rad" + iVar_iZone2string(0, iZone), fieldWidth);
          else RMSTable << log10(solvers[RAD_SOL]->GetRes_RMS(0));
        }

      }
      else if (configs->GetStructuralProblem()) {

        if (configs->GetGeometricConditions() == STRUCT_DEFORMATION::LARGE){
          if (!addVals) {
            RMSTable.AddColumn("UTOL-A", fieldWidth);
            RMSTable.AddColumn("RTOL-A", fieldWidth);
            RMSTable.AddColumn("ETOL-A", fieldWidth);
          }
          else {
            RMSTable << log10(solvers[FEA_SOL]->GetRes_FEM(0))
                     << log10(solvers[FEA_SOL]->GetRes_FEM(1))
                     << log10(solvers[FEA_SOL]->GetRes_FEM(2));
          }
        }
        else{
          if (!addVals) {
            RMSTable.AddColumn("log10[RMS Ux]", fieldWidth);
            RMSTable.AddColumn("log10[RMS Uy]", fieldWidth);
            if (nDim == 3) RMSTable.AddColumn("log10[RMS Uz]", fieldWidth);
          }
          else {
            RMSTable << log10(solvers[FEA_SOL]->GetRes_FEM(0))
                     << log10(solvers[FEA_SOL]->GetRes_FEM(1));
            if (nDim == 3) RMSTable << log10(solvers[FEA_SOL]->GetRes_FEM(2));
          }
        }

      }
      else if (configs->GetHeatProblem()) {

        if (!addVals) RMSTable.AddColumn("rms_Heat" + iVar_iZone2string(0, iZone), fieldWidth);
        else RMSTable << log10(solvers[HEAT_SOL]->GetRes_RMS(0));
      } else {
        SU2_MPI::Error("Invalid KindSolver for CDiscAdj-MultiZone/SingleZone-Driver.", CURRENT_FUNCTION);
      }
    } // loop iZone

    if (!addVals) RMSTable.PrintHeader();
    else RMSTable.PrintFooter();

  } // for addVals

  cout << "\n-------------------------------------------------------------------------\n" << endl;

}

CFluidDriver::CFluidDriver(char* confFile, unsigned short val_nZone, SU2_Comm MPICommunicator) : CDriver(confFile, val_nZone, MPICommunicator, false) {
  Max_Iter = config_container[ZONE_0]->GetnInner_Iter();
}

CFluidDriver::~CFluidDriver(void) { }

void CFluidDriver::StartSolver(){

#ifdef VTUNEPROF
  __itt_resume();
#endif

  /*--- Main external loop of the solver. Within this loop, each iteration ---*/

  if (rank == MASTER_NODE){
    cout << endl <<"------------------------------ Begin Solver -----------------------------" << endl;
  }

  unsigned long Iter = 0;
  while ( Iter < Max_Iter ) {

    /*--- Perform some external iteration preprocessing. ---*/

    Preprocess(Iter);

    /*--- Perform a dynamic mesh update if required. ---*/
    /*--- For the Disc.Adj. of a case with (rigidly) moving grid, the appropriate
          mesh cordinates are read from the restart files. ---*/
    if (!fem_solver &&
        !(config_container[ZONE_0]->GetGrid_Movement() && config_container[ZONE_0]->GetDiscrete_Adjoint())) {
      DynamicMeshUpdate(Iter);
    }

    /*--- Run a single iteration of the problem (fluid, elasticity, heat, ...). ---*/

    Run();

    /*--- Update the solution for dual time stepping strategy ---*/

    Update();

    /*--- Terminate the simulation if only the Jacobian must be computed. ---*/
    if (config_container[ZONE_0]->GetJacobian_Spatial_Discretization_Only()) break;

    /*--- Monitor the computations after each iteration. ---*/

    Monitor(Iter);

    /*--- Output the solution in files. ---*/

    Output(Iter);

    /*--- If the convergence criteria has been met, terminate the simulation. ---*/

    if (StopCalc) break;

    Iter++;

  }
#ifdef VTUNEPROF
  __itt_pause();
#endif
}


void CFluidDriver::Preprocess(unsigned long Iter) {

  /*--- Set the value of the external iteration and physical time. ---*/

  for (iZone = 0; iZone < nZone; iZone++) {
    config_container[iZone]->SetInnerIter(Iter);
    if (config_container[iZone]->GetTime_Marching() != TIME_MARCHING::STEADY)
      config_container[iZone]->SetPhysicalTime(static_cast<su2double>(Iter)*config_container[iZone]->GetDelta_UnstTimeND());
    else
      config_container[iZone]->SetPhysicalTime(0.0);
  }

  /*--- Set the initial condition for EULER/N-S/RANS and for a non FSI simulation ---*/

  if(!fsi) {
    for (iZone = 0; iZone < nZone; iZone++) {
      if (config_container[iZone]->GetFluidProblem()) {
        for (iInst = 0; iInst < nInst[iZone]; iInst++) {
          solver_container[iZone][iInst][MESH_0][FLOW_SOL]->SetInitialCondition(geometry_container[iZone][INST_0], solver_container[iZone][iInst], config_container[iZone], Iter);
        }
      }
    }
  }
}

void CFluidDriver::Run() {

  unsigned short iZone, jZone, checkConvergence;
  unsigned long IntIter, nIntIter;
  bool unsteady;

  /*--- Run a single iteration of a multi-zone problem by looping over all
   zones and executing the iterations. Note that data transers between zones
   and other intermediate procedures may be required. ---*/

  unsteady = (config_container[MESH_0]->GetTime_Marching() == TIME_MARCHING::DT_STEPPING_1ST) ||
             (config_container[MESH_0]->GetTime_Marching() == TIME_MARCHING::DT_STEPPING_2ND);

  /*--- Zone preprocessing ---*/

  for (iZone = 0; iZone < nZone; iZone++)
    iteration_container[iZone][INST_0]->Preprocess(output_container[iZone], integration_container, geometry_container, solver_container, numerics_container, config_container, surface_movement, grid_movement, FFDBox, iZone, INST_0);

  /*--- Updating zone interface communication patterns,
   needed only for unsteady simulation since for steady problems
   this is done once in the interpolator_container constructor
   at the beginning of the computation ---*/

  if ( unsteady ) {
    for (iZone = 0; iZone < nZone; iZone++) {
      for (jZone = 0; jZone < nZone; jZone++)
        if(jZone != iZone && interpolator_container[iZone][jZone] != nullptr)
        interpolator_container[iZone][jZone]->SetTransferCoeff(config_container);
    }
  }

  /*--- Begin Unsteady pseudo-time stepping internal loop, if not unsteady it does only one step --*/

  if (unsteady)
    nIntIter = config_container[MESH_0]->GetnInner_Iter();
  else
    nIntIter = 1;

  for (IntIter = 0; IntIter < nIntIter; IntIter++) {

    /*--- At each pseudo time-step updates transfer data ---*/
    for (iZone = 0; iZone < nZone; iZone++)
      for (jZone = 0; jZone < nZone; jZone++)
        if(jZone != iZone && interface_container[iZone][jZone] != nullptr)
          Transfer_Data(iZone, jZone);

    /*--- For each zone runs one single iteration ---*/

    for (iZone = 0; iZone < nZone; iZone++) {
      config_container[iZone]->SetInnerIter(IntIter);
      iteration_container[iZone][INST_0]->Iterate(output_container[iZone], integration_container, geometry_container, solver_container, numerics_container,
                                                  config_container, surface_movement, grid_movement, FFDBox, iZone, INST_0);
    }

    /*--- Check convergence in each zone --*/

    checkConvergence = 0;
    for (iZone = 0; iZone < nZone; iZone++)
    checkConvergence += (int) integration_container[iZone][INST_0][FLOW_SOL]->GetConvergence();

    /*--- If convergence was reached in every zone --*/

  if (checkConvergence == nZone) break;
  }

}

void CFluidDriver::Transfer_Data(unsigned short donorZone, unsigned short targetZone) {

  interface_container[donorZone][targetZone]->BroadcastData(*interpolator_container[donorZone][targetZone].get(),
    solver_container[donorZone][INST_0][MESH_0][FLOW_SOL], solver_container[targetZone][INST_0][MESH_0][FLOW_SOL],
    geometry_container[donorZone][INST_0][MESH_0], geometry_container[targetZone][INST_0][MESH_0],
    config_container[donorZone], config_container[targetZone]);

  if (config_container[targetZone]->GetKind_Solver() == MAIN_SOLVER::RANS) {
    interface_container[donorZone][targetZone]->BroadcastData(*interpolator_container[donorZone][targetZone].get(),
      solver_container[donorZone][INST_0][MESH_0][TURB_SOL], solver_container[targetZone][INST_0][MESH_0][TURB_SOL],
      geometry_container[donorZone][INST_0][MESH_0], geometry_container[targetZone][INST_0][MESH_0],
      config_container[donorZone], config_container[targetZone]);
  }
}

void CFluidDriver::Update() {

  for(iZone = 0; iZone < nZone; iZone++)
    iteration_container[iZone][INST_0]->Update(output_container[iZone], integration_container, geometry_container,
         solver_container, numerics_container, config_container,
         surface_movement, grid_movement, FFDBox, iZone, INST_0);
}

void CFluidDriver::DynamicMeshUpdate(unsigned long TimeIter) {

  bool harmonic_balance;

  for (iZone = 0; iZone < nZone; iZone++) {
   harmonic_balance = (config_container[iZone]->GetTime_Marching() == TIME_MARCHING::HARMONIC_BALANCE);
    /*--- Dynamic mesh update ---*/
    if ((config_container[iZone]->GetGrid_Movement()) && (!harmonic_balance)) {
      iteration_container[iZone][INST_0]->SetGrid_Movement(geometry_container[iZone][INST_0], surface_movement[iZone], grid_movement[iZone][INST_0], solver_container[iZone][INST_0], config_container[iZone], 0, TimeIter );
    }
  }

}
bool CFluidDriver::Monitor(unsigned long ExtIter) {

  /*--- Synchronization point after a single solver iteration. Compute the
   wall clock time required. ---*/

  StopTime = SU2_MPI::Wtime();

  IterCount++;
  UsedTime = (StopTime - StartTime) + UsedTimeCompute;

  /*--- Check if there is any change in the runtime parameters ---*/

  CConfig *runtime = nullptr;
  strcpy(runtime_file_name, "runtime.dat");
  runtime = new CConfig(runtime_file_name, config_container[ZONE_0]);
  runtime->SetTimeIter(ExtIter);
  delete runtime;

  /*--- Check whether the current simulation has reached the specified
   convergence criteria, and set StopCalc to true, if so. ---*/

  switch (config_container[ZONE_0]->GetKind_Solver()) {
    case MAIN_SOLVER::EULER: case MAIN_SOLVER::NAVIER_STOKES: case MAIN_SOLVER::RANS:
    case MAIN_SOLVER::NEMO_EULER: case MAIN_SOLVER::NEMO_NAVIER_STOKES:
      StopCalc = integration_container[ZONE_0][INST_0][FLOW_SOL]->GetConvergence(); break;
    case MAIN_SOLVER::HEAT_EQUATION:
      StopCalc = integration_container[ZONE_0][INST_0][HEAT_SOL]->GetConvergence(); break;
    case MAIN_SOLVER::FEM_ELASTICITY:
      StopCalc = integration_container[ZONE_0][INST_0][FEA_SOL]->GetConvergence(); break;
    case MAIN_SOLVER::ADJ_EULER: case MAIN_SOLVER::ADJ_NAVIER_STOKES: case MAIN_SOLVER::ADJ_RANS:
    case MAIN_SOLVER::DISC_ADJ_EULER: case MAIN_SOLVER::DISC_ADJ_NAVIER_STOKES: case MAIN_SOLVER::DISC_ADJ_RANS:
    case MAIN_SOLVER::DISC_ADJ_INC_EULER: case MAIN_SOLVER::DISC_ADJ_INC_NAVIER_STOKES: case MAIN_SOLVER::DISC_ADJ_INC_RANS:
    case MAIN_SOLVER::DISC_ADJ_FEM_EULER: case MAIN_SOLVER::DISC_ADJ_FEM_NS: case MAIN_SOLVER::DISC_ADJ_FEM_RANS:
      StopCalc = integration_container[ZONE_0][INST_0][ADJFLOW_SOL]->GetConvergence(); break;
    default:
      break;
  }

  /*--- Set StopCalc to true if max. number of iterations has been reached ---*/

  StopCalc = StopCalc || (ExtIter == Max_Iter - 1);

  return StopCalc;

}


void CFluidDriver::Output(unsigned long InnerIter) {

  for (iZone = 0; iZone < nZone; iZone++) {
    const auto inst = config_container[iZone]->GetiInst();

    for (iInst = 0; iInst < nInst[iZone]; ++iInst) {
      config_container[iZone]->SetiInst(iInst);
      output_container[iZone]->SetResult_Files(geometry_container[iZone][iInst][MESH_0],
                                               config_container[iZone],
                                               solver_container[iZone][iInst][MESH_0],
                                               InnerIter, StopCalc);
    }
    config_container[iZone]->SetiInst(inst);
  }

}


CTurbomachineryDriver::CTurbomachineryDriver(char* confFile, unsigned short val_nZone,
                                             SU2_Comm MPICommunicator):
                                             CFluidDriver(confFile, val_nZone, MPICommunicator) {

  output_legacy = COutputFactory::CreateLegacyOutput(config_container[ZONE_0]);

  /*--- LEGACY OUTPUT (going to be removed soon) --- */

  /*--- Open the convergence history file ---*/
  ConvHist_file = nullptr;
  ConvHist_file = new ofstream*[nZone];
  for (iZone = 0; iZone < nZone; iZone++) {
    ConvHist_file[iZone] = nullptr;
    if (rank == MASTER_NODE){
      ConvHist_file[iZone] = new ofstream[nInst[iZone]];
      for (iInst = 0; iInst < nInst[iZone]; iInst++) {
        output_legacy->SetConvHistory_Header(&ConvHist_file[iZone][iInst], config_container[iZone], iZone, iInst);
      }
    }
  }

  if (nZone > 1){
    Max_Iter = config_container[ZONE_0]->GetnOuter_Iter();
  }
}

CTurbomachineryDriver::~CTurbomachineryDriver(void) {
  if (rank == MASTER_NODE){
    /*--- Close the convergence history file. ---*/
    for (iZone = 0; iZone < nZone; iZone++) {
      for (iInst = 0; iInst < 1; iInst++) {
        ConvHist_file[iZone][iInst].close();
      }
      delete [] ConvHist_file[iZone];
    }
    delete [] ConvHist_file;
  }
}

void CTurbomachineryDriver::Run() {

  /*--- Run a single iteration of a multi-zone problem by looping over all
   zones and executing the iterations. Note that data transers between zones
   and other intermediate procedures may be required. ---*/

  for (iZone = 0; iZone < nZone; iZone++) {
    iteration_container[iZone][INST_0]->Preprocess(output_container[iZone], integration_container, geometry_container,
                                           solver_container, numerics_container, config_container,
                                           surface_movement, grid_movement, FFDBox, iZone, INST_0);
  }

  /* --- Update the mixing-plane interface ---*/
  for (iZone = 0; iZone < nZone; iZone++) {
    if(mixingplane)SetMixingPlane(iZone);
  }

  for (iZone = 0; iZone < nZone; iZone++) {
    iteration_container[iZone][INST_0]->Iterate(output_container[iZone], integration_container, geometry_container,
                                        solver_container, numerics_container, config_container,
                                        surface_movement, grid_movement, FFDBox, iZone, INST_0);
  }

  for (iZone = 0; iZone < nZone; iZone++) {
    iteration_container[iZone][INST_0]->Postprocess(output_container[iZone], integration_container, geometry_container,
                                      solver_container, numerics_container, config_container,
                                      surface_movement, grid_movement, FFDBox, iZone, INST_0);
  }

  if (rank == MASTER_NODE){
    SetTurboPerformance(ZONE_0);
  }


}

void CTurbomachineryDriver::SetMixingPlane(unsigned short donorZone){

  unsigned short targetZone, nMarkerInt, iMarkerInt ;
  nMarkerInt     = config_container[donorZone]->GetnMarker_MixingPlaneInterface()/2;

  /* --- transfer the average value from the donorZone to the targetZone*/
  for (iMarkerInt = 1; iMarkerInt <= nMarkerInt; iMarkerInt++){
    for (targetZone = 0; targetZone < nZone; targetZone++) {
      if (targetZone != donorZone){
        interface_container[donorZone][targetZone]->AllgatherAverage(solver_container[donorZone][INST_0][MESH_0][FLOW_SOL],solver_container[targetZone][INST_0][MESH_0][FLOW_SOL],
            geometry_container[donorZone][INST_0][MESH_0],geometry_container[targetZone][INST_0][MESH_0],
            config_container[donorZone], config_container[targetZone], iMarkerInt );
      }
    }
  }
}

void CTurbomachineryDriver::SetTurboPerformance(unsigned short targetZone){

  unsigned short donorZone;
  //IMPORTANT this approach of multi-zone performances rely upon the fact that turbomachinery markers follow the natural (stator-rotor) development of the real machine.
  /* --- transfer the local turboperfomance quantities (for each blade)  from all the donorZones to the targetZone (ZONE_0) ---*/
  for (donorZone = 1; donorZone < nZone; donorZone++) {
    interface_container[donorZone][targetZone]->GatherAverageValues(solver_container[donorZone][INST_0][MESH_0][FLOW_SOL],solver_container[targetZone][INST_0][MESH_0][FLOW_SOL], donorZone);
  }

  /* --- compute turboperformance for each stage and the global machine ---*/

 output_legacy->ComputeTurboPerformance(solver_container[targetZone][INST_0][MESH_0][FLOW_SOL], geometry_container[targetZone][INST_0][MESH_0], config_container[targetZone]);

}


bool CTurbomachineryDriver::Monitor(unsigned long ExtIter) {

  su2double rot_z_ini, rot_z_final ,rot_z;
  su2double outPres_ini, outPres_final, outPres;
  unsigned long rampFreq, finalRamp_Iter;
  unsigned short iMarker, KindBC, KindBCOption;
  string Marker_Tag;

  bool print;

  /*--- Synchronization point after a single solver iteration. Compute the
   wall clock time required. ---*/

  StopTime = SU2_MPI::Wtime();

  IterCount++;
  UsedTime = (StopTime - StartTime);


  /*--- Check if there is any change in the runtime parameters ---*/
  CConfig *runtime = nullptr;
  strcpy(runtime_file_name, "runtime.dat");
  runtime = new CConfig(runtime_file_name, config_container[ZONE_0]);
  runtime->SetInnerIter(ExtIter);
  delete runtime;

  /*--- Update the convergence history file (serial and parallel computations). ---*/

  for (iZone = 0; iZone < nZone; iZone++) {
    for (iInst = 0; iInst < nInst[iZone]; iInst++)
      output_legacy->SetConvHistory_Body(&ConvHist_file[iZone][iInst], geometry_container, solver_container,
          config_container, integration_container, false, UsedTime, iZone, iInst);
  }

  /*--- ROTATING FRAME Ramp: Compute the updated rotational velocity. ---*/
  if (config_container[ZONE_0]->GetGrid_Movement() && config_container[ZONE_0]->GetRampRotatingFrame()) {
    rampFreq       = SU2_TYPE::Int(config_container[ZONE_0]->GetRampRotatingFrame_Coeff(1));
    finalRamp_Iter = SU2_TYPE::Int(config_container[ZONE_0]->GetRampRotatingFrame_Coeff(2));
    rot_z_ini = config_container[ZONE_0]->GetRampRotatingFrame_Coeff(0);
    print = false;
    if(ExtIter % rampFreq == 0 &&  ExtIter <= finalRamp_Iter){

      for (iZone = 0; iZone < nZone; iZone++) {
        rot_z_final = config_container[iZone]->GetFinalRotation_Rate_Z();
        if(abs(rot_z_final) > 0.0){
          rot_z = rot_z_ini + ExtIter*( rot_z_final - rot_z_ini)/finalRamp_Iter;
          config_container[iZone]->SetRotation_Rate(2, rot_z);
          if(rank == MASTER_NODE && print && ExtIter > 0) {
            cout << endl << " Updated rotating frame grid velocities";
            cout << " for zone " << iZone << "." << endl;
          }
          geometry_container[iZone][INST_0][MESH_0]->SetRotationalVelocity(config_container[iZone], print);
          geometry_container[iZone][INST_0][MESH_0]->SetShroudVelocity(config_container[iZone]);
        }
      }

      for (iZone = 0; iZone < nZone; iZone++) {
        geometry_container[iZone][INST_0][MESH_0]->SetAvgTurboValue(config_container[iZone], iZone, INFLOW, false);
        geometry_container[iZone][INST_0][MESH_0]->SetAvgTurboValue(config_container[iZone],iZone, OUTFLOW, false);
        geometry_container[iZone][INST_0][MESH_0]->GatherInOutAverageValues(config_container[iZone], false);

      }

      for (iZone = 1; iZone < nZone; iZone++) {
        interface_container[iZone][ZONE_0]->GatherAverageTurboGeoValues(geometry_container[iZone][INST_0][MESH_0],geometry_container[ZONE_0][INST_0][MESH_0], iZone);
      }

    }
  }


  /*--- Outlet Pressure Ramp: Compute the updated rotational velocity. ---*/
  if (config_container[ZONE_0]->GetRampOutletPressure()) {
    rampFreq       = SU2_TYPE::Int(config_container[ZONE_0]->GetRampOutletPressure_Coeff(1));
    finalRamp_Iter = SU2_TYPE::Int(config_container[ZONE_0]->GetRampOutletPressure_Coeff(2));
    outPres_ini    = config_container[ZONE_0]->GetRampOutletPressure_Coeff(0);
    outPres_final  = config_container[ZONE_0]->GetFinalOutletPressure();

    if(ExtIter % rampFreq == 0 &&  ExtIter <= finalRamp_Iter){
      outPres = outPres_ini + ExtIter*(outPres_final - outPres_ini)/finalRamp_Iter;
      if(rank == MASTER_NODE) config_container[ZONE_0]->SetMonitotOutletPressure(outPres);

      for (iZone = 0; iZone < nZone; iZone++) {
        for (iMarker = 0; iMarker < config_container[iZone]->GetnMarker_All(); iMarker++) {
          KindBC = config_container[iZone]->GetMarker_All_KindBC(iMarker);
          switch (KindBC) {
          case RIEMANN_BOUNDARY:
            Marker_Tag         = config_container[iZone]->GetMarker_All_TagBound(iMarker);
            KindBCOption       = config_container[iZone]->GetKind_Data_Riemann(Marker_Tag);
            if(KindBCOption == STATIC_PRESSURE || KindBCOption == RADIAL_EQUILIBRIUM ){
              SU2_MPI::Error("Outlet pressure ramp only implemented for NRBC", CURRENT_FUNCTION);
            }
            break;
          case GILES_BOUNDARY:
            Marker_Tag         = config_container[iZone]->GetMarker_All_TagBound(iMarker);
            KindBCOption       = config_container[iZone]->GetKind_Data_Giles(Marker_Tag);
            if(KindBCOption == STATIC_PRESSURE || KindBCOption == STATIC_PRESSURE_1D || KindBCOption == RADIAL_EQUILIBRIUM ){
              config_container[iZone]->SetGiles_Var1(outPres, Marker_Tag);
            }
            break;
          }
        }
      }
    }
  }


  /*--- Check whether the current simulation has reached the specified
   convergence criteria, and set StopCalc to true, if so. ---*/

  switch (config_container[ZONE_0]->GetKind_Solver()) {
  case MAIN_SOLVER::EULER: case MAIN_SOLVER::NAVIER_STOKES: case MAIN_SOLVER::RANS:
  case MAIN_SOLVER::INC_EULER: case MAIN_SOLVER::INC_NAVIER_STOKES: case MAIN_SOLVER::INC_RANS:
  case MAIN_SOLVER::NEMO_EULER: case MAIN_SOLVER::NEMO_NAVIER_STOKES:
    StopCalc = integration_container[ZONE_0][INST_0][FLOW_SOL]->GetConvergence();
    break;
  case MAIN_SOLVER::DISC_ADJ_EULER: case MAIN_SOLVER::DISC_ADJ_NAVIER_STOKES: case MAIN_SOLVER::DISC_ADJ_RANS:
  case MAIN_SOLVER::DISC_ADJ_INC_EULER: case MAIN_SOLVER::DISC_ADJ_INC_NAVIER_STOKES: case MAIN_SOLVER::DISC_ADJ_INC_RANS:
  case MAIN_SOLVER::DISC_ADJ_FEM_EULER: case MAIN_SOLVER::DISC_ADJ_FEM_NS: case MAIN_SOLVER::DISC_ADJ_FEM_RANS:
    StopCalc = integration_container[ZONE_0][INST_0][ADJFLOW_SOL]->GetConvergence();
    break;
  default:
    break;

  }

  /*--- Set StopCalc to true if max. number of iterations has been reached ---*/

  StopCalc = StopCalc || (ExtIter == Max_Iter - 1);

  return StopCalc;

}

CHBDriver::CHBDriver(char* confFile,
    unsigned short val_nZone,
    SU2_Comm MPICommunicator) : CFluidDriver(confFile,
        val_nZone,
        MPICommunicator) {
  unsigned short kInst;

  nInstHB = nInst[ZONE_0];

  D = nullptr;
  /*--- allocate dynamic memory for the Harmonic Balance operator ---*/
  D = new su2double*[nInstHB]; for (kInst = 0; kInst < nInstHB; kInst++) D[kInst] = new su2double[nInstHB];

  output_legacy = COutputFactory::CreateLegacyOutput(config_container[ZONE_0]);

  /*--- Open the convergence history file ---*/
  ConvHist_file = nullptr;
  ConvHist_file = new ofstream*[nZone];
  for (iZone = 0; iZone < nZone; iZone++) {
    ConvHist_file[iZone] = nullptr;
    if (rank == MASTER_NODE){
      ConvHist_file[iZone] = new ofstream[nInst[iZone]];
      for (iInst = 0; iInst < nInst[iZone]; iInst++) {
        output_legacy->SetConvHistory_Header(&ConvHist_file[iZone][iInst], config_container[iZone], iZone, iInst);
      }
    }
  }


}

CHBDriver::~CHBDriver(void) {

  unsigned short kInst;

  /*--- delete dynamic memory for the Harmonic Balance operator ---*/
  for (kInst = 0; kInst < nInstHB; kInst++) delete [] D[kInst];
  delete [] D;

  if (rank == MASTER_NODE){
  /*--- Close the convergence history file. ---*/
  for (iZone = 0; iZone < nZone; iZone++) {
    for (iInst = 0; iInst < nInstHB; iInst++) {
      ConvHist_file[iZone][iInst].close();
    }
    delete [] ConvHist_file[iZone];
  }
  delete [] ConvHist_file;
  }
}


void CHBDriver::Run() {

  /*--- Run a single iteration of a Harmonic Balance problem. Preprocess all
   all zones before beginning the iteration. ---*/

  for (iInst = 0; iInst < nInstHB; iInst++)
    iteration_container[ZONE_0][iInst]->Preprocess(output_container[ZONE_0], integration_container, geometry_container,
        solver_container, numerics_container, config_container,
        surface_movement, grid_movement, FFDBox, ZONE_0, iInst);

  for (iInst = 0; iInst < nInstHB; iInst++)
    iteration_container[ZONE_0][iInst]->Iterate(output_container[ZONE_0], integration_container, geometry_container,
        solver_container, numerics_container, config_container,
        surface_movement, grid_movement, FFDBox, ZONE_0, iInst);

  /*--- Update the convergence history file (serial and parallel computations). ---*/

  for (iZone = 0; iZone < nZone; iZone++) {
    for (iInst = 0; iInst < nInst[iZone]; iInst++)
      output_legacy->SetConvHistory_Body(&ConvHist_file[iZone][iInst], geometry_container, solver_container,
          config_container, integration_container, false, UsedTime, iZone, iInst);
  }

}

void CHBDriver::Update() {

  for (iInst = 0; iInst < nInstHB; iInst++) {
    /*--- Compute the harmonic balance terms across all zones ---*/
    SetHarmonicBalance(iInst);

  }

  /*--- Precondition the harmonic balance source terms ---*/
  if (config_container[ZONE_0]->GetHB_Precondition() == YES) {
    StabilizeHarmonicBalance();

  }

  for (iInst = 0; iInst < nInstHB; iInst++) {

    /*--- Update the harmonic balance terms across all zones ---*/
    iteration_container[ZONE_0][iInst]->Update(output_container[ZONE_0], integration_container, geometry_container,
        solver_container, numerics_container, config_container,
        surface_movement, grid_movement, FFDBox, ZONE_0, iInst);

  }

}

void CHBDriver::ResetConvergence() {

  for(iInst = 0; iInst < nZone; iInst++) {
    switch (config_container[ZONE_0]->GetKind_Solver()) {

    case MAIN_SOLVER::EULER: case MAIN_SOLVER::NAVIER_STOKES: case MAIN_SOLVER::RANS:
      integration_container[ZONE_0][iInst][FLOW_SOL]->SetConvergence(false);
      if (config_container[ZONE_0]->GetKind_Solver() == MAIN_SOLVER::RANS) integration_container[ZONE_0][iInst][TURB_SOL]->SetConvergence(false);
      if (config_container[ZONE_0]->GetKind_Trans_Model() != TURB_TRANS_MODEL::NONE) integration_container[ZONE_0][iInst][TRANS_SOL]->SetConvergence(false);
      break;

    case MAIN_SOLVER::FEM_ELASTICITY:
      integration_container[ZONE_0][iInst][FEA_SOL]->SetConvergence(false);
      break;

    case MAIN_SOLVER::ADJ_EULER: case MAIN_SOLVER::ADJ_NAVIER_STOKES: case MAIN_SOLVER::ADJ_RANS: case MAIN_SOLVER::DISC_ADJ_EULER: case MAIN_SOLVER::DISC_ADJ_NAVIER_STOKES: case MAIN_SOLVER::DISC_ADJ_RANS:
      integration_container[ZONE_0][iInst][ADJFLOW_SOL]->SetConvergence(false);
      if( (config_container[ZONE_0]->GetKind_Solver() == MAIN_SOLVER::ADJ_RANS) || (config_container[ZONE_0]->GetKind_Solver() == MAIN_SOLVER::DISC_ADJ_RANS) )
        integration_container[ZONE_0][iInst][ADJTURB_SOL]->SetConvergence(false);
      break;

    default:
      SU2_MPI::Error("Harmonic Balance has not been set up for this solver.", CURRENT_FUNCTION);
    }
  }

}

void CHBDriver::SetHarmonicBalance(unsigned short iInst) {

  unsigned short iVar, jInst, iMGlevel;
  unsigned short nVar = solver_container[ZONE_0][INST_0][MESH_0][FLOW_SOL]->GetnVar();
  unsigned long iPoint;
  bool implicit = (config_container[ZONE_0]->GetKind_TimeIntScheme_Flow() == EULER_IMPLICIT);
  bool adjoint = (config_container[ZONE_0]->GetContinuous_Adjoint());
  if (adjoint) {
    implicit = (config_container[ZONE_0]->GetKind_TimeIntScheme_AdjFlow() == EULER_IMPLICIT);
  }

  unsigned long InnerIter = config_container[ZONE_0]->GetInnerIter();

  /*--- Retrieve values from the config file ---*/
  su2double *U = new su2double[nVar];
  su2double *U_old = new su2double[nVar];
  su2double *Psi = new su2double[nVar];
  su2double *Psi_old = new su2double[nVar];
  su2double *Source = new su2double[nVar];
  su2double deltaU, deltaPsi;

  /*--- Compute period of oscillation ---*/
  su2double period = config_container[ZONE_0]->GetHarmonicBalance_Period();

  /*--- Non-dimensionalize the input period, if necessary.  */
  period /= config_container[ZONE_0]->GetTime_Ref();

  if (InnerIter == 0)
    ComputeHB_Operator();

  /*--- Compute various source terms for explicit direct, implicit direct, and adjoint problems ---*/
  /*--- Loop over all grid levels ---*/
  for (iMGlevel = 0; iMGlevel <= config_container[ZONE_0]->GetnMGLevels(); iMGlevel++) {

    /*--- Loop over each node in the volume mesh ---*/
    for (iPoint = 0; iPoint < geometry_container[ZONE_0][iInst][iMGlevel]->GetnPoint(); iPoint++) {

      for (iVar = 0; iVar < nVar; iVar++) {
        Source[iVar] = 0.0;
      }

      /*--- Step across the columns ---*/
      for (jInst = 0; jInst < nInstHB; jInst++) {

        /*--- Retrieve solution at this node in current zone ---*/
        for (iVar = 0; iVar < nVar; iVar++) {

          if (!adjoint) {
            U[iVar] = solver_container[ZONE_0][jInst][iMGlevel][FLOW_SOL]->GetNodes()->GetSolution(iPoint, iVar);
            Source[iVar] += U[iVar]*D[iInst][jInst];

            if (implicit) {
              U_old[iVar] = solver_container[ZONE_0][jInst][iMGlevel][FLOW_SOL]->GetNodes()->GetSolution_Old(iPoint, iVar);
              deltaU = U[iVar] - U_old[iVar];
              Source[iVar] += deltaU*D[iInst][jInst];
            }

          }

          else {
            Psi[iVar] = solver_container[ZONE_0][jInst][iMGlevel][ADJFLOW_SOL]->GetNodes()->GetSolution(iPoint, iVar);
            Source[iVar] += Psi[iVar]*D[jInst][iInst];

            if (implicit) {
              Psi_old[iVar] = solver_container[ZONE_0][jInst][iMGlevel][ADJFLOW_SOL]->GetNodes()->GetSolution_Old(iPoint, iVar);
              deltaPsi = Psi[iVar] - Psi_old[iVar];
              Source[iVar] += deltaPsi*D[jInst][iInst];
            }
          }
        }

        /*--- Store sources for current row ---*/
        for (iVar = 0; iVar < nVar; iVar++) {
          if (!adjoint) {
            solver_container[ZONE_0][iInst][iMGlevel][FLOW_SOL]->GetNodes()->SetHarmonicBalance_Source(iPoint, iVar, Source[iVar]);
          }
          else {
            solver_container[ZONE_0][iInst][iMGlevel][ADJFLOW_SOL]->GetNodes()->SetHarmonicBalance_Source(iPoint, iVar, Source[iVar]);
          }
        }

      }
    }
  }

  /*--- Source term for a turbulence model ---*/
  if (config_container[ZONE_0]->GetKind_Solver() == MAIN_SOLVER::RANS) {

    /*--- Extra variables needed if we have a turbulence model. ---*/
    unsigned short nVar_Turb = solver_container[ZONE_0][INST_0][MESH_0][TURB_SOL]->GetnVar();
    su2double *U_Turb = new su2double[nVar_Turb];
    su2double *Source_Turb = new su2double[nVar_Turb];

    /*--- Loop over only the finest mesh level (turbulence is always solved
     on the original grid only). ---*/
    for (iPoint = 0; iPoint < geometry_container[ZONE_0][INST_0][MESH_0]->GetnPoint(); iPoint++) {
      for (iVar = 0; iVar < nVar_Turb; iVar++) Source_Turb[iVar] = 0.0;
      for (jInst = 0; jInst < nInstHB; jInst++) {

        /*--- Retrieve solution at this node in current zone ---*/
        for (iVar = 0; iVar < nVar_Turb; iVar++) {
          U_Turb[iVar] = solver_container[ZONE_0][jInst][MESH_0][TURB_SOL]->GetNodes()->GetSolution(iPoint, iVar);
          Source_Turb[iVar] += U_Turb[iVar]*D[iInst][jInst];
        }
      }

      /*--- Store sources for current iZone ---*/
      for (iVar = 0; iVar < nVar_Turb; iVar++)
        solver_container[ZONE_0][iInst][MESH_0][TURB_SOL]->GetNodes()->SetHarmonicBalance_Source(iPoint, iVar, Source_Turb[iVar]);
    }

    delete [] U_Turb;
    delete [] Source_Turb;
  }

  delete [] Source;
  delete [] U;
  delete [] U_old;
  delete [] Psi;
  delete [] Psi_old;

}

void CHBDriver::StabilizeHarmonicBalance() {

  unsigned short i, j, k, iVar, iInst, jInst, iMGlevel;
  unsigned short nVar = solver_container[ZONE_0][INST_0][MESH_0][FLOW_SOL]->GetnVar();
  unsigned long iPoint;
  bool adjoint = (config_container[ZONE_0]->GetContinuous_Adjoint());

  /*--- Retrieve values from the config file ---*/
  su2double *Source     = new su2double[nInstHB];
  su2double *Source_old = new su2double[nInstHB];
  su2double Delta;

  su2double **Pinv     = new su2double*[nInstHB];
  su2double **P        = new su2double*[nInstHB];
  for (iInst = 0; iInst < nInstHB; iInst++) {
    Pinv[iInst]       = new su2double[nInstHB];
    P[iInst]          = new su2double[nInstHB];
  }

  /*--- Loop over all grid levels ---*/
  for (iMGlevel = 0; iMGlevel <= config_container[ZONE_0]->GetnMGLevels(); iMGlevel++) {

    /*--- Loop over each node in the volume mesh ---*/
    for (iPoint = 0; iPoint < geometry_container[ZONE_0][INST_0][iMGlevel]->GetnPoint(); iPoint++) {

      /*--- Get time step for current node ---*/
      Delta = solver_container[ZONE_0][INST_0][iMGlevel][FLOW_SOL]->GetNodes()->GetDelta_Time(iPoint);

      /*--- Setup stabilization matrix for this node ---*/
      for (iInst = 0; iInst < nInstHB; iInst++) {
        for (jInst = 0; jInst < nInstHB; jInst++) {
          if (jInst == iInst ) {
            Pinv[iInst][jInst] = 1.0 + Delta*D[iInst][jInst];
          }
          else {
            Pinv[iInst][jInst] = Delta*D[iInst][jInst];
          }
        }
      }

      /*--- Invert stabilization matrix Pinv with Gauss elimination---*/

      /*--  A temporary matrix to hold the inverse, dynamically allocated ---*/
      su2double **temp = new su2double*[nInstHB];
      for (i = 0; i < nInstHB; i++) {
        temp[i] = new su2double[2 * nInstHB];
      }

      /*---  Copy the desired matrix into the temporary matrix ---*/
      for (i = 0; i < nInstHB; i++) {
        for (j = 0; j < nInstHB; j++) {
          temp[i][j] = Pinv[i][j];
          temp[i][nInstHB + j] = 0;
        }
        temp[i][nInstHB + i] = 1;
      }

      su2double max_val;
      unsigned short max_idx;

      /*---  Pivot each column such that the largest number possible divides the other rows  ---*/
      for (k = 0; k < nInstHB - 1; k++) {
        max_idx = k;
        max_val = abs(temp[k][k]);
        /*---  Find the largest value (pivot) in the column  ---*/
        for (j = k; j < nInstHB; j++) {
          if (abs(temp[j][k]) > max_val) {
            max_idx = j;
            max_val = abs(temp[j][k]);
          }
        }

        /*---  Move the row with the highest value up  ---*/
        for (j = 0; j < (nInstHB * 2); j++) {
          su2double d = temp[k][j];
          temp[k][j] = temp[max_idx][j];
          temp[max_idx][j] = d;
        }
        /*---  Subtract the moved row from all other rows ---*/
        for (i = k + 1; i < nInstHB; i++) {
          su2double c = temp[i][k] / temp[k][k];
          for (j = 0; j < (nInstHB * 2); j++) {
            temp[i][j] = temp[i][j] - temp[k][j] * c;
          }
        }
      }

      /*---  Back-substitution  ---*/
      for (k = nInstHB - 1; k > 0; k--) {
        if (temp[k][k] != su2double(0.0)) {
          for (int i = k - 1; i > -1; i--) {
            su2double c = temp[i][k] / temp[k][k];
            for (j = 0; j < (nInstHB * 2); j++) {
              temp[i][j] = temp[i][j] - temp[k][j] * c;
            }
          }
        }
      }

      /*---  Normalize the inverse  ---*/
      for (i = 0; i < nInstHB; i++) {
        su2double c = temp[i][i];
        for (j = 0; j < nInstHB; j++) {
          temp[i][j + nInstHB] = temp[i][j + nInstHB] / c;
        }
      }

      /*---  Copy the inverse back to the main program flow ---*/
      for (i = 0; i < nInstHB; i++) {
        for (j = 0; j < nInstHB; j++) {
          P[i][j] = temp[i][j + nInstHB];
        }
      }

      /*---  Delete dynamic template  ---*/
      for (iInst = 0; iInst < nInstHB; iInst++) {
        delete[] temp[iInst];
      }
      delete[] temp;

      /*--- Loop through variables to precondition ---*/
      for (iVar = 0; iVar < nVar; iVar++) {

        /*--- Get current source terms (not yet preconditioned) and zero source array to prepare preconditioning ---*/
        for (iInst = 0; iInst < nInstHB; iInst++) {
          Source_old[iInst] = solver_container[ZONE_0][iInst][iMGlevel][FLOW_SOL]->GetNodes()->GetHarmonicBalance_Source(iPoint, iVar);
          Source[iInst] = 0;
        }

        /*--- Step through columns ---*/
        for (iInst = 0; iInst < nInstHB; iInst++) {
          for (jInst = 0; jInst < nInstHB; jInst++) {
            Source[iInst] += P[iInst][jInst]*Source_old[jInst];
          }

          /*--- Store updated source terms for current node ---*/
          if (!adjoint) {
            solver_container[ZONE_0][iInst][iMGlevel][FLOW_SOL]->GetNodes()->SetHarmonicBalance_Source(iPoint, iVar, Source[iInst]);
          }
          else {
            solver_container[ZONE_0][iInst][iMGlevel][ADJFLOW_SOL]->GetNodes()->SetHarmonicBalance_Source(iPoint, iVar, Source[iInst]);
          }
        }

      }
    }
  }

  /*--- Deallocate dynamic memory ---*/
  for (iInst = 0; iInst < nInstHB; iInst++){
    delete [] P[iInst];
    delete [] Pinv[iInst];
  }
  delete [] P;
  delete [] Pinv;
  delete [] Source;
  delete [] Source_old;

}

void CHBDriver::ComputeHB_Operator() {

  const   complex<su2double> J(0.0,1.0);
  unsigned short i, j, k, iInst;

  su2double *Omega_HB       = new su2double[nInstHB];
  complex<su2double> **E    = new complex<su2double>*[nInstHB];
  complex<su2double> **Einv = new complex<su2double>*[nInstHB];
  complex<su2double> **DD   = new complex<su2double>*[nInstHB];
  for (iInst = 0; iInst < nInstHB; iInst++) {
    E[iInst]    = new complex<su2double>[nInstHB];
    Einv[iInst] = new complex<su2double>[nInstHB];
    DD[iInst]   = new complex<su2double>[nInstHB];
  }

  /*--- Get simualation period from config file ---*/
  su2double Period = config_container[ZONE_0]->GetHarmonicBalance_Period();

  /*--- Non-dimensionalize the input period, if necessary.      */
  Period /= config_container[ZONE_0]->GetTime_Ref();

  /*--- Build the array containing the selected frequencies to solve ---*/
  for (iInst = 0; iInst < nInstHB; iInst++) {
    Omega_HB[iInst]  = config_container[ZONE_0]->GetOmega_HB()[iInst];
    Omega_HB[iInst] /= config_container[ZONE_0]->GetOmega_Ref(); //TODO: check
  }

  /*--- Build the diagonal matrix of the frequencies DD ---*/
  for (i = 0; i < nInstHB; i++) {
    for (k = 0; k < nInstHB; k++) {
      if (k == i ) {
        DD[i][k] = J*Omega_HB[k];
      }
    }
  }


  /*--- Build the harmonic balance inverse matrix ---*/
  for (i = 0; i < nInstHB; i++) {
    for (k = 0; k < nInstHB; k++) {
      Einv[i][k] = complex<su2double>(cos(Omega_HB[k]*(i*Period/nInstHB))) + J*complex<su2double>(sin(Omega_HB[k]*(i*Period/nInstHB)));
    }
  }

  /*---  Invert inverse harmonic balance Einv with Gauss elimination ---*/

  /*--  A temporary matrix to hold the inverse, dynamically allocated ---*/
  complex<su2double> **temp = new complex<su2double>*[nInstHB];
  for (i = 0; i < nInstHB; i++) {
    temp[i] = new complex<su2double>[2 * nInstHB];
  }

  /*---  Copy the desired matrix into the temporary matrix ---*/
  for (i = 0; i < nInstHB; i++) {
    for (j = 0; j < nInstHB; j++) {
      temp[i][j] = Einv[i][j];
      temp[i][nInstHB + j] = 0;
    }
    temp[i][nInstHB + i] = 1;
  }

  su2double max_val;
  unsigned short max_idx;

  /*---  Pivot each column such that the largest number possible divides the other rows  ---*/
  for (k = 0; k < nInstHB - 1; k++) {
    max_idx = k;
    max_val = abs(temp[k][k]);
    /*---  Find the largest value (pivot) in the column  ---*/
    for (j = k; j < nInstHB; j++) {
      if (abs(temp[j][k]) > max_val) {
        max_idx = j;
        max_val = abs(temp[j][k]);
      }
    }
    /*---  Move the row with the highest value up  ---*/
    for (j = 0; j < (nInstHB * 2); j++) {
      complex<su2double> d = temp[k][j];
      temp[k][j] = temp[max_idx][j];
      temp[max_idx][j] = d;
    }
    /*---  Subtract the moved row from all other rows ---*/
    for (i = k + 1; i < nInstHB; i++) {
      complex<su2double> c = temp[i][k] / temp[k][k];
      for (j = 0; j < (nInstHB * 2); j++) {
        temp[i][j] = temp[i][j] - temp[k][j] * c;
      }
    }
  }
  /*---  Back-substitution  ---*/
  for (k = nInstHB - 1; k > 0; k--) {
    if (temp[k][k] != complex<su2double>(0.0)) {
      for (int i = k - 1; i > -1; i--) {
        complex<su2double> c = temp[i][k] / temp[k][k];
        for (j = 0; j < (nInstHB * 2); j++) {
          temp[i][j] = temp[i][j] - temp[k][j] * c;
        }
      }
    }
  }
  /*---  Normalize the inverse  ---*/
  for (i = 0; i < nInstHB; i++) {
    complex<su2double> c = temp[i][i];
    for (j = 0; j < nInstHB; j++) {
      temp[i][j + nInstHB] = temp[i][j + nInstHB] / c;
    }
  }
  /*---  Copy the inverse back to the main program flow ---*/
  for (i = 0; i < nInstHB; i++) {
    for (j = 0; j < nInstHB; j++) {
      E[i][j] = temp[i][j + nInstHB];
    }
  }
  /*---  Delete dynamic template  ---*/
  for (i = 0; i < nInstHB; i++) {
    delete[] temp[i];
  }
  delete[] temp;


  /*---  Temporary matrix for performing product  ---*/
  complex<su2double> **Temp    = new complex<su2double>*[nInstHB];

  /*---  Temporary complex HB operator  ---*/
  complex<su2double> **Dcpx    = new complex<su2double>*[nInstHB];

  for (iInst = 0; iInst < nInstHB; iInst++){
    Temp[iInst]    = new complex<su2double>[nInstHB];
    Dcpx[iInst]   = new complex<su2double>[nInstHB];
  }


  /*---  Calculation of the HB operator matrix ---*/
  for (int row = 0; row < nInstHB; row++) {
    for (int col = 0; col < nInstHB; col++) {
      for (int inner = 0; inner < nInstHB; inner++) {
        Temp[row][col] += Einv[row][inner] * DD[inner][col];
      }
    }
  }

  unsigned short row, col, inner;

  for (row = 0; row < nInstHB; row++) {
    for (col = 0; col < nInstHB; col++) {
      for (inner = 0; inner < nInstHB; inner++) {
        Dcpx[row][col] += Temp[row][inner] * E[inner][col];
      }
    }
  }

  /*---  Take just the real part of the HB operator matrix ---*/
  for (i = 0; i < nInstHB; i++) {
    for (k = 0; k < nInstHB; k++) {
      D[i][k] = real(Dcpx[i][k]);
    }
  }

  /*--- Deallocate dynamic memory ---*/
  for (iInst = 0; iInst < nInstHB; iInst++){
    delete [] E[iInst];
    delete [] Einv[iInst];
    delete [] DD[iInst];
    delete [] Temp[iInst];
    delete [] Dcpx[iInst];
  }
  delete [] E;
  delete [] Einv;
  delete [] DD;
  delete [] Temp;
  delete [] Dcpx;
  delete [] Omega_HB;

}<|MERGE_RESOLUTION|>--- conflicted
+++ resolved
@@ -1345,19 +1345,10 @@
   const int conv_bound_term = CONV_BOUND_TERM + offset;
   const int visc_bound_term = VISC_BOUND_TERM + offset;
 
-<<<<<<< HEAD
-  bool EN = false;
-
   /*--- Assign transition model booleans ---*/
-
-  switch (config->GetKind_Trans_Model()) {
-    case TURB_TRANS_MODEL::NONE:
-      break;
-    case TURB_TRANS_MODEL::EN: EN = true; break;
-  }
-=======
+  
   const bool LM = config->GetKind_Trans_Model() == TURB_TRANS_MODEL::LM;
->>>>>>> f0dcb86e
+  const bool EN = config->GetKind_Trans_Model() == TURB_TRANS_MODEL::EN;
 
   /*--- Definition of the convective scheme for each equation and mesh level ---*/
 
@@ -1367,14 +1358,12 @@
       break;
     case SPACE_UPWIND :
       for (auto iMGlevel = 0u; iMGlevel <= config->GetnMGLevels(); iMGlevel++) {
-<<<<<<< HEAD
-        if ( NONE) {
-          SU2_MPI::Error("Invalid convective scheme for the transition equations.", CURRENT_FUNCTION);
-        }
-        else if (EN) numerics[iMGlevel][TRANS_SOL][conv_term] = new CUpwSca_TransEN<Indices>(nDim, nVar_Trans, config);
-=======
-        if (LM) numerics[iMGlevel][TRANS_SOL][conv_term] = new CUpwSca_TransLM<Indices>(nDim, nVar_Trans, config);
->>>>>>> f0dcb86e
+        if (LM) {
+		  numerics[iMGlevel][TRANS_SOL][conv_term] = new CUpwSca_TransLM<Indices>(nDim, nVar_Trans, config);
+		}	
+		else if (EN) {
+		  numerics[iMGlevel][TRANS_SOL][conv_term] = new CUpwSca_TransEN<Indices>(nDim, nVar_Trans, config);
+		}
       }
       break;
     default:
@@ -1385,15 +1374,12 @@
   /*--- Definition of the viscous scheme for each equation and mesh level ---*/
 
   for (auto iMGlevel = 0u; iMGlevel <= config->GetnMGLevels(); iMGlevel++) {
-<<<<<<< HEAD
-    if (NONE) {
-      SU2_MPI::Error("Invalid viscous scheme for the transition equations.", CURRENT_FUNCTION);
-    }
-    else if (EN)
+    if (LM) {
+	  numerics[iMGlevel][TRANS_SOL][visc_term] = new CAvgGrad_TransLM<Indices>(nDim, nVar_Trans, true, config);
+	}
+	else if (EN) {
       numerics[iMGlevel][TRANS_SOL][visc_term] = new CAvgGrad_TransEN<Indices>(nDim, nVar_Trans, true, config);
-=======
-    if (LM) numerics[iMGlevel][TRANS_SOL][visc_term] = new CAvgGrad_TransLM<Indices>(nDim, nVar_Trans, true, config);
->>>>>>> f0dcb86e
+	}
   }
 
   /*--- Definition of the source term integration scheme for each equation and mesh level ---*/
@@ -1401,16 +1387,12 @@
   for (auto iMGlevel = 0u; iMGlevel <= config->GetnMGLevels(); iMGlevel++) {
     auto& trans_source_first_term = numerics[iMGlevel][TRANS_SOL][source_first_term];
 
-<<<<<<< HEAD
-    if(NONE) {
-      SU2_MPI::Error("Invalid source for the transition equations.", CURRENT_FUNCTION);
-    }
-    else if (EN) {
+    if (LM) {
+	  trans_source_first_term = new CSourcePieceWise_TransLM<Indices>(nDim, nVar_Trans, config);
+	}
+	else if (EN) {
       trans_source_first_term = new CSourcePieceWise_TransEN<Indices>(nDim, nVar_Trans, config);
     }
-=======
-    if (LM) trans_source_first_term = new CSourcePieceWise_TransLM<Indices>(nDim, nVar_Trans, config);
->>>>>>> f0dcb86e
 
     numerics[iMGlevel][TRANS_SOL][source_second_term] = new CSourceNothing(nDim, nVar_Trans, config);
   }
@@ -1418,21 +1400,17 @@
   /*--- Definition of the boundary condition method ---*/
 
   for (auto iMGlevel = 0u; iMGlevel <= config->GetnMGLevels(); iMGlevel++) {
-<<<<<<< HEAD
-    if (NONE) {
-      SU2_MPI::Error("Invalid boundary conditions for the transition equations.", CURRENT_FUNCTION);
-    }
-    else if (EN) {
-      numerics[iMGlevel][TRANS_SOL][conv_bound_term] = new CUpwSca_TransEN<Indices>(nDim, nVar_Trans, config);
-      numerics[iMGlevel][TRANS_SOL][visc_bound_term] = new CAvgGrad_TransEN<Indices>(nDim, nVar_Trans, false, config);
-=======
     if (LM) {
       numerics[iMGlevel][TRANS_SOL][conv_bound_term] = new CUpwSca_TransLM<Indices>(nDim, nVar_Trans, config);
       numerics[iMGlevel][TRANS_SOL][visc_bound_term] = new CAvgGrad_TransLM<Indices>(nDim, nVar_Trans, false, config);
->>>>>>> f0dcb86e
-    }
-  }
-}
+    }
+	else if (EN) {
+      numerics[iMGlevel][TRANS_SOL][conv_bound_term] = new CUpwSca_TransEN<Indices>(nDim, nVar_Trans, config);
+      numerics[iMGlevel][TRANS_SOL][visc_bound_term] = new CAvgGrad_TransEN<Indices>(nDim, nVar_Trans, false, config);
+   }
+  }
+}
+
 /*--- Explicit instantiation of the template above, needed because it is defined in a cpp file, instead of hpp. ---*/
 template void CDriver::InstantiateTransitionNumerics<CEulerVariable::CIndices<unsigned short>>(
     unsigned short, int, const CConfig*, const CSolver*, CNumerics****&) const;
@@ -1443,10 +1421,6 @@
 template void CDriver::InstantiateTransitionNumerics<CNEMOEulerVariable::CIndices<unsigned short>>(
     unsigned short, int, const CConfig*, const CSolver*, CNumerics****&) const;
 
-<<<<<<< HEAD
-
-=======
->>>>>>> f0dcb86e
 template <class Indices>
 void CDriver::InstantiateSpeciesNumerics(unsigned short nVar_Species, int offset, const CConfig *config,
                                          const CSolver* species_solver, CNumerics ****&numerics) const {
@@ -2133,18 +2107,6 @@
 
   /*--- Solver definition for the transition model problem ---*/
   if (transition) {
-<<<<<<< HEAD
-	if (incompressible)
-	  InstantiateTransitionNumerics<CIncEulerVariable::CIndices<unsigned short> >(nVar_Trans, offset, config,
-																				 solver[MESH_0][TRANS_SOL], numerics);
-	else if (NEMO_ns)
-	  InstantiateTransitionNumerics<CNEMOEulerVariable::CIndices<unsigned short> >(nVar_Trans, offset, config,
-																				  solver[MESH_0][TRANS_SOL], numerics);
-	else
-	  InstantiateTransitionNumerics<CEulerVariable::CIndices<unsigned short> >(nVar_Trans, offset, config,
-																			  solver[MESH_0][TRANS_SOL], numerics);
-  }
-=======
     if (incompressible)
       InstantiateTransitionNumerics<CIncEulerVariable::CIndices<unsigned short> >(nVar_Trans, offset, config,
                                                                                  solver[MESH_0][TRANS_SOL], numerics);
@@ -2155,7 +2117,6 @@
       InstantiateTransitionNumerics<CEulerVariable::CIndices<unsigned short> >(nVar_Trans, offset, config,
                                                                               solver[MESH_0][TRANS_SOL], numerics);
   }  
->>>>>>> f0dcb86e
 
   /*--- Solver definition for the species transport problem ---*/
   if (species) {
