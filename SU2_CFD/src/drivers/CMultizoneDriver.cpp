/*!
 * \file driver_structure.cpp
 * \brief The main subroutines for driving multi-zone problems.
 * \author R. Sanchez, O. Burghardt
 * \version 7.2.1 "Blackbird"
 *
 * SU2 Project Website: https://su2code.github.io
 *
 * The SU2 Project is maintained by the SU2 Foundation
 * (http://su2foundation.org)
 *
 * Copyright 2012-2021, SU2 Contributors (cf. AUTHORS.md)
 *
 * SU2 is free software; you can redistribute it and/or
 * modify it under the terms of the GNU Lesser General Public
 * License as published by the Free Software Foundation; either
 * version 2.1 of the License, or (at your option) any later version.
 *
 * SU2 is distributed in the hope that it will be useful,
 * but WITHOUT ANY WARRANTY; without even the implied warranty of
 * MERCHANTABILITY or FITNESS FOR A PARTICULAR PURPOSE. See the GNU
 * Lesser General Public License for more details.
 *
 * You should have received a copy of the GNU Lesser General Public
 * License along with SU2. If not, see <http://www.gnu.org/licenses/>.
 */

#include "../../include/drivers/CMultizoneDriver.hpp"
#include "../../include/definition_structure.hpp"
#include "../../../Common/include/interface_interpolation/CInterpolator.hpp"
#include "../../include/output/COutput.hpp"
#include "../../include/iteration/CIteration.hpp"

CMultizoneDriver::CMultizoneDriver(char* confFile, unsigned short val_nZone, SU2_Comm MPICommunicator) :
                  CDriver(confFile, val_nZone, MPICommunicator, false) {

  /*--- Initialize the counter for TimeIter ---*/
  TimeIter = 0;

  /*--- Structure for multizone convergence ---*/
  init_res     = new su2double*[nZone];
  residual     = new su2double*[nZone];
  residual_rel = new su2double*[nZone];
  nVarZone     = new unsigned short[nZone];

  for (iZone = 0; iZone < nZone; iZone++){
    nVarZone[iZone] = 0;
    /*--- Account for all the solvers ---*/
    for (unsigned short iSol = 0; iSol < MAX_SOLS; iSol++){
      if (solver_container[iZone][INST_0][MESH_0][iSol] != nullptr)
        nVarZone[iZone] += solver_container[iZone][INST_0][MESH_0][iSol]->GetnVar();
    }
    init_res[iZone]     = new su2double[nVarZone[iZone]];
    residual[iZone]     = new su2double[nVarZone[iZone]];
    residual_rel[iZone] = new su2double[nVarZone[iZone]];
    /*--- Initialize the residual containers to 0.0 ---*/
    for (unsigned short iVar = 0; iVar < nVarZone[iZone]; iVar++){
      init_res[iZone][iVar]     = 0.0;
      residual[iZone][iVar]     = 0.0;
      residual_rel[iZone][iVar] = 0.0;
    }
  }

  /*----------------------------------------------------*/
  /*------ Determine the properties of the problem -----*/
  /*----------------------------------------------------*/

  bool structural_zone = false;
  bool fluid_zone = false;
  bool heat_zone = false;

  /*--- If there is at least a fluid and a structural zone ---*/
  for (iZone = 0; iZone < nZone; iZone++){
    switch (config_container[iZone]->GetKind_Solver()) {
    case MAIN_SOLVER::EULER: case MAIN_SOLVER::NAVIER_STOKES: case MAIN_SOLVER::RANS:
    case MAIN_SOLVER::INC_EULER: case MAIN_SOLVER::INC_NAVIER_STOKES: case MAIN_SOLVER::INC_RANS:
<<<<<<< HEAD

=======
      fluid_zone = true;
      break;
>>>>>>> d5d1e274
    case MAIN_SOLVER::NEMO_EULER: case MAIN_SOLVER::NEMO_NAVIER_STOKES:
      fluid_zone = true;
      break;
    case MAIN_SOLVER::FEM_ELASTICITY:
      structural_zone = true;
      break;
    case MAIN_SOLVER::HEAT_EQUATION:
      heat_zone = true;
      break;
    default:
      break;
    }
  }

  fsi = false; cht = false;
  /*--- If the problem has FSI properties ---*/
  if (fluid_zone && structural_zone) fsi = true;
  /*--- If the problem has CHT properties ---*/
  if (fluid_zone && heat_zone) cht = true;

  /*----------------------------------------------------*/
  /*- Define if a prefixed motion is imposed in a zone -*/
  /*----------------------------------------------------*/

  prefixed_motion = new bool[nZone];
  for (iZone = 0; iZone < nZone; iZone++){
    switch (config_container[iZone]->GetKind_GridMovement()){
      case RIGID_MOTION:
        prefixed_motion[iZone] = true; break;
      default:
        prefixed_motion[iZone] = false; break;
    }
    if (config_container[iZone]->GetSurface_Movement(AEROELASTIC) ||
        config_container[iZone]->GetSurface_Movement(AEROELASTIC_RIGID_MOTION) ||
        config_container[iZone]->GetSurface_Movement(DEFORMING) ||
        config_container[iZone]->GetSurface_Movement(EXTERNAL) ||
        config_container[iZone]->GetSurface_Movement(EXTERNAL_ROTATION)){
      prefixed_motion[iZone] = true;
    }
  }

}

CMultizoneDriver::~CMultizoneDriver(void) {

  for (iZone = 0; iZone < nZone; iZone++){
    delete [] init_res[iZone];
    delete [] residual[iZone];
    delete [] residual_rel[iZone];
  }

  delete [] nVarZone;
  delete [] init_res;
  delete [] residual;
  delete [] residual_rel;

  delete [] prefixed_motion;

}

void CMultizoneDriver::StartSolver() {

  /*--- Find out the minimum of all references times and then set each zone to this (same) value.
        To ensure that all zones run synchronously in time, be it a dimensional or non-dimensionalized one. ---*/

  su2double Time_Ref = std::numeric_limits<su2double>::max();
  for (iZone = 0; iZone < nZone; iZone++)
    Time_Ref = min(Time_Ref, config_container[iZone]->GetTime_Ref());

  for (iZone = 0; iZone < nZone; iZone++) {

    config_container[iZone]->SetTime_Ref(Time_Ref);

    /*--- Recompute some values as the reference time might has changed in iZone ---*/

    config_container[iZone]->SetDelta_UnstTimeND(config_container[iZone]->GetDelta_UnstTime() / Time_Ref);
    config_container[iZone]->SetTotal_UnstTimeND(config_container[iZone]->GetTotal_UnstTime() / Time_Ref);
  }

  StartTime = SU2_MPI::Wtime();

  driver_config->Set_StartTime(StartTime);

  /*--- Main external loop of the solver. Runs for the number of time steps required. ---*/

  if (rank == MASTER_NODE){
    cout << endl <<"------------------------------ Begin Solver -----------------------------" << endl;
  }

  if (rank == MASTER_NODE){
    cout << endl <<"Simulation Run using the Multizone Driver" << endl;
    if (driver_config->GetTime_Domain())
      cout << "The simulation will run until time step " << driver_config->GetnTime_Iter() - driver_config->GetRestart_Iter() << "." << endl;
  }

  /*--- Set the initial time iteration to the restart iteration. ---*/
  if (driver_config->GetRestart() && driver_config->GetTime_Domain())
    TimeIter = driver_config->GetRestart_Iter();

  /*--- Run the problem until the number of time iterations required is reached. ---*/
  while ( TimeIter < driver_config->GetnTime_Iter() ) {

    /*--- Perform some preprocessing before starting the time-step simulation. ---*/

    Preprocess(TimeIter);

    /*--- Run a block iteration of the multizone problem. ---*/

    switch (driver_config->GetKind_MZSolver()){
      case ENUM_MULTIZONE::MZ_BLOCK_GAUSS_SEIDEL: Run_GaussSeidel(); break;  // Block Gauss-Seidel iteration
      case ENUM_MULTIZONE::MZ_BLOCK_JACOBI: Run_Jacobi(); break;             // Block-Jacobi iteration
    }

    /*--- Update the solution for dual time stepping strategy ---*/

    Update();

    /*--- Monitor the computations after each iteration. ---*/

    StopCalc = Monitor(TimeIter);

    /*--- Output the solution in files. ---*/

    Output(TimeIter);

    /*--- If the convergence criteria has been met, terminate the simulation. ---*/

    if (StopCalc) break;

    TimeIter++;

  }

}

void CMultizoneDriver::Preprocess(unsigned long TimeIter) {

  /*--- Set the current time iteration in the config ---*/
  driver_config->SetTimeIter(TimeIter);

  for (iZone = 0; iZone < nZone; iZone++){

    /*--- Set the value of the external iteration to TimeIter. -------------------------------------*/
    /*--- TODO: This should be generalised for an homogeneous criteria throughout the code. --------*/
    config_container[iZone]->SetTimeIter(TimeIter);


    /*--- Store the current physical time in the config container, as
     this can be used for verification / MMS. This should also be more
     general once the drivers are more stable. ---*/

    if (driver_config->GetTime_Domain()) {
      config_container[iZone]->SetPhysicalTime(static_cast<su2double>(TimeIter)*config_container[iZone]->GetDelta_UnstTimeND());
    }
    else {
      config_container[iZone]->SetPhysicalTime(0.0);
    }

    /*--- Set the initial condition for EULER/N-S/RANS ---------------------------------------------*/
    /*--- For FSI, the initial conditions are set, after the mesh has been moved. --------------------------------------*/
    if (!fsi && config_container[iZone]->GetFluidProblem()) {
      solver_container[iZone][INST_0][MESH_0][FLOW_SOL]->SetInitialCondition(geometry_container[iZone][INST_0],
                                                                             solver_container[iZone][INST_0],
                                                                             config_container[iZone], TimeIter);
    }
    else if (!fsi && config_container[iZone]->GetHeatProblem()) {
      /*--- Set the initial condition for HEAT equation ---------------------------------------------*/
      solver_container[iZone][INST_0][MESH_0][HEAT_SOL]->SetInitialCondition(geometry_container[iZone][INST_0],
                                                                              solver_container[iZone][INST_0],
                                                                              config_container[iZone], TimeIter);
    }
  }

  SU2_MPI::Barrier(SU2_MPI::GetComm());

  /*--- Run a predictor step ---*/
  for (iZone = 0; iZone < nZone; iZone++) {
    if (config_container[iZone]->GetPredictor())
      iteration_container[iZone][INST_0]->Predictor(output_container[iZone], integration_container, geometry_container,
                                                    solver_container, numerics_container, config_container, surface_movement,
                                                    grid_movement, FFDBox, iZone, INST_0);
  }

  /*--- Perform a dynamic mesh update if required. ---*/

  DynamicMeshUpdate(TimeIter);

  /*--- Updating zone interface communication patterns for unsteady problems with pre-fixed motion in the config file ---*/
  if (driver_config->GetTime_Domain()) {
    for (iZone = 0; iZone < nZone; iZone++) {
      for (unsigned short jZone = 0; jZone < nZone; jZone++){
        if(jZone != iZone && interpolator_container[iZone][jZone] != nullptr && prefixed_motion[iZone])
          interpolator_container[iZone][jZone]->SetTransferCoeff(config_container);
      }
    }
  }

}

void CMultizoneDriver::Run_GaussSeidel() {

  unsigned short UpdateMesh;
  bool DeformMesh = false;

  for (iZone = 0; iZone < nZone; iZone++) {
    config_container[iZone]->SetOuterIter(0ul);
  }

  /*--- Loop over the number of outer iterations ---*/
  for (auto iOuter_Iter = 0ul; iOuter_Iter < driver_config->GetnOuter_Iter(); iOuter_Iter++){

    /*--- Loop over the number of zones (IZONE) ---*/
    for (iZone = 0; iZone < nZone; iZone++){

      /*--- In principle, the mesh does not need to be updated ---*/
      UpdateMesh = 0;

      /*--- Set the OuterIter ---*/
      config_container[iZone]->SetOuterIter(iOuter_Iter);
      config_container[iZone]->Set_StartTime(SU2_MPI::Wtime());
      driver_config->SetOuterIter(iOuter_Iter);

      /*--- Transfer from all the remaining zones ---*/
      for (auto jZone = 0u; jZone < nZone; jZone++){
        /*--- The target zone is iZone ---*/
        if (jZone != iZone){
          DeformMesh = Transfer_Data(jZone, iZone);
          if (DeformMesh) UpdateMesh+=1;
        }
      }
      /*--- If a mesh update is required due to the transfer of data ---*/
      if (UpdateMesh > 0) DynamicMeshUpdate(iZone, TimeIter);

      /*--- Iterate the zone as a block, either to convergence or to a max number of iterations ---*/
      iteration_container[iZone][INST_0]->Solve(output_container[iZone], integration_container, geometry_container,
                                                solver_container, numerics_container, config_container,
                                                surface_movement, grid_movement, FFDBox, iZone, INST_0);

      /*--- A corrector step can help preventing numerical instabilities ---*/
      Corrector(iZone);

    }

    if (OuterConvergence(iOuter_Iter)) break;

  }

}

void CMultizoneDriver::Run_Jacobi() {

  unsigned short UpdateMesh;
  bool DeformMesh = false;

  for (iZone = 0; iZone < nZone; iZone++) {
    config_container[iZone]->SetOuterIter(0ul);
  }

  /*--- Loop over the number of outer iterations ---*/
  for (auto iOuter_Iter = 0ul; iOuter_Iter < driver_config->GetnOuter_Iter(); iOuter_Iter++){

    /*--- Transfer from all zones ---*/
    for (iZone = 0; iZone < nZone; iZone++){

      /*--- In principle, the mesh does not need to be updated ---*/
      UpdateMesh = 0;

      /*--- Set the OuterIter ---*/
      config_container[iZone]->SetOuterIter(iOuter_Iter);
      driver_config->SetOuterIter(iOuter_Iter);

      /*--- Transfer from all the remaining zones ---*/
      for (auto jZone = 0u; jZone < nZone; jZone++){
        /*--- The target zone is iZone ---*/
        if (jZone != iZone && interface_container[iZone][jZone] != nullptr){
          DeformMesh = Transfer_Data(jZone, iZone);
          if (DeformMesh) UpdateMesh+=1;
        }
      }
      /*--- If a mesh update is required due to the transfer of data ---*/
      if (UpdateMesh > 0) DynamicMeshUpdate(iZone, TimeIter);

    }

      /*--- Loop over the number of zones (IZONE) ---*/
    for (iZone = 0; iZone < nZone; iZone++){

      /*--- Set the OuterIter ---*/
      config_container[iZone]->SetOuterIter(iOuter_Iter);
      config_container[iZone]->Set_StartTime(SU2_MPI::Wtime());
      driver_config->SetOuterIter(iOuter_Iter);

      /*--- Iterate the zone as a block, either to convergence or to a max number of iterations ---*/
      iteration_container[iZone][INST_0]->Solve(output_container[iZone], integration_container, geometry_container,
                                                solver_container, numerics_container, config_container,
                                                surface_movement, grid_movement, FFDBox, iZone, INST_0);

      /*--- A corrector step can help preventing numerical instabilities ---*/
      Corrector(iZone);

    }

    if (OuterConvergence(iOuter_Iter)) break;

  }

}

void CMultizoneDriver::Corrector(unsigned short val_iZone) {

  if (config_container[val_iZone]->GetRelaxation())
    iteration_container[val_iZone][INST_0]->Relaxation(output_container[ZONE_0], integration_container,
                                            geometry_container, solver_container, numerics_container, config_container,
                                            surface_movement, grid_movement, FFDBox, val_iZone, INST_0);
}

bool CMultizoneDriver::OuterConvergence(unsigned long OuterIter) {

  /*--- Update the residual for the all the zones. ---*/

  for (iZone = 0; iZone < nZone; iZone++) {

    /*--- Account for all the solvers in this zone. ---*/

    auto solvers = solver_container[iZone][INST_0][MESH_0];

    for (unsigned short iSol = 0; iSol < MAX_SOLS; iSol++){
      if (solvers[iSol] != nullptr)
        solvers[iSol]->ComputeResidual_Multizone(geometry_container[iZone][INST_0][MESH_0], config_container[iZone]);
    }

    /*--- Make sure that everything is loaded into the output container. ---*/

    output_container[iZone]->SetHistory_Output(geometry_container[iZone][INST_0][MESH_0], solvers, config_container[iZone]);

  }

  /*--- Print out the convergence data to screen and history file. ---*/

  driver_output->SetMultizoneHistory_Output(output_container, config_container, driver_config,
                                            driver_config->GetTimeIter(), driver_config->GetOuterIter());

  return driver_output->GetConvergence();

}

void CMultizoneDriver::Update() {

  /*--- For enabling a consistent restart, we need to update the mesh with the interface information that introduces displacements --*/
  /*--- Loop over the number of zones (IZONE) ---*/
  for (iZone = 0; iZone < nZone; iZone++){

    unsigned short UpdateMesh = 0;

    /*--- Transfer from all the remaining zones (JZONE != IZONE)---*/
    for (auto jZone = 0u; jZone < nZone; jZone++){
      /*--- The target zone is iZone ---*/
      if (jZone != iZone){
        UpdateMesh += Transfer_Data(jZone, iZone);
      }
    }
    /*--- If a mesh update is required due to the transfer of data ---*/
    if (UpdateMesh > 0) DynamicMeshUpdate(iZone, TimeIter);

    iteration_container[iZone][INST_0]->Update(output_container[iZone], integration_container, geometry_container,
        solver_container, numerics_container, config_container,
        surface_movement, grid_movement, FFDBox, iZone, INST_0);

    /*--- Set the Convergence_FSI boolean to false for the next time step ---*/
    for (unsigned short iSol = 0; iSol < MAX_SOLS-1; iSol++){
      if (integration_container[iZone][INST_0][iSol] != nullptr){
        integration_container[iZone][INST_0][iSol]->SetConvergence_FSI(false);
      }
    }
  }

}

void CMultizoneDriver::Output(unsigned long TimeIter) {

  /*--- Time the output for performance benchmarking. ---*/

  StopTime = SU2_MPI::Wtime();

  UsedTimeCompute += StopTime-StartTime;

  StartTime = SU2_MPI::Wtime();

  bool wrote_files = false;

  for (iZone = 0; iZone < nZone; iZone++){
    wrote_files = output_container[iZone]->SetResult_Files(geometry_container[iZone][INST_0][MESH_0],
                                                            config_container[iZone],
                                                            solver_container[iZone][INST_0][MESH_0], TimeIter, StopCalc );
  }

  if (wrote_files){

    StopTime = SU2_MPI::Wtime();

    UsedTimeOutput += StopTime-StartTime;
    OutputCount++;
    BandwidthSum = config_container[ZONE_0]->GetRestart_Bandwidth_Agg();

    StartTime = SU2_MPI::Wtime();

    driver_config->Set_StartTime(StartTime);
  }

}

void CMultizoneDriver::DynamicMeshUpdate(unsigned long TimeIter) {

  bool AnyDeformMesh = false;

  for (iZone = 0; iZone < nZone; iZone++) {
    const auto harmonic_balance = (config_container[iZone]->GetTime_Marching() == TIME_MARCHING::HARMONIC_BALANCE);
    /*--- Dynamic mesh update ---*/
    if ((config_container[iZone]->GetGrid_Movement()) && (!harmonic_balance) && (!fsi)) {
      iteration_container[iZone][INST_0]->SetGrid_Movement(geometry_container[iZone][INST_0],surface_movement[iZone],
                                                           grid_movement[iZone][INST_0], solver_container[iZone][INST_0],
                                                           config_container[iZone], 0, TimeIter);
      AnyDeformMesh = true;
    }
  }
  /*--- Update the wall distances if the mesh was deformed. ---*/
  if (AnyDeformMesh) {
    CGeometry::ComputeWallDistance(config_container, geometry_container);
  }
}

void CMultizoneDriver::DynamicMeshUpdate(unsigned short val_iZone, unsigned long TimeIter) {

  auto iteration = iteration_container[val_iZone][INST_0];

  /*--- Legacy dynamic mesh update - Only if GRID_MOVEMENT = YES ---*/
  if (config_container[val_iZone]->GetGrid_Movement()) {
    iteration->SetGrid_Movement(geometry_container[val_iZone][INST_0],surface_movement[val_iZone],
                                grid_movement[val_iZone][INST_0], solver_container[val_iZone][INST_0],
                                config_container[val_iZone], 0, TimeIter);
  }

  /*--- New solver - all the other routines in SetGrid_Movement should be adapted to this one ---*/
  /*--- Works if DEFORM_MESH = YES ---*/
  iteration->SetMesh_Deformation(geometry_container[val_iZone][INST_0],
                                 solver_container[val_iZone][INST_0][MESH_0],
                                 numerics_container[val_iZone][INST_0][MESH_0],
                                 config_container[val_iZone], RECORDING::CLEAR_INDICES);

  /*--- Update the wall distances if the mesh was deformed. ---*/
  if (config_container[val_iZone]->GetGrid_Movement() ||
      config_container[val_iZone]->GetDeform_Mesh()) {
    CGeometry::ComputeWallDistance(config_container, geometry_container);
  }
}

bool CMultizoneDriver::Transfer_Data(unsigned short donorZone, unsigned short targetZone) {

  bool UpdateMesh = false;

  int donorSolver = -1, targetSolver = -1;

  /*--- Select the transfer method according to the magnitudes being transferred ---*/

  switch(interface_types[donorZone][targetZone]) {

    case SLIDING_INTERFACE:
    {
      donorSolver  = FLOW_SOL;
      targetSolver = FLOW_SOL;

      /*--- Additional transfer for turbulence variables. ---*/
      if (config_container[targetZone]->GetKind_Solver() == MAIN_SOLVER::RANS ||
          config_container[targetZone]->GetKind_Solver() == MAIN_SOLVER::INC_RANS)
      {
        interface_container[donorZone][targetZone]->BroadcastData(
          *interpolator_container[donorZone][targetZone].get(),
          solver_container[donorZone][INST_0][MESH_0][TURB_SOL],
          solver_container[targetZone][INST_0][MESH_0][TURB_SOL],
          geometry_container[donorZone][INST_0][MESH_0],
          geometry_container[targetZone][INST_0][MESH_0],
          config_container[donorZone],
          config_container[targetZone]);
      }
      break;
    }
    case CONJUGATE_HEAT_FS:
    {
      donorSolver  = FLOW_SOL;
      targetSolver = HEAT_SOL;
      break;
    }
    case CONJUGATE_HEAT_WEAKLY_FS:
    {
      donorSolver  = HEAT_SOL;
      targetSolver = HEAT_SOL;
      break;
    }
    case CONJUGATE_HEAT_SF:
    {
      donorSolver  = HEAT_SOL;
      targetSolver = FLOW_SOL;
      break;
    }
    case CONJUGATE_HEAT_WEAKLY_SF:
    {
      donorSolver  = HEAT_SOL;
      targetSolver = HEAT_SOL;
      break;
    }
    case BOUNDARY_DISPLACEMENTS:
    {
      donorSolver  = FEA_SOL;
      targetSolver = MESH_SOL;
      UpdateMesh = true;
      break;
    }
    case FLOW_TRACTION:
    {
      donorSolver  = FLOW_SOL;
      targetSolver = FEA_SOL;
      break;
    }
    case NO_TRANSFER:
    case ZONES_ARE_EQUAL:
    case NO_COMMON_INTERFACE:
      break;
    default:
      if(rank == MASTER_NODE)
        cout << "WARNING: One of the intended interface transfer routines is not "
             << "known to the chosen driver and has not been executed." << endl;
      break;
  }

  if(donorSolver >= 0 && targetSolver >= 0) {
    interface_container[donorZone][targetZone]->BroadcastData(
      *interpolator_container[donorZone][targetZone].get(),
      solver_container[donorZone][INST_0][MESH_0][donorSolver],
      solver_container[targetZone][INST_0][MESH_0][targetSolver],
      geometry_container[donorZone][INST_0][MESH_0],
      geometry_container[targetZone][INST_0][MESH_0],
      config_container[donorZone],
      config_container[targetZone]);
  }

  return UpdateMesh;
}

bool CMultizoneDriver::Monitor(unsigned long TimeIter){

  /*--- Check whether the inner solver has converged --- */

  if (driver_config->GetTime_Domain() == NO){

    const auto OuterIter  = driver_config->GetOuterIter();
    const auto nOuterIter = driver_config->GetnOuter_Iter();

    const auto InnerConvergence = driver_output->GetConvergence();
    const bool MaxIterationsReached = (OuterIter+1 >= nOuterIter);

    if ((MaxIterationsReached || InnerConvergence) && (rank == MASTER_NODE)) {
      cout << endl << "----------------------------- Solver Exit -------------------------------" << endl;
      if (InnerConvergence) cout << "All convergence criteria satisfied." << endl;
      else cout << endl << "Maximum number of iterations reached (OUTER_ITER = " << OuterIter+1 << ") before convergence." << endl;
      driver_output->PrintConvergenceSummary();
      cout << "-------------------------------------------------------------------------" << endl;
    }

    return (MaxIterationsReached || InnerConvergence);
  }
  else { // i.e. unsteady simulation

    /*--- Check whether the outer time integration has reached the final time ---*/
    const auto TimeConvergence = GetTimeConvergence();

    const auto nTimeIter = driver_config->GetnTime_Iter();
    const auto MaxTime   = driver_config->GetMax_Time();
    const auto CurTime   = driver_output->GetHistoryFieldValue("CUR_TIME");

    const bool FinalTimeReached = (CurTime >= MaxTime);
    const bool MaxIterationsReached = (TimeIter+1 >= nTimeIter);

    if ((TimeConvergence || FinalTimeReached || MaxIterationsReached) && (rank == MASTER_NODE)){
      cout << endl << "----------------------------- Solver Exit -------------------------------";
      if (TimeConvergence)  cout << endl << "All windowed time-averaged convergence criteria are fullfilled." << endl;
      if (FinalTimeReached) cout << endl << "Maximum time reached (MAX_TIME = " << MaxTime << "s)." << endl;
      else cout << endl << "Maximum number of time iterations reached (TIME_ITER = " << nTimeIter << ")." << endl;
      cout << "-------------------------------------------------------------------------" << endl;
    }

    return (FinalTimeReached || MaxIterationsReached);
  }

}

bool CMultizoneDriver::GetTimeConvergence() const{
    return output_container[ZONE_0]->GetCauchyCorrectedTimeConvergence(config_container[ZONE_0]);
}<|MERGE_RESOLUTION|>--- conflicted
+++ resolved
@@ -74,12 +74,6 @@
     switch (config_container[iZone]->GetKind_Solver()) {
     case MAIN_SOLVER::EULER: case MAIN_SOLVER::NAVIER_STOKES: case MAIN_SOLVER::RANS:
     case MAIN_SOLVER::INC_EULER: case MAIN_SOLVER::INC_NAVIER_STOKES: case MAIN_SOLVER::INC_RANS:
-<<<<<<< HEAD
-
-=======
-      fluid_zone = true;
-      break;
->>>>>>> d5d1e274
     case MAIN_SOLVER::NEMO_EULER: case MAIN_SOLVER::NEMO_NAVIER_STOKES:
       fluid_zone = true;
       break;
