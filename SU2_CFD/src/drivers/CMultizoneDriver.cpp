/*!
 * \file driver_structure.cpp
 * \brief The main subroutines for driving multi-zone problems.
 * \author R. Sanchez, O. Burghardt
 * \version 7.1.1 "Blackbird"
 *
 * SU2 Project Website: https://su2code.github.io
 *
 * The SU2 Project is maintained by the SU2 Foundation
 * (http://su2foundation.org)
 *
 * Copyright 2012-2021, SU2 Contributors (cf. AUTHORS.md)
 *
 * SU2 is free software; you can redistribute it and/or
 * modify it under the terms of the GNU Lesser General Public
 * License as published by the Free Software Foundation; either
 * version 2.1 of the License, or (at your option) any later version.
 *
 * SU2 is distributed in the hope that it will be useful,
 * but WITHOUT ANY WARRANTY; without even the implied warranty of
 * MERCHANTABILITY or FITNESS FOR A PARTICULAR PURPOSE. See the GNU
 * Lesser General Public License for more details.
 *
 * You should have received a copy of the GNU Lesser General Public
 * License along with SU2. If not, see <http://www.gnu.org/licenses/>.
 */

#include "../../include/drivers/CMultizoneDriver.hpp"
#include "../../include/definition_structure.hpp"
#include "../../../Common/include/interface_interpolation/CInterpolator.hpp"
#include "../../include/output/COutput.hpp"
#include "../../include/iteration/CIteration.hpp"

CMultizoneDriver::CMultizoneDriver(char* confFile, unsigned short val_nZone, SU2_Comm MPICommunicator) :
                  CDriver(confFile, val_nZone, MPICommunicator, false) {

  /*--- Initialize the counter for TimeIter ---*/
  TimeIter = 0;

  /*--- Structure for multizone convergence ---*/
  init_res     = new su2double*[nZone];
  residual     = new su2double*[nZone];
  residual_rel = new su2double*[nZone];
  nVarZone     = new unsigned short[nZone];

  for (iZone = 0; iZone < nZone; iZone++){
    nVarZone[iZone] = 0;
    /*--- Account for all the solvers ---*/
    for (unsigned short iSol = 0; iSol < MAX_SOLS; iSol++){
      if (solver_container[iZone][INST_0][MESH_0][iSol] != nullptr)
        nVarZone[iZone] += solver_container[iZone][INST_0][MESH_0][iSol]->GetnVar();
    }
    init_res[iZone]     = new su2double[nVarZone[iZone]];
    residual[iZone]     = new su2double[nVarZone[iZone]];
    residual_rel[iZone] = new su2double[nVarZone[iZone]];
    /*--- Initialize the residual containers to 0.0 ---*/
    for (unsigned short iVar = 0; iVar < nVarZone[iZone]; iVar++){
      init_res[iZone][iVar]     = 0.0;
      residual[iZone][iVar]     = 0.0;
      residual_rel[iZone][iVar] = 0.0;
    }
  }

  /*----------------------------------------------------*/
  /*------ Determine the properties of the problem -----*/
  /*----------------------------------------------------*/

  bool structural_zone = false;
  bool fluid_zone = false;
  bool heat_zone = false;

  /*--- If there is at least a fluid and a structural zone ---*/
  for (iZone = 0; iZone < nZone; iZone++){
    switch (config_container[iZone]->GetKind_Solver()) {
    case EULER: case NAVIER_STOKES: case RANS:
    case INC_EULER: case INC_NAVIER_STOKES: case INC_RANS:
      fluid_zone = true;
      break;
    case NEMO_EULER: case NEMO_NAVIER_STOKES:
      fluid_zone = true;
      break;
    case FEM_ELASTICITY:
      structural_zone = true;
      break;
    case HEAT_EQUATION:
      heat_zone = true;
      break;
    }
  }

  fsi = false; cht = false;
  /*--- If the problem has FSI properties ---*/
  if (fluid_zone && structural_zone) fsi = true;
  /*--- If the problem has CHT properties ---*/
  if (fluid_zone && heat_zone) cht = true;

  /*----------------------------------------------------*/
  /*- Define if a prefixed motion is imposed in a zone -*/
  /*----------------------------------------------------*/

  prefixed_motion = new bool[nZone];
  for (iZone = 0; iZone < nZone; iZone++){
    switch (config_container[iZone]->GetKind_GridMovement()){
      case RIGID_MOTION:
        prefixed_motion[iZone] = true; break;
      case STEADY_TRANSLATION: case ROTATING_FRAME:
      case NO_MOVEMENT: case GUST: default:
      case ELASTICITY:
        prefixed_motion[iZone] = false; break;
    }
    if (config_container[iZone]->GetSurface_Movement(AEROELASTIC) ||
        config_container[iZone]->GetSurface_Movement(AEROELASTIC_RIGID_MOTION) ||
        config_container[iZone]->GetSurface_Movement(DEFORMING) ||
        config_container[iZone]->GetSurface_Movement(EXTERNAL) ||
        config_container[iZone]->GetSurface_Movement(EXTERNAL_ROTATION)){
      prefixed_motion[iZone] = true;
    }
  }

}

CMultizoneDriver::~CMultizoneDriver(void) {

  for (iZone = 0; iZone < nZone; iZone++){
    delete [] init_res[iZone];
    delete [] residual[iZone];
    delete [] residual_rel[iZone];
  }

  delete [] nVarZone;
  delete [] init_res;
  delete [] residual;
  delete [] residual_rel;

  delete [] prefixed_motion;

}

void CMultizoneDriver::StartSolver() {

  /*--- Find out the minimum of all references times and then set each zone to this (same) value.
        To ensure that all zones run synchronously in time, be it a dimensional or non-dimensionalized one. ---*/

  su2double Time_Ref = std::numeric_limits<su2double>::max();
  for (iZone = 0; iZone < nZone; iZone++)
    Time_Ref = min(Time_Ref, config_container[iZone]->GetTime_Ref());

  for (iZone = 0; iZone < nZone; iZone++) {

    config_container[iZone]->SetTime_Ref(Time_Ref);

    /*--- Recompute some values as the reference time might has changed in iZone ---*/

    config_container[iZone]->SetDelta_UnstTimeND(config_container[iZone]->GetDelta_UnstTime() / Time_Ref);
    config_container[iZone]->SetTotal_UnstTimeND(config_container[iZone]->GetTotal_UnstTime() / Time_Ref);
  }

  StartTime = SU2_MPI::Wtime();

  driver_config->Set_StartTime(StartTime);

  /*--- Main external loop of the solver. Runs for the number of time steps required. ---*/

  if (rank == MASTER_NODE){
    cout << endl <<"------------------------------ Begin Solver -----------------------------" << endl;
  }

  if (rank == MASTER_NODE){
    cout << endl <<"Simulation Run using the Multizone Driver" << endl;
    if (driver_config->GetTime_Domain())
      cout << "The simulation will run until time step " << driver_config->GetnTime_Iter() - driver_config->GetRestart_Iter() << "." << endl;
  }

  /*--- Set the initial time iteration to the restart iteration. ---*/
  if (driver_config->GetRestart() && driver_config->GetTime_Domain())
    TimeIter = driver_config->GetRestart_Iter();

  /*--- Run the problem until the number of time iterations required is reached. ---*/
  while ( TimeIter < driver_config->GetnTime_Iter() ) {

    /*--- Perform some preprocessing before starting the time-step simulation. ---*/

    Preprocess(TimeIter);

    /*--- Run a block iteration of the multizone problem. ---*/

    switch (driver_config->GetKind_MZSolver()){
      case ENUM_MULTIZONE::MZ_BLOCK_GAUSS_SEIDEL: Run_GaussSeidel(); break;  // Block Gauss-Seidel iteration
      case ENUM_MULTIZONE::MZ_BLOCK_JACOBI: Run_Jacobi(); break;             // Block-Jacobi iteration
    }

    /*--- Update the solution for dual time stepping strategy ---*/

    Update();

    /*--- Monitor the computations after each iteration. ---*/

    StopCalc = Monitor(TimeIter);

    /*--- Output the solution in files. ---*/

    Output(TimeIter);

    /*--- If the convergence criteria has been met, terminate the simulation. ---*/

    if (StopCalc) break;

    TimeIter++;

  }

}

void CMultizoneDriver::Preprocess(unsigned long TimeIter) {

  /*--- Set the current time iteration in the config ---*/
  driver_config->SetTimeIter(TimeIter);

  for (iZone = 0; iZone < nZone; iZone++){

    /*--- Set the value of the external iteration to TimeIter. -------------------------------------*/
    /*--- TODO: This should be generalised for an homogeneous criteria throughout the code. --------*/
    config_container[iZone]->SetTimeIter(TimeIter);


    /*--- Store the current physical time in the config container, as
     this can be used for verification / MMS. This should also be more
     general once the drivers are more stable. ---*/

    if (driver_config->GetTime_Domain()) {
      config_container[iZone]->SetPhysicalTime(static_cast<su2double>(TimeIter)*config_container[iZone]->GetDelta_UnstTimeND());
    }
    else {
      config_container[iZone]->SetPhysicalTime(0.0);
    }

    /*--- Set the initial condition for EULER/N-S/RANS ---------------------------------------------*/
    /*--- For FSI, the initial conditions are set, after the mesh has been moved. --------------------------------------*/
    if (!fsi && config_container[iZone]->GetFluidProblem()) {
      solver_container[iZone][INST_0][MESH_0][FLOW_SOL]->SetInitialCondition(geometry_container[iZone][INST_0],
                                                                             solver_container[iZone][INST_0],
                                                                             config_container[iZone], TimeIter);
    }
<<<<<<< HEAD

    if (config_container[iZone]->GetKind_Scalar_Model() != NO_SCALAR_MODEL)
      solver_container[iZone][INST_0][MESH_0][SCALAR_SOL]->SetInitialCondition(geometry_container[ZONE_0][INST_0],
                                                                                solver_container[ZONE_0][INST_0],
                                                                                config_container[ZONE_0], TimeIter);

=======
    else if (!fsi && config_container[iZone]->GetHeatProblem()) {
      /*--- Set the initial condition for HEAT equation ---------------------------------------------*/
      solver_container[iZone][INST_0][MESH_0][HEAT_SOL]->SetInitialCondition(geometry_container[iZone][INST_0],
                                                                              solver_container[iZone][INST_0],
                                                                              config_container[iZone], TimeIter);
    }
>>>>>>> cf4677b4
  }

  SU2_MPI::Barrier(SU2_MPI::GetComm());

  /*--- Run a predictor step ---*/
  for (iZone = 0; iZone < nZone; iZone++) {
    if (config_container[iZone]->GetPredictor())
      iteration_container[iZone][INST_0]->Predictor(output_container[iZone], integration_container, geometry_container,
                                                    solver_container, numerics_container, config_container, surface_movement,
                                                    grid_movement, FFDBox, iZone, INST_0);
  }

  /*--- Perform a dynamic mesh update if required. ---*/

  DynamicMeshUpdate(TimeIter);

  /*--- Updating zone interface communication patterns for unsteady problems with pre-fixed motion in the config file ---*/
  if (driver_config->GetTime_Domain()) {
    for (iZone = 0; iZone < nZone; iZone++) {
      for (unsigned short jZone = 0; jZone < nZone; jZone++){
        if(jZone != iZone && interpolator_container[iZone][jZone] != nullptr && prefixed_motion[iZone])
          interpolator_container[iZone][jZone]->SetTransferCoeff(config_container);
      }
    }
  }

}

void CMultizoneDriver::Run_GaussSeidel() {

  unsigned short UpdateMesh;
  bool DeformMesh = false;

  for (iZone = 0; iZone < nZone; iZone++) {
    config_container[iZone]->SetOuterIter(0ul);
  }

  /*--- Loop over the number of outer iterations ---*/
  for (auto iOuter_Iter = 0ul; iOuter_Iter < driver_config->GetnOuter_Iter(); iOuter_Iter++){

    /*--- Loop over the number of zones (IZONE) ---*/
    for (iZone = 0; iZone < nZone; iZone++){

      /*--- In principle, the mesh does not need to be updated ---*/
      UpdateMesh = 0;

      /*--- Set the OuterIter ---*/
      config_container[iZone]->SetOuterIter(iOuter_Iter);
      config_container[iZone]->Set_StartTime(SU2_MPI::Wtime());
      driver_config->SetOuterIter(iOuter_Iter);

      /*--- Transfer from all the remaining zones ---*/
      for (auto jZone = 0u; jZone < nZone; jZone++){
        /*--- The target zone is iZone ---*/
        if (jZone != iZone){
          DeformMesh = Transfer_Data(jZone, iZone);
          if (DeformMesh) UpdateMesh+=1;
        }
      }
      /*--- If a mesh update is required due to the transfer of data ---*/
      if (UpdateMesh > 0) DynamicMeshUpdate(iZone, TimeIter);

      /*--- Iterate the zone as a block, either to convergence or to a max number of iterations ---*/
      iteration_container[iZone][INST_0]->Solve(output_container[iZone], integration_container, geometry_container,
                                                solver_container, numerics_container, config_container,
                                                surface_movement, grid_movement, FFDBox, iZone, INST_0);

      /*--- A corrector step can help preventing numerical instabilities ---*/
      Corrector(iZone);

    }

    if (OuterConvergence(iOuter_Iter)) break;

  }

}

void CMultizoneDriver::Run_Jacobi() {

  unsigned short UpdateMesh;
  bool DeformMesh = false;

  for (iZone = 0; iZone < nZone; iZone++) {
    config_container[iZone]->SetOuterIter(0ul);
  }

  /*--- Loop over the number of outer iterations ---*/
  for (auto iOuter_Iter = 0ul; iOuter_Iter < driver_config->GetnOuter_Iter(); iOuter_Iter++){

    /*--- Transfer from all zones ---*/
    for (iZone = 0; iZone < nZone; iZone++){

      /*--- In principle, the mesh does not need to be updated ---*/
      UpdateMesh = 0;

      /*--- Set the OuterIter ---*/
      config_container[iZone]->SetOuterIter(iOuter_Iter);
      driver_config->SetOuterIter(iOuter_Iter);

      /*--- Transfer from all the remaining zones ---*/
      for (auto jZone = 0u; jZone < nZone; jZone++){
        /*--- The target zone is iZone ---*/
        if (jZone != iZone && interface_container[iZone][jZone] != nullptr){
          DeformMesh = Transfer_Data(jZone, iZone);
          if (DeformMesh) UpdateMesh+=1;
        }
      }
      /*--- If a mesh update is required due to the transfer of data ---*/
      if (UpdateMesh > 0) DynamicMeshUpdate(iZone, TimeIter);

    }

      /*--- Loop over the number of zones (IZONE) ---*/
    for (iZone = 0; iZone < nZone; iZone++){

      /*--- Set the OuterIter ---*/
      config_container[iZone]->SetOuterIter(iOuter_Iter);
      config_container[iZone]->Set_StartTime(SU2_MPI::Wtime());
      driver_config->SetOuterIter(iOuter_Iter);

      /*--- Iterate the zone as a block, either to convergence or to a max number of iterations ---*/
      iteration_container[iZone][INST_0]->Solve(output_container[iZone], integration_container, geometry_container,
                                                solver_container, numerics_container, config_container,
                                                surface_movement, grid_movement, FFDBox, iZone, INST_0);

      /*--- A corrector step can help preventing numerical instabilities ---*/
      Corrector(iZone);

    }

    if (OuterConvergence(iOuter_Iter)) break;

  }

}

void CMultizoneDriver::Corrector(unsigned short val_iZone) {

  if (config_container[val_iZone]->GetRelaxation())
    iteration_container[val_iZone][INST_0]->Relaxation(output_container[ZONE_0], integration_container,
                                            geometry_container, solver_container, numerics_container, config_container,
                                            surface_movement, grid_movement, FFDBox, val_iZone, INST_0);
}

bool CMultizoneDriver::OuterConvergence(unsigned long OuterIter) {

  /*--- Update the residual for the all the zones. ---*/

  for (iZone = 0; iZone < nZone; iZone++) {

    /*--- Account for all the solvers in this zone. ---*/

    auto solvers = solver_container[iZone][INST_0][MESH_0];

    for (unsigned short iSol = 0; iSol < MAX_SOLS; iSol++){
      if (solvers[iSol] != nullptr)
        solvers[iSol]->ComputeResidual_Multizone(geometry_container[iZone][INST_0][MESH_0], config_container[iZone]);
    }

    /*--- Make sure that everything is loaded into the output container. ---*/

    output_container[iZone]->SetHistory_Output(geometry_container[iZone][INST_0][MESH_0], solvers, config_container[iZone]);

  }

  /*--- Print out the convergence data to screen and history file. ---*/

  driver_output->SetMultizoneHistory_Output(output_container, config_container, driver_config,
                                            driver_config->GetTimeIter(), driver_config->GetOuterIter());

  return driver_output->GetConvergence();

}

void CMultizoneDriver::Update() {

  /*--- For enabling a consistent restart, we need to update the mesh with the interface information that introduces displacements --*/
  /*--- Loop over the number of zones (IZONE) ---*/
  for (iZone = 0; iZone < nZone; iZone++){

    unsigned short UpdateMesh = 0;

    /*--- Transfer from all the remaining zones (JZONE != IZONE)---*/
    for (auto jZone = 0u; jZone < nZone; jZone++){
      /*--- The target zone is iZone ---*/
      if (jZone != iZone){
        UpdateMesh += Transfer_Data(jZone, iZone);
      }
    }
    /*--- If a mesh update is required due to the transfer of data ---*/
    if (UpdateMesh > 0) DynamicMeshUpdate(iZone, TimeIter);

    iteration_container[iZone][INST_0]->Update(output_container[iZone], integration_container, geometry_container,
        solver_container, numerics_container, config_container,
        surface_movement, grid_movement, FFDBox, iZone, INST_0);

    /*--- Set the Convergence_FSI boolean to false for the next time step ---*/
    for (unsigned short iSol = 0; iSol < MAX_SOLS-1; iSol++){
      if (integration_container[iZone][INST_0][iSol] != nullptr){
        integration_container[iZone][INST_0][iSol]->SetConvergence_FSI(false);
      }
    }
  }

}

void CMultizoneDriver::Output(unsigned long TimeIter) {

  /*--- Time the output for performance benchmarking. ---*/

  StopTime = SU2_MPI::Wtime();

  UsedTimeCompute += StopTime-StartTime;

  StartTime = SU2_MPI::Wtime();

  bool wrote_files = false;

  for (iZone = 0; iZone < nZone; iZone++){
    wrote_files = output_container[iZone]->SetResult_Files(geometry_container[iZone][INST_0][MESH_0],
                                                            config_container[iZone],
                                                            solver_container[iZone][INST_0][MESH_0], TimeIter, StopCalc );
  }

  if (wrote_files){

    StopTime = SU2_MPI::Wtime();

    UsedTimeOutput += StopTime-StartTime;
    OutputCount++;
    BandwidthSum = config_container[ZONE_0]->GetRestart_Bandwidth_Agg();

    StartTime = SU2_MPI::Wtime();

    driver_config->Set_StartTime(StartTime);
  }

}

void CMultizoneDriver::DynamicMeshUpdate(unsigned long TimeIter) {

  bool AnyDeformMesh = false;

  for (iZone = 0; iZone < nZone; iZone++) {
    const auto harmonic_balance = (config_container[iZone]->GetTime_Marching() == TIME_MARCHING::HARMONIC_BALANCE);
    /*--- Dynamic mesh update ---*/
    if ((config_container[iZone]->GetGrid_Movement()) && (!harmonic_balance) && (!fsi)) {
      iteration_container[iZone][INST_0]->SetGrid_Movement(geometry_container[iZone][INST_0],surface_movement[iZone],
                                                           grid_movement[iZone][INST_0], solver_container[iZone][INST_0],
                                                           config_container[iZone], 0, TimeIter);
      AnyDeformMesh = true;
    }
  }
  /*--- Update the wall distances if the mesh was deformed. ---*/
  if (AnyDeformMesh) {
    CGeometry::ComputeWallDistance(config_container, geometry_container);
  }
}

void CMultizoneDriver::DynamicMeshUpdate(unsigned short val_iZone, unsigned long TimeIter) {

  auto iteration = iteration_container[val_iZone][INST_0];

  /*--- Legacy dynamic mesh update - Only if GRID_MOVEMENT = YES ---*/
  if (config_container[val_iZone]->GetGrid_Movement()) {
    iteration->SetGrid_Movement(geometry_container[val_iZone][INST_0],surface_movement[val_iZone],
                                grid_movement[val_iZone][INST_0], solver_container[val_iZone][INST_0],
                                config_container[val_iZone], 0, TimeIter);
  }

  /*--- New solver - all the other routines in SetGrid_Movement should be adapted to this one ---*/
  /*--- Works if DEFORM_MESH = YES ---*/
  iteration->SetMesh_Deformation(geometry_container[val_iZone][INST_0],
                                 solver_container[val_iZone][INST_0][MESH_0],
                                 numerics_container[val_iZone][INST_0][MESH_0],
                                 config_container[val_iZone], RECORDING::CLEAR_INDICES);

  /*--- Update the wall distances if the mesh was deformed. ---*/
  if (config_container[val_iZone]->GetGrid_Movement() ||
      config_container[val_iZone]->GetDeform_Mesh()) {
    CGeometry::ComputeWallDistance(config_container, geometry_container);
  }
}

bool CMultizoneDriver::Transfer_Data(unsigned short donorZone, unsigned short targetZone) {

  bool UpdateMesh = false;

  int donorSolver = -1, targetSolver = -1;

  /*--- Select the transfer method according to the magnitudes being transferred ---*/

  switch(interface_types[donorZone][targetZone]) {

    case SLIDING_INTERFACE:
    {
      donorSolver  = FLOW_SOL;
      targetSolver = FLOW_SOL;

      /*--- Additional transfer for turbulence variables. ---*/
      if (config_container[targetZone]->GetKind_Solver() == RANS ||
          config_container[targetZone]->GetKind_Solver() == INC_RANS)
      {
        interface_container[donorZone][targetZone]->BroadcastData(
          *interpolator_container[donorZone][targetZone].get(),
          solver_container[donorZone][INST_0][MESH_0][TURB_SOL],
          solver_container[targetZone][INST_0][MESH_0][TURB_SOL],
          geometry_container[donorZone][INST_0][MESH_0],
          geometry_container[targetZone][INST_0][MESH_0],
          config_container[donorZone],
          config_container[targetZone]);
      }
      break;
    }
    case CONJUGATE_HEAT_FS:
    {
      donorSolver  = FLOW_SOL;
      targetSolver = HEAT_SOL;
      break;
    }
    case CONJUGATE_HEAT_WEAKLY_FS:
    {
      donorSolver  = HEAT_SOL;
      targetSolver = HEAT_SOL;
      break;
    }
    case CONJUGATE_HEAT_SF:
    {
      donorSolver  = HEAT_SOL;
      if ( config_container[FLOW_SOL]->GetKind_Scalar_Model() == PROGRESS_VARIABLE )
        targetSolver = SCALAR_SOL;
      else
        targetSolver = FLOW_SOL;
       
      break;
    }
    case CONJUGATE_HEAT_WEAKLY_SF:
    {
      donorSolver  = HEAT_SOL;
      targetSolver = HEAT_SOL;
      break;
    }
    case BOUNDARY_DISPLACEMENTS:
    {
      donorSolver  = FEA_SOL;
      targetSolver = MESH_SOL;
      UpdateMesh = true;
      break;
    }
    case FLOW_TRACTION:
    {
      donorSolver  = FLOW_SOL;
      targetSolver = FEA_SOL;
      break;
    }
    case NO_TRANSFER:
    case ZONES_ARE_EQUAL:
    case NO_COMMON_INTERFACE:
      break;
    default:
      if(rank == MASTER_NODE)
        cout << "WARNING: One of the intended interface transfer routines is not "
             << "known to the chosen driver and has not been executed." << endl;
      break;
  }

  if(donorSolver >= 0 && targetSolver >= 0) {
    interface_container[donorZone][targetZone]->BroadcastData(
      *interpolator_container[donorZone][targetZone].get(),
      solver_container[donorZone][INST_0][MESH_0][donorSolver],
      solver_container[targetZone][INST_0][MESH_0][targetSolver],
      geometry_container[donorZone][INST_0][MESH_0],
      geometry_container[targetZone][INST_0][MESH_0],
      config_container[donorZone],
      config_container[targetZone]);
  }

  return UpdateMesh;
}

bool CMultizoneDriver::Monitor(unsigned long TimeIter){

  /*--- Check whether the inner solver has converged --- */

  if (driver_config->GetTime_Domain() == NO){

    const auto OuterIter  = driver_config->GetOuterIter();
    const auto nOuterIter = driver_config->GetnOuter_Iter();

    const auto InnerConvergence = driver_output->GetConvergence();
    const bool MaxIterationsReached = (OuterIter+1 >= nOuterIter);

    if ((MaxIterationsReached || InnerConvergence) && (rank == MASTER_NODE)) {
      cout << endl << "----------------------------- Solver Exit -------------------------------" << endl;
      if (InnerConvergence) cout << "All convergence criteria satisfied." << endl;
      else cout << endl << "Maximum number of iterations reached (OUTER_ITER = " << OuterIter+1 << ") before convergence." << endl;
      driver_output->PrintConvergenceSummary();
      cout << "-------------------------------------------------------------------------" << endl;
    }

    return (MaxIterationsReached || InnerConvergence);
  }
  else { // i.e. unsteady simulation

    /*--- Check whether the outer time integration has reached the final time ---*/
    const auto TimeConvergence = GetTimeConvergence();

    const auto nTimeIter = driver_config->GetnTime_Iter();
    const auto MaxTime   = driver_config->GetMax_Time();
    const auto CurTime   = driver_output->GetHistoryFieldValue("CUR_TIME");

    const bool FinalTimeReached = (CurTime >= MaxTime);
    const bool MaxIterationsReached = (TimeIter+1 >= nTimeIter);

    if ((TimeConvergence || FinalTimeReached || MaxIterationsReached) && (rank == MASTER_NODE)){
      cout << endl << "----------------------------- Solver Exit -------------------------------";
      if (TimeConvergence)  cout << endl << "All windowed time-averaged convergence criteria are fullfilled." << endl;
      if (FinalTimeReached) cout << endl << "Maximum time reached (MAX_TIME = " << MaxTime << "s)." << endl;
      else cout << endl << "Maximum number of time iterations reached (TIME_ITER = " << nTimeIter << ")." << endl;
      cout << "-------------------------------------------------------------------------" << endl;
    }

    return (FinalTimeReached || MaxIterationsReached);
  }

}

bool CMultizoneDriver::GetTimeConvergence() const{
    return output_container[ZONE_0]->GetCauchyCorrectedTimeConvergence(config_container[ZONE_0]);
}<|MERGE_RESOLUTION|>--- conflicted
+++ resolved
@@ -241,21 +241,18 @@
                                                                              solver_container[iZone][INST_0],
                                                                              config_container[iZone], TimeIter);
     }
-<<<<<<< HEAD
-
-    if (config_container[iZone]->GetKind_Scalar_Model() != NO_SCALAR_MODEL)
-      solver_container[iZone][INST_0][MESH_0][SCALAR_SOL]->SetInitialCondition(geometry_container[ZONE_0][INST_0],
-                                                                                solver_container[ZONE_0][INST_0],
-                                                                                config_container[ZONE_0], TimeIter);
-
-=======
     else if (!fsi && config_container[iZone]->GetHeatProblem()) {
       /*--- Set the initial condition for HEAT equation ---------------------------------------------*/
       solver_container[iZone][INST_0][MESH_0][HEAT_SOL]->SetInitialCondition(geometry_container[iZone][INST_0],
                                                                               solver_container[iZone][INST_0],
                                                                               config_container[iZone], TimeIter);
     }
->>>>>>> cf4677b4
+
+    if (config_container[iZone]->GetKind_Scalar_Model() != NO_SCALAR_MODEL)
+      solver_container[iZone][INST_0][MESH_0][SCALAR_SOL]->SetInitialCondition(geometry_container[ZONE_0][INST_0],
+                                                                                solver_container[ZONE_0][INST_0],
+                                                                                config_container[ZONE_0], TimeIter);
+
   }
 
   SU2_MPI::Barrier(SU2_MPI::GetComm());
