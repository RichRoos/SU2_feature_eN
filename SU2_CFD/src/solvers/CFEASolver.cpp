/*!
 * \file CFEASolver.cpp
 * \brief Main subroutines for solving direct FEM elasticity problems.
 * \author R. Sanchez
 * \version 7.1.0 "Blackbird"
 *
 * SU2 Project Website: https://su2code.github.io
 *
 * The SU2 Project is maintained by the SU2 Foundation
 * (http://su2foundation.org)
 *
 * Copyright 2012-2020, SU2 Contributors (cf. AUTHORS.md)
 *
 * SU2 is free software; you can redistribute it and/or
 * modify it under the terms of the GNU Lesser General Public
 * License as published by the Free Software Foundation; either
 * version 2.1 of the License, or (at your option) any later version.
 *
 * SU2 is distributed in the hope that it will be useful,
 * but WITHOUT ANY WARRANTY; without even the implied warranty of
 * MERCHANTABILITY or FITNESS FOR A PARTICULAR PURPOSE. See the GNU
 * Lesser General Public License for more details.
 *
 * You should have received a copy of the GNU Lesser General Public
 * License along with SU2. If not, see <http://www.gnu.org/licenses/>.
 */

#include "../../include/solvers/CFEASolver.hpp"
#include "../../include/variables/CFEABoundVariable.hpp"
#include "../../../Common/include/toolboxes/printing_toolbox.hpp"
#include "../../../Common/include/toolboxes/geometry_toolbox.hpp"
#include <algorithm>
#include <unordered_set>
#include <unordered_map>

using namespace GeometryToolbox;


CFEASolver::CFEASolver(bool mesh_deform_mode) : CSolver(mesh_deform_mode) {

  nElement = 0;
  nDim = 0;
  nMarker = 0;

  nPoint = 0;
  nPointDomain = 0;

  Total_CFEA = 0.0;
  WAitken_Dyn = 0.0;
  WAitken_Dyn_tn1 = 0.0;

  element_container = new CElement** [MAX_TERMS]();
  for (unsigned short iTerm = 0; iTerm < MAX_TERMS; iTerm++)
    element_container[iTerm] = new CElement* [MAX_FE_KINDS*omp_get_max_threads()]();

  topol_filter_applied = false;
  element_based = false;
  initial_calc = true;

}

CFEASolver::CFEASolver(CGeometry *geometry, CConfig *config) : CSolver() {

  unsigned short iVar;

  bool dynamic = (config->GetTime_Domain());

  /*--- Test whether we consider dielectric elastomers ---*/
  bool de_effects = config->GetDE_Effects();

  /*--- A priori we don't have an element-based input file (most of the applications will be like this) ---*/
  element_based = false;
  topol_filter_applied = false;
  initial_calc = true;

  nElement      = geometry->GetnElem();
  nDim          = geometry->GetnDim();
  nMarker       = geometry->GetnMarker();

  nPoint        = geometry->GetnPoint();
  nPointDomain  = geometry->GetnPointDomain();

  /*--- Here is where we assign the kind of each element ---*/

  /*--- First level: different possible terms of the equations ---*/
  element_container = new CElement** [MAX_TERMS]();
  for (unsigned short iTerm = 0; iTerm < MAX_TERMS; iTerm++)
    element_container[iTerm] = new CElement* [MAX_FE_KINDS*omp_get_max_threads()]();

  SU2_OMP_PARALLEL
  {
    const int offset = omp_get_thread_num()*MAX_FE_KINDS;

    if (nDim == 2) {
      /*--- Basic terms ---*/
      element_container[FEA_TERM][EL_TRIA+offset] = new CTRIA1();
      element_container[FEA_TERM][EL_QUAD+offset] = new CQUAD4();

      if (de_effects) {
        element_container[DE_TERM][EL_TRIA+offset] = new CTRIA1();
        element_container[DE_TERM][EL_QUAD+offset] = new CQUAD4();
      }
    }
    else {
      element_container[FEA_TERM][EL_TETRA+offset] = new CTETRA1();
      element_container[FEA_TERM][EL_HEXA +offset] = new CHEXA8 ();
      element_container[FEA_TERM][EL_PYRAM+offset] = new CPYRAM5();
      element_container[FEA_TERM][EL_PRISM+offset] = new CPRISM6();

      if (de_effects) {
        element_container[DE_TERM][EL_TETRA+offset] = new CTETRA1();
        element_container[DE_TERM][EL_HEXA +offset] = new CHEXA8 ();
        element_container[DE_TERM][EL_PYRAM+offset] = new CPYRAM5();
        element_container[DE_TERM][EL_PRISM+offset] = new CPRISM6();
      }
    }
  }

  /*--- Set element properties ---*/
  Set_ElementProperties(geometry, config);

  Total_CFEA        = 0.0;
  WAitken_Dyn       = 0.0;
  WAitken_Dyn_tn1   = 0.0;

  SetFSI_ConvValue(0,0.0);
  SetFSI_ConvValue(1,0.0);

  nVar = nDim;

  /*--- Define some auxiliary vectors related to the residual ---*/

  Residual_RMS = new su2double[nVar]();
  Residual_Max = new su2double[nVar]();
  Point_Max = new unsigned long[nVar]();
  Point_Max_Coord = new su2double*[nVar];
  for (iVar = 0; iVar < nVar; iVar++) {
    Point_Max_Coord[iVar] = new su2double[nDim]();
  }

  /*--- The length of the solution vector depends on whether the problem is static or dynamic ---*/

  unsigned short nSolVar;
  string text_line, filename;
  ifstream restart_file;

  if (dynamic) nSolVar = 3 * nVar;
  else nSolVar = nVar;

  su2double* SolInit = new su2double[nSolVar]();

  /*--- Initialize from zero everywhere ---*/

  nodes = new CFEABoundVariable(SolInit, nPoint, nDim, nVar, config);
  SetBaseClassPointerToNodes();

  delete [] SolInit;

  /*--- Set which points are vertices and allocate boundary data. ---*/

  for (unsigned long iPoint = 0; iPoint < nPoint; iPoint++)
    for (unsigned short iMarker = 0; iMarker < config->GetnMarker_All(); iMarker++) {
      long iVertex = geometry->nodes->GetVertex(iPoint, iMarker);
      if (iVertex >= 0) {
        nodes->Set_isVertex(iPoint,true);
        break;
      }
    }
  static_cast<CFEABoundVariable*>(nodes)->AllocateBoundaryVariables(config);


  if (config->GetRefGeom()) Set_ReferenceGeometry(geometry, config);
  if (config->GetPrestretch()) Set_Prestretch(geometry, config);

  /*--- Initialization of matrix structures ---*/
  if (rank == MASTER_NODE) cout << "Initialize Jacobian structure (Non-Linear Elasticity)." << endl;

  Jacobian.Initialize(nPoint, nPointDomain, nVar, nVar, false, geometry, config);

  if (dynamic) {
    MassMatrix.Initialize(nPoint, nPointDomain, nVar, nVar, false, geometry, config);
    TimeRes_Aux.Initialize(nPoint, nPointDomain, nVar, 0.0);
    TimeRes.Initialize(nPoint, nPointDomain, nVar, 0.0);
  }

  /*--- Initialization of linear solver structures ---*/
  LinSysSol.Initialize(nPoint, nPointDomain, nVar, 0.0);
  LinSysRes.Initialize(nPoint, nPointDomain, nVar, 0.0);
  LinSysReact.Initialize(nPoint, nPointDomain, nVar, 0.0);

  /*--- Initialize structures for hybrid-parallel mode. ---*/
  HybridParallelInitialization(geometry);

  /*--- Initialize the value of the total objective function ---*/
  Total_OFRefGeom = 0.0;
  Total_OFRefNode = 0.0;
  Total_OFVolFrac = 1.0;
  Total_OFDiscreteness = 0.0;
  Total_OFCompliance = 0.0;

  /*--- Initialize the value of the global objective function ---*/
  Global_OFRefGeom = 0.0;
  Global_OFRefNode = 0.0;

  /*--- Initialize the value of the total gradient for the forward mode ---*/
  Total_ForwardGradient = 0.0;

  OutputForwardModeGradient(config, true, 0.0, 0.0, 0.0, 0.0);

  /*--- Initialize the BGS residuals in FSI problems. ---*/
  if (config->GetMultizone_Residual()){

    FSI_Residual      = 0.0;
    RelaxCoeff        = 1.0;
    ForceCoeff        = 1.0;

    Residual_BGS      = new su2double[nVar];  for (iVar = 0; iVar < nVar; iVar++) Residual_BGS[iVar]  = 1.0;
    Residual_Max_BGS  = new su2double[nVar];  for (iVar = 0; iVar < nVar; iVar++) Residual_Max_BGS[iVar]  = 1.0;

    /*--- Define some structures for locating max residuals ---*/

    Point_Max_BGS       = new unsigned long[nVar]();
    Point_Max_Coord_BGS = new su2double*[nVar];
    for (iVar = 0; iVar < nVar; iVar++) {
      Point_Max_Coord_BGS[iVar] = new su2double[nDim]();
    }
  }
  else {
    ForceCoeff = 1.0;
  }

  /*--- Penalty value - to maintain constant the stiffness in optimization problems - TODO: this has to be improved ---*/
  PenaltyValue = 0.0;

  /*--- Perform the MPI communication of the solution ---*/

  InitiateComms(geometry, config, SOLUTION_FEA);
  CompleteComms(geometry, config, SOLUTION_FEA);

  /*--- If dynamic, we also need to communicate the old solution ---*/

  if (dynamic) {
    InitiateComms(geometry, config, SOLUTION_FEA_OLD);
    CompleteComms(geometry, config, SOLUTION_FEA_OLD);
  }

  if (size != SINGLE_NODE) {
    vector<unsigned short> essentialMarkers;
    for (unsigned short iMarker = 0; iMarker < config->GetnMarker_All(); iMarker++) {
      const auto kindBnd = config->GetMarker_All_KindBC(iMarker);
      if ((kindBnd == CLAMPED_BOUNDARY) ||
          (kindBnd == DISP_DIR_BOUNDARY) ||
          (kindBnd == DISPLACEMENT_BOUNDARY)) {
        essentialMarkers.push_back(iMarker);
      }
    }
    Set_VertexEliminationSchedule(geometry, essentialMarkers);
  }

  /*--- Add the solver name (max 8 characters) ---*/
  SolverName = "FEA";
}

CFEASolver::~CFEASolver(void) {

  if (element_container != nullptr) {
    for (unsigned int iVar = 0; iVar < MAX_TERMS; iVar++) {
      for (unsigned int jVar = 0; jVar < MAX_FE_KINDS*omp_get_max_threads(); jVar++) {
        delete element_container[iVar][jVar];
      }
      delete [] element_container[iVar];
    }
    delete [] element_container;
  }

  if (element_properties != nullptr) {
    for (unsigned long iElem = 0; iElem < nElement; iElem++)
      delete element_properties[iElem];
    delete [] element_properties;
  }

  delete [] iElem_iDe;

  delete nodes;

  if (LockStrategy) {
    for (unsigned long iPoint = 0; iPoint < nPoint; iPoint++)
      omp_destroy_lock(&UpdateLocks[iPoint]);
  }
}

void CFEASolver::HybridParallelInitialization(CGeometry* geometry) {
#ifdef HAVE_OMP
  /*--- Get the element coloring. ---*/

  su2double parallelEff = 1.0;
  const auto& coloring = geometry->GetElementColoring(&parallelEff);

  /*--- If the coloring is too bad use lock-guarded accesses
   *    to CSysMatrix/Vector in element loops instead. ---*/
  LockStrategy = parallelEff < COLORING_EFF_THRESH;

  /*--- When using locks force a single color to reduce the color loop overhead. ---*/
  if (LockStrategy && (coloring.getOuterSize()>1))
    geometry->SetNaturalElementColoring();

  if (!coloring.empty()) {
    /*--- We are not constrained by the color group size when using locks. ---*/
    auto groupSize = LockStrategy? 1ul : geometry->GetElementColorGroupSize();
    auto nColor = coloring.getOuterSize();
    ElemColoring.reserve(nColor);

    for(auto iColor = 0ul; iColor < nColor; ++iColor)
      ElemColoring.emplace_back(coloring.innerIdx(iColor), coloring.getNumNonZeros(iColor), groupSize);
  }

  su2double minEff = 1.0;
  SU2_MPI::Reduce(&parallelEff, &minEff, 1, MPI_DOUBLE, MPI_MIN, MASTER_NODE, MPI_COMM_WORLD);

  if (minEff < COLORING_EFF_THRESH) {
    cout << "WARNING: The element coloring efficiency was " << minEff << ", a fallback strategy is in use.\n"
         << "         Better performance may be possible by reducing the number of threads per rank." << endl;
  }

  if (LockStrategy) {
    UpdateLocks.resize(nPoint);
    for (unsigned long iPoint = 0; iPoint < nPoint; iPoint++)
      omp_init_lock(&UpdateLocks[iPoint]);
  }

  omp_chunk_size = computeStaticChunkSize(nPointDomain, omp_get_max_threads(), OMP_MAX_SIZE);
#else
  ElemColoring[0] = DummyGridColor<>(nElement);
#endif
}

void CFEASolver::Set_ElementProperties(CGeometry *geometry, CConfig *config) {

  unsigned long iElem;
  unsigned long index;
  unsigned long elProperties[4];

  unsigned short iZone = config->GetiZone();
  unsigned short nZone = geometry->GetnZone();

  bool topology_mode = config->GetTopology_Optimization();

  string filename;
  ifstream properties_file;

  element_properties = new CProperty*[nElement];

  /*--- Restart the solution from file information ---*/

  filename = config->GetFEA_FileName();

  /*--- If multizone, append zone name ---*/
  if (nZone > 1)
    filename = config->GetMultizone_FileName(filename, iZone, ".dat");

  if (rank == MASTER_NODE) cout << "Filename: " << filename << "." << endl;

  properties_file.open(filename.data(), ios::in);

  /*--- In case there is no file, all elements get the same property (0) ---*/

  if (properties_file.fail()) {
    if (rank == MASTER_NODE){
      cout << "There is no element-based properties file." << endl;
      cout << "The structural domain has uniform properties." << endl;

      if (topology_mode)
        SU2_MPI::Error("Topology mode requires an element-based properties file.",CURRENT_FUNCTION);
    }

    for (iElem = 0; iElem < nElement; iElem++){
      element_properties[iElem] = new CElementProperty(FEA_TERM, 0, 0, 0);
    }

    element_based = false;

  }
  else{

    element_based = true;

    /*--- In case this is a parallel simulation, we need to perform the
       Global2Local index transformation first. ---*/

    long *Global2Local = new long[geometry->GetGlobal_nElemDomain()];

    /*--- First, set all indices to a negative value by default ---*/

    for (iElem = 0; iElem < geometry->GetGlobal_nElemDomain(); iElem++)
      Global2Local[iElem] = -1;

    /*--- Now fill array with the transform values only for the points in the rank (including halos) ---*/

    for (iElem = 0; iElem < nElement; iElem++)
      Global2Local[geometry->elem[iElem]->GetGlobalIndex()] = iElem;

    /*--- Read all lines in the restart file ---*/

    long iElem_Local;
    unsigned long iElem_Global_Local = 0, iElem_Global = 0; string text_line;

    /*--- The first line is the header ---*/

    getline (properties_file, text_line);

    for (iElem_Global = 0; iElem_Global < geometry->GetGlobal_nElemDomain(); iElem_Global++ ) {

      getline (properties_file, text_line);

      istringstream point_line(text_line);

      /*--- Retrieve local index. If this element from the restart file lives
         only on a different processor, the value of iPoint_Local will be -1.
         Otherwise, the local index for this node on the current processor
         will be returned and used to instantiate the vars. ---*/

      iElem_Local = Global2Local[iElem_Global];

      if (iElem_Local >= 0) {

        if (config->GetAdvanced_FEAElementBased() || topology_mode){
          point_line >> index >> elProperties[0] >> elProperties[1] >> elProperties[2] >> elProperties[3];
          element_properties[iElem_Local] = new CElementProperty(
            elProperties[0], elProperties[1], elProperties[2], elProperties[3]);
        }
        else{
          point_line >> index >> elProperties[0];
          element_properties[iElem_Local] = new CElementProperty(0, elProperties[0], 0, 0);
        }


        /*--- For backwards compatibility we only read a fifth column in topology mode ---*/
        if (topology_mode) {
          su2double elDensity;
          point_line >> elDensity;
          element_properties[iElem_Local]->SetDesignDensity(elDensity);
        }

        iElem_Global_Local++;
      }

    }

    /*--- Detect a wrong solution file ---*/

    if (iElem_Global_Local != nElement) {
      SU2_MPI::Error(string("The properties file ") + filename + string(" doesn't match with the mesh file!\n")  +
                     string("It could be empty lines at the end of the file."), CURRENT_FUNCTION);
    }

    /*--- Close the restart file ---*/

    properties_file.close();

    /*--- Free memory needed for the transformation ---*/

    delete [] Global2Local;

  }

}

void CFEASolver::Set_Prestretch(CGeometry *geometry, CConfig *config) {

  unsigned long iPoint;
  unsigned long index;

  unsigned short iVar;
  unsigned short iZone = config->GetiZone();
  unsigned short nZone = geometry->GetnZone();

  string filename;
  ifstream prestretch_file;


  /*--- Restart the solution from file information ---*/

  filename = config->GetPrestretch_FEMFileName();

  /*--- If multizone, append zone name ---*/
  if (nZone > 1)
    filename = config->GetMultizone_FileName(filename, iZone, ".dat");

  if (rank == MASTER_NODE) cout << "Filename: " << filename << "." << endl;

  prestretch_file.open(filename.data(), ios::in);

  /*--- In case there is no file ---*/

  if (prestretch_file.fail()) {
    SU2_MPI::Error(string("There is no FEM prestretch reference file ") + filename, CURRENT_FUNCTION);
  }

  /*--- In case this is a parallel simulation, we need to perform the
   Global2Local index transformation first. ---*/

  map<unsigned long,unsigned long> Global2Local;
  map<unsigned long,unsigned long>::const_iterator MI;

  /*--- Now fill array with the transform values only for local points ---*/

  for (iPoint = 0; iPoint < nPointDomain; iPoint++)
    Global2Local[geometry->nodes->GetGlobalIndex(iPoint)] = iPoint;

  /*--- Read all lines in the restart file ---*/

  long iPoint_Local;
  unsigned long iPoint_Global_Local = 0, iPoint_Global = 0; string text_line;

  /*--- The first line is the header ---*/

  getline (prestretch_file, text_line);

  while (getline (prestretch_file, text_line)) {
    istringstream point_line(text_line);

    /*--- Retrieve local index. If this node from the restart file lives
     on the current processor, we will load and instantiate the vars. ---*/

    MI = Global2Local.find(iPoint_Global);
    if (MI != Global2Local.end()) {

      iPoint_Local = Global2Local[iPoint_Global];

      su2double Sol[MAXNVAR] = {0.0};

      if (nDim == 2) point_line >> Sol[0] >> Sol[1] >> index;
      if (nDim == 3) point_line >> Sol[0] >> Sol[1] >> Sol[2] >> index;

      for (iVar = 0; iVar < nVar; iVar++) nodes->SetPrestretch(iPoint_Local,iVar, Sol[iVar]);

      iPoint_Global_Local++;
    }
    iPoint_Global++;
  }

  /*--- Detect a wrong solution file ---*/

  if (iPoint_Global_Local != nPointDomain) {
    SU2_MPI::Error(string("The solution file ") + filename + string(" doesn't match with the mesh file!\n") +
                   string("It could be empty lines at the end of the file."), CURRENT_FUNCTION);
  }

  /*--- Close the restart file ---*/

  prestretch_file.close();

#ifdef HAVE_MPI
  /*--- We need to communicate here the prestretched geometry for the halo nodes. ---*/
  /*--- We avoid creating a new function as this may be reformatted.              ---*/

  unsigned short iMarker, MarkerS, MarkerR;
  unsigned long iVertex, nVertexS, nVertexR, nBufferS_Vector, nBufferR_Vector;
  su2double *Buffer_Receive_U = nullptr, *Buffer_Send_U = nullptr;

  int send_to, receive_from;

  for (iMarker = 0; iMarker < nMarker; iMarker++) {

    if ((config->GetMarker_All_KindBC(iMarker) == SEND_RECEIVE) &&
        (config->GetMarker_All_SendRecv(iMarker) > 0)) {

      MarkerS = iMarker;  MarkerR = iMarker+1;

      send_to = config->GetMarker_All_SendRecv(MarkerS)-1;
      receive_from = abs(config->GetMarker_All_SendRecv(MarkerR))-1;

      nVertexS = geometry->nVertex[MarkerS];  nVertexR = geometry->nVertex[MarkerR];
      nBufferS_Vector = nVertexS*nVar;        nBufferR_Vector = nVertexR*nVar;

      /*--- Allocate Receive and send buffers  ---*/
      Buffer_Receive_U = new su2double [nBufferR_Vector];
      Buffer_Send_U = new su2double[nBufferS_Vector];

      /*--- Copy the solution that should be sent ---*/
      for (iVertex = 0; iVertex < nVertexS; iVertex++) {
        iPoint = geometry->vertex[MarkerS][iVertex]->GetNode();
        for (iVar = 0; iVar < nVar; iVar++)
          Buffer_Send_U[iVar*nVertexS+iVertex] = nodes->GetPrestretch(iPoint,iVar);
      }

      /*--- Send/Receive information using Sendrecv ---*/
      SU2_MPI::Sendrecv(Buffer_Send_U, nBufferS_Vector, MPI_DOUBLE, send_to, 0,
                        Buffer_Receive_U, nBufferR_Vector, MPI_DOUBLE, receive_from, 0, MPI_COMM_WORLD, nullptr);

      /*--- Deallocate send buffer ---*/
      delete [] Buffer_Send_U;

      /*--- Do the coordinate transformation ---*/
      for (iVertex = 0; iVertex < nVertexR; iVertex++) {

        /*--- Find point and its type of transformation ---*/
        iPoint = geometry->vertex[MarkerR][iVertex]->GetNode();

        /*--- Store received values back into the variable. ---*/
        for (iVar = 0; iVar < nVar; iVar++)
          nodes->SetPrestretch(iPoint, iVar, Buffer_Receive_U[iVar*nVertexR+iVertex]);

      }

      /*--- Deallocate receive buffer ---*/
      delete [] Buffer_Receive_U;

    }

  }
#endif

}

void CFEASolver::Set_ReferenceGeometry(CGeometry *geometry, CConfig *config) {

  unsigned long iPoint;

  unsigned short iVar;
  unsigned short iZone = config->GetiZone();
  unsigned short file_format = config->GetRefGeom_FileFormat();

  string filename;
  ifstream reference_file;


  /*--- Restart the solution from file information ---*/

  filename = config->GetRefGeom_FEMFileName();

  /*--- If multizone, append zone name ---*/

  filename = config->GetMultizone_FileName(filename, iZone, ".csv");

  reference_file.open(filename.data(), ios::in);

  /*--- In case there is no file ---*/

  if (reference_file.fail()) {
    SU2_MPI::Error( "There is no FEM reference geometry file!!", CURRENT_FUNCTION);
  }

  if (rank == MASTER_NODE) cout << "Filename: " << filename << " and format " << file_format << "." << endl;

  /*--- In case this is a parallel simulation, we need to perform the
   Global2Local index transformation first. ---*/

  long *Global2Local = new long[geometry->GetGlobal_nPointDomain()];

  /*--- First, set all indices to a negative value by default ---*/

  for (iPoint = 0; iPoint < geometry->GetGlobal_nPointDomain(); iPoint++)
    Global2Local[iPoint] = -1;

  /*--- Now fill array with the transform values only for local points ---*/

  for (iPoint = 0; iPoint < nPointDomain; iPoint++)
    Global2Local[geometry->nodes->GetGlobalIndex(iPoint)] = iPoint;

  /*--- Read all lines in the restart file ---*/

  long iPoint_Local;
  unsigned long iPoint_Global_Local = 0, iPoint_Global = 0; string text_line;

  /*--- The first line is the header ---*/

  getline (reference_file, text_line);

  while (getline (reference_file, text_line)) {

    vector<string> point_line = PrintingToolbox::split(text_line, ',');

    /*--- Retrieve local index. If this node from the restart file lives
       on a different processor, the value of iPoint_Local will be -1.
       Otherwise, the local index for this node on the current processor
       will be returned and used to instantiate the vars. ---*/

    iPoint_Local = Global2Local[iPoint_Global];

    if (iPoint_Local >= 0) {

      su2double Sol[MAXNVAR] = {0.0};

      if (nDim == 2){
        Sol[0] = PrintingToolbox::stod(point_line[3]);
        Sol[1] = PrintingToolbox::stod(point_line[4]);
      } else {
        Sol[0] = PrintingToolbox::stod(point_line[4]);
        Sol[1] = PrintingToolbox::stod(point_line[5]);
        Sol[2] = PrintingToolbox::stod(point_line[6]);
      }

      for (iVar = 0; iVar < nVar; iVar++)
        nodes->SetReference_Geometry(iPoint_Local, iVar, Sol[iVar]);

      iPoint_Global_Local++;
    }
    iPoint_Global++;
  }

  /*--- Detect a wrong solution file ---*/

  if (iPoint_Global_Local != nPointDomain) {
    SU2_MPI::Error(string("The solution file ") + filename + string(" doesn't match with the mesh file!\n")  +
                   string("It could be empty lines at the end of the file."), CURRENT_FUNCTION);
  }

  /*--- Close the restart file ---*/

  reference_file.close();

  /*--- Free memory needed for the transformation ---*/

  delete [] Global2Local;

}

void CFEASolver::Set_VertexEliminationSchedule(CGeometry *geometry, const vector<unsigned short>& markers) {

  /*--- Store global point indices of essential BC markers. ---*/
  vector<unsigned long> myPoints;

  for (auto iMarker : markers) {
    for (auto iVertex = 0ul; iVertex < geometry->nVertex[iMarker]; iVertex++) {
      auto iPoint = geometry->vertex[iMarker][iVertex]->GetNode();
      myPoints.push_back(geometry->nodes->GetGlobalIndex(iPoint));
    }
  }

  const unordered_set<unsigned long> markerPoints(myPoints.begin(), myPoints.end());

  vector<unsigned long> numPoints(size);
  unsigned long num = myPoints.size();
  SU2_MPI::Allgather(&num, 1, MPI_UNSIGNED_LONG, numPoints.data(), 1, MPI_UNSIGNED_LONG, MPI_COMM_WORLD);

  /*--- Global to local map for the halo points of the rank (not covered by the CGeometry map). ---*/
  unordered_map<unsigned long, unsigned long> Global2Local;
  for (auto iPoint = nPointDomain; iPoint < nPoint; ++iPoint) {
    Global2Local[geometry->nodes->GetGlobalIndex(iPoint)] = iPoint;
  }

  /*--- Populate elimination list. ---*/
  ExtraVerticesToEliminate.clear();

  for (int i = 0; i < size; ++i) {
    /*--- Send our point list. ---*/
    if (rank == i) {
      SU2_MPI::Bcast(myPoints.data(), numPoints[i], MPI_UNSIGNED_LONG, rank, MPI_COMM_WORLD);
      continue;
    }

    /*--- Receive point list. ---*/
    vector<unsigned long> theirPoints(numPoints[i]);
    SU2_MPI::Bcast(theirPoints.data(), numPoints[i], MPI_UNSIGNED_LONG, i, MPI_COMM_WORLD);

    for (auto iPointGlobal : theirPoints) {
      /*--- Check if the rank has the point. ---*/
      auto it = Global2Local.find(iPointGlobal);
      if (it == Global2Local.end()) continue;

      /*--- If the point is not covered by this rank's markers, mark it for elimination. ---*/
      if (markerPoints.count(iPointGlobal) == 0)
        ExtraVerticesToEliminate.push_back(it->second);
    }
  }

}

void CFEASolver::Preprocessing(CGeometry *geometry, CSolver **solver_container, CConfig *config, CNumerics **numerics,
                               unsigned short iMesh, unsigned long Iteration, unsigned short RunTime_EqSystem, bool Output) {

  const bool dynamic = config->GetTime_Domain();
  const bool disc_adj_fem = (config->GetKind_Solver() == DISC_ADJ_FEM);
  const bool body_forces = config->GetDeadLoad();
  const bool topology_mode = config->GetTopology_Optimization();

  /*
   * For topology optimization we apply a filter on the design density field to avoid
   * numerical issues (checkerboards), ensure mesh independence, and impose a length scale.
   * This has to be done before computing the mass matrix and the dead load terms.
   * This filter, and the volume fraction objective function, require the element volumes,
   * so we ask "geometry" to compute them.
   * This only needs to be done for the undeformed (initial) shape.
   */
  if (topology_mode && !topol_filter_applied) {
    geometry->SetElemVolume();
    FilterElementDensities(geometry, config);
    topol_filter_applied = true;
  }

  /*
   * If the problem is dynamic we need a mass matrix, which will be constant along the calculation
   * both for linear and nonlinear analysis, i.e. only computed once on the first time step.
   *
   * The same with the integration constants, as for now we consider the time step to be constant.
   */
  if (dynamic && (initial_calc || disc_adj_fem)) {
    Compute_IntegrationConstants(config);
    Compute_MassMatrix(geometry, numerics, config);
  }

  /*
   * If body forces are taken into account, we need to compute the term that goes into the residual,
   * which will be constant along the calculation both for linear and nonlinear analysis.
   *
   * Only initialized once, at the first iteration of the first time step.
   */
  if (body_forces && (initial_calc || disc_adj_fem))
    Compute_DeadLoad(geometry, numerics, config);

  /*--- Clear the linear system solution. ---*/
  SU2_OMP_PARALLEL
  {
    LinSysSol.SetValZero();
  }

  /*--- Clear external forces. ---*/
  nodes->Clear_SurfaceLoad_Res();

  /*--- Next call to Preprocessing will not be "initial_calc" and linear operations will not be repeated. ---*/
  initial_calc = false;

}

void CFEASolver::SetInitialCondition(CGeometry **geometry, CSolver ***solver_container, CConfig *config, unsigned long TimeIter) {

  SU2_OMP_PARALLEL
  {
  if (!config->GetPrestretch()) {
    su2double zeros[MAXNVAR] = {0.0};
    SU2_OMP_FOR_STAT(omp_chunk_size)
    for (auto iPoint = 0ul; iPoint < nPoint; ++iPoint)
      nodes->SetSolution(iPoint, zeros);
  }
  else {
    SU2_OMP_FOR_STAT(omp_chunk_size)
    for (auto iPoint = 0ul; iPoint < nPoint; ++iPoint)
      nodes->SetSolution(iPoint, nodes->GetPrestretch(iPoint));
  }
  } // end parallel
}

void CFEASolver::Compute_StiffMatrix(CGeometry *geometry, CNumerics **numerics, const CConfig *config) {

  const bool topology_mode = config->GetTopology_Optimization();
  const su2double simp_exponent = config->GetSIMP_Exponent();
  const su2double simp_minstiff = config->GetSIMP_MinStiffness();

  /*--- Start OpenMP parallel region. ---*/

  SU2_OMP_PARALLEL
  {
    /*--- Clear vector and matrix before calculation. ---*/
    LinSysRes.SetValZero();
    Jacobian.SetValZero();

    for(auto color : ElemColoring) {

      /*--- Chunk size is at least OMP_MIN_SIZE and a multiple of the color group size. ---*/
      SU2_OMP_FOR_DYN(nextMultiple(OMP_MIN_SIZE, color.groupSize))
      for(auto k = 0ul; k < color.size; ++k) {

        auto iElem = color.indices[k];

        unsigned short iNode, jNode, iDim, iVar;

        int thread = omp_get_thread_num();

        /*--- Convert VTK type to index in the element container. ---*/
        int EL_KIND;
        unsigned short nNodes;
        GetElemKindAndNumNodes(geometry->elem[iElem]->GetVTK_Type(), EL_KIND, nNodes);

        /*--- Each thread needs a dedicated element. ---*/
        CElement* element = element_container[FEA_TERM][EL_KIND+thread*MAX_FE_KINDS];

        /*--- For the number of nodes, get the coordinates and cache the point indices. ---*/
        unsigned long indexNode[MAXNNODE_3D];

        for (iNode = 0; iNode < nNodes; iNode++) {

          indexNode[iNode] = geometry->elem[iElem]->GetNode(iNode);

          for (iDim = 0; iDim < nDim; iDim++) {
            su2double val_Coord = Get_ValCoord(geometry, indexNode[iNode], iDim);
            su2double val_Sol = nodes->GetSolution(indexNode[iNode],iDim) + val_Coord;
            element->SetRef_Coord(iNode, iDim, val_Coord);
            element->SetCurr_Coord(iNode, iDim, val_Sol);
          }
        }

        /*--- In topology mode determine the penalty to apply to the stiffness. ---*/
        su2double simp_penalty = 1.0;
        if (topology_mode) {
          su2double density = element_properties[iElem]->GetPhysicalDensity();
          simp_penalty = simp_minstiff+(1.0-simp_minstiff)*pow(density,simp_exponent);
        }

        /*--- Set the properties of the element ---*/
        element->Set_ElProperties(element_properties[iElem]);

        /*--- Compute the components of the jacobian and the stress term, one numerics per thread. ---*/
        int NUM_TERM = thread*MAX_TERMS + element_properties[iElem]->GetMat_Mod();

        numerics[NUM_TERM]->Compute_Tangent_Matrix(element, config);

        /*--- Update residual and stiffness matrix with contributions from the element. ---*/
        for (iNode = 0; iNode < nNodes; iNode++) {

          if (LockStrategy) omp_set_lock(&UpdateLocks[indexNode[iNode]]);

          auto Ta = element->Get_Kt_a(iNode);
          for (iVar = 0; iVar < nVar; iVar++)
            LinSysRes(indexNode[iNode], iVar) -= simp_penalty*Ta[iVar];

          for (jNode = 0; jNode < nNodes; jNode++) {
            auto Kab = element->Get_Kab(iNode, jNode);
            Jacobian.AddBlock(indexNode[iNode], indexNode[jNode], Kab, simp_penalty);
          }

          if (LockStrategy) omp_unset_lock(&UpdateLocks[indexNode[iNode]]);
        }

      } // end iElem loop

    } // end color loop

  } // end SU2_OMP_PARALLEL

}

void CFEASolver::Compute_StiffMatrix_NodalStressRes(CGeometry *geometry, CNumerics **numerics, const CConfig *config) {

  const bool prestretch_fem = config->GetPrestretch();
  const bool de_effects = config->GetDE_Effects();

  const bool topology_mode = config->GetTopology_Optimization();
  const su2double simp_exponent = config->GetSIMP_Exponent();
  const su2double simp_minstiff = config->GetSIMP_MinStiffness();

  /*--- Start OpenMP parallel region. ---*/

  SU2_OMP_PARALLEL
  {
    /*--- Clear vector and matrix before calculation. ---*/
    LinSysRes.SetValZero();
    Jacobian.SetValZero();

    for(auto color : ElemColoring) {

      /*--- Chunk size is at least OMP_MIN_SIZE and a multiple of the color group size. ---*/
      SU2_OMP_FOR_DYN(nextMultiple(OMP_MIN_SIZE, color.groupSize))
      for(auto k = 0ul; k < color.size; ++k) {

        auto iElem = color.indices[k];

        unsigned short iNode, jNode, iDim, iVar;

        int thread = omp_get_thread_num();

        /*--- Convert VTK type to index in the element container. ---*/
        int EL_KIND;
        unsigned short nNodes;
        GetElemKindAndNumNodes(geometry->elem[iElem]->GetVTK_Type(), EL_KIND, nNodes);

        /*--- Each thread needs a dedicated element. ---*/
        CElement* fea_elem = element_container[FEA_TERM][EL_KIND+thread*MAX_FE_KINDS];
        CElement* de_elem = element_container[DE_TERM][EL_KIND+thread*MAX_FE_KINDS];

        /*--- For the number of nodes, we get the coordinates from the connectivity matrix ---*/
        unsigned long indexNode[MAXNNODE_3D];

        for (iNode = 0; iNode < nNodes; iNode++) {

          indexNode[iNode] = geometry->elem[iElem]->GetNode(iNode);

          for (iDim = 0; iDim < nDim; iDim++) {
            /*--- Compute current coordinate. ---*/
            su2double val_Coord = Get_ValCoord(geometry, indexNode[iNode], iDim);
            su2double val_Sol = nodes->GetSolution(indexNode[iNode],iDim) + val_Coord;

            /*--- If pre-stretched the reference coordinate is stored in the nodes. ---*/
            if (prestretch_fem)
              val_Coord = nodes->GetPrestretch(indexNode[iNode],iDim);

            /*--- Set coordinates. ---*/
            fea_elem->SetCurr_Coord(iNode, iDim, val_Sol);
            fea_elem->SetRef_Coord(iNode, iDim, val_Coord);

            if (de_effects) {
              de_elem->SetCurr_Coord(iNode, iDim, val_Sol);
              de_elem->SetRef_Coord(iNode, iDim, val_Coord);
            }
          }
        }

        /*--- In topology mode determine the penalty to apply to the stiffness. ---*/
        su2double simp_penalty = 1.0;
        if (topology_mode) {
          su2double density = element_properties[iElem]->GetPhysicalDensity();
          simp_penalty = simp_minstiff+(1.0-simp_minstiff)*pow(density,simp_exponent);
        }

        /*--- Set the properties of the element. ---*/
        fea_elem->Set_ElProperties(element_properties[iElem]);
        if (de_effects)
          de_elem->Set_ElProperties(element_properties[iElem]);

        /*--- Compute the components of the Jacobian and the stress term for the material. ---*/
        int NUM_TERM = thread*MAX_TERMS + element_properties[iElem]->GetMat_Mod();

        numerics[NUM_TERM]->Compute_Tangent_Matrix(fea_elem, config);

        /*--- Compute the electric component of the Jacobian and the stress term. ---*/
        if (de_effects)
          numerics[DE_TERM + thread*MAX_TERMS]->Compute_Tangent_Matrix(de_elem, config);

        /*--- Update residual and stiffness matrix with contributions from the element. ---*/
        for (iNode = 0; iNode < nNodes; iNode++) {

          if (LockStrategy) omp_set_lock(&UpdateLocks[indexNode[iNode]]);

          auto Ta = fea_elem->Get_Kt_a(iNode);
          for (iVar = 0; iVar < nVar; iVar++)
            LinSysRes(indexNode[iNode], iVar) -= simp_penalty*Ta[iVar];

          /*--- Retrieve the electric contribution to the residual. ---*/
          if (de_effects) {
            auto Ta_DE = de_elem->Get_Kt_a(iNode);
            for (iVar = 0; iVar < nVar; iVar++)
              LinSysRes(indexNode[iNode], iVar) -= simp_penalty*Ta_DE[iVar];
          }

          for (jNode = 0; jNode < nNodes; jNode++) {

            /*--- Get a pointer to the matrix block to perform the update. ---*/
            auto Kij = Jacobian.GetBlock(indexNode[iNode], indexNode[jNode]);

            /*--- Retrieve the values of the FEA term. ---*/
            auto Kab = fea_elem->Get_Kab(iNode, jNode);
            su2double Ks_ab = fea_elem->Get_Ks_ab(iNode, jNode);

            /*--- Full block. ---*/
            for (iVar = 0; iVar < nVar*nVar; iVar++)
              Kij[iVar] += SU2_TYPE::GetValue(simp_penalty*Kab[iVar]);

            /*--- Only the block's diagonal. ---*/
            for (iVar = 0; iVar < nVar; iVar++)
              Kij[iVar*(nVar+1)] += SU2_TYPE::GetValue(simp_penalty*Ks_ab);

            /*--- Retrieve the electric contribution to the Jacobian ---*/
            if (de_effects) {
              //auto Kab_DE = de_elem->Get_Kab(iNode, jNode);
              su2double Ks_ab_DE = de_elem->Get_Ks_ab(iNode, jNode);

              for (iVar = 0; iVar < nVar; iVar++)
                Kij[iVar*(nVar+1)] += SU2_TYPE::GetValue(simp_penalty*Ks_ab_DE);
            }
          }

          if (LockStrategy) omp_unset_lock(&UpdateLocks[indexNode[iNode]]);
        }

      } // end iElem loop

    } // end color loop

  } // end SU2_OMP_PARALLEL

}

void CFEASolver::Compute_MassMatrix(CGeometry *geometry, CNumerics **numerics, const CConfig *config) {

  const bool topology_mode = config->GetTopology_Optimization();
  const su2double simp_minstiff = config->GetSIMP_MinStiffness();

  /*--- Never record this method as the mass matrix is passive (but the mass residual is not). ---*/
  const bool wasActive = AD::BeginPassive();

  /*--- Start OpenMP parallel region. ---*/

  SU2_OMP_PARALLEL
  {
    /*--- Clear matrix before calculation. ---*/
    MassMatrix.SetValZero();

    for(auto color : ElemColoring) {

      /*--- Chunk size is at least OMP_MIN_SIZE and a multiple of the color group size. ---*/
      SU2_OMP_FOR_DYN(nextMultiple(OMP_MIN_SIZE, color.groupSize))
      for(auto k = 0ul; k < color.size; ++k) {

        auto iElem = color.indices[k];

        unsigned short iNode, jNode, iDim, iVar;

        int thread = omp_get_thread_num();

        /*--- Convert VTK type to index in the element container. ---*/
        int EL_KIND;
        unsigned short nNodes;
        GetElemKindAndNumNodes(geometry->elem[iElem]->GetVTK_Type(), EL_KIND, nNodes);

        /*--- Each thread needs a dedicated element. ---*/
        CElement* element = element_container[FEA_TERM][EL_KIND+thread*MAX_FE_KINDS];

        /*--- For the number of nodes, get the coordinates and cache the point indices. ---*/
        unsigned long indexNode[MAXNNODE_3D];

        for (iNode = 0; iNode < nNodes; iNode++) {
          indexNode[iNode] = geometry->elem[iElem]->GetNode(iNode);
          for (iDim = 0; iDim < nDim; iDim++) {
            su2double val_Coord = Get_ValCoord(geometry, indexNode[iNode], iDim);
            element->SetRef_Coord(iNode, iDim, val_Coord);
          }
        }

        /*--- In topology mode determine the penalty to apply to the mass,
         *    linear function of the physical density. ---*/
        su2double simp_penalty = 1.0;
        if (topology_mode) {
          simp_penalty = simp_minstiff+(1.0-simp_minstiff)*element_properties[iElem]->GetPhysicalDensity();
        }

        /*--- Set the properties of the element and compute its mass matrix. ---*/
        element->Set_ElProperties(element_properties[iElem]);

        numerics[FEA_TERM + thread*MAX_TERMS]->Compute_Mass_Matrix(element, config);

        /*--- Add contributions of this element to the mass matrix. ---*/
        for (iNode = 0; iNode < nNodes; iNode++) {

          if (LockStrategy) omp_set_lock(&UpdateLocks[indexNode[iNode]]);

          for (jNode = 0; jNode < nNodes; jNode++) {

            auto Mij = MassMatrix.GetBlock(indexNode[iNode], indexNode[jNode]);
            su2double Mab = simp_penalty * element->Get_Mab(iNode, jNode);

            for (iVar = 0; iVar < nVar; iVar++)
              Mij[iVar*(nVar+1)] += SU2_TYPE::GetValue(Mab);
          }

          if (LockStrategy) omp_unset_lock(&UpdateLocks[indexNode[iNode]]);
        }

      } // end iElem loop

    } // end color loop

  } // end SU2_OMP_PARALLEL

  AD::EndPassive(wasActive);

}

void CFEASolver::Compute_MassRes(CGeometry *geometry, CNumerics **numerics, const CConfig *config) {

  const bool topology_mode = config->GetTopology_Optimization();
  const su2double simp_minstiff = config->GetSIMP_MinStiffness();

  /*--- Clear vector before calculation. ---*/
  TimeRes.SetValZero();
  SU2_OMP_BARRIER

  for(auto color : ElemColoring) {

    /*--- Chunk size is at least OMP_MIN_SIZE and a multiple of the color group size. ---*/
    SU2_OMP_FOR_DYN(nextMultiple(OMP_MIN_SIZE, color.groupSize))
    for(auto k = 0ul; k < color.size; ++k) {

      auto iElem = color.indices[k];

      unsigned short iNode, jNode, iDim, iVar;

      int thread = omp_get_thread_num();

      /*--- Convert VTK type to index in the element container. ---*/
      int EL_KIND;
      unsigned short nNodes;
      GetElemKindAndNumNodes(geometry->elem[iElem]->GetVTK_Type(), EL_KIND, nNodes);

      /*--- Each thread needs a dedicated element. ---*/
      CElement* element = element_container[FEA_TERM][EL_KIND+thread*MAX_FE_KINDS];

      /*--- For the number of nodes, get the coordinates and cache the point indices. ---*/
      unsigned long indexNode[MAXNNODE_3D];

      for (iNode = 0; iNode < nNodes; iNode++) {
        indexNode[iNode] = geometry->elem[iElem]->GetNode(iNode);
        for (iDim = 0; iDim < nDim; iDim++) {
          su2double val_Coord = Get_ValCoord(geometry, indexNode[iNode], iDim);
          element->SetRef_Coord(iNode, iDim, val_Coord);
        }
      }

      /*--- In topology mode determine the penalty to apply to the mass,
       *    linear function of the physical density. ---*/
      su2double simp_penalty = 1.0;
      if (topology_mode) {
        simp_penalty = simp_minstiff+(1.0-simp_minstiff)*element_properties[iElem]->GetPhysicalDensity();
      }

      /*--- Set the properties of the element and compute its mass matrix. ---*/
      element->Set_ElProperties(element_properties[iElem]);

      numerics[FEA_TERM + thread*MAX_TERMS]->Compute_Mass_Matrix(element, config);

      /*--- Add contributions of this element to the mass residual.
       *    Equiv. to a matrix vector product with the mass matrix. ---*/
      for (iNode = 0; iNode < nNodes; iNode++) {

        if (LockStrategy) omp_set_lock(&UpdateLocks[indexNode[iNode]]);

        for (jNode = 0; jNode < nNodes; jNode++) {

          su2double Mab = simp_penalty * element->Get_Mab(iNode, jNode);

          for (iVar = 0; iVar < nVar; iVar++)
            TimeRes(indexNode[iNode], iVar) += Mab * TimeRes_Aux(indexNode[jNode], iVar);
        }

        if (LockStrategy) omp_unset_lock(&UpdateLocks[indexNode[iNode]]);
      }

    } // end iElem loop

  } // end color loop

}

void CFEASolver::Compute_NodalStressRes(CGeometry *geometry, CNumerics **numerics, const CConfig *config) {

  const bool prestretch_fem = config->GetPrestretch();

  const bool topology_mode = config->GetTopology_Optimization();
  const su2double simp_exponent = config->GetSIMP_Exponent();
  const su2double simp_minstiff = config->GetSIMP_MinStiffness();

  /*--- Start OpenMP parallel region. ---*/

  SU2_OMP_PARALLEL
  {
    /*--- Clear vector before calculation. ---*/
    LinSysRes.SetValZero();
    SU2_OMP_BARRIER

    for(auto color : ElemColoring) {

      /*--- Chunk size is at least OMP_MIN_SIZE and a multiple of the color group size. ---*/
      SU2_OMP_FOR_DYN(nextMultiple(OMP_MIN_SIZE, color.groupSize))
      for(auto k = 0ul; k < color.size; ++k) {

        auto iElem = color.indices[k];

        unsigned short iNode, iDim, iVar;

        int thread = omp_get_thread_num();

        /*--- Convert VTK type to index in the element container. ---*/
        int EL_KIND;
        unsigned short nNodes;
        GetElemKindAndNumNodes(geometry->elem[iElem]->GetVTK_Type(), EL_KIND, nNodes);

        /*--- Each thread needs a dedicated element. ---*/
        CElement* element = element_container[FEA_TERM][EL_KIND+thread*MAX_FE_KINDS];

        /*--- For the number of nodes, we get the coordinates from the connectivity matrix ---*/
        unsigned long indexNode[MAXNNODE_3D];

        for (iNode = 0; iNode < nNodes; iNode++) {

          indexNode[iNode] = geometry->elem[iElem]->GetNode(iNode);

          for (iDim = 0; iDim < nDim; iDim++) {
            /*--- Compute current coordinate. ---*/
            su2double val_Coord = Get_ValCoord(geometry, indexNode[iNode], iDim);
            su2double val_Sol = nodes->GetSolution(indexNode[iNode],iDim) + val_Coord;

            /*--- If pre-stretched the reference coordinate is stored in the nodes. ---*/
            if (prestretch_fem)
              val_Coord = nodes->GetPrestretch(indexNode[iNode],iDim);

            /*--- Set coordinates. ---*/
            element->SetCurr_Coord(iNode, iDim, val_Sol);
            element->SetRef_Coord(iNode, iDim, val_Coord);
          }
        }

        /*--- In topology mode determine the penalty to apply to the stiffness ---*/
        su2double simp_penalty = 1.0;
        if (topology_mode) {
          su2double density = element_properties[iElem]->GetPhysicalDensity();
          simp_penalty = simp_minstiff+(1.0-simp_minstiff)*pow(density,simp_exponent);
        }

        /*--- Set the properties of the element. ---*/
        element->Set_ElProperties(element_properties[iElem]);

        /*--- Compute the components of the Jacobian and the stress term for the material. ---*/
        int NUM_TERM = thread*MAX_TERMS + element_properties[iElem]->GetMat_Mod();

        numerics[NUM_TERM]->Compute_NodalStress_Term(element, config);

        for (iNode = 0; iNode < nNodes; iNode++) {
          if (LockStrategy) omp_set_lock(&UpdateLocks[indexNode[iNode]]);

          auto Ta = element->Get_Kt_a(iNode);
          for (iVar = 0; iVar < nVar; iVar++)
            LinSysRes(indexNode[iNode], iVar) -= simp_penalty*Ta[iVar];

          if (LockStrategy) omp_unset_lock(&UpdateLocks[indexNode[iNode]]);
        }

      } // end iElem loop

    } // end color loop

  } // end SU2_OMP_PARALLEL

}

void CFEASolver::Compute_NodalStress(CGeometry *geometry, CNumerics **numerics, const CConfig *config) {

  /*--- Never record this method as atm it is not differentiable. ---*/
  const bool wasActive = AD::BeginPassive();

  const bool prestretch_fem = config->GetPrestretch();

  const bool topology_mode = config->GetTopology_Optimization();
  const su2double simp_exponent = config->GetSIMP_Exponent();

  const unsigned short nStress = (nDim == 2) ? 3 : 6;

  su2double MaxVonMises_Stress = 0.0;

  /*--- Start OpenMP parallel region. ---*/

  SU2_OMP_PARALLEL
  {
    /*--- Clear reactions. ---*/
    LinSysReact.SetValZero();

    /*--- Restart stress to avoid adding over results from previous time steps. ---*/
    SU2_OMP_FOR_STAT(omp_chunk_size)
    for (unsigned long iPoint = 0; iPoint < nPointDomain; iPoint++) {
      for (unsigned short iStress = 0; iStress < nStress; iStress++) {
        nodes->SetStress_FEM(iPoint,iStress, 0.0);
      }
    }

    for(auto color : ElemColoring) {

      /*--- Chunk size is at least OMP_MIN_SIZE and a multiple of the color group size. ---*/
      SU2_OMP_FOR_DYN(nextMultiple(OMP_MIN_SIZE, color.groupSize))
      for(auto k = 0ul; k < color.size; ++k) {

        auto iElem = color.indices[k];

        unsigned short iNode, iDim, iVar, iStress;

        int thread = omp_get_thread_num();

        /*--- Convert VTK type to index in the element container. ---*/
        int EL_KIND;
        unsigned short nNodes;
        GetElemKindAndNumNodes(geometry->elem[iElem]->GetVTK_Type(), EL_KIND, nNodes);

        /*--- Each thread needs a dedicated element. ---*/
        CElement* element = element_container[FEA_TERM][EL_KIND+thread*MAX_FE_KINDS];

        /*--- For the number of nodes, we get the coordinates from the connectivity matrix ---*/
        unsigned long indexNode[MAXNNODE_3D];

        for (iNode = 0; iNode < nNodes; iNode++) {

          indexNode[iNode] = geometry->elem[iElem]->GetNode(iNode);

          for (iDim = 0; iDim < nDim; iDim++) {
            /*--- Compute current coordinate. ---*/
            su2double val_Coord = Get_ValCoord(geometry, indexNode[iNode], iDim);
            su2double val_Sol = nodes->GetSolution(indexNode[iNode],iDim) + val_Coord;

            /*--- If pre-stretched the reference coordinate is stored in the nodes. ---*/
            if (prestretch_fem)
              val_Coord = nodes->GetPrestretch(indexNode[iNode],iDim);

            /*--- Set coordinates. ---*/
            element->SetCurr_Coord(iNode, iDim, val_Sol);
            element->SetRef_Coord(iNode, iDim, val_Coord);
          }
        }

        /*--- In topology mode determine the penalty to apply to the stiffness ---*/
        su2double simp_penalty = 1.0;
        if (topology_mode) {
          simp_penalty = pow(element_properties[iElem]->GetPhysicalDensity(), simp_exponent);
        }

        /*--- Set the properties of the element. ---*/
        element->Set_ElProperties(element_properties[iElem]);

        /*--- Compute the averaged nodal stresses. ---*/
        int NUM_TERM = thread*MAX_TERMS + element_properties[iElem]->GetMat_Mod();

        numerics[NUM_TERM]->Compute_Averaged_NodalStress(element, config);

        for (iNode = 0; iNode < nNodes; iNode++) {

          auto iPoint = indexNode[iNode];

          if (LockStrategy) omp_set_lock(&UpdateLocks[iPoint]);

          auto Ta = element->Get_Kt_a(iNode);
          for (iVar = 0; iVar < nVar; iVar++)
            LinSysReact(iPoint,iVar) += simp_penalty*Ta[iVar];

          /*--- Divide the nodal stress by the number of elements that will contribute to this point. ---*/
          su2double weight = simp_penalty / geometry->nodes->GetnElem(iPoint);

          for (iStress = 0; iStress < nStress; iStress++)
            nodes->AddStress_FEM(iPoint,iStress, weight*element->Get_NodalStress(iNode,iStress));

          if (LockStrategy) omp_unset_lock(&UpdateLocks[iPoint]);
        }

      } // end iElem loop

    } // end color loop


    /*--- Compute the von Misses stress at each point, and the maximum for the domain. ---*/
    su2double maxVonMises = 0.0;

    SU2_OMP(for schedule(static,omp_chunk_size) nowait)
    for (auto iPoint = 0ul; iPoint < nPointDomain; iPoint++) {

      /*--- Get the stresses, added up from all the elements that connect to the node. ---*/

      auto Stress = nodes->GetStress_FEM(iPoint);
      su2double VonMises_Stress;

      if (nDim == 2) {

        su2double Sxx = Stress[0], Syy = Stress[1], Sxy = Stress[2];

        su2double S1, S2; S1 = S2 = (Sxx+Syy)/2;
        su2double tauMax = sqrt(pow((Sxx-Syy)/2, 2) + pow(Sxy,2));
        S1 += tauMax;
        S2 -= tauMax;

        VonMises_Stress = sqrt(S1*S1+S2*S2-2*S1*S2);
      }
      else {

        su2double Sxx = Stress[0], Syy = Stress[1], Szz = Stress[3];
        su2double Sxy = Stress[2], Sxz = Stress[4], Syz = Stress[5];

        VonMises_Stress = sqrt(0.5*(pow(Sxx - Syy, 2) +
                                    pow(Syy - Szz, 2) +
                                    pow(Szz - Sxx, 2) +
                                    6.0*(Sxy*Sxy+Sxz*Sxz+Syz*Syz)));
      }

      nodes->SetVonMises_Stress(iPoint,VonMises_Stress);

      /*--- Update the maximum value of the Von Mises Stress ---*/

      maxVonMises = max(maxVonMises, VonMises_Stress);
    }
    SU2_OMP_CRITICAL
    MaxVonMises_Stress = max(MaxVonMises_Stress, maxVonMises);

  } // end SU2_OMP_PARALLEL

  su2double tmp = MaxVonMises_Stress;
  SU2_MPI::Allreduce(&tmp, &MaxVonMises_Stress, 1, MPI_DOUBLE, MPI_MAX, MPI_COMM_WORLD);

  /*--- Set the value of the MaxVonMises_Stress as the CFEA coeffient ---*/

  Total_CFEA = MaxVonMises_Stress;


  bool outputReactions = false;

  if (outputReactions) {

    bool dynamic = (config->GetDynamic_Analysis() == DYNAMIC);

    ofstream myfile;
    myfile.open ("Reactions.txt");

    unsigned short iMarker, iDim, iVar;
    unsigned long iPoint, iVertex;
    su2double val_Reaction, val_Coord;

    if (!dynamic) {
      /*--- Loop over all the markers  ---*/
      for (iMarker = 0; iMarker < config->GetnMarker_All(); iMarker++)
        switch (config->GetMarker_All_KindBC(iMarker)) {

            /*--- If it corresponds to a clamped boundary  ---*/

          case CLAMPED_BOUNDARY:

            myfile << "MARKER " << iMarker << ":" << endl;

            /*--- Loop over all the vertices  ---*/
            for (iVertex = 0; iVertex < geometry->nVertex[iMarker]; iVertex++) {

              /*--- Get node index ---*/
              iPoint = geometry->vertex[iMarker][iVertex]->GetNode();

              myfile << "Node " << iPoint << "." << " \t ";

              for (iDim = 0; iDim < nDim; iDim++) {
                /*--- Retrieve coordinate ---*/
                val_Coord = geometry->nodes->GetCoord(iPoint, iDim);
                myfile << "X" << iDim + 1 << ": " << val_Coord << " \t " ;
              }

              for (iVar = 0; iVar < nVar; iVar++) {
                /*--- Retrieve reaction ---*/
                val_Reaction = LinSysReact(iPoint, iVar);
                myfile << "F" << iVar + 1 << ": " << val_Reaction << " \t " ;
              }

              myfile << endl;
            }
            myfile << endl;
            break;
        }
    }
    else if (dynamic) {

      switch (config->GetKind_TimeIntScheme_FEA()) {
        case (CD_EXPLICIT):
          cout << "NOT IMPLEMENTED YET" << endl;
          break;
        case (NEWMARK_IMPLICIT):

          /*--- Loop over all points, and set aux vector TimeRes_Aux = a0*U+a2*U'+a3*U'' ---*/
          for (iPoint = 0; iPoint < geometry->GetnPoint(); iPoint++) {
            for (iVar = 0; iVar < nVar; iVar++) {
              TimeRes_Aux(iPoint,iVar) =
                a_dt[0]*nodes->GetSolution_time_n(iPoint,iVar) -      // a0*U(t)
                a_dt[0]*nodes->GetSolution(iPoint,iVar) +             // a0*U(t+dt)(k-1)
                a_dt[2]*nodes->GetSolution_Vel_time_n(iPoint,iVar) +  // a2*U'(t)
                a_dt[3]*nodes->GetSolution_Accel_time_n(iPoint,iVar); // a3*U''(t)
            }
          }

          /*--- Once computed, compute M*TimeRes_Aux ---*/
          Compute_MassRes(geometry, numerics, config);

          /*--- Loop over all the markers  ---*/
          for (iMarker = 0; iMarker < config->GetnMarker_All(); iMarker++)
            switch (config->GetMarker_All_KindBC(iMarker)) {

              /*--- If it corresponds to a clamped boundary  ---*/

              case CLAMPED_BOUNDARY:

                myfile << "MARKER " << iMarker << ":" << endl;

                /*--- Loop over all the vertices  ---*/
                for (iVertex = 0; iVertex < geometry->nVertex[iMarker]; iVertex++) {

                  /*--- Get node index ---*/
                  iPoint = geometry->vertex[iMarker][iVertex]->GetNode();

                  myfile << "Node " << iPoint << "." << " \t ";

                  for (iDim = 0; iDim < nDim; iDim++) {
                    /*--- Retrieve coordinate ---*/
                    val_Coord = geometry->nodes->GetCoord(iPoint, iDim);
                    myfile << "X" << iDim + 1 << ": " << val_Coord << " \t " ;
                  }

                  for (iVar = 0; iVar < nVar; iVar++) {
                    /*--- Retrieve the time contribution and reaction. ---*/
                    val_Reaction = LinSysReact(iPoint, iVar) + TimeRes(iPoint, iVar);
                    myfile << "F" << iVar + 1 << ": " << val_Reaction << " \t " ;
                  }

                  myfile << endl;
                }
                myfile << endl;
                break;
            }


          break;
        case (GENERALIZED_ALPHA):
          cout << "NOT IMPLEMENTED YET" << endl;
          break;
      }

    }

    myfile.close();

  }

  AD::EndPassive(wasActive);

}

void CFEASolver::Compute_DeadLoad(CGeometry *geometry, CNumerics **numerics, const CConfig *config) {

  /*--- Start OpenMP parallel region. ---*/

  SU2_OMP_PARALLEL
  {
    /*--- Clear integrated body forces before calculation. ---*/
    SU2_OMP_FOR_STAT(omp_chunk_size)
    for (unsigned long iPoint = 0; iPoint < nPoint; iPoint++)
      nodes->Clear_BodyForces_Res(iPoint);

    for(auto color : ElemColoring) {

      /*--- Chunk size is at least OMP_MIN_SIZE and a multiple of the color group size. ---*/
      SU2_OMP_FOR_DYN(nextMultiple(OMP_MIN_SIZE, color.groupSize))
      for(auto k = 0ul; k < color.size; ++k) {

        auto iElem = color.indices[k];

        unsigned short iNode, iDim, iVar;

        int thread = omp_get_thread_num();

        /*--- Convert VTK type to index in the element container. ---*/
        int EL_KIND;
        unsigned short nNodes;
        GetElemKindAndNumNodes(geometry->elem[iElem]->GetVTK_Type(), EL_KIND, nNodes);

        /*--- Each thread needs a dedicated element. ---*/
        CElement* element = element_container[FEA_TERM][EL_KIND+thread*MAX_FE_KINDS];

        /*--- For the number of nodes, get the coordinates and cache the point indices. ---*/
        unsigned long indexNode[MAXNNODE_3D];

        for (iNode = 0; iNode < nNodes; iNode++) {
          indexNode[iNode] = geometry->elem[iElem]->GetNode(iNode);
          for (iDim = 0; iDim < nDim; iDim++) {
            su2double val_Coord = Get_ValCoord(geometry, indexNode[iNode], iDim);
            element->SetRef_Coord(iNode, iDim, val_Coord);
          }
        }

        /*--- Penalize the dead load, do it by default to avoid unecessary "ifs", since it
         *    goes to the RHS there is no need to have a minimum value for stability ---*/
        su2double simp_penalty = element_properties[iElem]->GetPhysicalDensity();

        /*--- Set the properties of the element and compute its mass matrix. ---*/
        element->Set_ElProperties(element_properties[iElem]);

        numerics[FEA_TERM + thread*MAX_TERMS]->Compute_Dead_Load(element, config);

        /*--- Add contributions of this element to the mass matrix. ---*/
        for (iNode = 0; iNode < nNodes; iNode++) {

          if (LockStrategy) omp_set_lock(&UpdateLocks[indexNode[iNode]]);

          auto Dead_Load = element->Get_FDL_a(iNode);

          su2double Aux_Dead_Load[MAXNVAR];
          for (iVar = 0; iVar < nVar; iVar++)
            Aux_Dead_Load[iVar] = simp_penalty*Dead_Load[iVar];

          nodes->Add_BodyForces_Res(indexNode[iNode], Aux_Dead_Load);

          if (LockStrategy) omp_unset_lock(&UpdateLocks[indexNode[iNode]]);
        }

      } // end iElem loop

    } // end color loop

  } // end SU2_OMP_PARALLEL

}

void CFEASolver::Compute_IntegrationConstants(const CConfig *config) {

  su2double Delta_t= config->GetDelta_DynTime();

  su2double gamma = config->GetNewmark_gamma(), beta = config->GetNewmark_beta();

  switch (config->GetKind_TimeIntScheme_FEA()) {
    case (CD_EXPLICIT):
      cout << "NOT IMPLEMENTED YET" << endl;
      break;
    case (NEWMARK_IMPLICIT):

      /*--- Integration constants for Newmark scheme ---*/

      a_dt[0]= 1 / (beta*pow(Delta_t,2.0));
      a_dt[1]= gamma / (beta*Delta_t);
      a_dt[2]= 1 / (beta*Delta_t);
      a_dt[3]= 1 /(2*beta) - 1;
      a_dt[4]= gamma/beta - 1;
      a_dt[5]= (Delta_t/2) * (gamma/beta - 2);
      a_dt[6]= Delta_t * (1-gamma);
      a_dt[7]= gamma * Delta_t;
      a_dt[8]= 0.0;

      break;

    case (GENERALIZED_ALPHA):

      /*--- Integration constants for Generalized Alpha ---*/
      /*--- Needs to be updated if accounting for structural damping ---*/

      //      su2double beta = config->Get_Int_Coeffs(0);
      //      //  su2double gamma =  config->Get_Int_Coeffs(1);
      //      su2double alpha_f = config->Get_Int_Coeffs(2), alpha_m =  config->Get_Int_Coeffs(3);
      //
      //      a_dt[0]= (1 / (beta*pow(Delta_t,2.0))) * ((1 - alpha_m) / (1 - alpha_f)) ;
      //      a_dt[1]= 0.0 ;
      //      a_dt[2]= (1 - alpha_m) / (beta*Delta_t);
      //      a_dt[3]= ((1 - 2*beta)*(1-alpha_m) / (2*beta)) - alpha_m;
      //      a_dt[4]= 0.0;
      //      a_dt[5]= 0.0;
      //      a_dt[6]= Delta_t * (1-delta);
      //      a_dt[7]= delta * Delta_t;
      //      a_dt[8]= (1 - alpha_m) / (beta*pow(Delta_t,2.0));

      break;
  }

}


void CFEASolver::BC_Clamped(CGeometry *geometry, CNumerics *numerics, const CConfig *config, unsigned short val_marker) {

  const bool dynamic = config->GetTime_Domain();
  const su2double zeros[MAXNVAR] = {0.0};

  for (auto iVertex = 0ul; iVertex < geometry->nVertex[val_marker]; iVertex++) {

    /*--- Get node index ---*/
    auto iPoint = geometry->vertex[val_marker][iVertex]->GetNode();

    /*--- Set and enforce solution at current and previous time-step ---*/
    nodes->SetSolution(iPoint, zeros);

    if (dynamic) {
      nodes->SetSolution_Vel(iPoint, zeros);
      nodes->SetSolution_Accel(iPoint, zeros);
      nodes->Set_Solution_time_n(iPoint, zeros);
      nodes->SetSolution_Vel_time_n(iPoint, zeros);
      nodes->SetSolution_Accel_time_n(iPoint, zeros);
    }

    /*--- Set and enforce 0 solution for mesh deformation ---*/
    nodes->SetBound_Disp(iPoint, zeros);

    LinSysSol.SetBlock(iPoint, zeros);
    LinSysReact.SetBlock(iPoint, zeros);
    Jacobian.EnforceSolutionAtNode(iPoint, zeros, LinSysRes);

  }

}

void CFEASolver::BC_Clamped_Post(CGeometry *geometry, CNumerics *numerics, const CConfig *config, unsigned short val_marker) {

  bool dynamic = config->GetTime_Domain();

  su2double zeros[MAXNVAR] = {0.0};

  for (auto iVertex = 0ul; iVertex < geometry->nVertex[val_marker]; iVertex++) {

    /*--- Get node index ---*/
    auto iPoint = geometry->vertex[val_marker][iVertex]->GetNode();

    nodes->SetSolution(iPoint, zeros);

    if (dynamic) {
      nodes->SetSolution_Vel(iPoint, zeros);
      nodes->SetSolution_Accel(iPoint, zeros);
    }

  }

}

void CFEASolver::BC_Sym_Plane(CGeometry *geometry, CNumerics *numerics, const CConfig *config, unsigned short val_marker) {

  if (geometry->GetnElem_Bound(val_marker) == 0) return;
  const bool dynamic = config->GetTime_Domain();

  /*--- Determine axis of symmetry based on the normal of the first element in the marker. ---*/
  const su2double* nodeCoord[MAXNNODE_2D] = {nullptr};

  const bool quad = (geometry->bound[val_marker][0]->GetVTK_Type() == QUADRILATERAL);
  const unsigned short nNodes = quad? 4 : nDim;

  for (auto iNode = 0u; iNode < nNodes; iNode++) {
    auto iPoint = geometry->bound[val_marker][0]->GetNode(iNode);
    nodeCoord[iNode] = geometry->nodes->GetCoord(iPoint);
  }
  su2double normal[MAXNDIM] = {0.0};

  switch (nNodes) {
    case 2: LineNormal(nodeCoord, normal); break;
    case 3: TriangleNormal(nodeCoord, normal); break;
    case 4: QuadrilateralNormal(nodeCoord, normal); break;
  }

  auto axis = 0u;
  for (auto iDim = 1u; iDim < MAXNDIM; ++iDim)
    axis = (fabs(normal[iDim]) > fabs(normal[axis]))? iDim : axis;

  if (fabs(normal[axis]) < 0.99*Norm(int(MAXNDIM),normal)) {
    SU2_MPI::Error("The structural solver only supports axis-aligned symmetry planes.",CURRENT_FUNCTION);
  }

  /*--- Impose zero displacement perpendicular to the symmetry plane. ---*/

  for (auto iVertex = 0ul; iVertex < geometry->nVertex[val_marker]; iVertex++) {

    /*--- Get node index ---*/
    const auto iPoint = geometry->vertex[val_marker][iVertex]->GetNode();

    /*--- Set and enforce solution at current and previous time-step ---*/
    nodes->SetSolution(iPoint, axis, 0.0);
    if (dynamic) {
      nodes->SetSolution_Vel(iPoint, axis, 0.0);
      nodes->SetSolution_Accel(iPoint, axis, 0.0);
      nodes->Set_Solution_time_n(iPoint, axis, 0.0);
      nodes->SetSolution_Vel_time_n(iPoint, axis, 0.0);
      nodes->SetSolution_Accel_time_n(iPoint, axis, 0.0);
    }

    /*--- Set and enforce 0 solution for mesh deformation ---*/
    nodes->SetBound_Disp(iPoint, axis, 0.0);
    LinSysSol(iPoint, axis) = 0.0;
    if (LinSysReact.GetLocSize() > 0){
      LinSysReact(iPoint, axis) = 0.0;
    }
    Jacobian.EnforceSolutionAtDOF(iPoint, axis, su2double(0.0), LinSysRes);

  }

}

void CFEASolver::BC_DispDir(CGeometry *geometry, CNumerics *numerics, const CConfig *config, unsigned short val_marker) {

  unsigned short iDim;

  auto TagBound = config->GetMarker_All_TagBound(val_marker);
  su2double DispDirVal = config->GetDisp_Dir_Value(TagBound);
  su2double DispDirMult = config->GetDisp_Dir_Multiplier(TagBound);
  const su2double *DispDirLocal = config->GetDisp_Dir(TagBound);
  su2double DispDirMod = Norm(nDim, DispDirLocal);

  su2double CurrentTime = config->GetCurrent_DynTime();
  su2double RampTime = config->GetRamp_Time();
  su2double ModAmpl = Compute_LoadCoefficient(CurrentTime, RampTime, config);

  su2double TotalDisp = ModAmpl * DispDirVal * DispDirMult / DispDirMod;

  su2double DispDir[MAXNVAR] = {0.0};
  for (iDim = 0; iDim < nDim; iDim++)
    DispDir[iDim] = TotalDisp * DispDirLocal[iDim];

  for (auto iVertex = 0ul; iVertex < geometry->nVertex[val_marker]; iVertex++) {

    /*--- Get node index. ---*/
    auto iNode = geometry->vertex[val_marker][iVertex]->GetNode();

    /*--- The solution is incremental so we need to
     *    subtract the current displacement. ---*/
    for (iDim = 0; iDim < nDim; iDim++)
      LinSysSol(iNode,iDim) = DispDir[iDim] - nodes->GetSolution(iNode,iDim);

    /*--- Enforce the solution. ---*/
    Jacobian.EnforceSolutionAtNode(iNode, LinSysSol.GetBlock(iNode), LinSysRes);
  }

}

template<class T, class U, su2enable_if<is_same<T,U>::value> = 0>
CSysVector<T> computeLinearResidual(const CSysMatrix<T>& A,
                                    const CSysVector<U>& x,
                                    const CSysVector<U>& b) {
  CSysVector<T> r(x.GetNBlk(), x.GetNBlkDomain(), x.GetNVar(), nullptr);
  SU2_OMP_PARALLEL { A.ComputeResidual(x, b, r); }
  return r;
}

template<class T, class U, su2enable_if<!is_same<T,U>::value> = 0>
CSysVector<T> computeLinearResidual(const CSysMatrix<T>& A,
                                    const CSysVector<U>& x,
                                    const CSysVector<U>& b) {
  /*--- Different types of A and x/b, use temporaries to interface with A. ---*/
  const auto nVar = x.GetNVar();
  const auto nBlk = x.GetNBlk();
  const auto nBlkDom = x.GetNBlkDomain();
  CSysVector<T> r(nBlk, nBlkDom, nVar, nullptr);
  CSysVector<T> xtmp(nBlk, nBlkDom, nVar, nullptr);
  CSysVector<T> btmp(nBlk, nBlkDom, nVar, nullptr);
  SU2_OMP_PARALLEL {
    xtmp.PassiveCopy(x);
    btmp.PassiveCopy(b);
    A.ComputeResidual(xtmp, btmp, r);
  }
  return r;
}

void CFEASolver::Postprocessing(CGeometry *geometry, CConfig *config, CNumerics **numerics, bool of_comp_mode) {

  /*--- Compute the objective function. ---*/

  const auto kindObjFunc = config->GetKind_ObjFunc();
  const bool penalty = ((kindObjFunc == REFERENCE_GEOMETRY) || (kindObjFunc == REFERENCE_NODE)) &&
                       ((config->GetDV_FEA() == YOUNG_MODULUS) || (config->GetDV_FEA() == DENSITY_VAL));

  if (of_comp_mode) {
    if (penalty) Stiffness_Penalty(geometry, numerics, config);

    switch (kindObjFunc) {
      case REFERENCE_GEOMETRY: Compute_OFRefGeom(geometry, config); break;
      case REFERENCE_NODE:     Compute_OFRefNode(geometry, config); break;
      case VOLUME_FRACTION:    Compute_OFVolFrac(geometry, config); break;
      case TOPOL_DISCRETENESS: Compute_OFVolFrac(geometry, config); break;
      case TOPOL_COMPLIANCE:   Compute_OFCompliance(geometry, config); break;
    }
    return;
  }

  if (!config->GetDiscrete_Adjoint()) {
    /*--- Compute stresses for monitoring and output. ---*/
    Compute_NodalStress(geometry, numerics, config);

    /*--- Compute functions for monitoring and output. ---*/
    if (penalty) Stiffness_Penalty(geometry, numerics, config);
    Compute_OFRefNode(geometry, config);
    Compute_OFCompliance(geometry, config);
    if (config->GetRefGeom()) Compute_OFRefGeom(geometry, config);
    if (config->GetTopology_Optimization()) Compute_OFVolFrac(geometry, config);
  }

  /*--- Residuals do not have to be computed while recording. ---*/
  if (config->GetDiscrete_Adjoint() && AD::TapeActive()) return;

  if (config->GetGeometricConditions() == LARGE_DEFORMATIONS) {

    /*--- For nonlinear analysis we have 3 convergence criteria: ---*/
    /*--- UTOL = norm(Delta_U(k)): ABSOLUTE, norm of the incremental displacements ---*/
    /*--- RTOL = norm(Residual(k): ABSOLUTE, norm of the residual (T-F) ---*/
    /*--- ETOL = Delta_U(k) * Residual(k): ABSOLUTE, energy norm ---*/

    SU2_OMP_PARALLEL
    {
    su2double utol = LinSysSol.norm();
    su2double rtol = LinSysRes.norm();
    su2double etol = fabs(LinSysSol.dot(LinSysRes));

    SU2_OMP_MASTER
    {
      Conv_Check[0] = utol;
      Conv_Check[1] = rtol;
      Conv_Check[2] = etol;
    }
    } // end parallel
  }
  else {

    /*--- If the problem is linear, the only check we do is the RMS of the residuals. ---*/
    /*---  Compute the residual Ax-f ---*/

    const auto ResidualAux = computeLinearResidual(Jacobian, LinSysSol, LinSysRes);

    /*--- Set maximum residual to zero. ---*/

    for (auto iVar = 0ul; iVar < nVar; iVar++) {
      SetRes_RMS(iVar, 0.0);
      SetRes_Max(iVar, 0.0, 0);
    }

    SU2_OMP_PARALLEL {

    /*--- Compute the residual. ---*/

    su2double resMax[MAXNVAR] = {0.0}, resRMS[MAXNVAR] = {0.0};
    const su2double* coordMax[MAXNVAR] = {nullptr};
    unsigned long idxMax[MAXNVAR] = {0};

    SU2_OMP_FOR_STAT(omp_chunk_size)
    for (auto iPoint = 0ul; iPoint < nPointDomain; iPoint++) {
      for (auto iVar = 0ul; iVar < nVar; iVar++) {
        su2double Res = fabs(ResidualAux(iPoint, iVar));
        resRMS[iVar] += Res*Res;
        if (Res > resMax[iVar]) {
          resMax[iVar] = Res;
          idxMax[iVar] = iPoint;
          coordMax[iVar] = geometry->nodes->GetCoord(iPoint);
        }
      }
    }
    SU2_OMP_CRITICAL
    for (auto iVar = 0ul; iVar < nVar; iVar++) {
      AddRes_RMS(iVar, resRMS[iVar]);
      AddRes_Max(iVar, resMax[iVar], geometry->nodes->GetGlobalIndex(idxMax[iVar]), coordMax[iVar]);
    }
    SU2_OMP_BARRIER

    /*--- Compute the root mean square residual. ---*/
    SU2_OMP_MASTER
    SetResidual_RMS(geometry, config);

    } // end SU2_OMP_PARALLEL

  }

}

void CFEASolver::BC_Normal_Load(CGeometry *geometry, CNumerics *numerics, const CConfig *config, unsigned short val_marker) {

  /*--- Determine whether the load conditions are applied in the reference or in the current configuration. ---*/

  const bool nonlinear_analysis = (config->GetGeometricConditions() == LARGE_DEFORMATIONS);

  /*--- Retrieve the normal pressure and the application conditions for the considered boundary. ---*/

  su2double CurrentTime = config->GetCurrent_DynTime();
  su2double Ramp_Time = config->GetRamp_Time();
  su2double ModAmpl = Compute_LoadCoefficient(CurrentTime, Ramp_Time, config);

  su2double NormalLoad = config->GetLoad_Value(config->GetMarker_All_TagBound(val_marker));
  const su2double TotalLoad = ModAmpl * NormalLoad;

  /*--- Continue only if there is a load applied, to reduce computational cost. ---*/

  if (TotalLoad == 0.0) return;


  for (unsigned long iElem = 0; iElem < geometry->GetnElem_Bound(val_marker); iElem++) {

    unsigned short iNode, iDim;
    unsigned long indexNode[MAXNNODE_2D] = {0};
    su2double nodeCoord_ref[MAXNNODE_2D][MAXNDIM] = {{0.0}};
    su2double nodeCoord_curr[MAXNNODE_2D][MAXNDIM] = {{0.0}};

    /*--- Identify the kind of boundary element. ---*/

    bool quad = (geometry->bound[val_marker][iElem]->GetVTK_Type() == QUADRILATERAL);
    unsigned short nNodes = quad? 4 : nDim;

    /*--- Retrieve the boundary reference and current coordinates. ---*/

    for (iNode = 0; iNode < nNodes; iNode++) {

      indexNode[iNode] = geometry->bound[val_marker][iElem]->GetNode(iNode);

      for (iDim = 0; iDim < nDim; iDim++) {
        su2double val_Coord = Get_ValCoord(geometry, indexNode[iNode], iDim);
        nodeCoord_ref[iNode][iDim] = val_Coord;

        if (nonlinear_analysis) {
          val_Coord += nodes->GetSolution(indexNode[iNode],iDim);
          nodeCoord_curr[iNode][iDim] = val_Coord;
        }
      }
    }

    /*--- Compute area vectors in reference and current configurations. ---*/

    su2double normal_ref[MAXNDIM] = {0.0};
    su2double normal_curr[MAXNDIM] = {0.0};

    switch (nNodes) {
      case 2: LineNormal(nodeCoord_ref, normal_ref); break;
      case 3: TriangleNormal(nodeCoord_ref, normal_ref); break;
      case 4: QuadrilateralNormal(nodeCoord_ref, normal_ref); break;
    }

    if (nonlinear_analysis) {
      switch (nNodes) {
        case 2: LineNormal(nodeCoord_curr, normal_curr); break;
        case 3: TriangleNormal(nodeCoord_curr, normal_curr); break;
        case 4: QuadrilateralNormal(nodeCoord_curr, normal_curr); break;
      }
    }

    /*--- Use a reference normal from one of the points to decide if computed normal needs to be flipped. ---*/

    auto reference_vertex = geometry->nodes->GetVertex(indexNode[0], val_marker);
    const su2double* reference_normal = geometry->vertex[val_marker][reference_vertex]->GetNormal();

    su2double dot = 0.0;
    for (iDim = 0; iDim < nDim; iDim++)
      dot += normal_ref[iDim] * reference_normal[iDim];

    su2double sign = (dot < 0.0)? -1.0 : 1.0;

    /*--- Compute the load vector (overwrites one of the normals). ---*/

    su2double* load = nonlinear_analysis? normal_curr : normal_ref;

    for (iDim = 0; iDim < nDim; iDim++)
      load[iDim] *= sign * TotalLoad / su2double(nNodes);

    /*--- Update surface load for each node of the boundary element. ---*/

    for (iNode = 0; iNode < nNodes; iNode++)
      nodes->Add_SurfaceLoad_Res(indexNode[iNode], load);
  }

}

void CFEASolver::BC_Dir_Load(CGeometry *geometry, CNumerics *numerics, const CConfig *config, unsigned short val_marker) {

  auto TagBound = config->GetMarker_All_TagBound(val_marker);
  su2double LoadDirVal = config->GetLoad_Dir_Value(TagBound);
  su2double LoadDirMult = config->GetLoad_Dir_Multiplier(TagBound);
  const su2double* Load_Dir_Local = config->GetLoad_Dir(TagBound);

  /*--- Compute the norm of the vector that was passed in the config file. ---*/
  su2double LoadNorm = Norm(nDim, Load_Dir_Local);

  su2double CurrentTime=config->GetCurrent_DynTime();
  su2double Ramp_Time = config->GetRamp_Time();
  su2double ModAmpl = Compute_LoadCoefficient(CurrentTime, Ramp_Time, config);

  const su2double TotalLoad = ModAmpl * LoadDirVal * LoadDirMult / LoadNorm;


  for (unsigned long iElem = 0; iElem < geometry->GetnElem_Bound(val_marker); iElem++) {

    unsigned short iNode, iDim;
    unsigned long indexNode[MAXNNODE_2D] = {0};

    const su2double* nodeCoord[MAXNNODE_2D] = {nullptr};

    /*--- Identify the kind of boundary element. ---*/

    bool quad = (geometry->bound[val_marker][iElem]->GetVTK_Type() == QUADRILATERAL);
    unsigned short nNodes = quad? 4 : nDim;

    /*--- Retrieve the boundary reference coordinates. ---*/

    for (iNode = 0; iNode < nNodes; iNode++) {
      indexNode[iNode] = geometry->bound[val_marker][iElem]->GetNode(iNode);
      nodeCoord[iNode] = geometry->nodes->GetCoord(indexNode[iNode]);
    }

    /*--- Compute area of the boundary element. ---*/

    su2double normal[MAXNDIM] = {0.0};

    switch (nNodes) {
      case 2: LineNormal(nodeCoord, normal); break;
      case 3: TriangleNormal(nodeCoord, normal); break;
      case 4: QuadrilateralNormal(nodeCoord, normal); break;
    }

    su2double area = Norm(int(MAXNDIM),normal);

    /*--- Compute load vector and update surface load for each node of the boundary element. ---*/

    su2double* load = normal;

    for (iDim = 0; iDim < nDim; ++iDim)
      load[iDim] = Load_Dir_Local[iDim] * TotalLoad * area / su2double(nNodes);

    for (iNode = 0; iNode < nNodes; iNode++)
      nodes->Add_SurfaceLoad_Res(indexNode[iNode], load);
  }

}

void CFEASolver::BC_Damper(CGeometry *geometry, CNumerics *numerics, const CConfig *config, unsigned short val_marker) {

  const su2double dampConst = config->GetDamper_Constant(config->GetMarker_All_TagBound(val_marker));

  for (auto iElem = 0ul; iElem < geometry->GetnElem_Bound(val_marker); iElem++) {

    unsigned short iNode, iDim;
    unsigned long indexNode[MAXNNODE_2D] = {0};

    su2double nodeCoord[MAXNNODE_2D][MAXNDIM] = {{0.0}};

    bool quad = (geometry->bound[val_marker][iElem]->GetVTK_Type() == QUADRILATERAL);
    unsigned short nNodes = quad? 4 : nDim;

    /*--- Retrieve the boundary current coordinates. ---*/

    for (iNode = 0; iNode < nNodes; iNode++) {

      auto iPoint = geometry->bound[val_marker][iElem]->GetNode(iNode);
      indexNode[iNode] = iPoint;

      for (iDim = 0; iDim < nVar; iDim++)
        nodeCoord[iNode][iDim] = geometry->nodes->GetCoord(iPoint, iDim) + nodes->GetSolution(iPoint,iDim);
    }

    /*--- Compute the area of the surface element. ---*/

    su2double normal[MAXNDIM] = {0.0};

    switch (nNodes) {
      case 2: LineNormal(nodeCoord, normal); break;
      case 3: TriangleNormal(nodeCoord, normal); break;
      case 4: QuadrilateralNormal(nodeCoord, normal); break;
    }

    su2double area = Norm(int(MAXNDIM),normal);

    /*--- Compute damping forces. ---*/

    su2double dampCoeff = -1.0 * area * dampConst / su2double(nNodes);

    for(iNode = 0; iNode < nNodes; ++iNode) {

      auto iPoint = indexNode[iNode];

      /*--- Writing over the normal. --*/
      su2double* force = normal;
      for (iDim = 0; iDim < nVar; iDim++)
        force[iDim] = dampCoeff * nodes->GetSolution_Vel(iPoint, iDim);

      nodes->Add_SurfaceLoad_Res(iPoint, force);
    }

  }

}

void CFEASolver::BC_Deforming(CGeometry *geometry, CNumerics *numerics, const CConfig *config, unsigned short val_marker){

  for (auto iVertex = 0ul; iVertex < geometry->nVertex[val_marker]; iVertex++) {

    /*--- Get node index ---*/
    auto iNode = geometry->vertex[val_marker][iVertex]->GetNode();

    /*--- Retrieve the boundary displacement ---*/
    su2double Disp[MAXNVAR] = {0.0};
    for (unsigned short iDim = 0; iDim < nDim; iDim++)
      Disp[iDim] = nodes->GetBound_Disp(iNode,iDim);

    /*--- Set and enforce solution ---*/
    LinSysSol.SetBlock(iNode, Disp);
    Jacobian.EnforceSolutionAtNode(iNode, Disp, LinSysRes);

  }

}

void CFEASolver::BC_Velocity(CGeometry *geometry, CNumerics *numerics, const CConfig *config, unsigned short val_marker){

  for (auto iVertex = 0ul; iVertex < geometry->nVertex[val_marker]; iVertex++) {

    /*--- Get node index ---*/
    auto iNode = geometry->vertex[val_marker][iVertex]->GetNode();

    /*--- Retrieve the boundary velocity ---*/
    su2double Vel[MAXNVAR] = {0.0};
    for (unsigned short iDim = 0; iDim < nDim; iDim++)
      Vel[iDim] = nodes->GetBound_Vel(iNode,iDim);

    /*--- Set and enforce solution ---*/
    LinSysSol.SetBlock(iNode, Vel);
    Jacobian.EnforceSolutionAtNode(iNode, Vel, LinSysRes);

  }

}

su2double CFEASolver::Compute_LoadCoefficient(su2double CurrentTime, su2double RampTime, const CConfig *config){

  su2double LoadCoeff = 1.0;

  bool Ramp_Load = config->GetRamp_Load();
  bool Sine_Load = config->GetSine_Load();
  bool Ramp_And_Release = config->GetRampAndRelease_Load();

  bool restart = config->GetRestart(); // Restart analysis
  bool fsi = config->GetFSI_Simulation();
  bool stat_fsi = !config->GetTime_Domain();

  /*--- This offset introduces the ramp load in dynamic cases starting from the restart point. ---*/
  bool offset = (restart && fsi && (!stat_fsi));
  su2double DeltaT = config->GetDelta_DynTime();
  su2double OffsetTime = offset? DeltaT * (config->GetRestart_Iter()-1) : su2double(0.0);

  /*--- Polynomial functions from https://en.wikipedia.org/wiki/Smoothstep ---*/

  if ((Ramp_Load) && (RampTime > 0.0)) {

    su2double TransferTime = (CurrentTime - OffsetTime) / RampTime;

    switch (config->GetDynamic_LoadTransfer()) {
    case INSTANTANEOUS:
      LoadCoeff = 1.0;
      break;
    case POL_ORDER_1:
      LoadCoeff = TransferTime;
      break;
    case POL_ORDER_3:
      LoadCoeff = -2.0 * pow(TransferTime,3.0) + 3.0 * pow(TransferTime,2.0);
      break;
    case POL_ORDER_5:
      LoadCoeff = 6.0 * pow(TransferTime, 5.0) - 15.0 * pow(TransferTime, 4.0) + 10 * pow(TransferTime, 3.0);
      break;
    case SIGMOID_10:
      LoadCoeff = (1 / (1+exp(-1.0 * 10.0 * (TransferTime - 0.5)) ) );
      break;
    case SIGMOID_20:
      LoadCoeff = (1 / (1+exp(-1.0 * 20.0 * (TransferTime - 0.5)) ) );
      break;
    }

    if (TransferTime > 1.0) LoadCoeff = 1.0;

    LoadCoeff = max(LoadCoeff,0.0);
    LoadCoeff = min(LoadCoeff,1.0);

  }
  else if (Sine_Load){

    /*--- Retrieve amplitude, frequency (Hz) and phase (rad) ---*/
    su2double SineAmp   = config->GetLoad_Sine()[0];
    su2double SineFreq  = config->GetLoad_Sine()[1];
    su2double SinePhase = config->GetLoad_Sine()[2];

    LoadCoeff = SineAmp * sin(2*PI_NUMBER*SineFreq*CurrentTime + SinePhase);
  }

  /*--- Add possibility to release the load after the ramp---*/
  if ((Ramp_And_Release) && (CurrentTime >  RampTime)){
    LoadCoeff = 0.0;
  }

  /*--- Store the force coefficient ---*/

  SetForceCoeff(LoadCoeff);

  return LoadCoeff;

}

void CFEASolver::ImplicitNewmark_Iteration(CGeometry *geometry, CNumerics **numerics, const CConfig *config) {

  const bool first_iter = (config->GetInnerIter() == 0);
  const bool dynamic = (config->GetTime_Domain());
  const bool linear_analysis = (config->GetGeometricConditions() == SMALL_DEFORMATIONS);
  const bool nonlinear_analysis = (config->GetGeometricConditions() == LARGE_DEFORMATIONS);
  const bool newton_raphson = (config->GetKind_SpaceIteScheme_FEA() == NEWTON_RAPHSON);
  const bool body_forces = config->GetDeadLoad();

  /*--- For simplicity, no incremental loading is handled with increment of 1. ---*/
  const su2double loadIncr = config->GetIncrementalLoad()? loadIncrement : su2double(1.0);

  SU2_OMP_PARALLEL
  {
    unsigned long iPoint;
    unsigned short iVar;

    /*--- Loads common to static and dynamic problems. ---*/

    SU2_OMP_FOR_STAT(omp_chunk_size)
    for (iPoint = 0; iPoint < nPoint; iPoint++) {

      /*--- External surface load contribution. ---*/

      for (iVar = 0; iVar < nVar; iVar++) {
        LinSysRes(iPoint,iVar) += loadIncr * nodes->Get_SurfaceLoad_Res(iPoint,iVar);
      }

      /*--- Body forces contribution (dead load). ---*/

      if (body_forces) {
        for (iVar = 0; iVar < nVar; iVar++) {
          LinSysRes(iPoint,iVar) += loadIncr * nodes->Get_BodyForces_Res(iPoint,iVar);
        }
      }

      /*--- FSI contribution (flow loads). ---*/

      for (iVar = 0; iVar < nVar; iVar++) {
        LinSysRes(iPoint,iVar) += loadIncr * nodes->Get_FlowTraction(iPoint,iVar);
      }

    }

    /*--- Dynamic contribution. ---*/

    if (dynamic) {

      /*--- Add the mass matrix contribution to the Jacobian. ---*/

      /*
       * If the problem is nonlinear, we need to add the Mass Matrix contribution to the Jacobian at the beginning
       * of each time step. If the solution method is Newton Rapshon, we repeat this step at the beginning of each
       * iteration, as the Jacobian is recomputed.
       *
       * If the problem is linear, we add the Mass Matrix contribution to the Jacobian everytime because for
       * correct differentiation the Jacobian is recomputed every time step.
       *
       */
      if ((nonlinear_analysis && (newton_raphson || first_iter)) || linear_analysis) {
        Jacobian.MatrixMatrixAddition(SU2_TYPE::GetValue(a_dt[0]), MassMatrix);
      }

      /*--- Loop over all points, and set aux vector TimeRes_Aux = a0*U+a2*U'+a3*U'' ---*/
      SU2_OMP_FOR_STAT(omp_chunk_size)
      for (iPoint = 0; iPoint < nPoint; iPoint++) {
        for (iVar = 0; iVar < nVar; iVar++) {
          TimeRes_Aux(iPoint,iVar) =
            a_dt[0]*nodes->GetSolution_time_n(iPoint,iVar) -      // a0*U(t)
            a_dt[0]*nodes->GetSolution(iPoint,iVar) +             // a0*U(t+dt)(k-1)
            a_dt[2]*nodes->GetSolution_Vel_time_n(iPoint,iVar) +  // a2*U'(t)
            a_dt[3]*nodes->GetSolution_Accel_time_n(iPoint,iVar); // a3*U''(t)
        }
      }

      /*--- Add M*TimeRes_Aux to the residual. ---*/
      Compute_MassRes(geometry, numerics, config);
      LinSysRes += TimeRes;
    }

  } // end SU2_OMP_PARALLEL

}

void CFEASolver::ImplicitNewmark_Update(CGeometry *geometry, CConfig *config) {

  const bool dynamic = (config->GetTime_Domain());

  SU2_OMP_PARALLEL
  {
    unsigned long iPoint;
    unsigned short iVar;

    /*--- Update solution. ---*/

    SU2_OMP_FOR_STAT(omp_chunk_size)
    for (iPoint = 0; iPoint < nPointDomain; iPoint++) {
      /*--- Displacement component of the solution. ---*/
      for (iVar = 0; iVar < nVar; iVar++)
        nodes->Add_DeltaSolution(iPoint, iVar, LinSysSol(iPoint,iVar));
    }

    if (dynamic) {
      SU2_OMP_FOR_STAT(omp_chunk_size)
      for (iPoint = 0; iPoint < nPointDomain; iPoint++) {
        for (iVar = 0; iVar < nVar; iVar++) {

          /*--- Acceleration component of the solution. ---*/
          /*--- U''(t+dt) = a0*(U(t+dt)-U(t))+a2*(U'(t))+a3*(U''(t)) ---*/

          su2double sol = a_dt[0]*(nodes->GetSolution(iPoint,iVar) -
                                   nodes->GetSolution_time_n(iPoint,iVar)) -
                          a_dt[2]* nodes->GetSolution_Vel_time_n(iPoint,iVar) -
                          a_dt[3]* nodes->GetSolution_Accel_time_n(iPoint,iVar);

          nodes->SetSolution_Accel(iPoint, iVar, sol);

          /*--- Velocity component of the solution. ---*/
          /*--- U'(t+dt) = U'(t)+ a6*(U''(t)) + a7*(U''(t+dt)) ---*/

          sol = nodes->GetSolution_Vel_time_n(iPoint,iVar)+
                a_dt[6]* nodes->GetSolution_Accel_time_n(iPoint,iVar) +
                a_dt[7]* nodes->GetSolution_Accel(iPoint,iVar);

          nodes->SetSolution_Vel(iPoint, iVar, sol);
        }
      }
    }

    /*--- Perform the MPI communication of the solution ---*/

    InitiateComms(geometry, config, SOLUTION_FEA);
    CompleteComms(geometry, config, SOLUTION_FEA);

  } // end SU2_OMP_PARALLEL
}

void CFEASolver::ImplicitNewmark_Relaxation(CGeometry *geometry, CConfig *config) {

  const bool dynamic = (config->GetTime_Domain());

  SU2_OMP_PARALLEL
  {
    unsigned long iPoint;
    unsigned short iVar;

    /*--- Update solution and set it to be the solution after applying relaxation. ---*/
    SU2_OMP_FOR_STAT(omp_chunk_size)
    for (iPoint=0; iPoint < nPointDomain; iPoint++) {
      nodes->SetSolution(iPoint, nodes->GetSolution_Pred(iPoint));
    }

    if (dynamic) {
      SU2_OMP_FOR_STAT(omp_chunk_size)
      for (iPoint = 0; iPoint < nPointDomain; iPoint++) {
        for (iVar = 0; iVar < nVar; iVar++) {

          /*--- Acceleration component of the solution ---*/
          /*--- U''(t+dt) = a0*(U(t+dt)-U(t))+a2*(U'(t))+a3*(U''(t)) ---*/

          su2double sol = a_dt[0]*(nodes->GetSolution(iPoint,iVar) -
                                   nodes->GetSolution_time_n(iPoint,iVar)) -
                          a_dt[2]* nodes->GetSolution_Vel_time_n(iPoint,iVar) -
                          a_dt[3]* nodes->GetSolution_Accel_time_n(iPoint,iVar);

          nodes->SetSolution_Accel(iPoint, iVar, sol);

          /*--- Velocity component of the solution ---*/
          /*--- U'(t+dt) = U'(t)+ a6*(U''(t)) + a7*(U''(t+dt)) ---*/

          sol = nodes->GetSolution_Vel_time_n(iPoint,iVar)+
                a_dt[6]* nodes->GetSolution_Accel_time_n(iPoint,iVar) +
                a_dt[7]* nodes->GetSolution_Accel(iPoint,iVar);

          nodes->SetSolution_Vel(iPoint, iVar, sol);
        }
      }
    }

    /*--- Perform the MPI communication of the solution ---*/

    InitiateComms(geometry, config, SOLUTION_FEA);
    CompleteComms(geometry, config, SOLUTION_FEA);

    /*--- After the solution has been communicated, set the 'old' predicted solution as the solution. ---*/
    /*--- Loop over n points (as we have already communicated everything. ---*/
    SU2_OMP_FOR_STAT(omp_chunk_size)
    for (iPoint = 0; iPoint < nPoint; iPoint++) {
      for (iVar = 0; iVar < nVar; iVar++) {
        nodes->SetSolution_Pred_Old(iPoint,iVar,nodes->GetSolution(iPoint,iVar));
      }
    }

  } // end SU2_OMP_PARALLEL

}


void CFEASolver::GeneralizedAlpha_Iteration(CGeometry *geometry, CNumerics **numerics, const CConfig *config) {

  const bool first_iter = (config->GetInnerIter() == 0);
  const bool dynamic = (config->GetTime_Domain());
  const bool linear_analysis = (config->GetGeometricConditions() == SMALL_DEFORMATIONS);
  const bool nonlinear_analysis = (config->GetGeometricConditions() == LARGE_DEFORMATIONS);
  const bool newton_raphson = (config->GetKind_SpaceIteScheme_FEA() == NEWTON_RAPHSON);
  const bool body_forces = config->GetDeadLoad();

  /*--- Blend between previous and current timestep. ---*/
  const su2double alpha_f = config->Get_Int_Coeffs(2);

  /*--- For simplicity, no incremental loading is handled with increment of 1. ---*/
  const su2double loadIncr = config->GetIncrementalLoad()? loadIncrement : su2double(1.0);

  SU2_OMP_PARALLEL
  {
    unsigned long iPoint;
    unsigned short iVar;

    /*--- Loads for static problems. ---*/
    if(!dynamic) {
      SU2_OMP_FOR_STAT(omp_chunk_size)
      for (iPoint = 0; iPoint < nPoint; iPoint++) {

        /*--- External surface load contribution. ---*/

        for (iVar = 0; iVar < nVar; iVar++) {
          LinSysRes(iPoint,iVar) += loadIncr * nodes->Get_SurfaceLoad_Res(iPoint,iVar);
        }

        /*--- Body forces contribution (dead load). ---*/

        if (body_forces) {
          for (iVar = 0; iVar < nVar; iVar++) {
            LinSysRes(iPoint,iVar) += loadIncr * nodes->Get_BodyForces_Res(iPoint,iVar);
          }
        }

        /*--- FSI contribution (flow loads). ---*/

        for (iVar = 0; iVar < nVar; iVar++) {
          LinSysRes(iPoint,iVar) += loadIncr * nodes->Get_FlowTraction(iPoint,iVar);
        }

      }
    }

    /*--- Loads for dynamic problems. ---*/

    if (dynamic) {

      /*--- Add the mass matrix contribution to the Jacobian. ---*/

      /*--- See notes on logic in ImplicitNewmark_Iteration(). ---*/
      if ((nonlinear_analysis && (newton_raphson || first_iter)) || linear_analysis) {
        Jacobian.MatrixMatrixAddition(SU2_TYPE::GetValue(a_dt[0]), MassMatrix);
      }

      /*--- Loop over all points, and set aux vector TimeRes_Aux = a0*U+a2*U'+a3*U'' ---*/
      SU2_OMP_FOR_STAT(omp_chunk_size)
      for (iPoint = 0; iPoint < nPoint; iPoint++) {
        for (iVar = 0; iVar < nVar; iVar++) {
          TimeRes_Aux(iPoint,iVar) =
            a_dt[0]*nodes->GetSolution_time_n(iPoint,iVar) -      // a0*U(t)
            a_dt[0]*nodes->GetSolution(iPoint,iVar) +             // a0*U(t+dt)(k-1)
            a_dt[2]*nodes->GetSolution_Vel_time_n(iPoint,iVar) +  // a2*U'(t)
            a_dt[3]*nodes->GetSolution_Accel_time_n(iPoint,iVar); // a3*U''(t)
        }
      }

      /*--- Add M*TimeRes_Aux to the residual. ---*/
      Compute_MassRes(geometry, numerics, config);
      LinSysRes += TimeRes;
      SU2_OMP_BARRIER

      SU2_OMP_FOR_STAT(omp_chunk_size)
      for (iPoint = 0; iPoint < nPoint; iPoint++) {

        /*--- External surface load contribution ---*/

        for (iVar = 0; iVar < nVar; iVar++) {
          LinSysRes(iPoint,iVar) += loadIncr * ( (1-alpha_f) * nodes->Get_SurfaceLoad_Res(iPoint,iVar) +
                                                    alpha_f  * nodes->Get_SurfaceLoad_Res_n(iPoint,iVar) );
        }

        /*--- Add the contribution to the residual due to body forces.
         *--- It is constant over time, so it's not necessary to distribute it. ---*/

        if (body_forces) {
          for (iVar = 0; iVar < nVar; iVar++) {
            LinSysRes(iPoint,iVar) += loadIncr * nodes->Get_BodyForces_Res(iPoint,iVar);
          }
        }

        /*--- Add FSI contribution. ---*/

        for (iVar = 0; iVar < nVar; iVar++) {
          LinSysRes(iPoint,iVar) += loadIncr * ( (1-alpha_f) * nodes->Get_FlowTraction(iPoint,iVar) +
                                                    alpha_f  * nodes->Get_FlowTraction_n(iPoint,iVar) );
        }
      }
    }

  } // end SU2_OMP_PARALLEL

}

void CFEASolver::GeneralizedAlpha_UpdateDisp(CGeometry *geometry, CConfig *config) {

  /*--- Update displacement components of the solution. ---*/

  SU2_OMP_PARALLEL_(for schedule(static,omp_chunk_size))
  for (unsigned long iPoint = 0; iPoint < nPointDomain; iPoint++)
    for (unsigned short iVar = 0; iVar < nVar; iVar++)
      nodes->Add_DeltaSolution(iPoint, iVar, LinSysSol(iPoint,iVar));

  /*--- Perform the MPI communication of the solution, displacements only. ---*/

  InitiateComms(geometry, config, SOLUTION);
  CompleteComms(geometry, config, SOLUTION);

}

void CFEASolver::GeneralizedAlpha_UpdateSolution(CGeometry *geometry, CConfig *config) {

  const su2double alpha_f = config->Get_Int_Coeffs(2);
  const su2double alpha_m = config->Get_Int_Coeffs(3);

  /*--- Compute solution at t_n+1, and update velocities and accelerations ---*/

  SU2_OMP_PARALLEL_(for schedule(static,omp_chunk_size))
  for (unsigned long iPoint = 0; iPoint < nPointDomain; iPoint++) {

    unsigned short iVar;

    for (iVar = 0; iVar < nVar; iVar++) {

      /*--- Compute the solution from the previous time step and the solution computed at t+1-alpha_f ---*/
      /*--- U(t+dt) = 1/alpha_f*(U(t+1-alpha_f)-alpha_f*U(t)) ---*/

      su2double sol = (1/(1-alpha_f)) * (nodes->GetSolution(iPoint,iVar) -
                                         alpha_f * nodes->GetSolution_time_n(iPoint,iVar));

      nodes->SetSolution(iPoint, iVar, sol);
    }

    for (iVar = 0; iVar < nVar; iVar++) {

      /*--- Acceleration component of the solution ---*/
      /*--- U''(t+dt-alpha_m) = a8*(U(t+dt)-U(t))+a2*(U'(t))+a3*(U''(t)) ---*/

      su2double tmp = a_dt[8]*(nodes->GetSolution(iPoint,iVar) -
                               nodes->GetSolution_time_n(iPoint,iVar)) -
                      a_dt[2]* nodes->GetSolution_Vel_time_n(iPoint,iVar) -
                      a_dt[3]* nodes->GetSolution_Accel_time_n(iPoint,iVar);

      /*--- Compute the solution from the previous time step and the solution computed at t+1-alpha_f ---*/
      /*--- U''(t+dt) = 1/alpha_m*(U''(t+1-alpha_m)-alpha_m*U''(t)) ---*/

      su2double sol = (1/(1-alpha_m)) * (tmp - alpha_m*nodes->GetSolution_Accel_time_n(iPoint,iVar));

      nodes->SetSolution_Accel(iPoint, iVar, sol);

      /*--- Velocity component of the solution ---*/
      /*--- U'(t+dt) = U'(t)+ a6*(U''(t)) + a7*(U''(t+dt)) ---*/

      sol = nodes->GetSolution_Vel_time_n(iPoint,iVar)+
            a_dt[6]* nodes->GetSolution_Accel_time_n(iPoint,iVar) +
            a_dt[7]* nodes->GetSolution_Accel(iPoint,iVar);

      nodes->SetSolution_Vel(iPoint, iVar, sol);
    }

  }

  /*--- Perform the MPI communication of the solution ---*/

  InitiateComms(geometry, config, SOLUTION_FEA);
  CompleteComms(geometry, config, SOLUTION_FEA);

}

void CFEASolver::GeneralizedAlpha_UpdateLoads(CGeometry *geometry, const CConfig *config) {

  /*--- Set the load conditions of the time step n+1 as the load conditions for time step n ---*/
  nodes->Set_SurfaceLoad_Res_n();
  nodes->Set_FlowTraction_n();

}

void CFEASolver::Solve_System(CGeometry *geometry, CConfig *config) {

  /*--- Enforce solution at some halo points possibly not covered by essential BC markers. ---*/
  Jacobian.InitiateComms(LinSysSol, geometry, config, SOLUTION_MATRIX);
  Jacobian.CompleteComms(LinSysSol, geometry, config, SOLUTION_MATRIX);

  for (auto iPoint : ExtraVerticesToEliminate) {
    Jacobian.EnforceSolutionAtNode(iPoint, LinSysSol.GetBlock(iPoint), LinSysRes);
  }

  SU2_OMP_PARALLEL
  {
  /*--- This is required for the discrete adjoint. ---*/
  SU2_OMP_FOR_STAT(OMP_MIN_SIZE)
  for (auto i = nPointDomain*nVar; i < nPoint*nVar; ++i) LinSysRes[i] = 0.0;

  /*--- Solve or smooth the linear system. ---*/

  auto iter = System.Solve(Jacobian, LinSysRes, LinSysSol, geometry, config);

  SU2_OMP_MASTER
  {
    SetIterLinSolver(iter);
    SetResLinSolver(System.GetResidual());
  }
  //SU2_OMP_BARRIER
  } // end SU2_OMP_PARALLEL

}


void CFEASolver::PredictStruct_Displacement(CGeometry *geometry, CConfig *config) {

  const unsigned short predOrder = config->GetPredictorOrder();
  const su2double Delta_t = config->GetDelta_DynTime();

  if(predOrder > 2 && rank == MASTER_NODE)
    cout << "Higher order predictor not implemented. Solving with order 0." << endl;

  /*--- To nPointDomain: we need to communicate the predicted solution after setting it. ---*/
  SU2_OMP_PARALLEL_(for schedule(static,omp_chunk_size))
  for (unsigned long iPoint=0; iPoint < nPointDomain; iPoint++) {

    unsigned short iDim;

    switch (predOrder) {
      case 1: {
        const su2double* solDisp = nodes->GetSolution(iPoint);
        const su2double* solVel = nodes->GetSolution_Vel(iPoint);
        su2double* valPred = nodes->GetSolution_Pred(iPoint);

        for (iDim=0; iDim < nDim; iDim++) {
          valPred[iDim] = solDisp[iDim] + Delta_t*solVel[iDim];
        }
      } break;

      case 2: {
        const su2double* solDisp = nodes->GetSolution(iPoint);
        const su2double* solVel = nodes->GetSolution_Vel(iPoint);
        const su2double* solVel_tn = nodes->GetSolution_Vel_time_n(iPoint);
        su2double* valPred = nodes->GetSolution_Pred(iPoint);

        for (iDim=0; iDim < nDim; iDim++) {
          valPred[iDim] = solDisp[iDim] + 0.5*Delta_t*(3*solVel[iDim]-solVel_tn[iDim]);
        }
      } break;

      default: {
        nodes->SetSolution_Pred(iPoint);
      } break;
    }

  }

  InitiateComms(geometry, config, SOLUTION_PRED);
  CompleteComms(geometry, config, SOLUTION_PRED);

}

void CFEASolver::PredictStruct_Velocity(CGeometry *geometry, CConfig *config) {

<<<<<<< HEAD
  /*--- To nPointDomain: we need to communicate the predicted solution after setting it. ---*/
  SU2_OMP_PARALLEL_(for schedule(static,omp_chunk_size))
  for (unsigned long iPoint=0; iPoint < nPointDomain; iPoint++) {
    nodes->SetSolution_Vel_Pred(iPoint);
  }

  InitiateComms(geometry, config, SOLUTION_VEL_PRED);
  CompleteComms(geometry, config, SOLUTION_VEL_PRED);

=======
  SU2_OMP_PARALLEL_(for schedule(static,omp_chunk_size))
  for (unsigned long iPoint=0; iPoint < nPoint; iPoint++) {
    nodes->SetSolution_Vel_Pred(iPoint);
  }
>>>>>>> 46c6fb90
}

void CFEASolver::ComputeAitken_Coefficient(CGeometry *geometry, CConfig *config, unsigned long iOuterIter) {

  unsigned long iPoint, iDim;
  su2double rbuf_numAitk = 0, sbuf_numAitk = 0;
  su2double rbuf_denAitk = 0, sbuf_denAitk = 0;

  const su2double *dispPred = nullptr;
  const su2double *dispCalc = nullptr;
  const su2double *dispPred_Old = nullptr;
  const su2double *dispCalc_Old = nullptr;
  su2double deltaU[MAXNVAR] = {0.0}, deltaU_p1[MAXNVAR] = {0.0};
  su2double delta_deltaU[MAXNVAR] = {0.0};
  su2double WAitkDyn_tn1, WAitkDyn_Max, WAitkDyn_Min, WAitkDyn;

  unsigned short RelaxMethod_FSI = config->GetRelaxation_Method_FSI();

  /*--- Only when there is movement, and a dynamic coefficient is requested, it makes sense to compute the Aitken's coefficient ---*/

  if (RelaxMethod_FSI == NO_RELAXATION) {

    SetWAitken_Dyn(1.0);

  }
  else if (RelaxMethod_FSI == FIXED_PARAMETER) {

    SetWAitken_Dyn(config->GetAitkenStatRelax());

  }
  else if (RelaxMethod_FSI == AITKEN_DYNAMIC) {

    if (iOuterIter == 0) {

      WAitkDyn_tn1 = GetWAitken_Dyn_tn1();
      WAitkDyn_Max = config->GetAitkenDynMaxInit();
      WAitkDyn_Min = config->GetAitkenDynMinInit();

      WAitkDyn = min(WAitkDyn_tn1, WAitkDyn_Max);
      WAitkDyn = max(WAitkDyn, WAitkDyn_Min);

      SetWAitken_Dyn(WAitkDyn);

    }
    else {
      // To nPointDomain; we need to communicate the values
      for (iPoint = 0; iPoint < nPointDomain; iPoint++) {

        dispPred     = nodes->GetSolution_Pred(iPoint);
        dispPred_Old = nodes->GetSolution_Pred_Old(iPoint);
        dispCalc     = nodes->GetSolution(iPoint);
        dispCalc_Old = nodes->GetSolution_Old(iPoint);

        for (iDim = 0; iDim < nDim; iDim++) {

          /*--- Compute the deltaU and deltaU_n+1 ---*/
          deltaU[iDim] = dispCalc_Old[iDim] - dispPred_Old[iDim];
          deltaU_p1[iDim] = dispCalc[iDim] - dispPred[iDim];

          /*--- Compute the difference ---*/
          delta_deltaU[iDim] = deltaU_p1[iDim] - deltaU[iDim];

          /*--- Add numerator and denominator ---*/
          sbuf_numAitk += deltaU[iDim] * delta_deltaU[iDim];
          sbuf_denAitk += delta_deltaU[iDim] * delta_deltaU[iDim];

        }

      }

      SU2_MPI::Allreduce(&sbuf_numAitk, &rbuf_numAitk, 1, MPI_DOUBLE, MPI_SUM, MPI_COMM_WORLD);
      SU2_MPI::Allreduce(&sbuf_denAitk, &rbuf_denAitk, 1, MPI_DOUBLE, MPI_SUM, MPI_COMM_WORLD);

      WAitkDyn = GetWAitken_Dyn();

      if (rbuf_denAitk > EPS) {
        WAitkDyn = - 1.0 * WAitkDyn * rbuf_numAitk / rbuf_denAitk ;
      }

      WAitkDyn = max(WAitkDyn, 0.1);
      WAitkDyn = min(WAitkDyn, 1.0);

      SetWAitken_Dyn(WAitkDyn);

    }

  }
  else {
    if (rank == MASTER_NODE) cout << "No relaxation method used. " << endl;
  }

}

void CFEASolver::SetAitken_Relaxation(CGeometry *geometry, CConfig *config) {

  const su2double WAitken = GetWAitken_Dyn();

  // To nPointDomain; we need to communicate the solutions (predicted, old and old predicted) after this routine
  SU2_OMP_PARALLEL_(for schedule(static,omp_chunk_size))
  for (unsigned long iPoint=0; iPoint < nPointDomain; iPoint++) {

    /*--- Retrieve pointers to the predicted and calculated solutions ---*/
    su2double* dispPred = nodes->GetSolution_Pred(iPoint);
    const su2double* dispCalc = nodes->GetSolution(iPoint);

    /*--- Set predicted solution as the old predicted solution ---*/
    nodes->SetSolution_Pred_Old(iPoint);

    /*--- Set calculated solution as the old solution (needed for dynamic Aitken relaxation) ---*/
    nodes->SetSolution_Old(iPoint, dispCalc);

    /*--- Set predicted velocity to update in multizone iterations ---*/

    if (config->GetTime_Domain()) nodes->SetSolution_Vel_Pred(iPoint);

    /*--- Apply the Aitken relaxation ---*/
    for (unsigned short iDim=0; iDim < nDim; iDim++) {
      dispPred[iDim] = (1.0 - WAitken)*dispPred[iDim] + WAitken*dispCalc[iDim];
    }
  }

  InitiateComms(geometry, config, SOLUTION_PRED_OLD);
  CompleteComms(geometry, config, SOLUTION_PRED_OLD);

}

void CFEASolver::OutputForwardModeGradient(const CConfig *config, bool newFile,
                                           su2double fun, su2double fun_avg,
                                           su2double der, su2double der_avg) const {
  if (rank != MASTER_NODE) return;

  bool dynamic = config->GetTime_Domain();

  string fileSuffix, varName;

  switch (config->GetDirectDiff()) {
    case D_YOUNG:
      fileSuffix = "E";
      varName = "Young's modulus";
      break;
    case D_POISSON:
      fileSuffix = "Nu";
      varName = "Poisson's ratio";
      break;
    case D_RHO:
      fileSuffix = "Rho";
      varName = "structural density";
      break;
    case D_RHO_DL:
      fileSuffix = "Rho_DL";
      varName = "dead weight";
      break;
    case D_EFIELD:
      fileSuffix = "EField";
      varName = "electric field";
      break;
    case D_MACH:
      fileSuffix = "Mach";
      varName = "Mach number";
      break;
    case D_PRESSURE:
      fileSuffix = "Pressure";
      varName = "freestream pressure";
      break;
    default:
      return;
      break;
  }

  ofstream myfile_res;

  if (newFile) {
    myfile_res.open(string("Output_Direct_Diff_")+fileSuffix+string(".txt"));

    myfile_res << "Objective Function" << "\t";
    if (dynamic)
      myfile_res << "O. Function Averaged" << "\t";
    myfile_res << "Sensitivity Local" << "\t";
    myfile_res << "Sensitivity Averaged" << endl;
    return;
  }

  myfile_res.open(string("Output_Direct_Diff_")+fileSuffix+string(".txt"), ios::app);
  myfile_res.precision(15);

  myfile_res << scientific << fun << "\t";
  if (dynamic)
    myfile_res << scientific << fun_avg << "\t";
  myfile_res << scientific << der << "\t";
  myfile_res << scientific << der_avg << endl;

  cout << "Objective function: " << fun << ". Global derivative of the "
       << varName << ": " << Total_ForwardGradient << "." << endl;

}

void CFEASolver::Compute_OFRefGeom(CGeometry *geometry, const CConfig *config){

  bool fsi = config->GetFSI_Simulation();
  unsigned long TimeIter = config->GetTimeIter();

  su2double objective_function = 0.0;

  SU2_OMP_PARALLEL
  {
  su2double obj_fun_local = 0.0;

  SU2_OMP_FOR_STAT(omp_chunk_size)
  for (unsigned long iPoint = 0; iPoint < nPointDomain; iPoint++) {

    for (unsigned short iVar = 0; iVar < nVar; iVar++) {

      /*--- Retrieve the value of the reference geometry ---*/
      su2double reference_geometry = nodes->GetReference_Geometry(iPoint,iVar);

      /*--- Retrieve the value of the current solution ---*/
      su2double current_solution = nodes->GetSolution(iPoint,iVar);

      /*--- The objective function is the sum of the difference between solution and difference, squared ---*/
      obj_fun_local += pow(current_solution - reference_geometry, 2);
    }
  }
  atomicAdd(obj_fun_local, objective_function);
  }

  SU2_MPI::Allreduce(&objective_function, &Total_OFRefGeom, 1, MPI_DOUBLE, MPI_SUM, MPI_COMM_WORLD);
  Total_OFRefGeom *= config->GetRefGeom_Penalty() / geometry->GetGlobal_nPointDomain();
  Total_OFRefGeom += PenaltyValue;

  Global_OFRefGeom += Total_OFRefGeom;

  /// TODO: Temporary output files for the direct mode.

  if ((rank == MASTER_NODE) && (config->GetDirectDiff() != NO_DERIVATIVE)) {

    /*--- Forward mode AD results. ---*/

    su2double local_forward_gradient = SU2_TYPE::GetDerivative(Total_OFRefGeom);
    su2double objective_function_averaged = Global_OFRefGeom / (TimeIter + 1.0 + EPS);

    if (fsi) Total_ForwardGradient  = local_forward_gradient;
    else     Total_ForwardGradient += local_forward_gradient;

    su2double averaged_gradient = Total_ForwardGradient / (TimeIter + 1.0);

    OutputForwardModeGradient(config, false, Total_OFRefGeom, objective_function_averaged,
                              local_forward_gradient, averaged_gradient);
  }

}

void CFEASolver::Compute_OFRefNode(CGeometry *geometry, const CConfig *config){

  bool fsi = config->GetFSI_Simulation();
  unsigned long TimeIter = config->GetTimeIter();

  su2double dist[MAXNVAR] = {0.0}, dist_reduce[MAXNVAR];

  /*--- Convert global point index to local. ---*/
  long iPoint = geometry->GetGlobal_to_Local_Point(config->GetRefNode_ID());

  if (iPoint >= 0) {
    if (geometry->nodes->GetDomain(iPoint)) {
      for (unsigned short iVar = 0; iVar < nVar; ++iVar)
        dist[iVar] = nodes->GetSolution(iPoint,iVar) - config->GetRefNode_Displacement(iVar);
    }
  }

  SU2_MPI::Allreduce(dist, dist_reduce, MAXNVAR, MPI_DOUBLE, MPI_SUM, MPI_COMM_WORLD);

  Total_OFRefNode = config->GetRefNode_Penalty() * Norm(int(MAXNVAR),dist_reduce) + PenaltyValue;

  Global_OFRefNode += Total_OFRefNode;

  /// TODO: Temporary output files for the direct mode.

  if ((rank == MASTER_NODE) && (config->GetDirectDiff() != NO_DERIVATIVE)) {

    /*--- Forward mode AD results. ---*/

    su2double local_forward_gradient = SU2_TYPE::GetDerivative(Total_OFRefNode);
    su2double objective_function_averaged = Global_OFRefNode / (TimeIter + 1.0 + EPS);

    if (fsi) Total_ForwardGradient  = local_forward_gradient;
    else     Total_ForwardGradient += local_forward_gradient;

    su2double averaged_gradient = Total_ForwardGradient / (TimeIter + 1.0);

    OutputForwardModeGradient(config, false, Total_OFRefNode, objective_function_averaged,
                              local_forward_gradient, averaged_gradient);
  }

}

void CFEASolver::Compute_OFVolFrac(CGeometry *geometry, const CConfig *config)
{
  /*--- Perform a volume average of the physical density of the elements for topology optimization ---*/

  su2double total_volume = 0.0, integral = 0.0, discreteness = 0.0;

  SU2_OMP_PARALLEL
  {
  su2double tot_vol_loc = 0.0, integral_loc = 0.0, discrete_loc = 0.0;

  SU2_OMP_FOR_STAT(omp_chunk_size)
  for (unsigned long iElem = 0; iElem < nElement; ++iElem) {
    /*--- count only elements that belong to the partition ---*/
    if (geometry->nodes->GetDomain(geometry->elem[iElem]->GetNode(0))) {
      su2double volume = geometry->elem[iElem]->GetVolume();
      su2double rho = element_properties[iElem]->GetPhysicalDensity();
      tot_vol_loc += volume;
      integral_loc += volume*rho;
      discrete_loc += volume*4.0*rho*(1.0-rho);
    }
  }
  atomicAdd(tot_vol_loc, total_volume);
  atomicAdd(integral_loc, integral);
  atomicAdd(discrete_loc, discreteness);
  }

  su2double tmp;
  SU2_MPI::Allreduce(&total_volume,&tmp,1,MPI_DOUBLE,MPI_SUM,MPI_COMM_WORLD);
  total_volume = tmp;
  SU2_MPI::Allreduce(&integral,&tmp,1,MPI_DOUBLE,MPI_SUM,MPI_COMM_WORLD);
  integral = tmp;
  SU2_MPI::Allreduce(&discreteness,&tmp,1,MPI_DOUBLE,MPI_SUM,MPI_COMM_WORLD);
  discreteness = tmp;

  Total_OFDiscreteness = discreteness/total_volume;
  Total_OFVolFrac = integral/total_volume;

}

void CFEASolver::Compute_OFCompliance(CGeometry *geometry, const CConfig *config)
{
  /*--- Types of loads to consider ---*/
  const bool body_forces = config->GetDeadLoad();

  /*--- If the loads are being applied incrementaly ---*/
  const bool incremental_load = config->GetIncrementalLoad();

  /*--- Computation (compliance = sum(f dot u) ) ---*/
  /*--- Cannot be computed as u^T K u as the problem may not be linear ---*/

  su2double compliance = 0.0;

  SU2_OMP_PARALLEL
  {
  su2double comp_local = 0.0;

  SU2_OMP_FOR_STAT(omp_chunk_size)
  for (unsigned long iPoint = 0; iPoint < nPointDomain; iPoint++) {

    unsigned short iVar;
    su2double nodalForce[MAXNVAR];

    /*--- Initialize with loads speficied through config ---*/
    for (iVar = 0; iVar < nVar; iVar++)
      nodalForce[iVar] = nodes->Get_SurfaceLoad_Res(iPoint,iVar);

    /*--- Add contributions due to body forces ---*/
    if (body_forces)
      for (iVar = 0; iVar < nVar; iVar++)
        nodalForce[iVar] += nodes->Get_BodyForces_Res(iPoint,iVar);

    /*--- Add contributions due to fluid loads---*/
    for (iVar = 0; iVar < nVar; iVar++)
      nodalForce[iVar] += nodes->Get_FlowTraction(iPoint,iVar);

    /*--- Correct for incremental loading ---*/
    if (incremental_load)
      for (iVar = 0; iVar < nVar; iVar++)
        nodalForce[iVar] *= loadIncrement;

    /*--- Add work contribution from this node ---*/
    for (iVar = 0; iVar < nVar; iVar++)
      comp_local += nodalForce[iVar]*nodes->GetSolution(iPoint,iVar);
  }
  atomicAdd(comp_local, compliance);
  }

  SU2_MPI::Allreduce(&compliance, &Total_OFCompliance, 1,MPI_DOUBLE,MPI_SUM,MPI_COMM_WORLD);

}

void CFEASolver::Stiffness_Penalty(CGeometry *geometry, CNumerics **numerics, CConfig *config){

  if (config->GetTotalDV_Penalty() == 0.0) {
    /*--- No need to go into expensive computations. ---*/
    PenaltyValue = 0.0;
    return;
  }

  su2double weightedValue = 0.0;
  su2double weightedValue_reduce = 0.0;
  su2double totalVolume = 0.0;
  su2double totalVolume_reduce = 0.0;

  /*--- Loop over the elements in the domain. ---*/
  SU2_OMP_PARALLEL
  {
  su2double weighted_loc = 0.0, totalVol_loc = 0.0;

  SU2_OMP_FOR_DYN(omp_chunk_size)
  for (unsigned long iElem = 0; iElem < nElement; iElem++) {

    int thread = omp_get_thread_num();

    int EL_KIND;
    unsigned short iNode, nNodes, iDim;
    unsigned long indexNode[MAXNNODE_3D];

    GetElemKindAndNumNodes(geometry->elem[iElem]->GetVTK_Type(), EL_KIND, nNodes);

    CElement* element = element_container[FEA_TERM][EL_KIND + thread*MAX_FE_KINDS];

    /*--- For the number of nodes, we get the coordinates from the connectivity matrix ---*/
    for (iNode = 0; iNode < nNodes; iNode++) {
      indexNode[iNode] = geometry->elem[iElem]->GetNode(iNode);
      for (iDim = 0; iDim < nDim; iDim++) {
        su2double val_Coord = Get_ValCoord(geometry, indexNode[iNode], iDim);
        element->SetRef_Coord(iNode, iDim, val_Coord);
      }
    }

    // Avoid double-counting elements:
    // Only add the value if the first node is in the domain
    if (geometry->nodes->GetDomain(indexNode[0])) {

      // Compute the area/volume of the element
      su2double elementVolume;

      if (nDim == 2)
        elementVolume = element->ComputeArea();
      else
        elementVolume = element->ComputeVolume();

      // Compute the total volume
      totalVol_loc += elementVolume;

      // Retrieve the value of the design variable
      su2double dvValue = numerics[FEA_TERM]->Get_DV_Val(element_properties[iElem]->GetDV());

      // Add the weighted sum of the value of the design variable
      weighted_loc += dvValue * elementVolume;

    }
  }
  atomicAdd(totalVol_loc, totalVolume);
  atomicAdd(weighted_loc, weightedValue);
  }

  // Reduce value across processors for parallelization

  SU2_MPI::Allreduce(&weightedValue, &weightedValue_reduce, 1, MPI_DOUBLE, MPI_SUM, MPI_COMM_WORLD);
  SU2_MPI::Allreduce(&totalVolume, &totalVolume_reduce, 1, MPI_DOUBLE, MPI_SUM, MPI_COMM_WORLD);

  su2double ratio = 1.0 - weightedValue_reduce/totalVolume_reduce;

  PenaltyValue = config->GetTotalDV_Penalty() * ratio * ratio;

}

void CFEASolver::LoadRestart(CGeometry **geometry, CSolver ***solver, CConfig *config, int val_iter, bool val_update_geo) {

  const bool dynamic = (config->GetTime_Domain());
  const bool fluid_structure = config->GetFSI_Simulation();
  const bool discrete_adjoint = config->GetDiscrete_Adjoint();

  /*--- Skip coordinates ---*/

  const auto skipVars = geometry[MESH_0]->GetnDim();

  /*--- Read the restart data from either an ASCII or binary SU2 file. ---*/

  string filename = config->GetFilename(config->GetSolution_FileName(), "", val_iter);

  if (config->GetRead_Binary_Restart()) {
    Read_SU2_Restart_Binary(geometry[MESH_0], config, filename);
  } else {
    Read_SU2_Restart_ASCII(geometry[MESH_0], config, filename);
  }

  /*--- Load data from the restart into correct containers. ---*/

  unsigned long iPoint_Global, counter = 0;

  for (iPoint_Global = 0; iPoint_Global < geometry[MESH_0]->GetGlobal_nPointDomain(); iPoint_Global++) {

    /*--- Retrieve local index. If this node from the restart file lives
     on the current processor, we will load and instantiate the vars. ---*/

    auto iPoint_Local = geometry[MESH_0]->GetGlobal_to_Local_Point(iPoint_Global);

    if (iPoint_Local >= 0) {

      /*--- We need to store this point's data, so jump to the correct
       offset in the buffer of data from the restart file and load it. ---*/

      const auto index = counter*Restart_Vars[1] + skipVars;
      const passivedouble* Sol = &Restart_Data[index];

      for (unsigned short iVar = 0; iVar < nVar; iVar++) {
        nodes->SetSolution(iPoint_Local, iVar, Sol[iVar]);
        if (dynamic) {
          if (!discrete_adjoint) nodes->Set_Solution_time_n(iPoint_Local, iVar, Sol[iVar]);
          nodes->SetSolution_Vel(iPoint_Local, iVar, Sol[iVar+nVar]);
          if (!discrete_adjoint) nodes->SetSolution_Vel_time_n(iPoint_Local, iVar, Sol[iVar+nVar]);
          nodes->SetSolution_Accel(iPoint_Local, iVar, Sol[iVar+2*nVar]);
          if (!discrete_adjoint) nodes->SetSolution_Accel_time_n(iPoint_Local, iVar, Sol[iVar+2*nVar]);
        }
        if (fluid_structure) {
          nodes->SetSolution_Pred(iPoint_Local, iVar, Sol[iVar]);
          nodes->SetSolution_Pred_Old(iPoint_Local, iVar, Sol[iVar]);
          if (dynamic) nodes->SetSolution_Vel_Pred(iPoint_Local, iVar, Sol[iVar+nVar]);
        }
        if (fluid_structure && discrete_adjoint){
          nodes->SetSolution_Old(iPoint_Local, iVar, Sol[iVar]);
        }
      }

      /*--- Increment the overall counter for how many points have been loaded. ---*/
      counter++;
    }

  }

  /*--- Detect a wrong solution file. ---*/

  if (counter != nPointDomain) {
    SU2_MPI::Error(string("The solution file ") + filename + string(" doesn't match with the mesh file!\n") +
                   string("It could be empty lines at the end of the file."), CURRENT_FUNCTION);
  }

  /*--- MPI. If dynamic, we also need to communicate the old solution. ---*/

  solver[MESH_0][FEA_SOL]->InitiateComms(geometry[MESH_0], config, SOLUTION_FEA);
  solver[MESH_0][FEA_SOL]->CompleteComms(geometry[MESH_0], config, SOLUTION_FEA);

  if (dynamic) {
    solver[MESH_0][FEA_SOL]->InitiateComms(geometry[MESH_0], config, SOLUTION_FEA_OLD);
    solver[MESH_0][FEA_SOL]->CompleteComms(geometry[MESH_0], config, SOLUTION_FEA_OLD);
  }
  if (fluid_structure) {
    solver[MESH_0][FEA_SOL]->InitiateComms(geometry[MESH_0], config, SOLUTION_PRED);
    solver[MESH_0][FEA_SOL]->CompleteComms(geometry[MESH_0], config, SOLUTION_PRED);

    solver[MESH_0][FEA_SOL]->InitiateComms(geometry[MESH_0], config, SOLUTION_PRED_OLD);
    solver[MESH_0][FEA_SOL]->CompleteComms(geometry[MESH_0], config, SOLUTION_PRED_OLD);

    if (dynamic) {
      solver[MESH_0][FEA_SOL]->InitiateComms(geometry[MESH_0], config, SOLUTION_VEL_PRED);
      solver[MESH_0][FEA_SOL]->CompleteComms(geometry[MESH_0], config, SOLUTION_VEL_PRED);
    }
  }

  /*--- Delete the class memory that is used to load the restart. ---*/

  delete [] Restart_Vars; Restart_Vars = nullptr;
  delete [] Restart_Data; Restart_Data = nullptr;

}

void CFEASolver::RegisterVariables(CGeometry *geometry, CConfig *config, bool reset)
{
  /*--- Register the element density to get the derivatives required for
  material-based topology optimization, this is done here because element_properties
  is a member of CFEASolver only. ---*/
  if (!config->GetTopology_Optimization()) return;

  for (unsigned long iElem = 0; iElem < geometry->GetnElem(); iElem++)
    element_properties[iElem]->RegisterDensity();
}

void CFEASolver::ExtractAdjoint_Variables(CGeometry *geometry, CConfig *config)
{
  /*--- Extract and output derivatives for topology optimization, this is done
  here because element_properties is a member of CFEASolver only and the output
  structure only supports nodal values (these are elemental). ---*/
  if (!config->GetTopology_Optimization()) return;

  unsigned long iElem,
                nElem = geometry->GetnElem(),
                nElemDomain = geometry->GetGlobal_nElemDomain();

  /*--- Allocate and initialize an array onto which the derivatives of every partition
  will be reduced, this is to output results in the correct order, it is not a very
  memory efficient solution... single precision is enough for output. ---*/
  float *send_buf = new float[nElemDomain], *rec_buf = nullptr;
  for(iElem=0; iElem<nElemDomain; ++iElem) send_buf[iElem] = 0.0;

  for(iElem=0; iElem<nElem; ++iElem) {
    unsigned long iElem_global = geometry->elem[iElem]->GetGlobalIndex();
    send_buf[iElem_global] = SU2_TYPE::GetValue(element_properties[iElem]->GetAdjointDensity());
  }

#ifdef HAVE_MPI
  if (rank == MASTER_NODE) rec_buf = new float[nElemDomain];
  /*--- Need to use this version of Reduce instead of the wrapped one because we use float ---*/
  MPI_Reduce(send_buf,rec_buf,nElemDomain,MPI_FLOAT,MPI_SUM,MASTER_NODE,MPI_COMM_WORLD);
#else
  rec_buf = send_buf;
#endif

  /*--- The master writes the file ---*/
  if (rank == MASTER_NODE) {
    string filename = config->GetTopology_Optim_FileName();
    ofstream file;
    file.open(filename.c_str());
    for(iElem=0; iElem<nElemDomain; ++iElem) file << rec_buf[iElem] << "\n";
    file.close();
  }

  delete [] send_buf;
#ifdef HAVE_MPI
  if (rank == MASTER_NODE) delete [] rec_buf;
#endif

}

void CFEASolver::FilterElementDensities(CGeometry *geometry, const CConfig *config)
{
  /*--- Apply a filter to the design densities of the elements to generate the
  physical densities which are the ones used to penalize their stiffness. ---*/

  unsigned short type, search_lim;
  su2double param, radius;

  vector<pair<unsigned short,su2double> > kernels;
  vector<su2double> filter_radius;
  for (unsigned short iKernel=0; iKernel<config->GetTopology_Optim_Num_Kernels(); ++iKernel)
  {
    config->GetTopology_Optim_Kernel(iKernel,type,param,radius);
    kernels.push_back(make_pair(type,param));
    filter_radius.push_back(radius);
  }
  search_lim = config->GetTopology_Search_Limit();
  config->GetTopology_Optim_Projection(type,param);

  su2double *physical_rho = new su2double [nElement];

  /*--- "Rectify" the input, initialize the physical density with
  the design density (the filter function works in-place). ---*/
  SU2_OMP_PARALLEL_(for schedule(static,omp_chunk_size))
  for (auto iElem=0ul; iElem<nElement; ++iElem) {
    su2double rho = element_properties[iElem]->GetDesignDensity();
    if      (rho > 1.0) physical_rho[iElem] = 1.0;
    else if (rho < 0.0) physical_rho[iElem] = 0.0;
    else                physical_rho[iElem] = rho;
  }

  geometry->FilterValuesAtElementCG(filter_radius, kernels, search_lim, physical_rho);

  SU2_OMP_PARALLEL
  {
    /*--- Apply projection. ---*/
    switch (type) {
      case NO_PROJECTION: break;
      case HEAVISIDE_UP:
        SU2_OMP_FOR_STAT(omp_chunk_size)
        for (auto iElem=0ul; iElem<nElement; ++iElem)
          physical_rho[iElem] = 1.0-exp(-param*physical_rho[iElem])+physical_rho[iElem]*exp(-param);
        break;
      case HEAVISIDE_DOWN:
        SU2_OMP_FOR_STAT(omp_chunk_size)
        for (auto iElem=0ul; iElem<nElement; ++iElem)
          physical_rho[iElem] = exp(-param*(1.0-physical_rho[iElem]))-(1.0-physical_rho[iElem])*exp(-param);
        break;
      default:
        SU2_OMP_MASTER
        SU2_MPI::Error("Unknown type of projection function",CURRENT_FUNCTION);
    }

    /*--- If input was out of bounds use the bound instead of the filtered
     value, useful to enforce solid or void regions (e.g. a skin). ---*/
    SU2_OMP_FOR_STAT(omp_chunk_size)
    for (auto iElem=0ul; iElem<nElement; ++iElem) {
      su2double rho = element_properties[iElem]->GetDesignDensity();
      if      (rho > 1.0) element_properties[iElem]->SetPhysicalDensity(1.0);
      else if (rho < 0.0) element_properties[iElem]->SetPhysicalDensity(0.0);
      else element_properties[iElem]->SetPhysicalDensity(physical_rho[iElem]);
    }

    /*--- Compute nodal averages for output. ---*/
    SU2_OMP_FOR_STAT(omp_chunk_size)
    for (auto iPoint=0ul; iPoint<nPoint; ++iPoint) {
      su2double sum = 0, vol = 0;
      for (auto iElem : geometry->nodes->GetElems(iPoint)) {
        su2double w = geometry->nodes->GetVolume(iPoint);
        sum += w * element_properties[iElem]->GetPhysicalDensity();
        vol += w;
      }
      nodes->SetAuxVar(iPoint, 0, sum/vol);
    }
  }

  delete [] physical_rho;

  /*--- For when this method is called directly, e.g. by the adjoint solver. ---*/
  topol_filter_applied = true;
}<|MERGE_RESOLUTION|>--- conflicted
+++ resolved
@@ -2814,22 +2814,10 @@
 
 void CFEASolver::PredictStruct_Velocity(CGeometry *geometry, CConfig *config) {
 
-<<<<<<< HEAD
-  /*--- To nPointDomain: we need to communicate the predicted solution after setting it. ---*/
-  SU2_OMP_PARALLEL_(for schedule(static,omp_chunk_size))
-  for (unsigned long iPoint=0; iPoint < nPointDomain; iPoint++) {
-    nodes->SetSolution_Vel_Pred(iPoint);
-  }
-
-  InitiateComms(geometry, config, SOLUTION_VEL_PRED);
-  CompleteComms(geometry, config, SOLUTION_VEL_PRED);
-
-=======
   SU2_OMP_PARALLEL_(for schedule(static,omp_chunk_size))
   for (unsigned long iPoint=0; iPoint < nPoint; iPoint++) {
     nodes->SetSolution_Vel_Pred(iPoint);
   }
->>>>>>> 46c6fb90
 }
 
 void CFEASolver::ComputeAitken_Coefficient(CGeometry *geometry, CConfig *config, unsigned long iOuterIter) {
