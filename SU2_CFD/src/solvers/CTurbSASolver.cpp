/*!
 * \file CTurbSASolver.cpp
 * \brief Main subroutines of CTurbSASolver class
 * \author F. Palacios, A. Bueno
 * \version 7.4.0 "Blackbird"
 *
 * SU2 Project Website: https://su2code.github.io
 *
 * The SU2 Project is maintained by the SU2 Foundation
 * (http://su2foundation.org)
 *
 * Copyright 2012-2022, SU2 Contributors (cf. AUTHORS.md)
 *
 * SU2 is free software; you can redistribute it and/or
 * modify it under the terms of the GNU Lesser General Public
 * License as published by the Free Software Foundation; either
 * version 2.1 of the License, or (at your option) any later version.
 *
 * SU2 is distributed in the hope that it will be useful,
 * but WITHOUT ANY WARRANTY; without even the implied warranty of
 * MERCHANTABILITY or FITNESS FOR A PARTICULAR PURPOSE. See the GNU
 * Lesser General Public License for more details.
 *
 * You should have received a copy of the GNU Lesser General Public
 * License along with SU2. If not, see <http://www.gnu.org/licenses/>.
 */

#include "../../include/solvers/CTurbSASolver.hpp"
#include "../../include/variables/CTurbSAVariable.hpp"
#include "../../include/variables/CFlowVariable.hpp"
#include "../../../Common/include/parallelization/omp_structure.hpp"
#include "../../../Common/include/toolboxes/geometry_toolbox.hpp"


CTurbSASolver::CTurbSASolver(CGeometry *geometry, CConfig *config, unsigned short iMesh, CFluidModel* FluidModel)
             : CTurbSolver(geometry, config, false) {

  unsigned short nLineLets;
  unsigned long iPoint;
  su2double Density_Inf, Viscosity_Inf, Factor_nu_Inf, Factor_nu_Engine, Factor_nu_ActDisk;

  bool multizone = config->GetMultizone_Problem();

  /*--- Dimension of the problem --> dependent of the turbulent model ---*/

  nVar = 1;
  nPrimVar = 1;
  nPoint = geometry->GetnPoint();
  nPointDomain = geometry->GetnPointDomain();

  /*--- Initialize nVarGrad for deallocation ---*/

  nVarGrad = nVar;

  /*--- Define geometry constants in the solver structure ---*/

  nDim = geometry->GetnDim();

  /*--- Single grid simulation ---*/

  if (iMesh == MESH_0 || config->GetMGCycle() == FULLMG_CYCLE) {

    /*--- Define some auxiliar vector related with the residual ---*/

    Residual_RMS.resize(nVar,0.0);
    Residual_Max.resize(nVar,0.0);
    Point_Max.resize(nVar,0);
    Point_Max_Coord.resize(nVar,nDim) = su2double(0.0);

    /*--- Initialization of the structure of the whole Jacobian ---*/

    if (rank == MASTER_NODE) cout << "Initialize Jacobian structure (SA model)." << endl;
    Jacobian.Initialize(nPoint, nPointDomain, nVar, nVar, true, geometry, config, ReducerStrategy);

    if (config->GetKind_Linear_Solver_Prec() == LINELET) {
      nLineLets = Jacobian.BuildLineletPreconditioner(geometry, config);
      if (rank == MASTER_NODE) cout << "Compute linelet structure. " << nLineLets << " elements in each line (average)." << endl;
    }

    LinSysSol.Initialize(nPoint, nPointDomain, nVar, 0.0);
    LinSysRes.Initialize(nPoint, nPointDomain, nVar, 0.0);
    System.SetxIsZero(true);

    if (ReducerStrategy)
      EdgeFluxes.Initialize(geometry->GetnEdge(), geometry->GetnEdge(), nVar, nullptr);

    if (config->GetExtraOutput()) {
      if (nDim == 2) { nOutputVariables = 13; }
      else if (nDim == 3) { nOutputVariables = 19; }
      OutputVariables.Initialize(nPoint, nPointDomain, nOutputVariables, 0.0);
      OutputHeadingNames = new string[nOutputVariables];
    }

    /*--- Initialize the BGS residuals in multizone problems. ---*/
    if (multizone){
      Residual_BGS.resize(nVar,0.0);
      Residual_Max_BGS.resize(nVar,0.0);
      Point_Max_BGS.resize(nVar,0);
      Point_Max_Coord_BGS.resize(nVar,nDim) = su2double(0.0);
    }

  }

  /*--- Read farfield conditions from config ---*/

  Density_Inf   = config->GetDensity_FreeStreamND();
  Viscosity_Inf = config->GetViscosity_FreeStreamND();

  /*--- Factor_nu_Inf in [3.0, 5.0] ---*/

  Factor_nu_Inf = config->GetNuFactor_FreeStream();
  su2double nu_tilde_Inf  = Factor_nu_Inf*Viscosity_Inf/Density_Inf;
  if (config->GetSAParsedOptions().bc) {
    nu_tilde_Inf  = 0.005*Factor_nu_Inf*Viscosity_Inf/Density_Inf;
  }

  Solution_Inf[0] = nu_tilde_Inf;

  /*--- Factor_nu_Engine ---*/
  Factor_nu_Engine = config->GetNuFactor_Engine();
  nu_tilde_Engine  = Factor_nu_Engine*Viscosity_Inf/Density_Inf;
  if (config->GetSAParsedOptions().bc) {
    nu_tilde_Engine  = 0.005*Factor_nu_Engine*Viscosity_Inf/Density_Inf;
  }

  /*--- Factor_nu_ActDisk ---*/
  Factor_nu_ActDisk = config->GetNuFactor_Engine();
  nu_tilde_ActDisk  = Factor_nu_ActDisk*Viscosity_Inf/Density_Inf;

  /*--- Eddy viscosity at infinity ---*/
  su2double Ji, Ji_3, fv1, cv1_3 = 7.1*7.1*7.1;
  su2double muT_Inf;
  Ji = nu_tilde_Inf/Viscosity_Inf*Density_Inf;
  Ji_3 = Ji*Ji*Ji;
  fv1 = Ji_3/(Ji_3+cv1_3);
  muT_Inf = Density_Inf*fv1*nu_tilde_Inf;

  /*--- Initialize the solution to the far-field state everywhere. ---*/

  nodes = new CTurbSAVariable(nu_tilde_Inf, muT_Inf, nPoint, nDim, nVar, config);
  SetBaseClassPointerToNodes();

  /*--- MPI solution ---*/

  InitiateComms(geometry, config, SOLUTION_EDDY);
  CompleteComms(geometry, config, SOLUTION_EDDY);

  /*--- Initializate quantities for SlidingMesh Interface ---*/

  SlidingState.resize(nMarker);
  SlidingStateNodes.resize(nMarker);

  for (unsigned long iMarker = 0; iMarker < nMarker; iMarker++) {
    if (config->GetMarker_All_KindBC(iMarker) == FLUID_INTERFACE) {
      SlidingState[iMarker].resize(nVertex[iMarker], nPrimVar+1) = nullptr;
      SlidingStateNodes[iMarker].resize(nVertex[iMarker],0);
    }
  }

  /*-- Allocation of inlets has to happen in derived classes (not CTurbSolver),
   * due to arbitrary number of turbulence variables ---*/

  Inlet_TurbVars.resize(nMarker);
  for (unsigned long iMarker = 0; iMarker < nMarker; iMarker++)
    Inlet_TurbVars[iMarker].resize(nVertex[iMarker],nVar) = nu_tilde_Inf;

  /*--- Store the initial CFL number for all grid points. ---*/

  const su2double CFL = config->GetCFL(MGLevel)*config->GetCFLRedCoeff_Turb();
  for (iPoint = 0; iPoint < nPoint; iPoint++) {
    nodes->SetLocalCFL(iPoint, CFL);
  }
  Min_CFL_Local = CFL;
  Max_CFL_Local = CFL;
  Avg_CFL_Local = CFL;

  /*--- Add the solver name (max 8 characters) ---*/
  SolverName = "SA";

}

void CTurbSASolver::Preprocessing(CGeometry *geometry, CSolver **solver_container, CConfig *config,
        unsigned short iMesh, unsigned short iRKStep, unsigned short RunTime_EqSystem, bool Output) {
  SU2_OMP_SAFE_GLOBAL_ACCESS(config->SetGlobalParam(config->GetKind_Solver(), RunTime_EqSystem);)

  const auto kind_hybridRANSLES = config->GetKind_HybridRANSLES();

  /*--- Clear Residual and Jacobian. Upwind second order reconstruction and gradients ---*/
  CommonPreprocessing(geometry, config, Output);

  if (kind_hybridRANSLES != NO_HYBRIDRANSLES) {

    /*--- Set the vortex tilting coefficient at every node if required ---*/

    if (kind_hybridRANSLES == SA_EDDES){
      auto* flowNodes = su2staticcast_p<CFlowVariable*>(solver_container[FLOW_SOL]->GetNodes());

      SU2_OMP_FOR_STAT(omp_chunk_size)
      for (unsigned long iPoint = 0; iPoint < nPoint; iPoint++){
        auto Vorticity = flowNodes->GetVorticity(iPoint);
        auto PrimGrad_Flow = flowNodes->GetGradient_Primitive(iPoint);
        auto Laminar_Viscosity = flowNodes->GetLaminarViscosity(iPoint);
        nodes->SetVortex_Tilting(iPoint, PrimGrad_Flow, Vorticity, Laminar_Viscosity);
      }
      END_SU2_OMP_FOR
    }

    /*--- Compute the DES length scale ---*/

    SetDES_LengthScale(solver_container, geometry, config);

  }

}

void CTurbSASolver::Postprocessing(CGeometry *geometry, CSolver **solver_container, CConfig *config, unsigned short iMesh) {

  const su2double cv1_3 = 7.1*7.1*7.1, cR1 = 0.5, rough_const = 0.03;

  const bool neg_spalart_allmaras = config->GetSAParsedOptions().version == SA_OPTIONS::NEG;

  /*--- Compute eddy viscosity ---*/

  AD::StartNoSharedReading();

  SU2_OMP_FOR_STAT(omp_chunk_size)
  for (unsigned long iPoint = 0; iPoint < nPoint; iPoint ++) {

    const su2double rho = solver_container[FLOW_SOL]->GetNodes()->GetDensity(iPoint);
    const su2double mu = solver_container[FLOW_SOL]->GetNodes()->GetLaminarViscosity(iPoint);

    const su2double nu = mu/rho;
    const su2double nu_hat = nodes->GetSolution(iPoint,0);
    const su2double roughness = geometry->nodes->GetRoughnessHeight(iPoint);
    const su2double dist = geometry->nodes->GetWall_Distance(iPoint) + rough_const * roughness;

    su2double Ji = nu_hat/nu;
    if (roughness > 1.0e-10)
      Ji += cR1*roughness/(dist+EPS);

    const su2double Ji_3 = Ji*Ji*Ji;
    const su2double fv1  = Ji_3/(Ji_3+cv1_3);

    su2double muT = rho*fv1*nu_hat;

    if (neg_spalart_allmaras) muT = max(muT,0.0);

    nodes->SetmuT(iPoint,muT);

  }
  END_SU2_OMP_FOR


  /*--- Compute turbulence index ---*/
  if (config->GetKind_Trans_Model() != TURB_TRANS_MODEL::NONE || config->GetSAParsedOptions().bc) {
    auto* flowNodes = su2staticcast_p<CFlowVariable*>(solver_container[FLOW_SOL]->GetNodes());

    for (auto iMarker = 0; iMarker < config->GetnMarker_All(); iMarker++){
      if (config->GetViscous_Wall(iMarker)) {
        SU2_OMP_FOR_STAT(OMP_MIN_SIZE)
        for (auto iVertex = 0u; iVertex < geometry->nVertex[iMarker]; iVertex++) {
          const auto iPoint = geometry->vertex[iMarker][iVertex]->GetNode();

          /*--- Check if the node belongs to the domain (i.e, not a halo node) ---*/

          if (geometry->nodes->GetDomain(iPoint)) {
            const auto jPoint = geometry->vertex[iMarker][iVertex]->GetNormal_Neighbor();

            su2double FrictionVelocity = 0.0;
            /*--- Formulation varies for 2D and 3D problems: in 3D the friction velocity is assumed to be sqrt(mu * |Omega|) 
            (provided by the reference paper https://doi.org/10.2514/6.1992-439), whereas in 2D we have to use the 
            standard definition sqrt(c_f / rho) since Omega = 0.  ---*/
            if(nDim == 2){
              su2double shearStress = 0.0;
              for(auto iDim = 0u; iDim < nDim; iDim++) {
                shearStress += pow(solver_container[FLOW_SOL]->GetCSkinFriction(iMarker, iVertex, iDim), 2.0);
              }
              shearStress = sqrt(shearStress);

              FrictionVelocity = sqrt(shearStress/flowNodes->GetDensity(iPoint));
            } else {
              su2double VorticityMag = max(GeometryToolbox::Norm(3, flowNodes->GetVorticity(iPoint)), 1e-12);
              FrictionVelocity = sqrt(flowNodes->GetLaminarViscosity(iPoint)*VorticityMag);
            }

            const su2double wall_dist = geometry->nodes->GetWall_Distance(jPoint);
            const su2double Derivative = nodes->GetSolution(jPoint, 0) / wall_dist;
            const su2double turbulence_index = Derivative / (FrictionVelocity * 0.41);

            nodes->SetTurbIndex(iPoint, turbulence_index);

          }
        }
        END_SU2_OMP_FOR
      }
    }
  }

  AD::EndNoSharedReading();

}

void CTurbSASolver::Viscous_Residual(unsigned long iEdge, CGeometry* geometry, CSolver** solver_container,
                                     CNumerics* numerics, CConfig* config) {

  /*--- Define an object to set solver specific numerics contribution. ---*/
  auto SolverSpecificNumerics = [&](unsigned long iPoint, unsigned long jPoint) {
    /*--- Roughness heights. ---*/
    numerics->SetRoughness(geometry->nodes->GetRoughnessHeight(iPoint), geometry->nodes->GetRoughnessHeight(jPoint));
  };

  /*--- Now instantiate the generic implementation with the functor above. ---*/

  Viscous_Residual_impl(SolverSpecificNumerics, iEdge, geometry, solver_container, numerics, config);

}

void CTurbSASolver::Source_Residual(CGeometry *geometry, CSolver **solver_container,
                                    CNumerics **numerics_container, CConfig *config, unsigned short iMesh) {

  const bool implicit = (config->GetKind_TimeIntScheme() == EULER_IMPLICIT);
  const bool harmonic_balance = (config->GetTime_Marching() == TIME_MARCHING::HARMONIC_BALANCE);
  const bool transition_BC = config->GetSAParsedOptions().bc;

  bool transition_EN = false;
  if(TURB_TRANS_MODEL::EN == config->GetKind_Trans_Model()) transition_EN = true;

  auto* flowNodes = su2staticcast_p<CFlowVariable*>(solver_container[FLOW_SOL]->GetNodes());

  /*--- Pick one numerics object per thread. ---*/
  auto* numerics = numerics_container[SOURCE_FIRST_TERM + omp_get_thread_num()*MAX_TERMS];

  AD::StartNoSharedReading();

  /*--- Loop over all points. ---*/

  SU2_OMP_FOR_DYN(omp_chunk_size)
  for (unsigned long iPoint = 0; iPoint < nPointDomain; iPoint++) {

    /*--- Conservative variables w/o reconstruction ---*/

    numerics->SetPrimitive(flowNodes->GetPrimitive(iPoint), nullptr);

    /*--- Gradient of the primitive and conservative variables ---*/

    numerics->SetPrimVarGradient(flowNodes->GetGradient_Primitive(iPoint), nullptr);

    /*--- Set vorticity and strain rate magnitude ---*/

    numerics->SetVorticity(flowNodes->GetVorticity(iPoint), nullptr);

    numerics->SetStrainMag(flowNodes->GetStrainMag(iPoint), 0.0);

    /*--- Turbulent variables w/o reconstruction, and its gradient ---*/

    numerics->SetScalarVar(nodes->GetSolution(iPoint), nullptr);
    numerics->SetScalarVarGradient(nodes->GetGradient(iPoint), nullptr);

    /*--- Set volume ---*/

    numerics->SetVolume(geometry->nodes->GetVolume(iPoint));

    /*--- Get Hybrid RANS/LES Type and set the appropriate wall distance ---*/

    if (config->GetKind_HybridRANSLES() == NO_HYBRIDRANSLES) {

    /*--- For the SA model, wall roughness is accounted by modifying the computed wall distance
       *                              d_new = d + 0.03 k_s
       *    where k_s is the equivalent sand grain roughness height that is specified in cfg file.
       *    For smooth walls, wall roughness is zero and computed wall distance remains the same. */

      su2double modifiedWallDistance = geometry->nodes->GetWall_Distance(iPoint);

      modifiedWallDistance += 0.03*geometry->nodes->GetRoughnessHeight(iPoint);

      /*--- Set distance to the surface ---*/

      numerics->SetDistance(modifiedWallDistance, 0.0);

      /*--- Set the roughness of the closest wall. ---*/

      numerics->SetRoughness(geometry->nodes->GetRoughnessHeight(iPoint), 0.0 );

    } else {

      /*--- Set DES length scale ---*/

      numerics->SetDistance(nodes->GetDES_LengthScale(iPoint), 0.0);

    }

<<<<<<< HEAD
    if (transition_EN) {
	  numerics-> SetAmplificationFactor(solver_container[TRANS_SOL]->GetNodes()->GetSolution(iPoint,0));
	}
=======
    /*--- Effective Intermittency ---*/
    
    if (config->GetKind_Trans_Model() != TURB_TRANS_MODEL::NONE) {      
      numerics->SetIntermittencyEff(solver_container[TRANS_SOL]->GetNodes()->GetIntermittencyEff(iPoint));
      numerics->SetIntermittency(solver_container[TRANS_SOL]->GetNodes()->GetSolution(iPoint, 0));
    }
>>>>>>> 4e0dfb85

    /*--- Compute the source term ---*/

    auto residual = numerics->ComputeResidual(config);

    /*--- Store the intermittency ---*/

    if (transition_BC || config->GetKind_Trans_Model() != TURB_TRANS_MODEL::NONE) {
      nodes->SetIntermittency(iPoint,numerics->GetIntermittencyEff());
    }

    /*--- Subtract residual and the Jacobian ---*/

    LinSysRes.SubtractBlock(iPoint, residual);

    if (implicit) Jacobian.SubtractBlock2Diag(iPoint, residual.jacobian_i);

  }
  END_SU2_OMP_FOR

  if (harmonic_balance) {

    SU2_OMP_FOR_STAT(omp_chunk_size)
    for (unsigned long iPoint = 0; iPoint < nPointDomain; iPoint++) {

      su2double Volume = geometry->nodes->GetVolume(iPoint);

      /*--- Access stored harmonic balance source term ---*/

      for (unsigned short iVar = 0; iVar < nVar; iVar++) {
        su2double Source = nodes->GetHarmonicBalance_Source(iPoint,iVar);
        LinSysRes(iPoint,iVar) += Source*Volume;
      }
    }
    END_SU2_OMP_FOR
  }

  AD::EndNoSharedReading();

}

void CTurbSASolver::Source_Template(CGeometry *geometry, CSolver **solver_container, CNumerics *numerics,
                                    CConfig *config, unsigned short iMesh) {
}

void CTurbSASolver::BC_HeatFlux_Wall(CGeometry *geometry, CSolver **solver_container, CNumerics *conv_numerics,
                                     CNumerics *visc_numerics, CConfig *config, unsigned short val_marker) {

  /*--- Evaluate nu tilde at the closest point to the surface using the wall functions. ---*/

  if (config->GetWall_Functions()) {
    SU2_OMP_SAFE_GLOBAL_ACCESS(SetTurbVars_WF(geometry, solver_container, config, val_marker);)
    return;
  }

  const bool implicit = (config->GetKind_TimeIntScheme() == EULER_IMPLICIT);
  bool rough_wall = false;
  string Marker_Tag = config->GetMarker_All_TagBound(val_marker);
  WALL_TYPE WallType;
  su2double Roughness_Height;
  tie(WallType, Roughness_Height) = config->GetWallRoughnessProperties(Marker_Tag);
  if (WallType == WALL_TYPE::ROUGH) rough_wall = true;

  /*--- The dirichlet condition is used only without wall function, otherwise the
   convergence is compromised as we are providing nu tilde values for the
   first point of the wall  ---*/

  SU2_OMP_FOR_STAT(OMP_MIN_SIZE)
  for (auto iVertex = 0u; iVertex < geometry->nVertex[val_marker]; iVertex++) {

    const auto iPoint = geometry->vertex[val_marker][iVertex]->GetNode();

    /*--- Check if the node belongs to the domain (i.e, not a halo node) ---*/

    if (geometry->nodes->GetDomain(iPoint)) {
      if (!rough_wall) {
        for (auto iVar = 0u; iVar < nVar; iVar++)
          nodes->SetSolution_Old(iPoint,iVar,0.0);

        LinSysRes.SetBlock_Zero(iPoint);

        /*--- Includes 1 in the diagonal ---*/

        if (implicit) Jacobian.DeleteValsRowi(iPoint);
       } else {
         /*--- For rough walls, the boundary condition is given by
          * (\frac{\partial \nu}{\partial n})_wall = \frac{\nu}{0.03*k_s}
          * where \nu is the solution variable, $n$ is the wall normal direction
          * and k_s is the equivalent sand grain roughness specified. ---*/

         /*--- Compute dual-grid area and boundary normal ---*/
         su2double Normal[MAXNDIM] = {0.0};
         for (auto iDim = 0u; iDim < nDim; iDim++)
           Normal[iDim] = -geometry->vertex[val_marker][iVertex]->GetNormal(iDim);

         su2double Area = GeometryToolbox::Norm(nDim, Normal);

         /*--- Get laminar_viscosity and density ---*/
         su2double sigma = 2.0/3.0;
         su2double laminar_viscosity = solver_container[FLOW_SOL]->GetNodes()->GetLaminarViscosity(iPoint);
         su2double density = solver_container[FLOW_SOL]->GetNodes()->GetDensity(iPoint);

         su2double nu_total = (laminar_viscosity/density + nodes->GetSolution(iPoint,0));

         su2double coeff = (nu_total/sigma);
         su2double RoughWallBC = nodes->GetSolution(iPoint,0)/(0.03*Roughness_Height);

         su2double Res_Wall;// = new su2double [nVar];
         Res_Wall = coeff*RoughWallBC*Area;
         LinSysRes.SubtractBlock(iPoint, &Res_Wall);

         su2double Jacobian_i = (laminar_viscosity*Area)/(0.03*Roughness_Height*sigma);
         Jacobian_i += 2.0*RoughWallBC*Area/sigma;
         if (implicit) Jacobian.AddVal2Diag(iPoint, -Jacobian_i);
      }
    }
  }
  END_SU2_OMP_FOR
}

void CTurbSASolver::BC_Isothermal_Wall(CGeometry *geometry, CSolver **solver_container, CNumerics *conv_numerics,
                                       CNumerics *visc_numerics, CConfig *config, unsigned short val_marker) {

  BC_HeatFlux_Wall(geometry, solver_container, conv_numerics, visc_numerics, config, val_marker);

}

void CTurbSASolver::BC_Inlet(CGeometry *geometry, CSolver **solver_container, CNumerics *conv_numerics,
                             CNumerics *visc_numerics, CConfig *config, unsigned short val_marker) {

  const bool implicit = (config->GetKind_TimeIntScheme() == EULER_IMPLICIT);

  /*--- Loop over all the vertices on this boundary marker ---*/

  SU2_OMP_FOR_STAT(OMP_MIN_SIZE)
  for (auto iVertex = 0u; iVertex < geometry->nVertex[val_marker]; iVertex++) {

    const auto iPoint = geometry->vertex[val_marker][iVertex]->GetNode();

    /*--- Check if the node belongs to the domain (i.e., not a halo node) ---*/

    if (geometry->nodes->GetDomain(iPoint)) {

      /*--- Normal vector for this vertex (negate for outward convention) ---*/

      su2double Normal[MAXNDIM] = {0.0};
      for (auto iDim = 0u; iDim < nDim; iDim++)
        Normal[iDim] = -geometry->vertex[val_marker][iVertex]->GetNormal(iDim);

      /*--- Allocate the value at the inlet ---*/

      auto V_inlet = solver_container[FLOW_SOL]->GetCharacPrimVar(val_marker, iVertex);

      /*--- Retrieve solution at the farfield boundary node ---*/

      auto V_domain = solver_container[FLOW_SOL]->GetNodes()->GetPrimitive(iPoint);

      /*--- Set various quantities in the solver class ---*/

      conv_numerics->SetPrimitive(V_domain, V_inlet);

      /*--- Non-dimensionalize Inlet_TurbVars if Inlet-Files are used. ---*/
      su2double Inlet_Vars[MAXNVAR];
      Inlet_Vars[0] = Inlet_TurbVars[val_marker][iVertex][0];
      if (config->GetInlet_Profile_From_File()) {
        Inlet_Vars[0] *= config->GetDensity_Ref() / config->GetViscosity_Ref();
      }

      /*--- Load the inlet turbulence variable (uniform by default). ---*/

      conv_numerics->SetScalarVar(nodes->GetSolution(iPoint), Inlet_Vars);

      /*--- Set various other quantities in the conv_numerics class ---*/

      conv_numerics->SetNormal(Normal);

      if (dynamic_grid)
        conv_numerics->SetGridVel(geometry->nodes->GetGridVel(iPoint),
                                  geometry->nodes->GetGridVel(iPoint));

      if (conv_numerics->GetBoundedScalar()) {
        const su2double* velocity = &V_inlet[prim_idx.Velocity()];
        const su2double density = solver_container[FLOW_SOL]->GetNodes()->GetDensity(iPoint);
        conv_numerics->SetMassFlux(BoundedScalarBCFlux(iPoint, implicit, density, velocity, Normal));
      }

      /*--- Compute the residual using an upwind scheme ---*/

      auto residual = conv_numerics->ComputeResidual(config);
      LinSysRes.AddBlock(iPoint, residual);

      /*--- Jacobian contribution for implicit integration ---*/

      if (implicit) Jacobian.AddBlock2Diag(iPoint, residual.jacobian_i);

//      /*--- Viscous contribution, commented out because serious convergence problems ---*/
//
//      su2double Coord_Reflected[MAXNDIM];
//      GeometryToolbox::PointPointReflect(nDim, geometry->nodes->GetCoord(Point_Normal),
//                                               geometry->nodes->GetCoord(iPoint), Coord_Reflected);
//      visc_numerics->SetCoord(geometry->nodes->GetCoord(iPoint), Coord_Reflected);
//      visc_numerics->SetNormal(Normal);
//
//      /*--- Conservative variables w/o reconstruction ---*/
//
//      visc_numerics->SetPrimitive(V_domain, V_inlet);
//
//      /*--- Turbulent variables w/o reconstruction, and its gradients ---*/
//
//      visc_numerics->SetScalarVar(Solution_i, Solution_j);
//      visc_numerics->SetScalarVarGradient(node[iPoint]->GetGradient(), node[iPoint]->GetGradient());
//
//      /*--- Compute residual, and Jacobians ---*/
//
//      auto residual = visc_numerics->ComputeResidual(config);
//
//      /*--- Subtract residual, and update Jacobians ---*/
//
//      LinSysRes.SubtractBlock(iPoint, residual);
//      Jacobian.SubtractBlock2Diag(iPoint, residual.jacobian_i);

    }
  }
  END_SU2_OMP_FOR
}

void CTurbSASolver::BC_Outlet(CGeometry *geometry, CSolver **solver_container, CNumerics *conv_numerics,
                              CNumerics *visc_numerics, CConfig *config, unsigned short val_marker) {

  const bool implicit = (config->GetKind_TimeIntScheme() == EULER_IMPLICIT);

  /*--- Loop over all the vertices on this boundary marker ---*/

  SU2_OMP_FOR_STAT(OMP_MIN_SIZE)
  for (auto iVertex = 0u; iVertex < geometry->nVertex[val_marker]; iVertex++) {

    const auto iPoint = geometry->vertex[val_marker][iVertex]->GetNode();

    /*--- Check if the node belongs to the domain (i.e., not a halo node) ---*/

    if (geometry->nodes->GetDomain(iPoint)) {

      /*--- Allocate the value at the outlet ---*/

      auto V_outlet = solver_container[FLOW_SOL]->GetCharacPrimVar(val_marker, iVertex);

      /*--- Retrieve solution at the farfield boundary node ---*/

      auto V_domain = solver_container[FLOW_SOL]->GetNodes()->GetPrimitive(iPoint);

      /*--- Set various quantities in the solver class ---*/

      conv_numerics->SetPrimitive(V_domain, V_outlet);

      /*--- Set the turbulent variables. Here we use a Neumann BC such
       that the turbulent variable is copied from the interior of the
       domain to the outlet before computing the residual. ---*/

      conv_numerics->SetScalarVar(nodes->GetSolution(iPoint), nodes->GetSolution(iPoint));

      /*--- Set Normal (negate for outward convention) ---*/

      su2double Normal[MAXNDIM] = {0.0};
      for (auto iDim = 0u; iDim < nDim; iDim++)
        Normal[iDim] = -geometry->vertex[val_marker][iVertex]->GetNormal(iDim);
      conv_numerics->SetNormal(Normal);

      if (dynamic_grid)
        conv_numerics->SetGridVel(geometry->nodes->GetGridVel(iPoint),
                                  geometry->nodes->GetGridVel(iPoint));

      if (conv_numerics->GetBoundedScalar()) {
        const su2double* velocity = &V_outlet[prim_idx.Velocity()];
        const su2double density = solver_container[FLOW_SOL]->GetNodes()->GetDensity(iPoint);
        conv_numerics->SetMassFlux(BoundedScalarBCFlux(iPoint, implicit, density, velocity, Normal));
      }

      /*--- Compute the residual using an upwind scheme ---*/

      auto residual = conv_numerics->ComputeResidual(config);
      LinSysRes.AddBlock(iPoint, residual);

      /*--- Jacobian contribution for implicit integration ---*/

      if (implicit) Jacobian.AddBlock2Diag(iPoint, residual.jacobian_i);

//      /*--- Viscous contribution, commented out because serious convergence problems ---*/
//
//      su2double Coord_Reflected[MAXNDIM];
//      GeometryToolbox::PointPointReflect(nDim, geometry->nodes->GetCoord(Point_Normal),
//                                               geometry->nodes->GetCoord(iPoint), Coord_Reflected);
//      visc_numerics->SetCoord(geometry->nodes->GetCoord(iPoint), Coord_Reflected);
//      visc_numerics->SetNormal(Normal);
//
//      /*--- Conservative variables w/o reconstruction ---*/
//
//      visc_numerics->SetPrimitive(V_domain, V_outlet);
//
//      /*--- Turbulent variables w/o reconstruction, and its gradients ---*/
//
//      visc_numerics->SetScalarVar(Solution_i, Solution_j);
//      visc_numerics->SetScalarVarGradient(node[iPoint]->GetGradient(), node[iPoint]->GetGradient());
//
//      /*--- Compute residual, and Jacobians ---*/
//
//      auto residual = visc_numerics->ComputeResidual(config);
//
//      /*--- Subtract residual, and update Jacobians ---*/
//
//      LinSysRes.SubtractBlock(iPoint, residual);
//      Jacobian.SubtractBlock2Diag(iPoint, residual.jacobian_i);

    }
  }
  END_SU2_OMP_FOR
}

void CTurbSASolver::BC_Engine_Inflow(CGeometry *geometry, CSolver **solver_container, CNumerics *conv_numerics,
                                     CNumerics *visc_numerics, CConfig *config, unsigned short val_marker) {

  const bool implicit = (config->GetKind_TimeIntScheme() == EULER_IMPLICIT);

  /*--- Loop over all the vertices on this boundary marker ---*/

  SU2_OMP_FOR_STAT(OMP_MIN_SIZE)
  for (auto iVertex = 0u; iVertex < geometry->nVertex[val_marker]; iVertex++) {

    const auto iPoint = geometry->vertex[val_marker][iVertex]->GetNode();

    /*--- Check if the node belongs to the domain (i.e., not a halo node) ---*/

    if (geometry->nodes->GetDomain(iPoint)) {

      /*--- Allocate the value at the infinity ---*/

      auto V_inflow = solver_container[FLOW_SOL]->GetCharacPrimVar(val_marker, iVertex);

      /*--- Retrieve solution at the farfield boundary node ---*/

      auto V_domain = solver_container[FLOW_SOL]->GetNodes()->GetPrimitive(iPoint);

      /*--- Set various quantities in the solver class ---*/

      conv_numerics->SetPrimitive(V_domain, V_inflow);

      /*--- Set the turbulent variables. Here we use a Neumann BC such
       that the turbulent variable is copied from the interior of the
       domain to the outlet before computing the residual. ---*/

      conv_numerics->SetScalarVar(nodes->GetSolution(iPoint), nodes->GetSolution(iPoint));

      /*--- Set Normal (negate for outward convention) ---*/

      su2double Normal[MAXNDIM] = {0.0};
      for (auto iDim = 0u; iDim < nDim; iDim++)
        Normal[iDim] = -geometry->vertex[val_marker][iVertex]->GetNormal(iDim);
      conv_numerics->SetNormal(Normal);

      /*--- Set grid movement ---*/

      if (dynamic_grid)
        conv_numerics->SetGridVel(geometry->nodes->GetGridVel(iPoint),
                                  geometry->nodes->GetGridVel(iPoint));

      /*--- Compute the residual using an upwind scheme ---*/

      auto residual = conv_numerics->ComputeResidual(config);
      LinSysRes.AddBlock(iPoint, residual);

      /*--- Jacobian contribution for implicit integration ---*/

      if (implicit) Jacobian.AddBlock2Diag(iPoint, residual.jacobian_i);

//      /*--- Viscous contribution, commented out because serious convergence problems ---*/
//
//      su2double Coord_Reflected[MAXNDIM];
//      GeometryToolbox::PointPointReflect(nDim, geometry->nodes->GetCoord(Point_Normal),
//                                               geometry->nodes->GetCoord(iPoint), Coord_Reflected);
//      visc_numerics->SetCoord(geometry->nodes->GetCoord(iPoint), Coord_Reflected);
//      visc_numerics->SetNormal(Normal);
//
//      /*--- Conservative variables w/o reconstruction ---*/
//
//      visc_numerics->SetPrimitive(V_domain, V_inflow);
//
//      /*--- Turbulent variables w/o reconstruction, and its gradients ---*/
//
//      visc_numerics->SetScalarVar(node[iPoint]->GetSolution(), node[iPoint]->GetSolution());
//      visc_numerics->SetScalarVarGradient(node[iPoint]->GetGradient(), node[iPoint]->GetGradient());
//
//      /*--- Compute residual, and Jacobians ---*/
//
//      auto residual = visc_numerics->ComputeResidual(config);
//
//      /*--- Subtract residual, and update Jacobians ---*/
//
//      LinSysRes.SubtractBlock(iPoint, residual);
//      Jacobian.SubtractBlock2Diag(iPoint, residual.jacobian_i);

    }

  }
  END_SU2_OMP_FOR

}

void CTurbSASolver::BC_Engine_Exhaust(CGeometry *geometry, CSolver **solver_container, CNumerics *conv_numerics,
                                      CNumerics *visc_numerics, CConfig *config, unsigned short val_marker) {

  const bool implicit = (config->GetKind_TimeIntScheme() == EULER_IMPLICIT);

  /*--- Loop over all the vertices on this boundary marker ---*/

  SU2_OMP_FOR_STAT(OMP_MIN_SIZE)
  for (auto iVertex = 0u; iVertex < geometry->nVertex[val_marker]; iVertex++) {

    const auto iPoint = geometry->vertex[val_marker][iVertex]->GetNode();

    /*--- Check if the node belongs to the domain (i.e., not a halo node) ---*/

    if (geometry->nodes->GetDomain(iPoint)) {

      /*--- Normal vector for this vertex (negate for outward convention) ---*/

      su2double Normal[MAXNDIM] = {0.0};
      for (auto iDim = 0u; iDim < nDim; iDim++)
        Normal[iDim] = -geometry->vertex[val_marker][iVertex]->GetNormal(iDim);

      /*--- Allocate the value at the infinity ---*/

      auto V_exhaust = solver_container[FLOW_SOL]->GetCharacPrimVar(val_marker, iVertex);

      /*--- Retrieve solution at the farfield boundary node ---*/

      auto V_domain = solver_container[FLOW_SOL]->GetNodes()->GetPrimitive(iPoint);

      /*--- Set various quantities in the solver class ---*/

      conv_numerics->SetPrimitive(V_domain, V_exhaust);

      /*--- Set the turbulent variable states (prescribed for an inflow) ---*/

      conv_numerics->SetScalarVar(nodes->GetSolution(iPoint), &nu_tilde_Engine);

      /*--- Set various other quantities in the conv_numerics class ---*/

      conv_numerics->SetNormal(Normal);

      /*--- Set grid movement ---*/

      if (dynamic_grid)
        conv_numerics->SetGridVel(geometry->nodes->GetGridVel(iPoint),
                                  geometry->nodes->GetGridVel(iPoint));

      /*--- Compute the residual using an upwind scheme ---*/

      auto residual = conv_numerics->ComputeResidual(config);
      LinSysRes.AddBlock(iPoint, residual);

      /*--- Jacobian contribution for implicit integration ---*/

      if (implicit) Jacobian.AddBlock2Diag(iPoint, residual.jacobian_i);

//      /*--- Viscous contribution, commented out because serious convergence problems ---*/
//
//      su2double Coord_Reflected[MAXNDIM];
//      GeometryToolbox::PointPointReflect(nDim, geometry->nodes->GetCoord(Point_Normal),
//                                               geometry->nodes->GetCoord(iPoint), Coord_Reflected);
//      visc_numerics->SetCoord(geometry->nodes->GetCoord(iPoint), Coord_Reflected);
//      visc_numerics->SetNormal(Normal);
//
//      /*--- Conservative variables w/o reconstruction ---*/
//
//      visc_numerics->SetPrimitive(V_domain, V_exhaust);
//
//      /*--- Turbulent variables w/o reconstruction, and its gradients ---*/
//
//      visc_numerics->SetScalarVar(Solution_i, Solution_j);
//      visc_numerics->SetScalarVarGradient(node[iPoint]->GetGradient(), node[iPoint]->GetGradient());
//
//      /*--- Compute residual, and Jacobians ---*/
//
//      auto residual = visc_numerics->ComputeResidual(config);
//
//      /*--- Subtract residual, and update Jacobians ---*/
//
//      LinSysRes.SubtractBlock(iPoint, residual);
//      Jacobian.SubtractBlock2Diag(iPoint, residual.jacobian_i);

    }
  }
  END_SU2_OMP_FOR

}

void CTurbSASolver::BC_ActDisk_Inlet(CGeometry *geometry, CSolver **solver_container, CNumerics *conv_numerics,
                                     CNumerics *visc_numerics, CConfig *config, unsigned short val_marker) {

  BC_ActDisk(geometry, solver_container, conv_numerics, visc_numerics, config,  val_marker, true);
}

void CTurbSASolver::BC_ActDisk_Outlet(CGeometry *geometry, CSolver **solver_container, CNumerics *conv_numerics,
                                      CNumerics *visc_numerics, CConfig *config, unsigned short val_marker) {

  BC_ActDisk(geometry, solver_container, conv_numerics, visc_numerics, config,  val_marker, false);
}

void CTurbSASolver::BC_ActDisk(CGeometry *geometry, CSolver **solver_container,
                               CNumerics *conv_numerics, CNumerics *visc_numerics,
                               CConfig *config, unsigned short val_marker, bool val_inlet_surface) {

  const bool implicit = (config->GetKind_TimeIntScheme() == EULER_IMPLICIT);

  /*--- Loop over all the vertices on this boundary marker ---*/

  SU2_OMP_FOR_STAT(OMP_MIN_SIZE)
  for (auto iVertex = 0u; iVertex < geometry->nVertex[val_marker]; iVertex++) {

    const auto iPoint = geometry->vertex[val_marker][iVertex]->GetNode();
    const auto GlobalIndex_donor = solver_container[FLOW_SOL]->GetDonorGlobalIndex(val_marker, iVertex);
    const auto GlobalIndex = geometry->nodes->GetGlobalIndex(iPoint);

    /*--- Check if the node belongs to the domain (i.e., not a halo node) ---*/

    if (!geometry->nodes->GetDomain(iPoint) || (GlobalIndex == GlobalIndex_donor)) {
      continue;
    }

    /*--- Normal vector for this vertex (negate for outward convention) ---*/

    su2double Normal[MAXNDIM] = {0.0};
    for (auto iDim = 0u; iDim < nDim; iDim++)
      Normal[iDim] = -geometry->vertex[val_marker][iVertex]->GetNormal(iDim);
    conv_numerics->SetNormal(Normal);

    su2double Area = GeometryToolbox::Norm(nDim, Normal);

    su2double UnitNormal[MAXNDIM] = {0.0};
    for (auto iDim = 0u; iDim < nDim; iDim++)
      UnitNormal[iDim] = Normal[iDim]/Area;

    /*--- Retrieve solution at the farfield boundary node ---*/

    auto V_domain = solver_container[FLOW_SOL]->GetNodes()->GetPrimitive(iPoint);

    /*--- Check the flow direction. Project the flow into the normal to the inlet face ---*/

    su2double Vn = GeometryToolbox::DotProduct(nDim, &V_domain[1], UnitNormal);

    bool ReverseFlow = false;
    if ((val_inlet_surface) && (Vn < 0.0)) { ReverseFlow = true; }
    if ((!val_inlet_surface) && (Vn > 0.0)) { ReverseFlow = true; }

    /*--- Do not anything if there is a
     reverse flow, Euler b.c. for the direct problem ---*/

    if (ReverseFlow) continue;

    /*--- Allocate the value at the infinity ---*/

    if (val_inlet_surface) {
      auto V_inlet = solver_container[FLOW_SOL]->GetCharacPrimVar(val_marker, iVertex);
      conv_numerics->SetPrimitive(V_domain, V_inlet);
    }
    else {
      auto V_outlet = solver_container[FLOW_SOL]->GetCharacPrimVar(val_marker, iVertex);
      conv_numerics->SetPrimitive(V_domain, V_outlet);
    }

    /*--- Set the turb. variable solution
     set  the turbulent variables. Here we use a Neumann BC such
     that the turbulent variable is copied from the interior of the
     domain to the outlet before computing the residual.
     or set the turbulent variable states (prescribed for an inflow)  ----*/

    //      if (val_inlet_surface) Solution_j[0] = 0.5*(nodes->GetSolution(iPoint,0)+V_outlet [nDim+9]);
    //      else Solution_j[0] = 0.5*(nodes->GetSolution(iPoint,0)+V_inlet [nDim+9]);

    //      /*--- Inflow analysis (interior extrapolation) ---*/
    //      if (((val_inlet_surface) && (!ReverseFlow)) || ((!val_inlet_surface) && (ReverseFlow))) {
    //        Solution_j[0] = 2.0*node[iPoint]->GetSolution(0) - node[iPoint_Normal]->GetSolution(0);
    //      }

    //      /*--- Outflow analysis ---*/
    //      else {
    //        if (val_inlet_surface) Solution_j[0] = Factor_nu_ActDisk*V_outlet [nDim+9];
    //        else { Solution_j[0] = Factor_nu_ActDisk*V_inlet [nDim+9]; }
    //      }

    if (((val_inlet_surface) && (!ReverseFlow)) || ((!val_inlet_surface) && (ReverseFlow))) {
      /*--- Inflow analysis (interior extrapolation) ---*/
      conv_numerics->SetScalarVar(nodes->GetSolution(iPoint), nodes->GetSolution(iPoint));
    }
    else {
      /*--- Outflow analysis ---*/
      conv_numerics->SetScalarVar(nodes->GetSolution(iPoint), &nu_tilde_ActDisk);
    }

    /*--- Grid Movement ---*/

    if (dynamic_grid)
      conv_numerics->SetGridVel(geometry->nodes->GetGridVel(iPoint), geometry->nodes->GetGridVel(iPoint));

    /*--- Compute the residual using an upwind scheme ---*/

    auto residual = conv_numerics->ComputeResidual(config);
    LinSysRes.AddBlock(iPoint, residual);

    /*--- Jacobian contribution for implicit integration ---*/

    if (implicit) Jacobian.AddBlock2Diag(iPoint, residual.jacobian_i);

//        /*--- Viscous contribution, commented out because serious convergence problems ---*/
//
//        visc_numerics->SetNormal(Normal);
//        su2double Coord_Reflected[MAXNDIM];
//        GeometryToolbox::PointPointReflect(nDim, geometry->nodes->GetCoord(Point_Normal),
//                                                 geometry->nodes->GetCoord(iPoint), Coord_Reflected);
//        visc_numerics->SetCoord(geometry->nodes->GetCoord(iPoint), Coord_Reflected);
//
//        /*--- Conservative variables w/o reconstruction ---*/
//
//        if (val_inlet_surface) visc_numerics->SetPrimitive(V_domain, V_inlet);
//        else visc_numerics->SetPrimitive(V_domain, V_outlet);
//
//        /*--- Turbulent variables w/o reconstruction, and its gradients ---*/
//
//        visc_numerics->SetScalarVar(Solution_i, Solution_j);
//
//        visc_numerics->SetScalarVarGradient(node[iPoint]->GetGradient(), node[iPoint]->GetGradient());
//
//        /*--- Compute residual, and Jacobians ---*/
//
//        auto residual = visc_numerics->ComputeResidual(config);
//
//        /*--- Subtract residual, and update Jacobians ---*/
//
//        LinSysRes.SubtractBlock(iPoint, residual);
//        Jacobian.SubtractBlock2Diag(iPoint, residual.jacobian_i);

  }
  END_SU2_OMP_FOR

}

void CTurbSASolver::BC_Inlet_MixingPlane(CGeometry *geometry, CSolver **solver_container, CNumerics *conv_numerics,
                                         CNumerics *visc_numerics, CConfig *config, unsigned short val_marker) {

  const bool implicit = (config->GetKind_TimeIntScheme() == EULER_IMPLICIT);
  const auto nSpanWiseSections = config->GetnSpanWiseSections();

  /*--- Loop over all the vertices on this boundary marker ---*/
  for (auto iSpan = 0u; iSpan < nSpanWiseSections ; iSpan++){

    su2double extAverageNu = solver_container[FLOW_SOL]->GetExtAverageNu(val_marker, iSpan);

    /*--- Loop over all the vertices on this boundary marker ---*/

    SU2_OMP_FOR_STAT(OMP_MIN_SIZE)
    for (auto iVertex = 0u; iVertex < geometry->GetnVertexSpan(val_marker,iSpan); iVertex++) {

      /*--- find the node related to the vertex ---*/
      const auto iPoint = geometry->turbovertex[val_marker][iSpan][iVertex]->GetNode();

      /*--- using the other vertex information for retrieving some information ---*/
      const auto oldVertex = geometry->turbovertex[val_marker][iSpan][iVertex]->GetOldVertex();

      /*--- Index of the closest interior node ---*/
      const auto Point_Normal = geometry->vertex[val_marker][oldVertex]->GetNormal_Neighbor();

      /*--- Normal vector for this vertex (negate for outward convention) ---*/

      su2double Normal[MAXNDIM] = {0.0};
      for (auto iDim = 0u; iDim < nDim; iDim++)
        Normal[iDim] = -geometry->vertex[val_marker][oldVertex]->GetNormal(iDim);
      conv_numerics->SetNormal(Normal);

      /*--- Allocate the value at the inlet ---*/
      auto V_inlet = solver_container[FLOW_SOL]->GetCharacPrimVar(val_marker, oldVertex);

      /*--- Retrieve solution at the farfield boundary node ---*/

      auto V_domain = solver_container[FLOW_SOL]->GetNodes()->GetPrimitive(iPoint);

      /*--- Set various quantities in the solver class ---*/

      conv_numerics->SetPrimitive(V_domain, V_inlet);

      /*--- Set the turbulent variable states (prescribed for an inflow) ---*/

      conv_numerics->SetScalarVar(nodes->GetSolution(iPoint), &extAverageNu);

      /*--- Set various other quantities in the conv_numerics class ---*/

      if (dynamic_grid)
        conv_numerics->SetGridVel(geometry->nodes->GetGridVel(iPoint),
                                  geometry->nodes->GetGridVel(iPoint));

      /*--- Compute the residual using an upwind scheme ---*/

      auto conv_residual = conv_numerics->ComputeResidual(config);

      /*--- Jacobian contribution for implicit integration ---*/

      LinSysRes.AddBlock(iPoint, conv_residual);
      if (implicit) Jacobian.AddBlock2Diag(iPoint, conv_residual.jacobian_i);

      /*--- Viscous contribution ---*/
      su2double Coord_Reflected[MAXNDIM];
      GeometryToolbox::PointPointReflect(nDim, geometry->nodes->GetCoord(Point_Normal),
                                               geometry->nodes->GetCoord(iPoint), Coord_Reflected);
      visc_numerics->SetCoord(geometry->nodes->GetCoord(iPoint), Coord_Reflected);
      visc_numerics->SetNormal(Normal);

      /*--- Conservative variables w/o reconstruction ---*/

      visc_numerics->SetPrimitive(V_domain, V_inlet);

      /*--- Turbulent variables w/o reconstruction, and its gradients ---*/

      visc_numerics->SetScalarVar(nodes->GetSolution(iPoint), &extAverageNu);

      visc_numerics->SetScalarVarGradient(nodes->GetGradient(iPoint),
                                        nodes->GetGradient(iPoint));

      /*--- Compute residual, and Jacobians ---*/

      auto visc_residual = visc_numerics->ComputeResidual(config);

      /*--- Subtract residual, and update Jacobians ---*/

      LinSysRes.SubtractBlock(iPoint, visc_residual);
      if (implicit) Jacobian.SubtractBlock2Diag(iPoint, visc_residual.jacobian_i);

    }
    END_SU2_OMP_FOR
  }

}

void CTurbSASolver::BC_Inlet_Turbo(CGeometry *geometry, CSolver **solver_container, CNumerics *conv_numerics,
                                   CNumerics *visc_numerics, CConfig *config, unsigned short val_marker) {

  const bool implicit = (config->GetKind_TimeIntScheme() == EULER_IMPLICIT);
  const auto nSpanWiseSections = config->GetnSpanWiseSections();

  CFluidModel *FluidModel = solver_container[FLOW_SOL]->GetFluidModel();

  su2double Factor_nu_Inf = config->GetNuFactor_FreeStream();

  /*--- Loop over all the spans on this boundary marker ---*/
  for (auto iSpan = 0; iSpan < nSpanWiseSections; iSpan++) {

    su2double rho       = solver_container[FLOW_SOL]->GetAverageDensity(val_marker, iSpan);
    su2double pressure  = solver_container[FLOW_SOL]->GetAveragePressure(val_marker, iSpan);

    FluidModel->SetTDState_Prho(pressure, rho);
    su2double muLam = FluidModel->GetLaminarViscosity();

    su2double nu_tilde  = Factor_nu_Inf*muLam/rho;

    /*--- Loop over all the vertices on this boundary marker ---*/

    SU2_OMP_FOR_STAT(OMP_MIN_SIZE)
    for (auto iVertex = 0u; iVertex < geometry->GetnVertexSpan(val_marker,iSpan); iVertex++) {

      /*--- find the node related to the vertex ---*/
      const auto iPoint = geometry->turbovertex[val_marker][iSpan][iVertex]->GetNode();

      /*--- using the other vertex information for retrieving some information ---*/
      const auto oldVertex = geometry->turbovertex[val_marker][iSpan][iVertex]->GetOldVertex();

      /*--- Index of the closest interior node ---*/
      const auto Point_Normal = geometry->vertex[val_marker][oldVertex]->GetNormal_Neighbor();

      /*--- Normal vector for this vertex (negate for outward convention) ---*/

      su2double Normal[MAXNDIM] = {0.0};
      for (auto iDim = 0u; iDim < nDim; iDim++)
        Normal[iDim] = -geometry->vertex[val_marker][oldVertex]->GetNormal(iDim);
      conv_numerics->SetNormal(Normal);

      /*--- Allocate the value at the inlet ---*/
      auto V_inlet = solver_container[FLOW_SOL]->GetCharacPrimVar(val_marker, oldVertex);

      /*--- Retrieve solution at the farfield boundary node ---*/

      auto V_domain = solver_container[FLOW_SOL]->GetNodes()->GetPrimitive(iPoint);

      /*--- Set various quantities in the solver class ---*/

      conv_numerics->SetPrimitive(V_domain, V_inlet);

      /*--- Set the turbulent variable states (prescribed for an inflow) ---*/

      conv_numerics->SetScalarVar(nodes->GetSolution(iPoint), &nu_tilde);

      if (dynamic_grid)
        conv_numerics->SetGridVel(geometry->nodes->GetGridVel(iPoint),
                                  geometry->nodes->GetGridVel(iPoint));

      /*--- Compute the residual using an upwind scheme ---*/

      auto conv_residual = conv_numerics->ComputeResidual(config);

      /*--- Jacobian contribution for implicit integration ---*/

      LinSysRes.AddBlock(iPoint, conv_residual);
      if (implicit) Jacobian.AddBlock2Diag(iPoint, conv_residual.jacobian_i);

      /*--- Viscous contribution ---*/

      su2double Coord_Reflected[MAXNDIM];
      GeometryToolbox::PointPointReflect(nDim, geometry->nodes->GetCoord(Point_Normal),
                                               geometry->nodes->GetCoord(iPoint), Coord_Reflected);
      visc_numerics->SetCoord(geometry->nodes->GetCoord(iPoint), Coord_Reflected);

      visc_numerics->SetNormal(Normal);

      /*--- Conservative variables w/o reconstruction ---*/

      visc_numerics->SetPrimitive(V_domain, V_inlet);

      /*--- Turbulent variables w/o reconstruction, and its gradients ---*/

      visc_numerics->SetScalarVar(nodes->GetSolution(iPoint), &nu_tilde);

      visc_numerics->SetScalarVarGradient(nodes->GetGradient(iPoint),
                                          nodes->GetGradient(iPoint));

      /*--- Compute residual, and Jacobians ---*/

      auto visc_residual = visc_numerics->ComputeResidual(config);

      /*--- Subtract residual, and update Jacobians ---*/

      LinSysRes.SubtractBlock(iPoint, visc_residual);
      if (implicit) Jacobian.SubtractBlock2Diag(iPoint, visc_residual.jacobian_i);

    }
    END_SU2_OMP_FOR
  }

}

void CTurbSASolver::SetTurbVars_WF(CGeometry *geometry, CSolver **solver_container,
                                  const CConfig *config, unsigned short val_marker) {

  const bool implicit = (config->GetKind_TimeIntScheme() == EULER_IMPLICIT);

  /*--- We use a very high max nr of iterations, but we only need this the first couple of iterations ---*/
  const unsigned short max_iter = config->GetwallModel_MaxIter();

  /* --- tolerance has LARGE impact on convergence, do not increase this value! --- */
  const su2double tol = 1e-12;


  /*--- Typical constants from boundary layer theory ---*/

  const su2double cv1_3 = 7.1*7.1*7.1;

  CVariable* flow_nodes = solver_container[FLOW_SOL]->GetNodes();

  /*--- Loop over all of the vertices on this boundary marker ---*/

  for (auto iVertex = 0u; iVertex < geometry->nVertex[val_marker]; iVertex++) {

    const auto iPoint = geometry->vertex[val_marker][iVertex]->GetNode();
    const auto iPoint_Neighbor = geometry->vertex[val_marker][iVertex]->GetNormal_Neighbor();

    /*--- Check if the node belongs to the domain (i.e, not a halo node) ---*/

    if (geometry->nodes->GetDomain(iPoint_Neighbor)) {

      su2double Y_Plus = solver_container[FLOW_SOL]->GetYPlus(val_marker, iVertex);

      /*--- Do not use wall model at the ipoint when y+ < "limit" ---*/

      if (Y_Plus < config->GetwallModel_MinYPlus()) continue;

      su2double Lam_Visc_Normal = flow_nodes->GetLaminarViscosity(iPoint_Neighbor);
      su2double Density_Normal = flow_nodes->GetDensity(iPoint_Neighbor);
      su2double Kin_Visc_Normal = Lam_Visc_Normal/Density_Normal;

      su2double Eddy_Visc = solver_container[FLOW_SOL]->GetEddyViscWall(val_marker, iVertex);

      /*--- Solve for the new value of nu_tilde given the eddy viscosity and using a Newton method ---*/

      // start with positive value of nu_til_old
      su2double nu_til = 0.0;
      su2double nu_til_old = nodes->GetSolution(iPoint,0);

      unsigned short counter = 0;
      su2double diff = 1.0;
      su2double relax = config->GetwallModel_RelFac();
      while (diff > tol) {
        // note the error in Nichols and Nelson
        su2double func = pow(nu_til_old,4) - (Eddy_Visc/Density_Normal)*(pow(nu_til_old,3) + pow(Kin_Visc_Normal,3)*cv1_3);
        su2double func_prim = 4.0 * pow(nu_til_old,3) - 3.0*(Eddy_Visc/Density_Normal)*pow(nu_til_old,2);

        // damped Newton method
        nu_til = nu_til_old - relax*(func/func_prim);

        diff = fabs(nu_til-nu_til_old);
        nu_til_old = nu_til;

        // sometimes we get negative values when the solution has not converged yet, we just reset the nu_tilde in that case.
        if (nu_til_old<tol) {
          relax /= 2.0;
          nu_til_old = nodes->GetSolution(iPoint,0)/relax;
        }

        counter++;
        if (counter > max_iter) break;
      }

      nodes->SetSolution_Old(iPoint_Neighbor, &nu_til);
      LinSysRes.SetBlock_Zero(iPoint_Neighbor);

      /*--- includes 1 in the diagonal ---*/

      if (implicit) Jacobian.DeleteValsRowi(iPoint_Neighbor);
    }
  }
}

void CTurbSASolver::SetDES_LengthScale(CSolver **solver, CGeometry *geometry, CConfig *config){

  const auto kindHybridRANSLES = config->GetKind_HybridRANSLES();

  const su2double constDES = config->GetConst_DES();

  const su2double fw_star = 0.424, cv1_3 = pow(7.1, 3), k2 = pow(0.41, 2);
  const su2double cb1   = 0.1355, ct3 = 1.2, ct4 = 0.5;
  const su2double sigma = 2./3., cb2 = 0.622, f_max = 1.0, f_min = 0.1, a1 = 0.15, a2 = 0.3;

  auto* flowNodes = su2staticcast_p<CFlowVariable*>(solver[FLOW_SOL]->GetNodes());

  SU2_OMP_FOR_DYN(omp_chunk_size)
  for (auto iPoint = 0ul; iPoint < nPointDomain; iPoint++){

    const auto coord_i       = geometry->nodes->GetCoord(iPoint);
    const auto nNeigh        = geometry->nodes->GetnPoint(iPoint);
    const auto wallDistance  = geometry->nodes->GetWall_Distance(iPoint);
    const auto velocityGrad  = flowNodes->GetVelocityGradient(iPoint);
    const auto vorticity     = flowNodes->GetVorticity(iPoint);
    const auto density       = flowNodes->GetDensity(iPoint);
    const auto laminarViscosity = flowNodes->GetLaminarViscosity(iPoint);
    const auto eddyViscosity    = nodes->GetmuT(iPoint);
    const su2double kinematicViscosity     = laminarViscosity/density;
    const su2double kinematicViscosityTurb = eddyViscosity/density;

    su2double uijuij = 0.0;
    for(auto iDim = 0u; iDim < nDim; iDim++){
      for(auto jDim = 0u; jDim < nDim; jDim++){
        uijuij += pow(velocityGrad[iDim][jDim], 2);
      }
    }
    uijuij = sqrt(fabs(uijuij));
    uijuij = max(uijuij,1e-10);

    /*--- Low Reynolds number correction term ---*/

    const su2double nu_hat = nodes->GetSolution(iPoint,0);
    const su2double Ji   = nu_hat/kinematicViscosity;
    const su2double Ji_2 = Ji * Ji;
    const su2double Ji_3 = Ji*Ji*Ji;
    const su2double fv1  = Ji_3/(Ji_3+cv1_3);
    const su2double fv2 = 1.0 - Ji/(1.0+Ji*fv1);
    const su2double ft2 = ct3*exp(-ct4*Ji_2);
    const su2double cw1 = cb1/k2+(1.0+cb2)/sigma;

    su2double psi_2 = (1.0 - (cb1/(cw1*k2*fw_star))*(ft2 + (1.0 - ft2)*fv2))/(fv1 * max(1.0e-10,1.0-ft2));
    psi_2 = min(100.0,psi_2);

    su2double lengthScale = 0.0;

    switch(kindHybridRANSLES){
      case SA_DES: {
        /*--- Original Detached Eddy Simulation (DES97)
        Spalart
        1997
        ---*/

        const su2double maxDelta = geometry->nodes->GetMaxLength(iPoint);
        const su2double distDES = constDES * maxDelta;
        lengthScale = min(distDES,wallDistance);

        break;
      }
      case SA_DDES: {
        /*--- A New Version of Detached-eddy Simulation, Resistant to Ambiguous Grid Densities.
         Spalart et al.
         Theoretical and Computational Fluid Dynamics - 2006
         ---*/

        const su2double maxDelta = geometry->nodes->GetMaxLength(iPoint);

        const su2double r_d = (kinematicViscosityTurb+kinematicViscosity)/(uijuij*k2*pow(wallDistance, 2.0));
        const su2double f_d = 1.0-tanh(pow(8.0*r_d,3.0));

        const su2double distDES = constDES * maxDelta;
        lengthScale = wallDistance-f_d*max(0.0,(wallDistance-distDES));

        break;
      }
      case SA_ZDES: {
        /*--- Recent improvements in the Zonal Detached Eddy Simulation (ZDES) formulation.
         Deck
         Theoretical and Computational Fluid Dynamics - 2012
         ---*/

        const su2double deltaDDES = geometry->nodes->GetMaxLength(iPoint);

        su2double delta[MAXNDIM] = {}, ratioOmega[MAXNDIM] = {};

        for (const auto jPoint : geometry->nodes->GetPoints(iPoint)) {
          const auto coord_j = geometry->nodes->GetCoord(jPoint);
          for (auto iDim = 0u; iDim < nDim; iDim++){
            const su2double deltaAux = abs(coord_j[iDim] - coord_i[iDim]);
            delta[iDim] = max(delta[iDim], deltaAux);
          }
        }

        const su2double omega = GeometryToolbox::Norm(3, vorticity);

        for (auto iDim = 0u; iDim < 3; iDim++){
          ratioOmega[iDim] = vorticity[iDim]/omega;
        }

        su2double maxDelta = sqrt(pow(ratioOmega[0], 2)*delta[1]*delta[2] +
                                  pow(ratioOmega[1], 2)*delta[0]*delta[2] +
                                  pow(ratioOmega[2], 2)*delta[0]*delta[1]);

        const su2double r_d = (kinematicViscosityTurb+kinematicViscosity)/(uijuij*k2*pow(wallDistance, 2.0));
        const su2double f_d = 1.0-tanh(pow(8.0*r_d,3.0));

        if (f_d < 0.99){
          maxDelta = deltaDDES;
        }

        const su2double distDES = constDES * maxDelta;
        lengthScale = wallDistance-f_d*max(0.0,(wallDistance-distDES));

        break;
      }
      case SA_EDDES: {
        /*--- An Enhanced Version of DES with Rapid Transition from RANS to LES in Separated Flows.
         Shur et al.
         Flow Turbulence Combust - 2015
         ---*/

        su2double vortexTiltingMeasure = nodes->GetVortex_Tilting(iPoint);

        const su2double omega = GeometryToolbox::Norm(3, vorticity);

        su2double ratioOmega[MAXNDIM] = {};

        for (auto iDim = 0; iDim < 3; iDim++){
          ratioOmega[iDim] = vorticity[iDim]/omega;
        }

        const su2double deltaDDES = geometry->nodes->GetMaxLength(iPoint);

        su2double ln_max = 0.0;
        for (const auto jPoint : geometry->nodes->GetPoints(iPoint)) {
          const auto coord_j = geometry->nodes->GetCoord(jPoint);
          su2double delta[MAXNDIM] = {};
          for (auto iDim = 0u; iDim < nDim; iDim++){
            delta[iDim] = fabs(coord_j[iDim] - coord_i[iDim]);
          }
          su2double ln[3];
          ln[0] = delta[1]*ratioOmega[2] - delta[2]*ratioOmega[1];
          ln[1] = delta[2]*ratioOmega[0] - delta[0]*ratioOmega[2];
          ln[2] = delta[0]*ratioOmega[1] - delta[1]*ratioOmega[0];
          const su2double aux_ln = sqrt(ln[0]*ln[0] + ln[1]*ln[1] + ln[2]*ln[2]);
          ln_max = max(ln_max, aux_ln);
          vortexTiltingMeasure += nodes->GetVortex_Tilting(jPoint);
        }
        vortexTiltingMeasure /= (nNeigh + 1);

        const su2double f_kh = max(f_min,
                                   min(f_max,
                                       f_min + ((f_max - f_min)/(a2 - a1)) * (vortexTiltingMeasure - a1)));

        const su2double r_d = (kinematicViscosityTurb+kinematicViscosity)/(uijuij*k2*pow(wallDistance, 2.0));
        const su2double f_d = 1.0-tanh(pow(8.0*r_d,3.0));

        su2double maxDelta = (ln_max/sqrt(3.0)) * f_kh;
        if (f_d < 0.999){
          maxDelta = deltaDDES;
        }

        const su2double distDES = constDES * maxDelta;
        lengthScale = wallDistance-f_d*max(0.0,(wallDistance-distDES));

        break;
      }
    }

    nodes->SetDES_LengthScale(iPoint, lengthScale);

  }
  END_SU2_OMP_FOR
}

void CTurbSASolver::SetInletAtVertex(const su2double *val_inlet,
                                    unsigned short iMarker,
                                    unsigned long iVertex) {

  Inlet_TurbVars[iMarker][iVertex][0] = val_inlet[nDim+2+nDim];

}

su2double CTurbSASolver::GetInletAtVertex(su2double *val_inlet,
                                          unsigned long val_inlet_point,
                                          unsigned short val_kind_marker,
                                          string val_marker,
                                          const CGeometry *geometry,
                                          const CConfig *config) const {
  /*--- Local variables ---*/

  unsigned short iMarker;
  unsigned long iPoint, iVertex;
  su2double Area = 0.0;
  su2double Normal[3] = {0.0,0.0,0.0};

  /*--- Alias positions within inlet file for readability ---*/

  if (val_kind_marker == INLET_FLOW) {

    unsigned short position = nDim+2+nDim;

    for (iMarker = 0; iMarker < config->GetnMarker_All(); iMarker++) {
      if ((config->GetMarker_All_KindBC(iMarker) == INLET_FLOW) &&
          (config->GetMarker_All_TagBound(iMarker) == val_marker)) {

        for (iVertex = 0; iVertex < nVertex[iMarker]; iVertex++){

          iPoint = geometry->vertex[iMarker][iVertex]->GetNode();

          if (iPoint == val_inlet_point) {

            /*-- Compute boundary face area for this vertex. ---*/

            geometry->vertex[iMarker][iVertex]->GetNormal(Normal);
            Area = GeometryToolbox::Norm(nDim, Normal);

            /*--- Access and store the inlet variables for this vertex. ---*/

            val_inlet[position] = Inlet_TurbVars[iMarker][iVertex][0];

            /*--- Exit once we find the point. ---*/

            return Area;

          }
        }
      }
    }

  }

  /*--- If we don't find a match, then the child point is not on the
   current inlet boundary marker. Return zero area so this point does
   not contribute to the restriction operator and continue. ---*/

  return Area;

}

void CTurbSASolver::SetUniformInlet(const CConfig* config, unsigned short iMarker) {
  if (config->GetMarker_All_KindBC(iMarker) == INLET_FLOW) {
    for (unsigned long iVertex = 0; iVertex < nVertex[iMarker]; iVertex++) {
      Inlet_TurbVars[iMarker][iVertex][0] = GetNuTilde_Inf();
    }
  }
}

void CTurbSASolver::ComputeUnderRelaxationFactor(const CConfig *config) {

  /* Apply the turbulent under-relaxation to the SA variants. The
   SA_NEG model is more robust due to allowing for negative nu_tilde,
   so the under-relaxation is not applied to that variant. */

  if (config->GetSAParsedOptions().version == SA_OPTIONS::NEG) return;

  /* Loop over the solution update given by relaxing the linear
   system for this nonlinear iteration. */

  su2double localUnderRelaxation =  1.00;
  const su2double allowableRatio =  0.99;

  SU2_OMP_FOR_STAT(omp_chunk_size)
  for (unsigned long iPoint = 0; iPoint < nPointDomain; iPoint++) {

    localUnderRelaxation = 1.0;
    su2double ratio = fabs(LinSysSol[iPoint]) / (fabs(nodes->GetSolution(iPoint, 0)) + EPS);
    /* We impose a limit on the maximum percentage that the
      turbulence variables can change over a nonlinear iteration. */
    if (ratio > allowableRatio) {
      localUnderRelaxation = min(allowableRatio / ratio, localUnderRelaxation);
    }

    /* Threshold the relaxation factor in the event that there is
     a very small value. This helps avoid catastrophic crashes due
     to non-realizable states by canceling the update. */

    if (localUnderRelaxation < 1e-10) localUnderRelaxation = 0.0;

    /* Store the under-relaxation factor for this point. */

    nodes->SetUnderRelaxation(iPoint, localUnderRelaxation);

  }
  END_SU2_OMP_FOR

}<|MERGE_RESOLUTION|>--- conflicted
+++ resolved
@@ -252,7 +252,7 @@
 
 
   /*--- Compute turbulence index ---*/
-  if (config->GetKind_Trans_Model() != TURB_TRANS_MODEL::NONE || config->GetSAParsedOptions().bc) {
+  if (config->GetKind_Trans_Model() == TURB_TRANS_MODEL::LM || config->GetSAParsedOptions().bc) {
     auto* flowNodes = su2staticcast_p<CFlowVariable*>(solver_container[FLOW_SOL]->GetNodes());
 
     for (auto iMarker = 0; iMarker < config->GetnMarker_All(); iMarker++){
@@ -322,9 +322,6 @@
   const bool harmonic_balance = (config->GetTime_Marching() == TIME_MARCHING::HARMONIC_BALANCE);
   const bool transition_BC = config->GetSAParsedOptions().bc;
 
-  bool transition_EN = false;
-  if(TURB_TRANS_MODEL::EN == config->GetKind_Trans_Model()) transition_EN = true;
-
   auto* flowNodes = su2staticcast_p<CFlowVariable*>(solver_container[FLOW_SOL]->GetNodes());
 
   /*--- Pick one numerics object per thread. ---*/
@@ -389,18 +386,18 @@
 
     }
 
-<<<<<<< HEAD
-    if (transition_EN) {
-	  numerics-> SetAmplificationFactor(solver_container[TRANS_SOL]->GetNodes()->GetSolution(iPoint,0));
-	}
-=======
+    /*--- Amplification factor ---*/
+
+    if (config->GetKind_Trans_Model() == TURB_TRANS_MODEL::EN) {
+	    numerics-> SetAmplificationFactor(solver_container[TRANS_SOL]->GetNodes()->GetSolution(iPoint,0));
+	  }
+
     /*--- Effective Intermittency ---*/
     
-    if (config->GetKind_Trans_Model() != TURB_TRANS_MODEL::NONE) {      
+    if (config->GetKind_Trans_Model() == TURB_TRANS_MODEL::LM) {      
       numerics->SetIntermittencyEff(solver_container[TRANS_SOL]->GetNodes()->GetIntermittencyEff(iPoint));
       numerics->SetIntermittency(solver_container[TRANS_SOL]->GetNodes()->GetSolution(iPoint, 0));
     }
->>>>>>> 4e0dfb85
 
     /*--- Compute the source term ---*/
 
@@ -408,7 +405,7 @@
 
     /*--- Store the intermittency ---*/
 
-    if (transition_BC || config->GetKind_Trans_Model() != TURB_TRANS_MODEL::NONE) {
+    if (transition_BC || config->GetKind_Trans_Model() == TURB_TRANS_MODEL::LM) {
       nodes->SetIntermittency(iPoint,numerics->GetIntermittencyEff());
     }
 
