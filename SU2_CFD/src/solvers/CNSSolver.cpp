--- conflicted
+++ resolved
@@ -941,11 +941,7 @@
 
         if (config->GetMarker_All_KindBC(iMarker) != ISOTHERMAL) {
           su2double denum = (1.0 + Beta*U_Plus - Gam*U_Plus*U_Plus); 
-<<<<<<< HEAD
-          if (denum>EPS){ 
-=======
           if (denum > EPS){ 
->>>>>>> 322f010f
             T_Wall = T_Normal / denum;
             nodes->SetTemperature(iPoint,T_Wall);
           } 
