/*!
 * \file CIncEulerSolver.cpp
 * \brief Main subroutines for solving incompressible flow (Euler, Navier-Stokes, etc.).
 * \author F. Palacios, T. Economon
 * \version 7.1.0 "Blackbird"
 *
 * SU2 Project Website: https://su2code.github.io
 *
 * The SU2 Project is maintained by the SU2 Foundation
 * (http://su2foundation.org)
 *
 * Copyright 2012-2020, SU2 Contributors (cf. AUTHORS.md)
 *
 * SU2 is free software; you can redistribute it and/or
 * modify it under the terms of the GNU Lesser General Public
 * License as published by the Free Software Foundation; either
 * version 2.1 of the License, or (at your option) any later version.
 *
 * SU2 is distributed in the hope that it will be useful,
 * but WITHOUT ANY WARRANTY; without even the implied warranty of
 * MERCHANTABILITY or FITNESS FOR A PARTICULAR PURPOSE. See the GNU
 * Lesser General Public License for more details.
 *
 * You should have received a copy of the GNU Lesser General Public
 * License along with SU2. If not, see <http://www.gnu.org/licenses/>.
 */

#include "../../include/solvers/CIncEulerSolver.hpp"
#include "../../../Common/include/toolboxes/printing_toolbox.hpp"
#include "../../include/fluid/CConstantDensity.hpp"
#include "../../include/fluid/CIncIdealGas.hpp"
#include "../../include/fluid/CIncIdealGasPolynomial.hpp"
#include "../../include/variables/CIncNSVariable.hpp"
#include "../../include/limiters/computeLimiters.hpp"


CIncEulerSolver::CIncEulerSolver(CGeometry *geometry, CConfig *config, unsigned short iMesh,
                                 const bool navier_stokes) :
  CFVMFlowSolverBase<CIncEulerVariable, INCOMPRESSIBLE>() {

  /*--- Based on the navier_stokes boolean, determine if this constructor is
   *    being called by itself, or by its derived class CIncNSSolver. ---*/
  const string description = navier_stokes? "Navier-Stokes" : "Euler";

  unsigned short iMarker, nLineLets;
  ifstream restart_file;
  unsigned short nZone = geometry->GetnZone();
  bool restart = (config->GetRestart() || config->GetRestart_Flow());
  int Unst_RestartIter;
  unsigned short iZone = config->GetiZone();
  bool dual_time = ((config->GetTime_Marching() == DT_STEPPING_1ST) ||
                    (config->GetTime_Marching() == DT_STEPPING_2ND));
  bool time_stepping = config->GetTime_Marching() == TIME_STEPPING;
  bool adjoint = (config->GetContinuous_Adjoint()) || (config->GetDiscrete_Adjoint());

  /* A grid is defined as dynamic if there's rigid grid movement or grid deformation AND the problem is time domain */
  dynamic_grid = config->GetDynamic_Grid();

  /*--- Store the multigrid level. ---*/
  MGLevel = iMesh;

  /*--- Check for a restart file to evaluate if there is a change in the angle of attack
   before computing all the non-dimesional quantities. ---*/

  if (!(!restart || (iMesh != MESH_0) || nZone > 1)) {

    /*--- Multizone problems require the number of the zone to be appended. ---*/

    auto filename_ = config->GetSolution_FileName();

    if (nZone > 1) filename_ = config->GetMultizone_FileName(filename_, iZone, ".dat");

    /*--- Modify file name for a dual-time unsteady restart ---*/

    if (dual_time) {
      if (adjoint) Unst_RestartIter = SU2_TYPE::Int(config->GetUnst_AdjointIter())-1;
      else if (config->GetTime_Marching() == DT_STEPPING_1ST)
        Unst_RestartIter = SU2_TYPE::Int(config->GetRestart_Iter())-1;
      else Unst_RestartIter = SU2_TYPE::Int(config->GetRestart_Iter())-2;
      filename_ = config->GetUnsteady_FileName(filename_, Unst_RestartIter, ".dat");
    }

    /*--- Modify file name for a time stepping unsteady restart ---*/

    if (time_stepping) {
      if (adjoint) Unst_RestartIter = SU2_TYPE::Int(config->GetUnst_AdjointIter())-1;
      else Unst_RestartIter = SU2_TYPE::Int(config->GetRestart_Iter())-1;
      filename_ = config->GetUnsteady_FileName(filename_, Unst_RestartIter, ".dat");
    }

    /*--- Read and store the restart metadata. ---*/

//    Read_SU2_Restart_Metadata(geometry, config, false, filename_);

  }

  /*--- Set the gamma value ---*/

  Gamma = config->GetGamma();
  Gamma_Minus_One = Gamma - 1.0;

  /*--- Define geometry constants in the solver structure.
   * Incompressible flow, primitive variables (P, vx, vy, vz, T, rho, beta, lamMu, EddyMu, Kt_eff, Cp, Cv) ---*/

  nDim = geometry->GetnDim();

  nVar = nDim+2; nPrimVar = nDim+9; nPrimVarGrad = nDim+4;

  /*--- Initialize nVarGrad for deallocation ---*/

  nVarGrad = nPrimVarGrad;

  nMarker      = config->GetnMarker_All();
  nPoint       = geometry->GetnPoint();
  nPointDomain = geometry->GetnPointDomain();

  /*--- Store the number of vertices on each marker for deallocation later ---*/

  nVertex = new unsigned long[nMarker];
  for (iMarker = 0; iMarker < nMarker; iMarker++)
    nVertex[iMarker] = geometry->nVertex[iMarker];

  /*--- Perform the non-dimensionalization for the flow equations using the
   specified reference values. ---*/

  SetNondimensionalization(config, iMesh);

  /*--- Check if we are executing a verification case. If so, the
   VerificationSolution object will be instantiated for a particular
   option from the available library of verification solutions. Note
   that this is done after SetNondim(), as problem-specific initial
   parameters are needed by the solution constructors. ---*/

  SetVerificationSolution(nDim, nVar, config);

  /*--- Allocate base class members. ---*/

  Allocate(*config);

  /*--- MPI + OpenMP initialization. ---*/

  HybridParallelInitialization(*config, *geometry);

  /*--- Jacobians and vector structures for implicit computations ---*/

  if (config->GetKind_TimeIntScheme_Flow() == EULER_IMPLICIT) {

    if (rank == MASTER_NODE)
      cout << "Initialize Jacobian structure (" << description << "). MG level: " << iMesh <<"." << endl;

    Jacobian.Initialize(nPoint, nPointDomain, nVar, nVar, true, geometry, config, ReducerStrategy);

    if (config->GetKind_Linear_Solver_Prec() == LINELET) {
      nLineLets = Jacobian.BuildLineletPreconditioner(geometry, config);
      if (rank == MASTER_NODE) cout << "Compute linelet structure. " << nLineLets << " elements in each line (average)." << endl;
    }
  }
  else {
    if (rank == MASTER_NODE)
      cout << "Explicit scheme. No Jacobian structure (" << description << "). MG level: " << iMesh <<"." << endl;
  }

  /*--- Read farfield conditions ---*/

  Density_Inf     = config->GetDensity_FreeStreamND();
  Pressure_Inf    = config->GetPressure_FreeStreamND();
  Velocity_Inf    = config->GetVelocity_FreeStreamND();
  Temperature_Inf = config->GetTemperature_FreeStreamND();

  /*--- Initialize the secondary values for direct derivative approxiations ---*/

  switch (config->GetDirectDiff()) {
    case NO_DERIVATIVE:
      /*--- Default ---*/
      break;
    case D_DENSITY:
      SU2_TYPE::SetDerivative(Density_Inf, 1.0);
      break;
    case D_PRESSURE:
      SU2_TYPE::SetDerivative(Pressure_Inf, 1.0);
      break;
    case D_TEMPERATURE:
      SU2_TYPE::SetDerivative(Temperature_Inf, 1.0);
      break;
    case D_MACH: case D_AOA:
    case D_SIDESLIP: case D_REYNOLDS:
    case D_TURB2LAM: case D_DESIGN:
      /*--- Already done in postprocessing of config ---*/
      break;
    default:
      break;
  }

  /*--- Initialize the solution to the far-field state everywhere. ---*/

  if (navier_stokes) {
    nodes = new CIncNSVariable(Pressure_Inf, Velocity_Inf, Temperature_Inf, nPoint, nDim, nVar, config);
  } else {
    nodes = new CIncEulerVariable(Pressure_Inf, Velocity_Inf, Temperature_Inf, nPoint, nDim, nVar, config);
  }
  SetBaseClassPointerToNodes();

  /*--- Initial comms. ---*/

  CommunicateInitialState(geometry, config);

  /*--- Add the solver name (max 8 characters) ---*/
  SolverName = "INC.FLOW";

  /*--- Finally, check that the static arrays will be large enough (keep this
   *    check at the bottom to make sure we consider the "final" values). ---*/
  if((nDim > MAXNDIM) || (nPrimVar > MAXNVAR))
    SU2_MPI::Error("Oops! The CIncEulerSolver static array sizes are not large enough.", CURRENT_FUNCTION);
}

CIncEulerSolver::~CIncEulerSolver(void) {

  for(auto& model : FluidModel) delete model;
}

void CIncEulerSolver::SetNondimensionalization(CConfig *config, unsigned short iMesh) {

  su2double Temperature_FreeStream = 0.0,  ModVel_FreeStream = 0.0,Energy_FreeStream = 0.0,
  ModVel_FreeStreamND = 0.0, Omega_FreeStream = 0.0, Omega_FreeStreamND = 0.0, Viscosity_FreeStream = 0.0,
  Density_FreeStream = 0.0, Pressure_FreeStream = 0.0, Pressure_Thermodynamic = 0.0, Tke_FreeStream = 0.0,
  Length_Ref = 0.0, Density_Ref = 0.0, Pressure_Ref = 0.0, Temperature_Ref = 0.0, Velocity_Ref = 0.0, Time_Ref = 0.0,
  Gas_Constant_Ref = 0.0, Omega_Ref = 0.0, Force_Ref = 0.0, Viscosity_Ref = 0.0, Conductivity_Ref = 0.0, Heat_Flux_Ref = 0.0, Energy_Ref= 0.0, Pressure_FreeStreamND = 0.0, Pressure_ThermodynamicND = 0.0, Density_FreeStreamND = 0.0,
  Temperature_FreeStreamND = 0.0, Gas_ConstantND = 0.0, Specific_Heat_CpND = 0.0, Specific_Heat_CvND = 0.0, Thermal_Expansion_CoeffND = 0.0,
  Velocity_FreeStreamND[3] = {0.0, 0.0, 0.0}, Viscosity_FreeStreamND = 0.0,
  Tke_FreeStreamND = 0.0, Energy_FreeStreamND = 0.0,
  Total_UnstTimeND = 0.0, Delta_UnstTimeND = 0.0;

  unsigned short iDim, iVar;

  /*--- Local variables ---*/

  su2double Mach     = config->GetMach();
  su2double Reynolds = config->GetReynolds();

  bool unsteady      = (config->GetTime_Marching() != NO);
  bool viscous       = config->GetViscous();
  bool turbulent     = ((config->GetKind_Solver() == INC_RANS) ||
                        (config->GetKind_Solver() == DISC_ADJ_INC_RANS));
  bool tkeNeeded     = ((turbulent) && ((config->GetKind_Turb_Model() == SST) || (config->GetKind_Turb_Model() == SST_SUST)));
  bool energy        = config->GetEnergy_Equation();
  bool boussinesq    = (config->GetKind_DensityModel() == BOUSSINESQ);

  /*--- Compute dimensional free-stream values. ---*/

  Density_FreeStream     = config->GetInc_Density_Init();     config->SetDensity_FreeStream(Density_FreeStream);
  Temperature_FreeStream = config->GetInc_Temperature_Init(); config->SetTemperature_FreeStream(Temperature_FreeStream);
  Pressure_FreeStream    = 0.0; config->SetPressure_FreeStream(Pressure_FreeStream);

  ModVel_FreeStream   = 0.0;
  for (iDim = 0; iDim < nDim; iDim++) {
    ModVel_FreeStream += config->GetInc_Velocity_Init()[iDim]*config->GetInc_Velocity_Init()[iDim];
    config->SetVelocity_FreeStream(config->GetInc_Velocity_Init()[iDim],iDim);
  }
  ModVel_FreeStream = sqrt(ModVel_FreeStream); config->SetModVel_FreeStream(ModVel_FreeStream);

  /*--- Depending on the density model chosen, select a fluid model. ---*/

  CFluidModel* auxFluidModel = nullptr;

  switch (config->GetKind_FluidModel()) {

    case CONSTANT_DENSITY:

      auxFluidModel = new CConstantDensity(Density_FreeStream, config->GetSpecific_Heat_Cp());
      auxFluidModel->SetTDState_T(Temperature_FreeStream);
      break;

    case INC_IDEAL_GAS:

      config->SetGas_Constant(UNIVERSAL_GAS_CONSTANT/(config->GetMolecular_Weight()/1000.0));
      Pressure_Thermodynamic = Density_FreeStream*Temperature_FreeStream*config->GetGas_Constant();
      auxFluidModel = new CIncIdealGas(config->GetSpecific_Heat_Cp(), config->GetGas_Constant(), Pressure_Thermodynamic);
      auxFluidModel->SetTDState_T(Temperature_FreeStream);
      Pressure_Thermodynamic = auxFluidModel->GetPressure();
      config->SetPressure_Thermodynamic(Pressure_Thermodynamic);
      break;

    case INC_IDEAL_GAS_POLY:

      config->SetGas_Constant(UNIVERSAL_GAS_CONSTANT/(config->GetMolecular_Weight()/1000.0));
      Pressure_Thermodynamic = Density_FreeStream*Temperature_FreeStream*config->GetGas_Constant();
      auxFluidModel = new CIncIdealGasPolynomial<N_POLY_COEFFS>(config->GetGas_Constant(), Pressure_Thermodynamic);
      if (viscous) {
        /*--- Variable Cp model via polynomial. ---*/
        for (iVar = 0; iVar < config->GetnPolyCoeffs(); iVar++)
          config->SetCp_PolyCoeffND(config->GetCp_PolyCoeff(iVar), iVar);
        auxFluidModel->SetCpModel(config);
      }
      auxFluidModel->SetTDState_T(Temperature_FreeStream);
      Pressure_Thermodynamic = auxFluidModel->GetPressure();
      config->SetPressure_Thermodynamic(Pressure_Thermodynamic);
      break;

    default:

      SU2_MPI::Error("Fluid model not implemented for incompressible solver.", CURRENT_FUNCTION);
      break;
  }

  if (viscous) {

    /*--- The dimensional viscosity is needed to determine the free-stream conditions.
      To accomplish this, simply set the non-dimensional coefficients to the
      dimensional ones. This will be overruled later.---*/

    config->SetMu_RefND(config->GetMu_Ref());
    config->SetMu_Temperature_RefND(config->GetMu_Temperature_Ref());
    config->SetMu_SND(config->GetMu_S());
    config->SetMu_ConstantND(config->GetMu_Constant());

    for (iVar = 0; iVar < config->GetnPolyCoeffs(); iVar++)
      config->SetMu_PolyCoeffND(config->GetMu_PolyCoeff(iVar), iVar);

    /*--- Use the fluid model to compute the dimensional viscosity/conductivity. ---*/

    auxFluidModel->SetLaminarViscosityModel(config);
    Viscosity_FreeStream = auxFluidModel->GetLaminarViscosity();
    config->SetViscosity_FreeStream(Viscosity_FreeStream);

    Reynolds = Density_FreeStream*ModVel_FreeStream/Viscosity_FreeStream; config->SetReynolds(Reynolds);

    /*--- Turbulence kinetic energy ---*/

    Tke_FreeStream  = 3.0/2.0*(ModVel_FreeStream*ModVel_FreeStream*config->GetTurbulenceIntensity_FreeStream()*config->GetTurbulenceIntensity_FreeStream());

  }

  /*--- The non-dim. scheme for incompressible flows uses the following ref. values:
     Reference length      = 1 m (fixed by default, grid in meters)
     Reference density     = liquid density or freestream (input)
     Reference velocity    = liquid velocity or freestream (input)
     Reference temperature = liquid temperature or freestream (input)
     Reference pressure    = Reference density * Reference velocity * Reference velocity
     Reference viscosity   = Reference Density * Reference velocity * Reference length
     This is the same non-dim. scheme as in the compressible solver.
     Note that the Re and Re Length are not used as part of initialization. ---*/

  if (config->GetRef_Inc_NonDim() == DIMENSIONAL) {
    Density_Ref     = 1.0;
    Velocity_Ref    = 1.0;
    Temperature_Ref = 1.0;
    Pressure_Ref    = 1.0;
  }
  else if (config->GetRef_Inc_NonDim() == INITIAL_VALUES) {
    Density_Ref     = Density_FreeStream;
    Velocity_Ref    = ModVel_FreeStream;
    Temperature_Ref = Temperature_FreeStream;
    Pressure_Ref    = Density_Ref*Velocity_Ref*Velocity_Ref;
  }
  else if (config->GetRef_Inc_NonDim() == REFERENCE_VALUES) {
    Density_Ref     = config->GetInc_Density_Ref();
    Velocity_Ref    = config->GetInc_Velocity_Ref();
    Temperature_Ref = config->GetInc_Temperature_Ref();
    Pressure_Ref    = Density_Ref*Velocity_Ref*Velocity_Ref;
  }
  config->SetDensity_Ref(Density_Ref);
  config->SetVelocity_Ref(Velocity_Ref);
  config->SetTemperature_Ref(Temperature_Ref);
  config->SetPressure_Ref(Pressure_Ref);

  /*--- More derived reference values ---*/

  Length_Ref       = 1.0;                                                config->SetLength_Ref(Length_Ref);
  Time_Ref         = Length_Ref/Velocity_Ref;                            config->SetTime_Ref(Time_Ref);
  Omega_Ref        = Velocity_Ref/Length_Ref;                            config->SetOmega_Ref(Omega_Ref);
  Force_Ref        = Velocity_Ref*Velocity_Ref/Length_Ref;               config->SetForce_Ref(Force_Ref);
  Heat_Flux_Ref    = Density_Ref*Velocity_Ref*Velocity_Ref*Velocity_Ref; config->SetHeat_Flux_Ref(Heat_Flux_Ref);
  Gas_Constant_Ref = Velocity_Ref*Velocity_Ref/Temperature_Ref;          config->SetGas_Constant_Ref(Gas_Constant_Ref);
  Viscosity_Ref    = Density_Ref*Velocity_Ref*Length_Ref;                config->SetViscosity_Ref(Viscosity_Ref);
  Conductivity_Ref = Viscosity_Ref*Gas_Constant_Ref;                     config->SetConductivity_Ref(Conductivity_Ref);

  /*--- Get the freestream energy. Only useful if energy equation is active. ---*/

  Energy_FreeStream = auxFluidModel->GetStaticEnergy() + 0.5*ModVel_FreeStream*ModVel_FreeStream;
  config->SetEnergy_FreeStream(Energy_FreeStream);
  if (tkeNeeded) { Energy_FreeStream += Tke_FreeStream; }; config->SetEnergy_FreeStream(Energy_FreeStream);

  /*--- Compute Mach number ---*/

  if (config->GetKind_FluidModel() == CONSTANT_DENSITY) {
    Mach = ModVel_FreeStream / sqrt(config->GetBulk_Modulus()/Density_FreeStream);
  } else {
    Mach = 0.0;
  }
  config->SetMach(Mach);

  /*--- Divide by reference values, to compute the non-dimensional free-stream values ---*/

  Pressure_FreeStreamND = Pressure_FreeStream/config->GetPressure_Ref(); config->SetPressure_FreeStreamND(Pressure_FreeStreamND);
  Pressure_ThermodynamicND = Pressure_Thermodynamic/config->GetPressure_Ref(); config->SetPressure_ThermodynamicND(Pressure_ThermodynamicND);
  Density_FreeStreamND  = Density_FreeStream/config->GetDensity_Ref();   config->SetDensity_FreeStreamND(Density_FreeStreamND);

  for (iDim = 0; iDim < nDim; iDim++) {
    Velocity_FreeStreamND[iDim] = config->GetVelocity_FreeStream()[iDim]/Velocity_Ref; config->SetVelocity_FreeStreamND(Velocity_FreeStreamND[iDim], iDim);
  }

  Temperature_FreeStreamND = Temperature_FreeStream/config->GetTemperature_Ref(); config->SetTemperature_FreeStreamND(Temperature_FreeStreamND);
  Gas_ConstantND      = config->GetGas_Constant()/Gas_Constant_Ref;    config->SetGas_ConstantND(Gas_ConstantND);
  Specific_Heat_CpND  = config->GetSpecific_Heat_Cp()/Gas_Constant_Ref; config->SetSpecific_Heat_CpND(Specific_Heat_CpND);

  /*--- We assume that Cp = Cv for our incompressible fluids. ---*/
  Specific_Heat_CvND  = config->GetSpecific_Heat_Cp()/Gas_Constant_Ref; config->SetSpecific_Heat_CvND(Specific_Heat_CvND);

  Thermal_Expansion_CoeffND = config->GetThermal_Expansion_Coeff()*config->GetTemperature_Ref(); config->SetThermal_Expansion_CoeffND(Thermal_Expansion_CoeffND);

  ModVel_FreeStreamND = 0.0;
  for (iDim = 0; iDim < nDim; iDim++) ModVel_FreeStreamND += Velocity_FreeStreamND[iDim]*Velocity_FreeStreamND[iDim];
  ModVel_FreeStreamND    = sqrt(ModVel_FreeStreamND); config->SetModVel_FreeStreamND(ModVel_FreeStreamND);

  Viscosity_FreeStreamND = Viscosity_FreeStream / Viscosity_Ref;   config->SetViscosity_FreeStreamND(Viscosity_FreeStreamND);

  Tke_FreeStream  = 3.0/2.0*(ModVel_FreeStream*ModVel_FreeStream*config->GetTurbulenceIntensity_FreeStream()*config->GetTurbulenceIntensity_FreeStream());
  config->SetTke_FreeStream(Tke_FreeStream);

  Tke_FreeStreamND  = 3.0/2.0*(ModVel_FreeStreamND*ModVel_FreeStreamND*config->GetTurbulenceIntensity_FreeStream()*config->GetTurbulenceIntensity_FreeStream());
  config->SetTke_FreeStreamND(Tke_FreeStreamND);

  Omega_FreeStream = Density_FreeStream*Tke_FreeStream/(Viscosity_FreeStream*config->GetTurb2LamViscRatio_FreeStream());
  config->SetOmega_FreeStream(Omega_FreeStream);

  Omega_FreeStreamND = Density_FreeStreamND*Tke_FreeStreamND/(Viscosity_FreeStreamND*config->GetTurb2LamViscRatio_FreeStream());
  config->SetOmega_FreeStreamND(Omega_FreeStreamND);

  /*--- Delete the original (dimensional) FluidModel object. No fluid is used for inscompressible cases. ---*/

  delete auxFluidModel;

  /*--- Create one final fluid model object per OpenMP thread to be able to use them in parallel.
   *    GetFluidModel() should be used to automatically access the "right" object of each thread. ---*/

  assert(FluidModel.empty() && "Potential memory leak!");
  FluidModel.resize(omp_get_max_threads());

  for (auto& fluidModel : FluidModel) {

    switch (config->GetKind_FluidModel()) {

      case CONSTANT_DENSITY:
        fluidModel = new CConstantDensity(Density_FreeStreamND, Specific_Heat_CpND);
        break;

      case INC_IDEAL_GAS:
        fluidModel = new CIncIdealGas(Specific_Heat_CpND, Gas_ConstantND, Pressure_ThermodynamicND);
        break;

      case INC_IDEAL_GAS_POLY:
        fluidModel = new CIncIdealGasPolynomial<N_POLY_COEFFS>(Gas_ConstantND, Pressure_ThermodynamicND);
        if (viscous) {
          /*--- Variable Cp model via polynomial. ---*/
          config->SetCp_PolyCoeffND(config->GetCp_PolyCoeff(0)/Gas_Constant_Ref, 0);
          for (iVar = 1; iVar < config->GetnPolyCoeffs(); iVar++)
            config->SetCp_PolyCoeffND(config->GetCp_PolyCoeff(iVar)*pow(Temperature_Ref,iVar)/Gas_Constant_Ref, iVar);
          fluidModel->SetCpModel(config);
        }
        break;
        /// TODO: Why is this outside?
        fluidModel->SetTDState_T(Temperature_FreeStreamND);
    }

    if (viscous) {

      /*--- Constant viscosity model ---*/

      config->SetMu_ConstantND(config->GetMu_Constant()/Viscosity_Ref);

      /*--- Sutherland's model ---*/

      config->SetMu_RefND(config->GetMu_Ref()/Viscosity_Ref);
      config->SetMu_SND(config->GetMu_S()/config->GetTemperature_Ref());
      config->SetMu_Temperature_RefND(config->GetMu_Temperature_Ref()/config->GetTemperature_Ref());

      /*--- Viscosity model via polynomial. ---*/

      config->SetMu_PolyCoeffND(config->GetMu_PolyCoeff(0)/Viscosity_Ref, 0);
      for (iVar = 1; iVar < config->GetnPolyCoeffs(); iVar++)
        config->SetMu_PolyCoeffND(config->GetMu_PolyCoeff(iVar)*pow(Temperature_Ref,iVar)/Viscosity_Ref, iVar);

      /*--- Constant thermal conductivity model ---*/

      config->SetKt_ConstantND(config->GetKt_Constant()/Conductivity_Ref);

      /*--- Conductivity model via polynomial. ---*/

      config->SetKt_PolyCoeffND(config->GetKt_PolyCoeff(0)/Conductivity_Ref, 0);
      for (iVar = 1; iVar < config->GetnPolyCoeffs(); iVar++)
        config->SetKt_PolyCoeffND(config->GetKt_PolyCoeff(iVar)*pow(Temperature_Ref,iVar)/Conductivity_Ref, iVar);

      /*--- Set up the transport property models. ---*/

      fluidModel->SetLaminarViscosityModel(config);
      fluidModel->SetThermalConductivityModel(config);

    }

  }

  Energy_FreeStreamND = GetFluidModel()->GetStaticEnergy() + 0.5*ModVel_FreeStreamND*ModVel_FreeStreamND;

  if (tkeNeeded) { Energy_FreeStreamND += Tke_FreeStreamND; };  config->SetEnergy_FreeStreamND(Energy_FreeStreamND);

  Energy_Ref = Energy_FreeStream/Energy_FreeStreamND; config->SetEnergy_Ref(Energy_Ref);

  Total_UnstTimeND = config->GetTotal_UnstTime() / Time_Ref;    config->SetTotal_UnstTimeND(Total_UnstTimeND);
  Delta_UnstTimeND = config->GetDelta_UnstTime() / Time_Ref;    config->SetDelta_UnstTimeND(Delta_UnstTimeND);

  /*--- Write output to the console if this is the master node and first domain ---*/

  if ((rank == MASTER_NODE) && (iMesh == MESH_0)) {

    cout.precision(6);

    if (config->GetRef_Inc_NonDim() == DIMENSIONAL) {
      cout << "Incompressible flow: rho_ref, vel_ref, temp_ref, p_ref" << endl;
      cout << "are set to 1.0 in order to perform a dimensional calculation." << endl;
      if (dynamic_grid) cout << "Force coefficients computed using MACH_MOTION." << endl;
      else cout << "Force coefficients computed using initial values." << endl;
    }
    else if (config->GetRef_Inc_NonDim() == INITIAL_VALUES) {
      cout << "Incompressible flow: rho_ref, vel_ref, and temp_ref" << endl;
      cout << "are based on the initial values, p_ref = rho_ref*vel_ref^2." << endl;
      if (dynamic_grid) cout << "Force coefficients computed using MACH_MOTION." << endl;
      else cout << "Force coefficients computed using initial values." << endl;
    }
    else if (config->GetRef_Inc_NonDim() == REFERENCE_VALUES) {
      cout << "Incompressible flow: rho_ref, vel_ref, and temp_ref" << endl;
      cout << "are user-provided reference values, p_ref = rho_ref*vel_ref^2." << endl;
      if (dynamic_grid) cout << "Force coefficients computed using MACH_MOTION." << endl;
      else cout << "Force coefficients computed using reference values." << endl;
    }
    cout << "The reference area for force coeffs. is " << config->GetRefArea() << " m^2." << endl;
    cout << "The reference length for force coeffs. is " << config->GetRefLength() << " m." << endl;

    cout << "The pressure is decomposed into thermodynamic and dynamic components." << endl;
    cout << "The initial value of the dynamic pressure is 0." << endl;

    cout << "Mach number: "<< config->GetMach();
    if (config->GetKind_FluidModel() == CONSTANT_DENSITY) {
      cout << ", computed using the Bulk modulus." << endl;
    } else {
      cout << ", computed using fluid speed of sound." << endl;
    }

    cout << "For external flows, the initial state is imposed at the far-field." << endl;
    cout << "Angle of attack (deg): "<< config->GetAoA() << ", computed using the initial velocity." << endl;
    cout << "Side slip angle (deg): "<< config->GetAoS() << ", computed using the initial velocity." << endl;

    if (viscous) {
      cout << "Reynolds number per meter: " << config->GetReynolds() << ", computed using initial values."<< endl;
      cout << "Reynolds number is a byproduct of inputs only (not used internally)." << endl;
    }
    cout << "SI units only. The grid should be dimensional (meters)." << endl;

    switch (config->GetKind_DensityModel()) {

      case CONSTANT:
        if (energy) cout << "Energy equation is active and decoupled." << endl;
        else cout << "No energy equation." << endl;
        break;

      case BOUSSINESQ:
        if (energy) cout << "Energy equation is active and coupled through Boussinesq approx." << endl;
        break;

      case VARIABLE:
        if (energy) cout << "Energy equation is active and coupled for variable density." << endl;
        break;

    }

    stringstream NonDimTableOut, ModelTableOut;
    stringstream Unit;

    cout << endl;
    PrintingToolbox::CTablePrinter ModelTable(&ModelTableOut);
    ModelTableOut <<"-- Models:"<< endl;

    ModelTable.AddColumn("Viscosity Model", 25);
    ModelTable.AddColumn("Conductivity Model", 26);
    ModelTable.AddColumn("Fluid Model", 25);
    ModelTable.SetAlign(PrintingToolbox::CTablePrinter::RIGHT);
    ModelTable.PrintHeader();

    PrintingToolbox::CTablePrinter NonDimTable(&NonDimTableOut);
    NonDimTable.AddColumn("Name", 22);
    NonDimTable.AddColumn("Dim. value", 14);
    NonDimTable.AddColumn("Ref. value", 14);
    NonDimTable.AddColumn("Unit", 10);
    NonDimTable.AddColumn("Non-dim. value", 14);
    NonDimTable.SetAlign(PrintingToolbox::CTablePrinter::RIGHT);

    NonDimTableOut <<"-- Fluid properties:"<< endl;

    NonDimTable.PrintHeader();

    if (viscous){

      switch(config->GetKind_ViscosityModel()){
      case CONSTANT_VISCOSITY:
        ModelTable << "CONSTANT_VISCOSITY";
        if      (config->GetSystemMeasurements() == SI) Unit << "N.s/m^2";
        else if (config->GetSystemMeasurements() == US) Unit << "lbf.s/ft^2";
        NonDimTable << "Viscosity" << config->GetMu_Constant() << config->GetMu_Constant()/config->GetMu_ConstantND() << Unit.str() << config->GetMu_ConstantND();
        Unit.str("");
        NonDimTable.PrintFooter();
        break;

      case SUTHERLAND:
        ModelTable << "SUTHERLAND";
        if      (config->GetSystemMeasurements() == SI) Unit << "N.s/m^2";
        else if (config->GetSystemMeasurements() == US) Unit << "lbf.s/ft^2";
        NonDimTable << "Ref. Viscosity" <<  config->GetMu_Ref() <<  config->GetViscosity_Ref() << Unit.str() << config->GetMu_RefND();
        Unit.str("");
        if      (config->GetSystemMeasurements() == SI) Unit << "K";
        else if (config->GetSystemMeasurements() == US) Unit << "R";
        NonDimTable << "Sutherland Temp." << config->GetMu_Temperature_Ref() <<  config->GetTemperature_Ref() << Unit.str() << config->GetMu_Temperature_RefND();
        Unit.str("");
        if      (config->GetSystemMeasurements() == SI) Unit << "K";
        else if (config->GetSystemMeasurements() == US) Unit << "R";
        NonDimTable << "Sutherland Const." << config->GetMu_S() << config->GetTemperature_Ref() << Unit.str() << config->GetMu_SND();
        Unit.str("");
        NonDimTable.PrintFooter();
        break;

      case POLYNOMIAL_VISCOSITY:
        ModelTable << "POLYNOMIAL_VISCOSITY";
        for (iVar = 0; iVar < config->GetnPolyCoeffs(); iVar++) {
          stringstream ss;
          ss << iVar;
          if (config->GetMu_PolyCoeff(iVar) != 0.0)
            NonDimTable << "Mu(T) Poly. Coeff. " + ss.str()  << config->GetMu_PolyCoeff(iVar) << config->GetMu_PolyCoeff(iVar)/config->GetMu_PolyCoeffND(iVar) << "-" << config->GetMu_PolyCoeffND(iVar);
        }
        Unit.str("");
        NonDimTable.PrintFooter();
        break;
      }

      switch(config->GetKind_ConductivityModel()){
      case CONSTANT_PRANDTL:
        ModelTable << "CONSTANT_PRANDTL";
        NonDimTable << "Prandtl (Lam.)"  << "-" << "-" << "-" << config->GetPrandtl_Lam();
        Unit.str("");
        NonDimTable << "Prandtl (Turb.)" << "-" << "-" << "-" << config->GetPrandtl_Turb();
        Unit.str("");
        NonDimTable.PrintFooter();
        break;

      case CONSTANT_CONDUCTIVITY:
        ModelTable << "CONSTANT_CONDUCTIVITY";
        Unit << "W/m^2.K";
        NonDimTable << "Molecular Cond." << config->GetKt_Constant() << config->GetKt_Constant()/config->GetKt_ConstantND() << Unit.str() << config->GetKt_ConstantND();
        Unit.str("");
        NonDimTable.PrintFooter();
        break;

      case POLYNOMIAL_CONDUCTIVITY:
        ModelTable << "POLYNOMIAL_CONDUCTIVITY";
        for (iVar = 0; iVar < config->GetnPolyCoeffs(); iVar++) {
          stringstream ss;
          ss << iVar;
          if (config->GetKt_PolyCoeff(iVar) != 0.0)
            NonDimTable << "Kt(T) Poly. Coeff. " + ss.str()  << config->GetKt_PolyCoeff(iVar) << config->GetKt_PolyCoeff(iVar)/config->GetKt_PolyCoeffND(iVar) << "-" << config->GetKt_PolyCoeffND(iVar);
        }
        Unit.str("");
        NonDimTable.PrintFooter();
        break;
      }
    } else {
      ModelTable << "-" << "-";
    }

    switch (config->GetKind_FluidModel()){
    case CONSTANT_DENSITY:
      ModelTable << "CONSTANT_DENSITY";
      if (energy){
        Unit << "N.m/kg.K";
        NonDimTable << "Spec. Heat (Cp)" << config->GetSpecific_Heat_Cp() << config->GetSpecific_Heat_Cp()/config->GetSpecific_Heat_CpND() << Unit.str() << config->GetSpecific_Heat_CpND();
        Unit.str("");
      }
      if (boussinesq){
        Unit << "K^-1";
        NonDimTable << "Thermal Exp." << config->GetThermal_Expansion_Coeff() << config->GetThermal_Expansion_Coeff()/config->GetThermal_Expansion_CoeffND() << Unit.str() <<  config->GetThermal_Expansion_CoeffND();
        Unit.str("");
      }
      Unit << "Pa";
      NonDimTable << "Bulk Modulus" << config->GetBulk_Modulus() << 1.0 << Unit.str() <<  config->GetBulk_Modulus();
      Unit.str("");
      NonDimTable.PrintFooter();
      break;

    case INC_IDEAL_GAS:
      ModelTable << "INC_IDEAL_GAS";
      Unit << "N.m/kg.K";
      NonDimTable << "Spec. Heat (Cp)" << config->GetSpecific_Heat_Cp() << config->GetSpecific_Heat_Cp()/config->GetSpecific_Heat_CpND() << Unit.str() << config->GetSpecific_Heat_CpND();
      Unit.str("");
      Unit << "g/mol";
      NonDimTable << "Molecular weight" << config->GetMolecular_Weight()<< 1.0 << Unit.str() << config->GetMolecular_Weight();
      Unit.str("");
      Unit << "N.m/kg.K";
      NonDimTable << "Gas Constant" << config->GetGas_Constant() << config->GetGas_Constant_Ref() << Unit.str() << config->GetGas_ConstantND();
      Unit.str("");
      Unit << "Pa";
      NonDimTable << "Therm. Pressure" << config->GetPressure_Thermodynamic() << config->GetPressure_Ref() << Unit.str() << config->GetPressure_ThermodynamicND();
      Unit.str("");
      NonDimTable.PrintFooter();
      break;

    case INC_IDEAL_GAS_POLY:
      ModelTable << "INC_IDEAL_GAS_POLY";
      Unit.str("");
      Unit << "g/mol";
      NonDimTable << "Molecular weight" << config->GetMolecular_Weight()<< 1.0 << Unit.str() << config->GetMolecular_Weight();
      Unit.str("");
      Unit << "N.m/kg.K";
      NonDimTable << "Gas Constant" << config->GetGas_Constant() << config->GetGas_Constant_Ref() << Unit.str() << config->GetGas_ConstantND();
      Unit.str("");
      Unit << "Pa";
      NonDimTable << "Therm. Pressure" << config->GetPressure_Thermodynamic() << config->GetPressure_Ref() << Unit.str() << config->GetPressure_ThermodynamicND();
      Unit.str("");
      for (iVar = 0; iVar < config->GetnPolyCoeffs(); iVar++) {
        stringstream ss;
        ss << iVar;
        if (config->GetCp_PolyCoeff(iVar) != 0.0)
          NonDimTable << "Cp(T) Poly. Coeff. " + ss.str()  << config->GetCp_PolyCoeff(iVar) << config->GetCp_PolyCoeff(iVar)/config->GetCp_PolyCoeffND(iVar) << "-" << config->GetCp_PolyCoeffND(iVar);
      }
      Unit.str("");
      NonDimTable.PrintFooter();
      break;

    }


    NonDimTableOut <<"-- Initial and free-stream conditions:"<< endl;
    NonDimTable.PrintHeader();

    if      (config->GetSystemMeasurements() == SI) Unit << "Pa";
    else if (config->GetSystemMeasurements() == US) Unit << "psf";
    NonDimTable << "Dynamic Pressure" << config->GetPressure_FreeStream() << config->GetPressure_Ref() << Unit.str() << config->GetPressure_FreeStreamND();
    Unit.str("");
    if      (config->GetSystemMeasurements() == SI) Unit << "Pa";
    else if (config->GetSystemMeasurements() == US) Unit << "psf";
    NonDimTable << "Total Pressure" << config->GetPressure_FreeStream() + 0.5*config->GetDensity_FreeStream()*config->GetModVel_FreeStream()*config->GetModVel_FreeStream()
                << config->GetPressure_Ref() << Unit.str() << config->GetPressure_FreeStreamND() + 0.5*config->GetDensity_FreeStreamND()*config->GetModVel_FreeStreamND()*config->GetModVel_FreeStreamND();
    Unit.str("");
    if      (config->GetSystemMeasurements() == SI) Unit << "kg/m^3";
    else if (config->GetSystemMeasurements() == US) Unit << "slug/ft^3";
    NonDimTable << "Density" << config->GetDensity_FreeStream() << config->GetDensity_Ref() << Unit.str() << config->GetDensity_FreeStreamND();
    Unit.str("");
    if (energy){
      if      (config->GetSystemMeasurements() == SI) Unit << "K";
      else if (config->GetSystemMeasurements() == US) Unit << "R";
      NonDimTable << "Temperature" << config->GetTemperature_FreeStream() << config->GetTemperature_Ref() << Unit.str() << config->GetTemperature_FreeStreamND();
      Unit.str("");
    }
    if      (config->GetSystemMeasurements() == SI) Unit << "m/s";
    else if (config->GetSystemMeasurements() == US) Unit << "ft/s";
    NonDimTable << "Velocity-X" << config->GetVelocity_FreeStream()[0] << config->GetVelocity_Ref() << Unit.str() << config->GetVelocity_FreeStreamND()[0];
    NonDimTable << "Velocity-Y" << config->GetVelocity_FreeStream()[1] << config->GetVelocity_Ref() << Unit.str() << config->GetVelocity_FreeStreamND()[1];
    if (nDim == 3){
      NonDimTable << "Velocity-Z" << config->GetVelocity_FreeStream()[2] << config->GetVelocity_Ref() << Unit.str() << config->GetVelocity_FreeStreamND()[2];
    }
    NonDimTable << "Velocity Magnitude" << config->GetModVel_FreeStream() << config->GetVelocity_Ref() << Unit.str() << config->GetModVel_FreeStreamND();
    Unit.str("");

    if (viscous){
      NonDimTable.PrintFooter();
      if      (config->GetSystemMeasurements() == SI) Unit << "N.s/m^2";
      else if (config->GetSystemMeasurements() == US) Unit << "lbf.s/ft^2";
      NonDimTable << "Viscosity" << config->GetViscosity_FreeStream() << config->GetViscosity_Ref() << Unit.str() << config->GetViscosity_FreeStreamND();
      Unit.str("");
      if      (config->GetSystemMeasurements() == SI) Unit << "W/m^2.K";
      else if (config->GetSystemMeasurements() == US) Unit << "lbf/ft.s.R";
      NonDimTable << "Conductivity" << "-" << config->GetConductivity_Ref() << Unit.str() << "-";
      Unit.str("");
      if (turbulent){
        if      (config->GetSystemMeasurements() == SI) Unit << "m^2/s^2";
        else if (config->GetSystemMeasurements() == US) Unit << "ft^2/s^2";
        NonDimTable << "Turb. Kin. Energy" << config->GetTke_FreeStream() << config->GetTke_FreeStream()/config->GetTke_FreeStreamND() << Unit.str() << config->GetTke_FreeStreamND();
        Unit.str("");
        if      (config->GetSystemMeasurements() == SI) Unit << "1/s";
        else if (config->GetSystemMeasurements() == US) Unit << "1/s";
        NonDimTable << "Spec. Dissipation" << config->GetOmega_FreeStream() << config->GetOmega_FreeStream()/config->GetOmega_FreeStreamND() << Unit.str() << config->GetOmega_FreeStreamND();
        Unit.str("");
      }
    }

    NonDimTable.PrintFooter();
    NonDimTable << "Mach Number" << "-" << "-" << "-" << config->GetMach();
    if (viscous){
      NonDimTable << "Reynolds Number" << "-" << "-" << "-" << config->GetReynolds();
    }

    NonDimTable.PrintFooter();
    ModelTable.PrintFooter();

    if (unsteady){
      NonDimTableOut << "-- Unsteady conditions" << endl;
      NonDimTable.PrintHeader();
      NonDimTable << "Total Time" << config->GetMax_Time() << config->GetTime_Ref() << "s" << config->GetMax_Time()/config->GetTime_Ref();
      Unit.str("");
      NonDimTable << "Time Step" << config->GetTime_Step() << config->GetTime_Ref() << "s" << config->GetDelta_UnstTimeND();
      Unit.str("");
      NonDimTable.PrintFooter();
    }


    cout << ModelTableOut.str();
    cout << NonDimTableOut.str();
  }

}

void CIncEulerSolver::CommonPreprocessing(CGeometry *geometry, CSolver **solver_container, CConfig *config, unsigned short iMesh,
                                          unsigned short iRKStep, unsigned short RunTime_EqSystem, bool Output) {

<<<<<<< HEAD
  unsigned long ErrorCounter = 0;

  const unsigned long InnerIter = config->GetInnerIter();
  const bool cont_adjoint     = config->GetContinuous_Adjoint();
  const bool implicit         = (config->GetKind_TimeIntScheme() == EULER_IMPLICIT);
  const bool muscl            = (config->GetMUSCL_Flow() || (cont_adjoint && config->GetKind_ConvNumScheme_AdjFlow() == ROE));
  const bool limiter          = (config->GetKind_SlopeLimit_Flow() != NO_LIMITER) && (InnerIter <= config->GetLimiterIter());
  const bool center           = ((config->GetKind_ConvNumScheme_Flow() == SPACE_CENTERED) || (cont_adjoint && config->GetKind_ConvNumScheme_AdjFlow() == SPACE_CENTERED));
  const bool center_jst       = center && (config->GetKind_Centered_Flow() == JST);
  const bool edge_limiter     = config->GetEdgeLimiter_Flow();
  const bool outlet           = ((config->GetnMarker_Outlet() != 0));
=======
  const bool implicit   = (config->GetKind_TimeIntScheme() == EULER_IMPLICIT);
  const bool center     = (config->GetKind_ConvNumScheme_Flow() == SPACE_CENTERED);
  const bool center_jst = (config->GetKind_Centered_Flow() == JST) && (iMesh == MESH_0);
  const bool outlet     = (config->GetnMarker_Outlet() != 0);
>>>>>>> 61c856d2

  /*--- Set the primitive variables ---*/

  SU2_OMP_MASTER
  ErrorCounter = 0;
  SU2_OMP_BARRIER

  SU2_OMP_ATOMIC
  ErrorCounter += SetPrimitive_Variables(solver_container, config);

<<<<<<< HEAD
    if ((limiter) && (iMesh == MESH_0) && !Output && !edge_limiter) {
      SetPrimitive_Limiter(geometry, config);
=======
  if ((iMesh == MESH_0) && (config->GetComm_Level() == COMM_FULL)) {
    SU2_OMP_BARRIER
    SU2_OMP_MASTER
    {
      unsigned long tmp = ErrorCounter;
      SU2_MPI::Allreduce(&tmp, &ErrorCounter, 1, MPI_UNSIGNED_LONG, MPI_SUM, SU2_MPI::GetComm());
      config->SetNonphysical_Points(ErrorCounter);
>>>>>>> 61c856d2
    }
    SU2_OMP_BARRIER
  }

  /*--- Artificial dissipation ---*/

  if (center && !Output) {
    SetMax_Eigenvalue(geometry, config);
    if (center_jst) {
      SetCentered_Dissipation_Sensor(geometry, config);
      SetUndivided_Laplacian(geometry, config);
    }
  }

  /*--- Update the beta value based on the maximum velocity. ---*/

  SetBeta_Parameter(geometry, solver_container, config, iMesh);

  /*--- Compute properties needed for mass flow BCs. ---*/

  if (outlet) {
    SU2_OMP_MASTER
    GetOutlet_Properties(geometry, config, iMesh, Output);
    SU2_OMP_BARRIER
  }

  /*--- Initialize the Jacobian matrix and residual, not needed for the reducer strategy
   *    as we set blocks (including diagonal ones) and completely overwrite. ---*/

  if(!ReducerStrategy && !Output) {
    LinSysRes.SetValZero();
    if (implicit) Jacobian.SetValZero();
    else {SU2_OMP_BARRIER} // because of "nowait" in LinSysRes
  }
}

void CIncEulerSolver::Preprocessing(CGeometry *geometry, CSolver **solver_container, CConfig *config, unsigned short iMesh,
                                    unsigned short iRKStep, unsigned short RunTime_EqSystem, bool Output) {

  const auto InnerIter = config->GetInnerIter();
  const bool muscl = config->GetMUSCL_Flow() && (iMesh == MESH_0);
  const bool center = (config->GetKind_ConvNumScheme_Flow() == SPACE_CENTERED);
  const bool limiter = (config->GetKind_SlopeLimit_Flow() != NO_LIMITER) && (InnerIter <= config->GetLimiterIter());
  const bool van_albada = (config->GetKind_SlopeLimit_Flow() == VAN_ALBADA_EDGE);

  /*--- Common preprocessing steps. ---*/

  CommonPreprocessing(geometry, solver_container, config, iMesh, iRKStep, RunTime_EqSystem, Output);

  /*--- Upwind second order reconstruction ---*/

  if (!Output && muscl && !center) {

    /*--- Gradient computation for MUSCL reconstruction. ---*/

    switch (config->GetKind_Gradient_Method_Recon()) {
      case GREEN_GAUSS:
        SetPrimitive_Gradient_GG(geometry, config, true); break;
      case LEAST_SQUARES:
      case WEIGHTED_LEAST_SQUARES:
        SetPrimitive_Gradient_LS(geometry, config, true); break;
      default: break;
    }

    /*--- Limiter computation ---*/

    if (limiter && !van_albada) SetPrimitive_Limiter(geometry, config);
  }
}

unsigned long CIncEulerSolver::SetPrimitive_Variables(CSolver **solver_container, const CConfig *config) {

  unsigned long iPoint, nonPhysicalPoints = 0;

  SU2_OMP_FOR_STAT(omp_chunk_size)
  for (iPoint = 0; iPoint < nPoint; iPoint ++) {

    /*--- Incompressible flow, primitive variables ---*/

    auto physical = nodes->SetPrimVar(iPoint,GetFluidModel());

    /* Check for non-realizable states for reporting. */

    if (!physical) nonPhysicalPoints++;
  }

  return nonPhysicalPoints;
}

void CIncEulerSolver::SetTime_Step(CGeometry *geometry, CSolver **solver_container, CConfig *config,
                                   unsigned short iMesh, unsigned long Iteration) {

  /*--- Define an object to compute the speed of sound. ---*/
  struct SoundSpeed {
    FORCEINLINE su2double operator() (const CIncEulerVariable& nodes, unsigned long iPoint, unsigned long jPoint) const {
      return sqrt(0.5 * (nodes.GetBetaInc2(iPoint) + nodes.GetBetaInc2(jPoint)));
    }

    FORCEINLINE su2double operator() (const CIncEulerVariable& nodes, unsigned long iPoint) const {
      return sqrt(nodes.GetBetaInc2(iPoint));
    }

  } soundSpeed;

  /*--- Define an object to compute the viscous eigenvalue. ---*/
  struct LambdaVisc {
    const bool energy;

    LambdaVisc(bool e) : energy(e) {}

    FORCEINLINE su2double lambda(su2double lamVisc, su2double eddyVisc, su2double rho, su2double k, su2double cv) const {
      su2double Lambda_1 = (4.0/3.0)*(lamVisc + eddyVisc);
      su2double Lambda_2 = 0.0;
      if (energy) Lambda_2 = k / cv;
      return (Lambda_1 + Lambda_2) / rho;
    }

    FORCEINLINE su2double operator() (const CIncEulerVariable& nodes, unsigned long iPoint, unsigned long jPoint) const {
      su2double thermalCond = 0.5*(nodes.GetThermalConductivity(iPoint) + nodes.GetThermalConductivity(jPoint));
      su2double laminarVisc = 0.5*(nodes.GetLaminarViscosity(iPoint) + nodes.GetLaminarViscosity(jPoint));
      su2double eddyVisc = 0.5*(nodes.GetEddyViscosity(iPoint) + nodes.GetEddyViscosity(jPoint));
      su2double density = 0.5*(nodes.GetDensity(iPoint) + nodes.GetDensity(jPoint));
      su2double cv = 0.5*(nodes.GetSpecificHeatCv(iPoint) + nodes.GetSpecificHeatCv(jPoint));
      return lambda(laminarVisc, eddyVisc, density, thermalCond, cv);
    }

    FORCEINLINE su2double operator() (const CIncEulerVariable& nodes, unsigned long iPoint) const {
      su2double thermalCond = nodes.GetThermalConductivity(iPoint);
      su2double laminarVisc = nodes.GetLaminarViscosity(iPoint);
      su2double eddyVisc = nodes.GetEddyViscosity(iPoint);
      su2double density = nodes.GetDensity(iPoint);
      su2double cv = nodes.GetSpecificHeatCv(iPoint);
      return lambda(laminarVisc, eddyVisc, density, thermalCond, cv);
    }

  } lambdaVisc(config->GetEnergy_Equation());

  /*--- Now instantiate the generic implementation with the two functors above. ---*/

  SetTime_Step_impl(soundSpeed, lambdaVisc, geometry, solver_container, config, iMesh, Iteration);

}

void CIncEulerSolver::Centered_Residual(CGeometry *geometry, CSolver **solver_container, CNumerics **numerics_container,
                                     CConfig *config, unsigned short iMesh, unsigned short iRKStep) {

  CNumerics* numerics = numerics_container[CONV_TERM + omp_get_thread_num()*MAX_TERMS];

  unsigned long iPoint, jPoint;

  bool implicit    = (config->GetKind_TimeIntScheme() == EULER_IMPLICIT);
  bool jst_scheme  = ((config->GetKind_Centered_Flow() == JST) && (iMesh == MESH_0));

  /*--- Loop over edge colors. ---*/
  for (auto color : EdgeColoring)
  {
  /*--- Chunk size is at least OMP_MIN_SIZE and a multiple of the color group size. ---*/
  SU2_OMP_FOR_DYN(nextMultiple(OMP_MIN_SIZE, color.groupSize))
  for(auto k = 0ul; k < color.size; ++k) {

    auto iEdge = color.indices[k];

    /*--- Points in edge, set normal vectors, and number of neighbors ---*/

    iPoint = geometry->edges->GetNode(iEdge,0); jPoint = geometry->edges->GetNode(iEdge,1);
    numerics->SetNormal(geometry->edges->GetNormal(iEdge));
    numerics->SetNeighbor(geometry->nodes->GetnNeighbor(iPoint), geometry->nodes->GetnNeighbor(jPoint));

    /*--- Set primitive variables w/o reconstruction ---*/

    numerics->SetPrimitive(nodes->GetPrimitive(iPoint), nodes->GetPrimitive(jPoint));

    /*--- Set the largest convective eigenvalue ---*/

    numerics->SetLambda(nodes->GetLambda(iPoint), nodes->GetLambda(jPoint));

    /*--- Set undivided laplacian and pressure-based sensor ---*/

    if (jst_scheme) {
      numerics->SetUndivided_Laplacian(nodes->GetUndivided_Laplacian(iPoint), nodes->GetUndivided_Laplacian(jPoint));
      numerics->SetSensor(nodes->GetSensor(iPoint), nodes->GetSensor(jPoint));
    }

    /*--- Grid movement ---*/

    if (dynamic_grid) {
      numerics->SetGridVel(geometry->nodes->GetGridVel(iPoint), geometry->nodes->GetGridVel(jPoint));
    }

    /*--- Compute residuals, and Jacobians ---*/

    auto residual = numerics->ComputeResidual(config);

    /*--- Update residual value ---*/

    if (ReducerStrategy) {
      EdgeFluxes.SetBlock(iEdge, residual);
      if (implicit)
        Jacobian.SetBlocks(iEdge, residual.jacobian_i, residual.jacobian_j);
    }
    else {
      LinSysRes.AddBlock(iPoint, residual);
      LinSysRes.SubtractBlock(jPoint, residual);

      /*--- Set implicit computation ---*/
      if (implicit)
        Jacobian.UpdateBlocks(iEdge, iPoint, jPoint, residual.jacobian_i, residual.jacobian_j);
    }

    /*--- Viscous contribution. ---*/

    Viscous_Residual(iEdge, geometry, solver_container,
                     numerics_container[VISC_TERM + omp_get_thread_num()*MAX_TERMS], config);
  }
  } // end color loop

  if (ReducerStrategy) {
    SumEdgeFluxes(geometry);
    if (implicit)
      Jacobian.SetDiagonalAsColumnSum();
  }

}

void CIncEulerSolver::Upwind_Residual(CGeometry *geometry, CSolver **solver_container,
                                      CNumerics **numerics_container, CConfig *config, unsigned short iMesh) {

  CNumerics* numerics = numerics_container[CONV_TERM + omp_get_thread_num()*MAX_TERMS];

  /*--- Static arrays of MUSCL-reconstructed primitives and secondaries (thread safety). ---*/
  su2double Primitive_i[MAXNVAR] = {0.0}, Primitive_j[MAXNVAR] = {0.0};

  unsigned long iPoint, jPoint, counter_local = 0;
  unsigned short iDim, iVar;

<<<<<<< HEAD
  const unsigned long InnerIter = config->GetInnerIter();
  const bool implicit         = (config->GetKind_TimeIntScheme() == EULER_IMPLICIT);
  const bool muscl            = (config->GetMUSCL_Flow() && (iMesh == MESH_0));
  const bool limiter          = (config->GetKind_SlopeLimit_Flow() != NO_LIMITER) && (InnerIter <= config->GetLimiterIter());
  const bool piperno          = config->GetKind_SlopeLimit_Flow() == PIPERNO;
=======
  SU2_OMP_MASTER
  ErrorCounter = 0;

  const unsigned long InnerIter = config->GetInnerIter();
  const bool implicit   = (config->GetKind_TimeIntScheme() == EULER_IMPLICIT);
  const bool muscl      = (config->GetMUSCL_Flow() && (iMesh == MESH_0));
  const bool limiter    = (config->GetKind_SlopeLimit_Flow() != NO_LIMITER) && (InnerIter <= config->GetLimiterIter());
  const bool van_albada = config->GetKind_SlopeLimit_Flow() == VAN_ALBADA_EDGE;
>>>>>>> 61c856d2

  /*--- Loop over edge colors. ---*/
  for (auto color : EdgeColoring)
  {
  /*--- Chunk size is at least OMP_MIN_SIZE and a multiple of the color group size. ---*/
  SU2_OMP_FOR_DYN(nextMultiple(OMP_MIN_SIZE, color.groupSize))
  for(auto k = 0ul; k < color.size; ++k) {

    auto iEdge = color.indices[k];

    /*--- Points in edge and normal vectors ---*/

    iPoint = geometry->edges->GetNode(iEdge,0); jPoint = geometry->edges->GetNode(iEdge,1);
    numerics->SetNormal(geometry->edges->GetNormal(iEdge));

    /*--- Grid movement ---*/

    if (dynamic_grid)
      numerics->SetGridVel(geometry->nodes->GetGridVel(iPoint), geometry->nodes->GetGridVel(jPoint));

    /*--- Get primitive variables ---*/

    auto V_i = nodes->GetPrimitive(iPoint);
    auto V_j = nodes->GetPrimitive(jPoint);

    /*--- High order reconstruction using MUSCL strategy ---*/

    if (muscl) {

<<<<<<< HEAD
      const su2double Kappa = config->GetMUSCL_Kappa();

      auto Coord_i = geometry->nodes->GetCoord(iPoint);
      auto Coord_j = geometry->nodes->GetCoord(jPoint);
=======
      auto Coord_i = geometry->nodes->GetCoord(iPoint);
      auto Coord_j = geometry->nodes->GetCoord(jPoint);

      su2double Vector_ij[MAXNDIM] = {0.0};
      for (iDim = 0; iDim < nDim; iDim++) {
        Vector_ij[iDim] = 0.5*(Coord_j[iDim] - Coord_i[iDim]);
      }
>>>>>>> 61c856d2

      auto Gradient_i = nodes->GetGradient_Reconstruction(iPoint);
      auto Gradient_j = nodes->GetGradient_Reconstruction(jPoint);

      su2double *Limiter_i = nullptr, *Limiter_j = nullptr;

      if (limiter) {
        Limiter_i = nodes->GetLimiter_Primitive(iPoint);
        Limiter_j = nodes->GetLimiter_Primitive(jPoint);
      }

      for (iVar = 0; iVar < nPrimVarGrad; iVar++) {
<<<<<<< HEAD

        /*--- Compute centered and upwind differences ---*/

        const su2double V_ij = 0.5*(V_j[iVar] - V_i[iVar]);

        su2double Project_Grad_i = -V_ij;
        su2double Project_Grad_j = -V_ij;

        for (iDim = 0; iDim < nDim; iDim++) {
          const su2double Vector_ij = Coord_j[iDim] - Coord_i[iDim];
          Project_Grad_i += Vector_ij*Gradient_i[iVar][iDim];
          Project_Grad_j += Vector_ij*Gradient_j[iVar][iDim];
=======
        su2double Project_Grad_i = 0.0, Project_Grad_j = 0.0;
        for (iDim = 0; iDim < nDim; iDim++) {
          Project_Grad_i += Vector_ij[iDim]*Gradient_i[iVar][iDim];
          Project_Grad_j -= Vector_ij[iDim]*Gradient_j[iVar][iDim];
>>>>>>> 61c856d2
        }

        /*--- Blend upwind and centered differences ---*/

        Project_Grad_i = 0.5*((1.0-Kappa)*Project_Grad_i + (1.0+Kappa)*V_ij);
        Project_Grad_j = 0.5*((1.0-Kappa)*Project_Grad_j + (1.0+Kappa)*V_ij);

        /*--- Edge-based limiters ---*/

        if (limiter) {
          switch(config->GetKind_SlopeLimit_Flow()) {
            case VAN_ALBADA_EDGE:
              Limiter_i[iVar] = LimiterHelpers::vanAlbadaFunction(Project_Grad_i, V_ij);
              Limiter_j[iVar] = LimiterHelpers::vanAlbadaFunction(Project_Grad_j, V_ij);
              break;
            case PIPERNO:
              Limiter_i[iVar] = LimiterHelpers::pipernoFunction(Project_Grad_i, V_ij);
              Limiter_j[iVar] = LimiterHelpers::pipernoFunction(Project_Grad_j, V_ij);
              break;
          }

          /*--- Limit projection ---*/

          Project_Grad_i *= Limiter_i[iVar];
          Project_Grad_j *= Limiter_j[iVar];
        }
        
        Primitive_i[iVar] = V_i[iVar] + Project_Grad_i;
        Primitive_j[iVar] = V_j[iVar] - Project_Grad_j;
      }

      for (iVar = nPrimVarGrad; iVar < nPrimVar; iVar++) {
        Primitive_i[iVar] = V_i[iVar];
        Primitive_j[iVar] = V_j[iVar];
      }

      /*--- Check for non-physical solutions after reconstruction. If found,
       use the cell-average value of the solution. This results in a locally
       first-order approximation, but this is typically only active
       during the start-up of a calculation or difficult transients. For
       incompressible flow, only the temperature and density need to be
       checked. Pressure is the dynamic pressure (can be negative). ---*/

      if (config->GetEnergy_Equation()) {
        bool neg_temperature_i = (Primitive_i[nDim+1] < 0.0);
        bool neg_temperature_j = (Primitive_j[nDim+1] < 0.0);

        bool neg_density_i  = (Primitive_i[nDim+2] < 0.0);
        bool neg_density_j  = (Primitive_j[nDim+2] < 0.0);

        nodes->SetNon_Physical(iPoint, neg_density_i || neg_temperature_i);
        nodes->SetNon_Physical(jPoint, neg_density_j || neg_temperature_j);

        /* Lastly, check for existing first-order points still active
         from previous iterations. */

        if (nodes->GetNon_Physical(iPoint)) {
          counter_local++;
          for (iVar = 0; iVar < nPrimVar; iVar++)
            Primitive_i[iVar] = V_i[iVar];
        }
        if (nodes->GetNon_Physical(jPoint)) {
          counter_local++;
          for (iVar = 0; iVar < nPrimVar; iVar++)
            Primitive_j[iVar] = V_j[iVar];
        }
      }

      numerics->SetPrimitive(Primitive_i, Primitive_j);

    } else {

      /*--- Set primitive variables without reconstruction ---*/

      numerics->SetPrimitive(V_i, V_j);

    }

    /*--- Compute the residual ---*/

    auto residual = numerics->ComputeResidual(config);

    /*--- Update residual value ---*/

    if (ReducerStrategy) {
      EdgeFluxes.SetBlock(iEdge, residual);
      if (implicit)
        Jacobian.SetBlocks(iEdge, residual.jacobian_i, residual.jacobian_j);
    }
    else {
      LinSysRes.AddBlock(iPoint, residual);
      LinSysRes.SubtractBlock(jPoint, residual);

      /*--- Set implicit computation ---*/
      if (implicit)
        Jacobian.UpdateBlocks(iEdge, iPoint, jPoint, residual.jacobian_i, residual.jacobian_j);
    }

    /*--- Viscous contribution. ---*/

    Viscous_Residual(iEdge, geometry, solver_container,
                     numerics_container[VISC_TERM + omp_get_thread_num()*MAX_TERMS], config);
  }
  } // end color loop

  if (ReducerStrategy) {
    SumEdgeFluxes(geometry);
    if (implicit)
      Jacobian.SetDiagonalAsColumnSum();
  }

  /*--- Warning message about non-physical reconstructions. ---*/

  if ((iMesh == MESH_0) && (config->GetComm_Level() == COMM_FULL)) {
    /*--- Add counter results for all threads. ---*/
    SU2_OMP_ATOMIC
    ErrorCounter += counter_local;
    SU2_OMP_BARRIER

    /*--- Add counter results for all ranks. ---*/
    SU2_OMP_MASTER {
      counter_local = ErrorCounter;
      SU2_MPI::Reduce(&counter_local, &ErrorCounter, 1, MPI_UNSIGNED_LONG, MPI_SUM, MASTER_NODE, SU2_MPI::GetComm());
      config->SetNonphysical_Reconstr(ErrorCounter);
    }
    SU2_OMP_BARRIER
  }

}

void CIncEulerSolver::Source_Residual(CGeometry *geometry, CSolver **solver_container,
                                      CNumerics **numerics_container, CConfig *config, unsigned short iMesh) {

  /*--- Pick one numerics object per thread. ---*/
  CNumerics* numerics = numerics_container[SOURCE_FIRST_TERM + omp_get_thread_num()*MAX_TERMS];

  unsigned short iVar;
  unsigned long iPoint;

  const bool implicit       = (config->GetKind_TimeIntScheme() == EULER_IMPLICIT);
  const bool rotating_frame = config->GetRotating_Frame();
  const bool axisymmetric   = config->GetAxisymmetric();
  const bool body_force     = config->GetBody_Force();
  const bool boussinesq     = (config->GetKind_DensityModel() == BOUSSINESQ);
  const bool viscous        = config->GetViscous();
  const bool radiation      = config->AddRadiation();
  const bool vol_heat       = config->GetHeatSource();

  if (body_force) {

    /*--- Loop over all points ---*/

    SU2_OMP_FOR_STAT(omp_chunk_size)
    for (iPoint = 0; iPoint < nPointDomain; iPoint++) {

      /*--- Load the conservative variables ---*/

      numerics->SetConservative(nodes->GetSolution(iPoint),
                                nodes->GetSolution(iPoint));

      /*--- Set incompressible density  ---*/

      numerics->SetDensity(nodes->GetDensity(iPoint),
                           nodes->GetDensity(iPoint));

      /*--- Load the volume of the dual mesh cell ---*/

      numerics->SetVolume(geometry->nodes->GetVolume(iPoint));

      /*--- Compute the body force source residual ---*/

      auto residual = numerics->ComputeResidual(config);

      /*--- Add the source residual to the total ---*/

      LinSysRes.AddBlock(iPoint, residual);

    }
  }

  if (boussinesq) {

    /*--- Loop over all points ---*/

    SU2_OMP_FOR_STAT(omp_chunk_size)
    for (iPoint = 0; iPoint < nPointDomain; iPoint++) {

      /*--- Load the conservative variables ---*/

      numerics->SetConservative(nodes->GetSolution(iPoint),
                                nodes->GetSolution(iPoint));

      /*--- Set incompressible density  ---*/

      numerics->SetDensity(nodes->GetDensity(iPoint),
                           nodes->GetDensity(iPoint));

      /*--- Load the volume of the dual mesh cell ---*/

      numerics->SetVolume(geometry->nodes->GetVolume(iPoint));

      /*--- Compute the boussinesq source residual ---*/

      auto residual = numerics->ComputeResidual(config);

      /*--- Add the source residual to the total ---*/

      LinSysRes.AddBlock(iPoint, residual);

    }
  }

  if (rotating_frame) {

    /*--- Loop over all points ---*/

    SU2_OMP_FOR_STAT(omp_chunk_size)
    for (iPoint = 0; iPoint < nPointDomain; iPoint++) {

      /*--- Load the primitive variables ---*/

      numerics->SetPrimitive(nodes->GetPrimitive(iPoint), nullptr);

      /*--- Set incompressible density ---*/

      numerics->SetDensity(nodes->GetDensity(iPoint), 0.0);

      /*--- Load the volume of the dual mesh cell ---*/

      numerics->SetVolume(geometry->nodes->GetVolume(iPoint));

      /*--- Compute the rotating frame source residual ---*/

      auto residual = numerics->ComputeResidual(config);

      /*--- Add the source residual to the total ---*/

      LinSysRes.AddBlock(iPoint, residual);

      /*--- Add the implicit Jacobian contribution ---*/

      if (implicit) Jacobian.AddBlock2Diag(iPoint, residual.jacobian_i);

    }
  }

  if (axisymmetric) {

    /*--- For viscous problems, we need an additional gradient. ---*/

    if (viscous) {

      SU2_OMP_FOR_STAT(omp_chunk_size)
      for (iPoint = 0; iPoint < nPoint; iPoint++) {

        su2double yCoord          = geometry->nodes->GetCoord(iPoint, 1);
        su2double yVelocity       = nodes->GetVelocity(iPoint,1);
        su2double Total_Viscosity = (nodes->GetLaminarViscosity(iPoint) +
                                     nodes->GetEddyViscosity(iPoint));
        su2double AuxVar = 0.0;
        if (yCoord > EPS)
          AuxVar = Total_Viscosity*yVelocity/yCoord;

        /*--- Set the auxilairy variable for this node. ---*/

        nodes->SetAuxVar(iPoint, 0, AuxVar);

      }

      /*--- Compute the auxiliary variable gradient with GG or WLS. ---*/

      if (config->GetKind_Gradient_Method() == GREEN_GAUSS) {
        SetAuxVar_Gradient_GG(geometry, config);
      }
      if (config->GetKind_Gradient_Method() == WEIGHTED_LEAST_SQUARES) {
        SetAuxVar_Gradient_LS(geometry, config);
      }

    }

    /*--- loop over points ---*/

    SU2_OMP_FOR_STAT(omp_chunk_size)
    for (iPoint = 0; iPoint < nPointDomain; iPoint++) {

      /*--- Conservative variables w/o reconstruction ---*/

      numerics->SetPrimitive(nodes->GetPrimitive(iPoint), nullptr);

      /*--- Set incompressible density  ---*/

      numerics->SetDensity(nodes->GetDensity(iPoint),
                           nodes->GetDensity(iPoint));

      /*--- Set control volume ---*/

      numerics->SetVolume(geometry->nodes->GetVolume(iPoint));

      /*--- Set y coordinate ---*/

      numerics->SetCoord(geometry->nodes->GetCoord(iPoint),
                         geometry->nodes->GetCoord(iPoint));

      /*--- If viscous, we need gradients for extra terms. ---*/

      if (viscous) {

        /*--- Gradient of the primitive variables ---*/

        numerics->SetPrimVarGradient(nodes->GetGradient_Primitive(iPoint), nullptr);

        /*--- Load the aux variable gradient that we already computed. ---*/

        numerics->SetAuxVarGrad(nodes->GetAuxVarGradient(iPoint), nullptr);

      }

      /*--- Compute Source term Residual ---*/

      auto residual = numerics->ComputeResidual(config);

      /*--- Add Residual ---*/

      LinSysRes.AddBlock(iPoint, residual);

      /*--- Implicit part ---*/

      if (implicit)
        Jacobian.AddBlock2Diag(iPoint, residual.jacobian_i);

    }
  }

  if (radiation) {

    CNumerics* second_numerics = numerics_container[SOURCE_SECOND_TERM + omp_get_thread_num()*MAX_TERMS];

    SU2_OMP_FOR_STAT(omp_chunk_size)
    for (iPoint = 0; iPoint < nPointDomain; iPoint++) {

      /*--- Store the radiation source term ---*/

      second_numerics->SetRadVarSource(solver_container[RAD_SOL]->GetNodes()->GetRadiative_SourceTerm(iPoint));

      /*--- Set control volume ---*/

      second_numerics->SetVolume(geometry->nodes->GetVolume(iPoint));

      /*--- Compute the residual ---*/

      auto residual = second_numerics->ComputeResidual(config);

      /*--- Add Residual ---*/

      LinSysRes.AddBlock(iPoint, residual);

      /*--- Implicit part ---*/

      if (implicit) Jacobian.AddBlock2Diag(iPoint, residual.jacobian_i);

      if (vol_heat) {

        if(solver_container[RAD_SOL]->GetNodes()->GetVol_HeatSource(iPoint)) {

          auto Volume = geometry->nodes->GetVolume(iPoint);

          /*--- Subtract integrated source from the residual. ---*/
          LinSysRes(iPoint, nDim+1) -= config->GetHeatSource_Val()*Volume;
        }

      }

    }

  }

  /*--- Check if a verification solution is to be computed. ---*/

  if (VerificationSolution) {
    if ( VerificationSolution->IsManufacturedSolution() ) {

      /*--- Get the physical time. ---*/
      su2double time = 0.0;
      if (config->GetTime_Marching()) time = config->GetPhysicalTime();

      /*--- Loop over points ---*/
      SU2_OMP_FOR_STAT(omp_chunk_size)
      for (iPoint = 0; iPoint < nPointDomain; iPoint++) {

        /*--- Get control volume size. ---*/
        su2double Volume = geometry->nodes->GetVolume(iPoint);

        /*--- Get the current point coordinates. ---*/
        const su2double *coor = geometry->nodes->GetCoord(iPoint);

        /*--- Get the MMS source term. ---*/
        vector<su2double> sourceMan(nVar,0.0);
        VerificationSolution->GetMMSSourceTerm(coor, time, sourceMan.data());

        /*--- Compute the residual for this control volume and subtract. ---*/
        for (iVar = 0; iVar < nVar; iVar++) {
          LinSysRes[iPoint*nVar+iVar] -= sourceMan[iVar]*Volume;
        }

      }
    }
  }

}

void CIncEulerSolver::Source_Template(CGeometry *geometry, CSolver **solver_container, CNumerics *numerics,
                                   CConfig *config, unsigned short iMesh) {

  /* This method should be used to call any new source terms for a particular problem*/
  /* This method calls the new child class in CNumerics, where the new source term should be implemented.  */

  /* Next we describe how to get access to some important quanties for this method */
  /* Access to all points in the current geometric mesh by saying: nPointDomain */
  /* Get the vector of conservative variables at some point iPoint = nodes->GetSolution(iPoint) */
  /* Get the volume (or area in 2D) associated with iPoint = nodes->GetVolume(iPoint) */
  /* Get the vector of geometric coordinates of point iPoint = nodes->GetCoord(iPoint) */

}

void CIncEulerSolver::SetMax_Eigenvalue(CGeometry *geometry, const CConfig *config) {

  /*--- Define an object to compute the speed of sound. ---*/
  struct SoundSpeed {
    FORCEINLINE su2double operator() (const CIncEulerVariable& nodes, unsigned long iPoint, unsigned long jPoint) const {
      return sqrt(0.5 * (nodes.GetBetaInc2(iPoint) + nodes.GetBetaInc2(jPoint)));
    }

    FORCEINLINE su2double operator() (const CIncEulerVariable& nodes, unsigned long iPoint) const {
      return sqrt(nodes.GetBetaInc2(iPoint));
    }

  } soundSpeed;

  /*--- Instantiate generic implementation. ---*/

  SetMax_Eigenvalue_impl(soundSpeed, geometry, config);

}

void CIncEulerSolver::SetCentered_Dissipation_Sensor(CGeometry *geometry, const CConfig *config) {

  /*--- Define an object for the sensor variable, density. ---*/
  struct SensVar {
    FORCEINLINE su2double operator() (const CIncEulerVariable& nodes, unsigned long iPoint) const {
      return nodes.GetDensity(iPoint);
    }
  } sensVar;

  /*--- Instantiate generic implementation. ---*/
  SetCentered_Dissipation_Sensor_impl(sensVar, geometry, config);

}

template<ENUM_TIME_INT IntegrationType>
FORCEINLINE void CIncEulerSolver::Explicit_Iteration(CGeometry *geometry, CSolver **solver_container,
                                                     CConfig *config, unsigned short iRKStep) {
  struct Precond {
    const CIncEulerSolver* solver;
    su2activematrix matrix;
    unsigned short nVar;

    Precond(const CIncEulerSolver* s, unsigned short n) : solver(s), nVar(n) {
      matrix.resize(nVar,nVar);
    }

    FORCEINLINE void compute(const CConfig* config, unsigned long iPoint) {
      solver->SetPreconditioner(config, iPoint, 1.0, matrix);
    }

    FORCEINLINE su2double apply(unsigned short iVar, const su2double* res, const su2double* resTrunc) const {
      su2double resPrec = 0.0;
      for (unsigned short jVar = 0; jVar < nVar; ++jVar)
        resPrec += matrix(iVar,jVar) * (res[jVar] + resTrunc[jVar]);
      return resPrec;
    }
  } precond(this, nVar);

  Explicit_Iteration_impl<IntegrationType>(precond, geometry, solver_container, config, iRKStep);
}

void CIncEulerSolver::ExplicitRK_Iteration(CGeometry *geometry, CSolver **solver_container,
                                           CConfig *config, unsigned short iRKStep) {

  Explicit_Iteration<RUNGE_KUTTA_EXPLICIT>(geometry, solver_container, config, iRKStep);
}

void CIncEulerSolver::ClassicalRK4_Iteration(CGeometry *geometry, CSolver **solver_container,
                                             CConfig *config, unsigned short iRKStep) {

  Explicit_Iteration<CLASSICAL_RK4_EXPLICIT>(geometry, solver_container, config, iRKStep);
}

void CIncEulerSolver::ExplicitEuler_Iteration(CGeometry *geometry, CSolver **solver_container, CConfig *config) {

  Explicit_Iteration<EULER_EXPLICIT>(geometry, solver_container, config, 0);
}

void CIncEulerSolver::ImplicitEuler_Iteration(CGeometry *geometry, CSolver **solver_container, CConfig *config) {

  struct IncPrec {
    const CIncEulerSolver* solver;
    const bool active = true;
    su2activematrix matrix;

    IncPrec(const CIncEulerSolver* s, unsigned short nVar) : solver(s) { matrix.resize(nVar,nVar); }

    FORCEINLINE const su2activematrix& operator() (const CConfig* config, unsigned long iPoint, su2double delta) {
      solver->SetPreconditioner(config, iPoint, delta, matrix);
      return matrix;
    }

  } precond(this, nVar);

  ImplicitEuler_Iteration_impl(precond, geometry, solver_container, config, false);

}

void CIncEulerSolver::SetBeta_Parameter(CGeometry *geometry, CSolver **solver_container,
                                        CConfig *config, unsigned short iMesh) {
  static su2double MaxVel2;
  const su2double epsilon2_default = 4.1;

  /*--- For now, only the finest mesh level stores the Beta for all levels. ---*/

  if (iMesh == MESH_0) {
    MaxVel2 = 0.0;
    su2double maxVel2 = 0.0;

    SU2_OMP_FOR_STAT(omp_chunk_size)
    for (auto iPoint = 0ul; iPoint < nPoint; iPoint++)
      maxVel2 = max(maxVel2, nodes->GetVelocity2(iPoint));

    SU2_OMP_CRITICAL
    MaxVel2 = max(MaxVel2, maxVel2);

    SU2_OMP_BARRIER

    SU2_OMP_MASTER {
      maxVel2 = MaxVel2;
      SU2_MPI::Allreduce(&maxVel2, &MaxVel2, 1, MPI_DOUBLE, MPI_MAX, SU2_MPI::GetComm());

      config->SetMax_Vel2(max(1e-10, MaxVel2));
    }
    SU2_OMP_BARRIER
  }

  /*--- Allow an override if user supplies a large epsilon^2. ---*/

  su2double BetaInc2 = max(epsilon2_default, config->GetBeta_Factor()) * config->GetMax_Vel2();

  SU2_OMP_FOR_STAT(omp_chunk_size)
  for (auto iPoint = 0ul; iPoint < nPoint; iPoint++)
    nodes->SetBetaInc2(iPoint, BetaInc2);

}

void CIncEulerSolver::SetPreconditioner(const CConfig *config, unsigned long iPoint,
                                        su2double delta, su2activematrix& Preconditioner) const {

  unsigned short iDim, jDim, iVar, jVar;

  su2double  BetaInc2, Density, dRhodT, Temperature, oneOverCp, Cp;
  su2double  Velocity[MAXNDIM] = {0.0};

  bool variable_density = (config->GetKind_DensityModel() == VARIABLE);
  bool implicit         = (config->GetKind_TimeIntScheme() == EULER_IMPLICIT);
  bool energy           = config->GetEnergy_Equation();

  /*--- Access the primitive variables at this node. ---*/

  Density     = nodes->GetDensity(iPoint);
  BetaInc2    = nodes->GetBetaInc2(iPoint);
  Cp          = nodes->GetSpecificHeatCp(iPoint);
  oneOverCp   = 1.0/Cp;
  Temperature = nodes->GetTemperature(iPoint);

  for (iDim = 0; iDim < nDim; iDim++)
    Velocity[iDim] = nodes->GetVelocity(iPoint,iDim);

  /*--- We need the derivative of the equation of state to build the
   preconditioning matrix. For now, the only option is the ideal gas
   law, but in the future, dRhodT should be in the fluid model. ---*/

  if (variable_density) {
    dRhodT = -Density/Temperature;
  } else {
    dRhodT = 0.0;
  }

  /*--- Calculating the inverse of the preconditioning matrix
   that multiplies the time derivative during time integration. ---*/

  if (implicit) {

    /*--- For implicit calculations, we multiply the preconditioner
     by the cell volume over the time step and add to the Jac diagonal. ---*/

    Preconditioner[0][0] = 1.0/BetaInc2;
    for (iDim = 0; iDim < nDim; iDim++)
      Preconditioner[iDim+1][0] = Velocity[iDim]/BetaInc2;

    if (energy) Preconditioner[nDim+1][0] = Cp*Temperature/BetaInc2;
    else        Preconditioner[nDim+1][0] = 0.0;

    for (jDim = 0; jDim < nDim; jDim++) {
      Preconditioner[0][jDim+1] = 0.0;
      for (iDim = 0; iDim < nDim; iDim++) {
        if (iDim == jDim) Preconditioner[iDim+1][jDim+1] = Density;
        else Preconditioner[iDim+1][jDim+1] = 0.0;
      }
      Preconditioner[nDim+1][jDim+1] = 0.0;
    }

    Preconditioner[0][nDim+1] = dRhodT;
    for (iDim = 0; iDim < nDim; iDim++)
      Preconditioner[iDim+1][nDim+1] = Velocity[iDim]*dRhodT;

    if (energy) Preconditioner[nDim+1][nDim+1] = Cp*(dRhodT*Temperature + Density);
    else        Preconditioner[nDim+1][nDim+1] = 1.0;

    for (iVar = 0; iVar < nVar; iVar ++ )
      for (jVar = 0; jVar < nVar; jVar ++ )
        Preconditioner[iVar][jVar] = delta*Preconditioner[iVar][jVar];

  } else {

    /*--- For explicit calculations, we move the residual to the
     right-hand side and pre-multiply by the preconditioner inverse.
     Therefore, we build inv(Precon) here and multiply by the residual
     later in the R-K and Euler Explicit time integration schemes. ---*/

    Preconditioner[0][0] = Temperature*BetaInc2*dRhodT/Density + BetaInc2;
    for (iDim = 0; iDim < nDim; iDim ++)
      Preconditioner[iDim+1][0] = -1.0*Velocity[iDim]/Density;

    if (energy) Preconditioner[nDim+1][0] = -1.0*Temperature/Density;
    else        Preconditioner[nDim+1][0] = 0.0;


    for (jDim = 0; jDim < nDim; jDim++) {
      Preconditioner[0][jDim+1] = 0.0;
      for (iDim = 0; iDim < nDim; iDim++) {
        if (iDim == jDim) Preconditioner[iDim+1][jDim+1] = 1.0/Density;
        else Preconditioner[iDim+1][jDim+1] = 0.0;
      }
      Preconditioner[nDim+1][jDim+1] = 0.0;
    }

    Preconditioner[0][nDim+1] = -1.0*BetaInc2*dRhodT*oneOverCp/Density;
    for (iDim = 0; iDim < nDim; iDim ++)
      Preconditioner[iDim+1][nDim+1] = 0.0;

    if (energy) Preconditioner[nDim+1][nDim+1] = oneOverCp/Density;
    else        Preconditioner[nDim+1][nDim+1] = 0.0;

  }

}

void CIncEulerSolver::BC_Far_Field(CGeometry *geometry, CSolver **solver_container, CNumerics *conv_numerics,
                                CNumerics *visc_numerics, CConfig *config, unsigned short val_marker) {

  unsigned short iDim;
  unsigned long iVertex, iPoint, Point_Normal;

  const bool implicit = config->GetKind_TimeIntScheme() == EULER_IMPLICIT;
  const bool viscous = config->GetViscous();

  su2double Normal[MAXNDIM] = {0.0};

  /*--- Loop over all the vertices on this boundary marker ---*/

  SU2_OMP_FOR_DYN(OMP_MIN_SIZE)
  for (iVertex = 0; iVertex < geometry->nVertex[val_marker]; iVertex++) {
    iPoint = geometry->vertex[val_marker][iVertex]->GetNode();

    /*--- Check if the node belongs to the domain (i.e, not a halo node) ---*/

    if (!geometry->nodes->GetDomain(iPoint)) continue;

    /*--- Allocate the value at the infinity ---*/

    auto V_infty = GetCharacPrimVar(val_marker, iVertex);

    /*--- Index of the closest interior node ---*/

    Point_Normal = geometry->vertex[val_marker][iVertex]->GetNormal_Neighbor();

    /*--- Normal vector for this vertex (negate for outward convention) ---*/

    geometry->vertex[val_marker][iVertex]->GetNormal(Normal);
    for (iDim = 0; iDim < nDim; iDim++) Normal[iDim] = -Normal[iDim];
    conv_numerics->SetNormal(Normal);

    /*--- Retrieve solution at the farfield boundary node ---*/

    auto V_domain = nodes->GetPrimitive(iPoint);

    /*--- Recompute and store the velocity in the primitive variable vector. ---*/

    for (iDim = 0; iDim < nDim; iDim++)
      V_infty[iDim+1] = GetVelocity_Inf(iDim);

    /*--- Far-field pressure set to static pressure (0.0). ---*/

    V_infty[0] = GetPressure_Inf();

    /*--- Dirichlet condition for temperature at far-field (if energy is active). ---*/

    V_infty[nDim+1] = GetTemperature_Inf();

    /*--- Store the density.  ---*/

    V_infty[nDim+2] = GetDensity_Inf();

    /*--- Beta coefficient stored at the node ---*/

    V_infty[nDim+3] = nodes->GetBetaInc2(iPoint);

    /*--- Cp is needed for Temperature equation. ---*/

    V_infty[nDim+7] = nodes->GetSpecificHeatCp(iPoint);

    /*--- Set various quantities in the numerics class ---*/

    conv_numerics->SetPrimitive(V_domain, V_infty);

    if (dynamic_grid)
      conv_numerics->SetGridVel(geometry->nodes->GetGridVel(iPoint),
                                geometry->nodes->GetGridVel(iPoint));

    /*--- Compute the convective residual using an upwind scheme ---*/

    auto residual = conv_numerics->ComputeResidual(config);

    /*--- Update residual value ---*/

    LinSysRes.AddBlock(iPoint, residual);

    /*--- Convective Jacobian contribution for implicit integration ---*/

    if (implicit)
      Jacobian.AddBlock2Diag(iPoint, residual.jacobian_i);

    /*--- Viscous residual contribution ---*/

    if (!viscous) continue;

    /*--- Set transport properties at infinity. ---*/

    V_infty[nDim+4] = nodes->GetLaminarViscosity(iPoint);
    V_infty[nDim+5] = nodes->GetEddyViscosity(iPoint);
    V_infty[nDim+6] = nodes->GetThermalConductivity(iPoint);

    /*--- Set the normal vector and the coordinates ---*/

    visc_numerics->SetNormal(Normal);
    visc_numerics->SetCoord(geometry->nodes->GetCoord(iPoint),
                            geometry->nodes->GetCoord(Point_Normal));

    /*--- Primitive variables, and gradient ---*/

    visc_numerics->SetPrimitive(V_domain, V_infty);
    visc_numerics->SetPrimVarGradient(nodes->GetGradient_Primitive(iPoint),
                                      nodes->GetGradient_Primitive(iPoint));

    /*--- Turbulent kinetic energy ---*/

    if ((config->GetKind_Turb_Model() == SST) || (config->GetKind_Turb_Model() == SST_SUST))
      visc_numerics->SetTurbKineticEnergy(solver_container[TURB_SOL]->GetNodes()->GetSolution(iPoint,0),
                                          solver_container[TURB_SOL]->GetNodes()->GetSolution(iPoint,0));

    /*--- Compute and update viscous residual ---*/

    auto residual_v = visc_numerics->ComputeResidual(config);
    LinSysRes.SubtractBlock(iPoint, residual_v);

    /*--- Viscous Jacobian contribution for implicit integration ---*/

    if (implicit)
      Jacobian.SubtractBlock2Diag(iPoint, residual_v.jacobian_i);

  }

}

void CIncEulerSolver::BC_Inlet(CGeometry *geometry, CSolver **solver_container,
                            CNumerics *conv_numerics, CNumerics *visc_numerics, CConfig *config, unsigned short val_marker) {
  unsigned short iDim;
  unsigned long iVertex, iPoint;
  unsigned long Point_Normal;
  su2double *Flow_Dir, Flow_Dir_Mag, Vel_Mag, Area, P_total, P_domain, Vn;
  su2double *V_inlet, *V_domain;
  su2double UnitFlowDir[MAXNDIM] = {0.0}, dV[MAXNDIM] = {0.0};
  su2double Damping = config->GetInc_Inlet_Damping();

  const bool implicit = (config->GetKind_TimeIntScheme() == EULER_IMPLICIT);
  const bool viscous = config->GetViscous();

  string Marker_Tag = config->GetMarker_All_TagBound(val_marker);

  unsigned short Kind_Inlet = config->GetKind_Inc_Inlet(Marker_Tag);

  su2double Normal[MAXNDIM] = {0.0};

  /*--- Loop over all the vertices on this boundary marker ---*/

  SU2_OMP_FOR_DYN(OMP_MIN_SIZE)
  for (iVertex = 0; iVertex < geometry->nVertex[val_marker]; iVertex++) {
    iPoint = geometry->vertex[val_marker][iVertex]->GetNode();

    /*--- Check if the node belongs to the domain (i.e., not a halo node) ---*/

    if (!geometry->nodes->GetDomain(iPoint)) continue;

    /*--- Allocate the value at the inlet ---*/

    V_inlet = GetCharacPrimVar(val_marker, iVertex);

    /*--- Index of the closest interior node ---*/

    Point_Normal = geometry->vertex[val_marker][iVertex]->GetNormal_Neighbor();

    /*--- Normal vector for this vertex (negate for outward convention) ---*/

    geometry->vertex[val_marker][iVertex]->GetNormal(Normal);
    for (iDim = 0; iDim < nDim; iDim++) Normal[iDim] = -Normal[iDim];
    conv_numerics->SetNormal(Normal);

    Area = GeometryToolbox::Norm(nDim, Normal);

    /*--- Both types of inlets may use the prescribed flow direction.
     Ensure that the flow direction is a unit vector. ---*/

    Flow_Dir = Inlet_FlowDir[val_marker][iVertex];
    Flow_Dir_Mag = GeometryToolbox::Norm(nDim, Flow_Dir);

    /*--- Store the unit flow direction vector. ---*/

    for (iDim = 0; iDim < nDim; iDim++)
      UnitFlowDir[iDim] = Flow_Dir[iDim]/Flow_Dir_Mag;

    /*--- Retrieve solution at this boundary node. ---*/

    V_domain = nodes->GetPrimitive(iPoint);

    /*--- Neumann condition for dynamic pressure ---*/

    V_inlet[0] = nodes->GetPressure(iPoint);

    /*--- The velocity is either prescribed or computed from total pressure. ---*/

    switch (Kind_Inlet) {

        /*--- Velocity and temperature (if required) been specified at the inlet. ---*/

      case VELOCITY_INLET:

        /*--- Retrieve the specified velocity and temperature for the inlet. ---*/

        Vel_Mag  = Inlet_Ptotal[val_marker][iVertex]/config->GetVelocity_Ref();

        /*--- Store the velocity in the primitive variable vector. ---*/

        for (iDim = 0; iDim < nDim; iDim++)
          V_inlet[iDim+1] = Vel_Mag*UnitFlowDir[iDim];

        /*--- Dirichlet condition for temperature (if energy is active) ---*/

        V_inlet[nDim+1] = Inlet_Ttotal[val_marker][iVertex]/config->GetTemperature_Ref();

        break;

        /*--- Stagnation pressure has been specified at the inlet. ---*/

      case PRESSURE_INLET:

        /*--- Retrieve the specified total pressure for the inlet. ---*/

        P_total = Inlet_Ptotal[val_marker][iVertex]/config->GetPressure_Ref();

        /*--- Store the current static pressure for clarity. ---*/

        P_domain = nodes->GetPressure(iPoint);

        /*--- Check for back flow through the inlet. ---*/

        Vn = 0.0;
        for (iDim = 0; iDim < nDim; iDim++) {
          Vn += V_domain[iDim+1]*(-1.0*Normal[iDim]/Area);
        }

        /*--- If the local static pressure is larger than the specified
         total pressure or the velocity is directed upstream, we have a
         back flow situation. The specified total pressure should be used
         as a static pressure condition and the velocity from the domain
         is used for the BC. ---*/

        if ((P_domain > P_total) || (Vn < 0.0)) {

          /*--- Back flow: use the prescribed P_total as static pressure. ---*/

          V_inlet[0] = Inlet_Ptotal[val_marker][iVertex]/config->GetPressure_Ref();

          /*--- Neumann condition for velocity. ---*/

          for (iDim = 0; iDim < nDim; iDim++)
            V_inlet[iDim+1] = V_domain[iDim+1];

          /*--- Neumann condition for the temperature. ---*/

          V_inlet[nDim+1] = nodes->GetTemperature(iPoint);

        } else {

          /*--- Update the velocity magnitude using the total pressure. ---*/

          Vel_Mag = sqrt((P_total - P_domain)/(0.5*nodes->GetDensity(iPoint)));

          /*--- If requested, use the local boundary normal (negative),
           instead of the prescribed flow direction in the config. ---*/

          if (config->GetInc_Inlet_UseNormal()) {
            for (iDim = 0; iDim < nDim; iDim++)
              UnitFlowDir[iDim] = -Normal[iDim]/Area;
          }

          /*--- Compute the delta change in velocity in each direction. ---*/

          for (iDim = 0; iDim < nDim; iDim++)
            dV[iDim] = Vel_Mag*UnitFlowDir[iDim] - V_domain[iDim+1];

          /*--- Update the velocity in the primitive variable vector.
           Note we use damping here to improve stability/convergence. ---*/

          for (iDim = 0; iDim < nDim; iDim++)
            V_inlet[iDim+1] = V_domain[iDim+1] + Damping*dV[iDim];

          /*--- Dirichlet condition for temperature (if energy is active) ---*/

          V_inlet[nDim+1] = Inlet_Ttotal[val_marker][iVertex]/config->GetTemperature_Ref();

        }

        break;

    }

    /*--- Access density at the node. This is either constant by
      construction, or will be set fixed implicitly by the temperature
      and equation of state. ---*/

    V_inlet[nDim+2] = nodes->GetDensity(iPoint);

    /*--- Beta coefficient from the config file ---*/

    V_inlet[nDim+3] = nodes->GetBetaInc2(iPoint);

    /*--- Cp is needed for Temperature equation. ---*/

    V_inlet[nDim+7] = nodes->GetSpecificHeatCp(iPoint);

    /*--- Set various quantities in the solver class ---*/

    conv_numerics->SetPrimitive(V_domain, V_inlet);

    if (dynamic_grid)
      conv_numerics->SetGridVel(geometry->nodes->GetGridVel(iPoint),
                                geometry->nodes->GetGridVel(iPoint));

    /*--- Compute the residual using an upwind scheme ---*/

    auto residual = conv_numerics->ComputeResidual(config);

    /*--- Update residual value ---*/

    LinSysRes.AddBlock(iPoint, residual);

    /*--- Jacobian contribution for implicit integration ---*/

    if (implicit)
      Jacobian.AddBlock2Diag(iPoint, residual.jacobian_i);

    /*--- Viscous contribution, commented out because serious convergence problems ---*/

    if (!viscous) continue;

    /*--- Set transport properties at the inlet ---*/

    V_inlet[nDim+4] = nodes->GetLaminarViscosity(iPoint);
    V_inlet[nDim+5] = nodes->GetEddyViscosity(iPoint);
    V_inlet[nDim+6] = nodes->GetThermalConductivity(iPoint);

    /*--- Set the normal vector and the coordinates ---*/

    visc_numerics->SetNormal(Normal);
    visc_numerics->SetCoord(geometry->nodes->GetCoord(iPoint),
                            geometry->nodes->GetCoord(Point_Normal));

    /*--- Primitive variables, and gradient ---*/

    visc_numerics->SetPrimitive(V_domain, V_inlet);
    visc_numerics->SetPrimVarGradient(nodes->GetGradient_Primitive(iPoint),
                                      nodes->GetGradient_Primitive(iPoint));

    /*--- Turbulent kinetic energy ---*/

    if ((config->GetKind_Turb_Model() == SST) || (config->GetKind_Turb_Model() == SST_SUST))
      visc_numerics->SetTurbKineticEnergy(solver_container[TURB_SOL]->GetNodes()->GetSolution(iPoint,0),
                                          solver_container[TURB_SOL]->GetNodes()->GetSolution(iPoint,0));

    /*--- Compute and update residual ---*/

    auto residual_v = visc_numerics->ComputeResidual(config);

    LinSysRes.SubtractBlock(iPoint, residual_v);

    /*--- Jacobian contribution for implicit integration ---*/

    if (implicit)
      Jacobian.SubtractBlock2Diag(iPoint, residual_v.jacobian_i);
  }
}

void CIncEulerSolver::BC_Outlet(CGeometry *geometry, CSolver **solver_container,
                             CNumerics *conv_numerics, CNumerics *visc_numerics, CConfig *config, unsigned short val_marker) {
  unsigned short iDim;
  unsigned long iVertex, iPoint, Point_Normal;
  su2double *V_outlet, *V_domain, P_Outlet = 0.0, P_domain;
  su2double mDot_Target, mDot_Old, dP, Density_Avg, Area_Outlet;
  su2double Damping = config->GetInc_Outlet_Damping();

  const bool implicit = (config->GetKind_TimeIntScheme() == EULER_IMPLICIT);
  const bool viscous = config->GetViscous();
  string Marker_Tag  = config->GetMarker_All_TagBound(val_marker);

  su2double Normal[MAXNDIM] = {0.0};

  unsigned short Kind_Outlet = config->GetKind_Inc_Outlet(Marker_Tag);

  /*--- Loop over all the vertices on this boundary marker ---*/

  SU2_OMP_FOR_DYN(OMP_MIN_SIZE)
  for (iVertex = 0; iVertex < geometry->nVertex[val_marker]; iVertex++) {
    iPoint = geometry->vertex[val_marker][iVertex]->GetNode();

    /*--- Check if the node belongs to the domain (i.e., not a halo node) ---*/

    if (!geometry->nodes->GetDomain(iPoint)) continue;

    /*--- Allocate the value at the outlet ---*/

    V_outlet = GetCharacPrimVar(val_marker, iVertex);

    /*--- Index of the closest interior node ---*/

    Point_Normal = geometry->vertex[val_marker][iVertex]->GetNormal_Neighbor();

    /*--- Normal vector for this vertex (negate for outward convention) ---*/

    geometry->vertex[val_marker][iVertex]->GetNormal(Normal);
    for (iDim = 0; iDim < nDim; iDim++) Normal[iDim] = -Normal[iDim];
    conv_numerics->SetNormal(Normal);

    /*--- Current solution at this boundary node ---*/

    V_domain = nodes->GetPrimitive(iPoint);

    /*--- Store the current static pressure for clarity. ---*/

    P_domain = nodes->GetPressure(iPoint);

    /*--- Compute a boundary value for the pressure depending on whether
     we are prescribing a back pressure or a mass flow target. ---*/

    switch (Kind_Outlet) {

        /*--- Velocity and temperature (if required) been specified at the inlet. ---*/

      case PRESSURE_OUTLET:

        /*--- Retrieve the specified back pressure for this outlet. ---*/

        P_Outlet = config->GetOutlet_Pressure(Marker_Tag)/config->GetPressure_Ref();

        /*--- The pressure is prescribed at the outlet. ---*/

        V_outlet[0] = P_Outlet;

        /*--- Neumann condition for the velocity. ---*/

        for (iDim = 0; iDim < nDim; iDim++) {
          V_outlet[iDim+1] = nodes->GetVelocity(iPoint,iDim);
        }

        break;

        /*--- A mass flow target has been specified for the outlet. ---*/

      case MASS_FLOW_OUTLET:

        /*--- Retrieve the specified target mass flow at the outlet. ---*/

        mDot_Target = config->GetOutlet_Pressure(Marker_Tag)/(config->GetDensity_Ref() * config->GetVelocity_Ref());

        /*--- Retrieve the old mass flow, density, and area of the outlet,
         which has been computed in a preprocessing step. These values
         were stored in non-dim. form in the config container. ---*/

        mDot_Old    = config->GetOutlet_MassFlow(Marker_Tag);
        Density_Avg = config->GetOutlet_Density(Marker_Tag);
        Area_Outlet = config->GetOutlet_Area(Marker_Tag);

        /*--- Compute the pressure increment based on the difference
         between the current and target mass flow. Note that increasing
         pressure decreases flow speed. ---*/

        dP = 0.5*Density_Avg*(mDot_Old*mDot_Old - mDot_Target*mDot_Target)/((Density_Avg*Area_Outlet)*(Density_Avg*Area_Outlet));

        /*--- Update the new outlet pressure. Note that we use damping
         here to improve stability/convergence. ---*/

        P_Outlet = P_domain + Damping*dP;

        /*--- The pressure is prescribed at the outlet. ---*/

        V_outlet[0] = P_Outlet;

        /*--- Neumann condition for the velocity ---*/

        for (iDim = 0; iDim < nDim; iDim++) {
          V_outlet[iDim+1] = nodes->GetVelocity(iPoint,iDim);
        }

        break;

    }

    /*--- Neumann condition for the temperature. ---*/

    V_outlet[nDim+1] = nodes->GetTemperature(iPoint);

    /*--- Access density at the interior node. This is either constant by
      construction, or will be set fixed implicitly by the temperature
      and equation of state. ---*/

    V_outlet[nDim+2] = nodes->GetDensity(iPoint);

    /*--- Beta coefficient from the config file ---*/

    V_outlet[nDim+3] = nodes->GetBetaInc2(iPoint);

    /*--- Cp is needed for Temperature equation. ---*/

    V_outlet[nDim+7] = nodes->GetSpecificHeatCp(iPoint);

    /*--- Set various quantities in the solver class ---*/

    conv_numerics->SetPrimitive(V_domain, V_outlet);

    if (dynamic_grid)
      conv_numerics->SetGridVel(geometry->nodes->GetGridVel(iPoint),
                                geometry->nodes->GetGridVel(iPoint));

    /*--- Compute the residual using an upwind scheme ---*/

    auto residual = conv_numerics->ComputeResidual(config);

    /*--- Update residual value ---*/

    LinSysRes.AddBlock(iPoint, residual);

    /*--- Jacobian contribution for implicit integration ---*/

    if (implicit) {
      Jacobian.AddBlock2Diag(iPoint, residual.jacobian_i);
    }

    /*--- Viscous contribution, commented out because serious convergence problems ---*/

    if (!viscous) continue;

    /*--- Set transport properties at the outlet. ---*/

    V_outlet[nDim+4] = nodes->GetLaminarViscosity(iPoint);
    V_outlet[nDim+5] = nodes->GetEddyViscosity(iPoint);
    V_outlet[nDim+6] = nodes->GetThermalConductivity(iPoint);

    /*--- Set the normal vector and the coordinates ---*/

    visc_numerics->SetNormal(Normal);
    visc_numerics->SetCoord(geometry->nodes->GetCoord(iPoint),
                            geometry->nodes->GetCoord(Point_Normal));

    /*--- Primitive variables, and gradient ---*/

    visc_numerics->SetPrimitive(V_domain, V_outlet);
    visc_numerics->SetPrimVarGradient(nodes->GetGradient_Primitive(iPoint),
                                      nodes->GetGradient_Primitive(iPoint));

    /*--- Turbulent kinetic energy ---*/

    if ((config->GetKind_Turb_Model() == SST) || (config->GetKind_Turb_Model() == SST_SUST))
      visc_numerics->SetTurbKineticEnergy(solver_container[TURB_SOL]->GetNodes()->GetSolution(iPoint,0),
                                          solver_container[TURB_SOL]->GetNodes()->GetSolution(iPoint,0));

    /*--- Compute and update residual ---*/

    auto residual_v = visc_numerics->ComputeResidual(config);

    LinSysRes.SubtractBlock(iPoint, residual_v);

    /*--- Jacobian contribution for implicit integration ---*/
    if (implicit)
      Jacobian.SubtractBlock2Diag(iPoint, residual_v.jacobian_i);

  }

}

void CIncEulerSolver::SetResidual_DualTime(CGeometry *geometry, CSolver **solver_container, CConfig *config,
                                        unsigned short iRKStep, unsigned short iMesh, unsigned short RunTime_EqSystem) {

  /*--- Local variables ---*/

  unsigned short iVar, iMarker, iDim, iNeigh;
  unsigned long iPoint, jPoint, iEdge, iVertex;

  const su2double *V_time_nM1 = nullptr, *V_time_n = nullptr, *V_time_nP1 = nullptr;
  su2double U_time_nM1[MAXNVAR], U_time_n[MAXNVAR], U_time_nP1[MAXNVAR];
  su2double Volume_nM1, Volume_nP1, TimeStep;
  const su2double *Normal = nullptr, *GridVel_i = nullptr, *GridVel_j = nullptr;
  su2double Density, Cp;

  const bool implicit = (config->GetKind_TimeIntScheme() == EULER_IMPLICIT);
  const bool first_order = (config->GetTime_Marching() == DT_STEPPING_1ST);
  const bool second_order = (config->GetTime_Marching() == DT_STEPPING_2ND);
  const bool energy = config->GetEnergy_Equation();

  const int ndim = nDim;
  auto V2U = [ndim](su2double Density, su2double Cp, const su2double* V, su2double* U) {
    U[0] = Density;
    for (int iDim = 0; iDim < ndim; iDim++) U[iDim+1] = Density*V[iDim+1];
    U[ndim+1] = Density*Cp*V[ndim+1];
  };

  /*--- Store the physical time step ---*/

  TimeStep = config->GetDelta_UnstTimeND();

  /*--- Compute the dual time-stepping source term for static meshes ---*/

  if (!dynamic_grid) {

    /*--- Loop over all nodes (excluding halos) ---*/

    SU2_OMP_FOR_STAT(omp_chunk_size)
    for (iPoint = 0; iPoint < nPointDomain; iPoint++) {

      /*--- Retrieve the solution at time levels n-1, n, and n+1. Note that
       we are currently iterating on U^n+1 and that U^n & U^n-1 are fixed,
       previous solutions that are stored in memory. These are actually
       the primitive values, but we will convert to conservatives. ---*/

      V_time_nM1 = nodes->GetSolution_time_n1(iPoint);
      V_time_n   = nodes->GetSolution_time_n(iPoint);
      V_time_nP1 = nodes->GetSolution(iPoint);

      /*--- Access the density and Cp at this node (constant for now). ---*/

      Density = nodes->GetDensity(iPoint);
      Cp = nodes->GetSpecificHeatCp(iPoint);

      /*--- Compute the conservative variable vector for all time levels. ---*/

      V2U(Density, Cp, V_time_nM1, U_time_nM1);
      V2U(Density, Cp, V_time_n, U_time_n);
      V2U(Density, Cp, V_time_nP1, U_time_nP1);

      /*--- CV volume at time n+1. As we are on a static mesh, the volume
       of the CV will remained fixed for all time steps. ---*/

      Volume_nP1 = geometry->nodes->GetVolume(iPoint);

      /*--- Compute the dual time-stepping source term based on the chosen
       time discretization scheme (1st- or 2nd-order).---*/

      for (iVar = 0; iVar < nVar-!energy; iVar++) {
        if (first_order)
          LinSysRes(iPoint,iVar) += (U_time_nP1[iVar] - U_time_n[iVar])*Volume_nP1 / TimeStep;
        if (second_order)
          LinSysRes(iPoint,iVar) += ( 3.0*U_time_nP1[iVar] - 4.0*U_time_n[iVar]
                                     +1.0*U_time_nM1[iVar])*Volume_nP1 / (2.0*TimeStep);
      }

      /*--- Compute the Jacobian contribution due to the dual time source term. ---*/

      if (implicit) {
        su2double delta = (second_order? 1.5 : 1.0) * Volume_nP1 * Density / TimeStep;

        for (iDim = 0; iDim < nDim; iDim++)
          Jacobian.AddVal2Diag(iPoint, iDim+1, delta);

        if (energy) delta *= Cp;
        Jacobian.AddVal2Diag(iPoint, nDim+1, delta);
      }
    }
  }

  else {

    /*--- For unsteady flows on dynamic meshes (rigidly transforming or
     dynamically deforming), the Geometric Conservation Law (GCL) should be
     satisfied in conjunction with the ALE formulation of the governing
     equations. The GCL prevents accuracy issues caused by grid motion, i.e.
     a uniform free-stream should be preserved through a moving grid. First,
     we will loop over the edges and boundaries to compute the GCL component
     of the dual time source term that depends on grid velocities. ---*/

    SU2_OMP_FOR_STAT(omp_chunk_size)
    for (iPoint = 0; iPoint < nPointDomain; ++iPoint) {

      /*--- Compute the conservative variables. ---*/

      V_time_n = nodes->GetSolution_time_n(iPoint);
      Density = nodes->GetDensity(iPoint);
      Cp = nodes->GetSpecificHeatCp(iPoint);
      V2U(Density, Cp, V_time_n, U_time_n);

      GridVel_i = geometry->nodes->GetGridVel(iPoint);

      for (iNeigh = 0; iNeigh < geometry->nodes->GetnPoint(iPoint); iNeigh++) {

        iEdge = geometry->nodes->GetEdge(iPoint, iNeigh);
        Normal = geometry->edges->GetNormal(iEdge);

        jPoint = geometry->nodes->GetPoint(iPoint, iNeigh);
        GridVel_j = geometry->nodes->GetGridVel(jPoint);

        /*--- Determine whether to consider the normal outward or inward. ---*/
        su2double dir = (geometry->edges->GetNode(iEdge,0) == iPoint)? 0.5 : -0.5;

        su2double Residual_GCL = 0.0;
        for (iDim = 0; iDim < nDim; iDim++)
          Residual_GCL += dir*(GridVel_i[iDim]+GridVel_j[iDim])*Normal[iDim];

        for (iVar = 0; iVar < nVar-!energy; iVar++)
          LinSysRes(iPoint,iVar) += U_time_n[iVar]*Residual_GCL;
      }
    }

    /*--- Loop over the boundary edges ---*/

    for (iMarker = 0; iMarker < geometry->GetnMarker(); iMarker++) {
      if ((config->GetMarker_All_KindBC(iMarker) != INTERNAL_BOUNDARY)  &&
          (config->GetMarker_All_KindBC(iMarker) != PERIODIC_BOUNDARY)) {

        SU2_OMP_FOR_STAT(OMP_MIN_SIZE)
        for (iVertex = 0; iVertex < geometry->GetnVertex(iMarker); iVertex++) {

          /*--- Get the index for node i plus the boundary face normal ---*/

          iPoint = geometry->vertex[iMarker][iVertex]->GetNode();
          Normal = geometry->vertex[iMarker][iVertex]->GetNormal();

          /*--- Grid velocities stored at boundary node i ---*/

          GridVel_i = geometry->nodes->GetGridVel(iPoint);

          /*--- Compute the GCL term by dotting the grid velocity with the face
           normal. The normal is negated to match the boundary convention. ---*/

          su2double Residual_GCL = 0.0;
          for (iDim = 0; iDim < nDim; iDim++)
            Residual_GCL -= 0.5*(GridVel_i[iDim]+GridVel_i[iDim])*Normal[iDim];

          /*--- Compute the GCL component of the source term for node i ---*/

          V_time_n = nodes->GetSolution_time_n(iPoint);
          Density = nodes->GetDensity(iPoint);
          Cp = nodes->GetSpecificHeatCp(iPoint);
          V2U(Density, Cp, V_time_n, U_time_n);

          for (iVar = 0; iVar < nVar-!energy; iVar++)
            LinSysRes(iPoint,iVar) += U_time_n[iVar]*Residual_GCL;
        }
      }
    }

    /*--- Loop over all nodes (excluding halos) to compute the remainder
     of the dual time-stepping source term. ---*/

    SU2_OMP_FOR_STAT(omp_chunk_size)
    for (iPoint = 0; iPoint < nPointDomain; iPoint++) {

      /*--- Retrieve the solution at time levels n-1, n, and n+1. Note that
       we are currently iterating on U^n+1 and that U^n & U^n-1 are fixed,
       previous solutions that are stored in memory. These are actually
       the primitive values, but we will convert to conservatives. ---*/

      V_time_nM1 = nodes->GetSolution_time_n1(iPoint);
      V_time_n   = nodes->GetSolution_time_n(iPoint);
      V_time_nP1 = nodes->GetSolution(iPoint);

      /*--- Access the density and Cp at this node (constant for now). ---*/

      Density = nodes->GetDensity(iPoint);
      Cp = nodes->GetSpecificHeatCp(iPoint);

      /*--- Compute the conservative variable vector for all time levels. ---*/

      V2U(Density, Cp, V_time_nM1, U_time_nM1);
      V2U(Density, Cp, V_time_n, U_time_n);
      V2U(Density, Cp, V_time_nP1, U_time_nP1);

      /*--- CV volume at time n-1 and n+1. In the case of dynamically deforming
       grids, the volumes will change. On rigidly transforming grids, the
       volumes will remain constant. ---*/

      Volume_nM1 = geometry->nodes->GetVolume_nM1(iPoint);
      Volume_nP1 = geometry->nodes->GetVolume(iPoint);

      /*--- Compute the dual time-stepping source residual. Due to the
       introduction of the GCL term above, the remainder of the source residual
       due to the time discretization has a new form.---*/

      for (iVar = 0; iVar < nVar-!energy; iVar++) {
        if (first_order)
          LinSysRes(iPoint,iVar) += (U_time_nP1[iVar] - U_time_n[iVar])*(Volume_nP1/TimeStep);
        if (second_order)
          LinSysRes(iPoint,iVar) += (U_time_nP1[iVar] - U_time_n[iVar])*(3.0*Volume_nP1/(2.0*TimeStep))
                                     + (U_time_nM1[iVar] - U_time_n[iVar])*(Volume_nM1/(2.0*TimeStep));
      }

      /*--- Compute the Jacobian contribution due to the dual time source term. ---*/

      if (implicit) {
        su2double delta = (second_order? 1.5 : 1.0) * Volume_nP1 * Density / TimeStep;

        for (iDim = 0; iDim < nDim; iDim++)
          Jacobian.AddVal2Diag(iPoint, iDim+1, delta);

        if (energy) delta *= Cp;
        Jacobian.AddVal2Diag(iPoint, nDim+1, delta);
      }
    }
  }

}

void CIncEulerSolver::GetOutlet_Properties(CGeometry *geometry, CConfig *config, unsigned short iMesh, bool Output) {

  unsigned short iDim, iMarker;
  unsigned long iVertex, iPoint;
  su2double *V_outlet = nullptr, Velocity[3], MassFlow,
  Velocity2, Density, Area, AxiFactor;
  unsigned short iMarker_Outlet, nMarker_Outlet;
  string Inlet_TagBound, Outlet_TagBound;
  su2double Vector[MAXNDIM] = {0.0};

  bool axisymmetric = config->GetAxisymmetric();

  bool write_heads = ((((config->GetInnerIter() % (config->GetScreen_Wrt_Freq(2)*40)) == 0)
                       && (config->GetInnerIter()!= 0))
                      || (config->GetInnerIter() == 1));

  /*--- Get the number of outlet markers and check for any mass flow BCs. ---*/

  nMarker_Outlet = config->GetnMarker_Outlet();
  bool Evaluate_BC = false;
  for (iMarker_Outlet = 0; iMarker_Outlet < nMarker_Outlet; iMarker_Outlet++) {
    Outlet_TagBound = config->GetMarker_Outlet_TagBound(iMarker_Outlet);
    if (config->GetKind_Inc_Outlet(Outlet_TagBound) == MASS_FLOW_OUTLET)
      Evaluate_BC = true;
  }

  /*--- If we have a massflow outlet BC, then we need to compute and
   communicate the total massflow, density, and area through each outlet
   boundary, so that it can be used in the iterative procedure to update
   the back pressure until we converge to the desired mass flow. This
   routine is called only once per iteration as a preprocessing and the
   values for all outlets are stored and retrieved later in the BC_Outlet
   routines. ---*/

  if (Evaluate_BC) {

    su2double *Outlet_MassFlow = new su2double[config->GetnMarker_All()];
    su2double *Outlet_Density  = new su2double[config->GetnMarker_All()];
    su2double *Outlet_Area     = new su2double[config->GetnMarker_All()];

    /*--- Comute MassFlow, average temp, press, etc. ---*/

    for (iMarker = 0; iMarker < config->GetnMarker_All(); iMarker++) {

      Outlet_MassFlow[iMarker] = 0.0;
      Outlet_Density[iMarker]  = 0.0;
      Outlet_Area[iMarker]     = 0.0;

      if ((config->GetMarker_All_KindBC(iMarker) == OUTLET_FLOW) ) {

        for (iVertex = 0; iVertex < geometry->nVertex[iMarker]; iVertex++) {

          iPoint = geometry->vertex[iMarker][iVertex]->GetNode();

          if (geometry->nodes->GetDomain(iPoint)) {

            V_outlet = nodes->GetPrimitive(iPoint);

            geometry->vertex[iMarker][iVertex]->GetNormal(Vector);

            if (axisymmetric) {
              if (geometry->nodes->GetCoord(iPoint, 1) != 0.0)
                AxiFactor = 2.0*PI_NUMBER*geometry->nodes->GetCoord(iPoint, 1);
              else
                AxiFactor = 1.0;
            } else {
              AxiFactor = 1.0;
            }

            Density      = V_outlet[nDim+2];

            Velocity2 = 0.0; Area = 0.0; MassFlow = 0.0;

            for (iDim = 0; iDim < nDim; iDim++) {
              Area += (Vector[iDim] * AxiFactor) * (Vector[iDim] * AxiFactor);
              Velocity[iDim] = V_outlet[iDim+1];
              Velocity2 += Velocity[iDim] * Velocity[iDim];
              MassFlow += Vector[iDim] * AxiFactor * Density * Velocity[iDim];
            }
            Area = sqrt (Area);

            Outlet_MassFlow[iMarker] += MassFlow;
            Outlet_Density[iMarker]  += Density*Area;
            Outlet_Area[iMarker]     += Area;

          }
        }
      }
    }

    /*--- Copy to the appropriate structure ---*/

    su2double *Outlet_MassFlow_Local = new su2double[nMarker_Outlet];
    su2double *Outlet_Density_Local  = new su2double[nMarker_Outlet];
    su2double *Outlet_Area_Local     = new su2double[nMarker_Outlet];

    su2double *Outlet_MassFlow_Total = new su2double[nMarker_Outlet];
    su2double *Outlet_Density_Total  = new su2double[nMarker_Outlet];
    su2double *Outlet_Area_Total     = new su2double[nMarker_Outlet];

    for (iMarker_Outlet = 0; iMarker_Outlet < nMarker_Outlet; iMarker_Outlet++) {
      Outlet_MassFlow_Local[iMarker_Outlet] = 0.0;
      Outlet_Density_Local[iMarker_Outlet]  = 0.0;
      Outlet_Area_Local[iMarker_Outlet]     = 0.0;

      Outlet_MassFlow_Total[iMarker_Outlet] = 0.0;
      Outlet_Density_Total[iMarker_Outlet]  = 0.0;
      Outlet_Area_Total[iMarker_Outlet]     = 0.0;
    }

    /*--- Copy the values to the local array for MPI ---*/

    for (iMarker = 0; iMarker < config->GetnMarker_All(); iMarker++) {
      if ((config->GetMarker_All_KindBC(iMarker) == OUTLET_FLOW)) {
        for (iMarker_Outlet = 0; iMarker_Outlet < nMarker_Outlet; iMarker_Outlet++) {
          Outlet_TagBound = config->GetMarker_Outlet_TagBound(iMarker_Outlet);
          if (config->GetMarker_All_TagBound(iMarker) == Outlet_TagBound) {
            Outlet_MassFlow_Local[iMarker_Outlet] += Outlet_MassFlow[iMarker];
            Outlet_Density_Local[iMarker_Outlet]  += Outlet_Density[iMarker];
            Outlet_Area_Local[iMarker_Outlet]     += Outlet_Area[iMarker];
          }
        }
      }
    }

    /*--- All the ranks to compute the total value ---*/

    SU2_MPI::Allreduce(Outlet_MassFlow_Local, Outlet_MassFlow_Total, nMarker_Outlet, MPI_DOUBLE, MPI_SUM, SU2_MPI::GetComm());
    SU2_MPI::Allreduce(Outlet_Density_Local, Outlet_Density_Total, nMarker_Outlet, MPI_DOUBLE, MPI_SUM, SU2_MPI::GetComm());
    SU2_MPI::Allreduce(Outlet_Area_Local, Outlet_Area_Total, nMarker_Outlet, MPI_DOUBLE, MPI_SUM, SU2_MPI::GetComm());

    for (iMarker_Outlet = 0; iMarker_Outlet < nMarker_Outlet; iMarker_Outlet++) {
      if (Outlet_Area_Total[iMarker_Outlet] != 0.0) {
        Outlet_Density_Total[iMarker_Outlet] /= Outlet_Area_Total[iMarker_Outlet];
      }
      else {
        Outlet_Density_Total[iMarker_Outlet] = 0.0;
      }

      if (iMesh == MESH_0) {
        config->SetOutlet_MassFlow(iMarker_Outlet, Outlet_MassFlow_Total[iMarker_Outlet]);
        config->SetOutlet_Density(iMarker_Outlet, Outlet_Density_Total[iMarker_Outlet]);
        config->SetOutlet_Area(iMarker_Outlet, Outlet_Area_Total[iMarker_Outlet]);
      }
    }

    /*--- Screen output using the values already stored in the config container ---*/

    if ((rank == MASTER_NODE) && (iMesh == MESH_0) ) {

      cout.precision(5);
      cout.setf(ios::fixed, ios::floatfield);

      if (write_heads && Output && !config->GetDiscrete_Adjoint()) {
        cout << endl   << "---------------------------- Outlet properties --------------------------" << endl;
      }

      for (iMarker_Outlet = 0; iMarker_Outlet < nMarker_Outlet; iMarker_Outlet++) {
        Outlet_TagBound = config->GetMarker_Outlet_TagBound(iMarker_Outlet);
        if (write_heads && Output && !config->GetDiscrete_Adjoint()) {

          /*--- Geometry defintion ---*/

          cout <<"Outlet surface: " << Outlet_TagBound << "." << endl;

          if ((nDim ==3) || axisymmetric) {
            cout <<"Area (m^2): " << config->GetOutlet_Area(Outlet_TagBound) << endl;
          }
          if (nDim == 2) {
            cout <<"Length (m): " << config->GetOutlet_Area(Outlet_TagBound) << "." << endl;
          }

          cout << setprecision(5) << "Outlet Avg. Density (kg/m^3): " <<  config->GetOutlet_Density(Outlet_TagBound) * config->GetDensity_Ref() << endl;
          su2double Outlet_mDot = fabs(config->GetOutlet_MassFlow(Outlet_TagBound)) * config->GetDensity_Ref() * config->GetVelocity_Ref();
          cout << "Outlet mass flow (kg/s): "; cout << setprecision(5) << Outlet_mDot;

        }
      }

      if (write_heads && Output && !config->GetDiscrete_Adjoint()) {cout << endl;
        cout << "-------------------------------------------------------------------------" << endl << endl;
      }

      cout.unsetf(ios_base::floatfield);

    }

    delete [] Outlet_MassFlow_Local;
    delete [] Outlet_Density_Local;
    delete [] Outlet_Area_Local;

    delete [] Outlet_MassFlow_Total;
    delete [] Outlet_Density_Total;
    delete [] Outlet_Area_Total;

    delete [] Outlet_MassFlow;
    delete [] Outlet_Density;
    delete [] Outlet_Area;

  }

}

void CIncEulerSolver::PrintVerificationError(const CConfig *config) const {

  if ((rank != MASTER_NODE) || (MGLevel != MESH_0)) return;

  if (config && !config->GetDiscrete_Adjoint()) {

    cout.precision(6);
    cout.setf(ios::scientific, ios::floatfield);

    cout << endl   << "------------------------ Global Error Analysis --------------------------" << endl;

    cout << setw(20) << "RMS Error [P]: " << setw(12) << VerificationSolution->GetError_RMS(0) << "     | ";
    cout << setw(20) << "Max Error [P]: " << setw(12) << VerificationSolution->GetError_Max(0);
    cout << endl;

    cout << setw(20) << "RMS Error [U]: " << setw(12) << VerificationSolution->GetError_RMS(1) << "     | ";
    cout << setw(20) << "Max Error [U]: " << setw(12) << VerificationSolution->GetError_Max(1);
    cout << endl;

    cout << setw(20) << "RMS Error [V]: " << setw(12) << VerificationSolution->GetError_RMS(2) << "     | ";
    cout << setw(20) << "Max Error [V]: " << setw(12) << VerificationSolution->GetError_Max(2);
    cout << endl;

    if (nDim == 3) {
      cout << setw(20) << "RMS Error [W]: " << setw(12) << VerificationSolution->GetError_RMS(3) << "     | ";
      cout << setw(20) << "Max Error [W]: " << setw(12) << VerificationSolution->GetError_Max(3);
      cout << endl;
    }

    if (config->GetEnergy_Equation()) {
      cout << setw(20) << "RMS Error [T]: " << setw(12) << VerificationSolution->GetError_RMS(nDim+1) << "     | ";
      cout << setw(20) << "Max Error [T]: " << setw(12) << VerificationSolution->GetError_Max(nDim+1);
      cout << endl;
    }

    cout << "-------------------------------------------------------------------------" << endl << endl;
    cout.unsetf(ios_base::floatfield);
  }
}

void CIncEulerSolver::LoadRestart(CGeometry **geometry, CSolver ***solver, CConfig *config, int val_iter, bool val_update_geo) {

  /*--- Adjust the number of solution variables in the restart. We always
   carry a space in nVar for the energy equation in the solver, but we only
   write it to the restart if it is active. Therefore, we must reduce nVar
   here if energy is inactive so that the restart is read correctly. ---*/

  bool energy = config->GetEnergy_Equation();
  bool weakly_coupled_heat = config->GetWeakly_Coupled_Heat();

  unsigned short nVar_Restart = nVar;
  if (!(energy || weakly_coupled_heat)) nVar_Restart--;
  su2double Solution[MAXNVAR] = {0.0};
  Solution[nVar-1] = GetTemperature_Inf();

  LoadRestart_impl(geometry, solver, config, val_iter, val_update_geo, Solution, nVar_Restart);

}

void CIncEulerSolver::SetFreeStream_Solution(const CConfig *config){

  unsigned long iPoint;
  unsigned short iDim;

  SU2_OMP_FOR_STAT(omp_chunk_size)
  for (iPoint = 0; iPoint < nPoint; iPoint++){
    nodes->SetSolution(iPoint,0, Pressure_Inf);
    for (iDim = 0; iDim < nDim; iDim++){
      nodes->SetSolution(iPoint,iDim+1, Velocity_Inf[iDim]);
    }
    nodes->SetSolution(iPoint,nDim+1, Temperature_Inf);
  }
}<|MERGE_RESOLUTION|>--- conflicted
+++ resolved
@@ -817,24 +817,10 @@
 void CIncEulerSolver::CommonPreprocessing(CGeometry *geometry, CSolver **solver_container, CConfig *config, unsigned short iMesh,
                                           unsigned short iRKStep, unsigned short RunTime_EqSystem, bool Output) {
 
-<<<<<<< HEAD
-  unsigned long ErrorCounter = 0;
-
-  const unsigned long InnerIter = config->GetInnerIter();
-  const bool cont_adjoint     = config->GetContinuous_Adjoint();
-  const bool implicit         = (config->GetKind_TimeIntScheme() == EULER_IMPLICIT);
-  const bool muscl            = (config->GetMUSCL_Flow() || (cont_adjoint && config->GetKind_ConvNumScheme_AdjFlow() == ROE));
-  const bool limiter          = (config->GetKind_SlopeLimit_Flow() != NO_LIMITER) && (InnerIter <= config->GetLimiterIter());
-  const bool center           = ((config->GetKind_ConvNumScheme_Flow() == SPACE_CENTERED) || (cont_adjoint && config->GetKind_ConvNumScheme_AdjFlow() == SPACE_CENTERED));
-  const bool center_jst       = center && (config->GetKind_Centered_Flow() == JST);
-  const bool edge_limiter     = config->GetEdgeLimiter_Flow();
-  const bool outlet           = ((config->GetnMarker_Outlet() != 0));
-=======
   const bool implicit   = (config->GetKind_TimeIntScheme() == EULER_IMPLICIT);
   const bool center     = (config->GetKind_ConvNumScheme_Flow() == SPACE_CENTERED);
   const bool center_jst = (config->GetKind_Centered_Flow() == JST) && (iMesh == MESH_0);
   const bool outlet     = (config->GetnMarker_Outlet() != 0);
->>>>>>> 61c856d2
 
   /*--- Set the primitive variables ---*/
 
@@ -845,10 +831,6 @@
   SU2_OMP_ATOMIC
   ErrorCounter += SetPrimitive_Variables(solver_container, config);
 
-<<<<<<< HEAD
-    if ((limiter) && (iMesh == MESH_0) && !Output && !edge_limiter) {
-      SetPrimitive_Limiter(geometry, config);
-=======
   if ((iMesh == MESH_0) && (config->GetComm_Level() == COMM_FULL)) {
     SU2_OMP_BARRIER
     SU2_OMP_MASTER
@@ -856,7 +838,6 @@
       unsigned long tmp = ErrorCounter;
       SU2_MPI::Allreduce(&tmp, &ErrorCounter, 1, MPI_UNSIGNED_LONG, MPI_SUM, SU2_MPI::GetComm());
       config->SetNonphysical_Points(ErrorCounter);
->>>>>>> 61c856d2
     }
     SU2_OMP_BARRIER
   }
@@ -1092,13 +1073,6 @@
   unsigned long iPoint, jPoint, counter_local = 0;
   unsigned short iDim, iVar;
 
-<<<<<<< HEAD
-  const unsigned long InnerIter = config->GetInnerIter();
-  const bool implicit         = (config->GetKind_TimeIntScheme() == EULER_IMPLICIT);
-  const bool muscl            = (config->GetMUSCL_Flow() && (iMesh == MESH_0));
-  const bool limiter          = (config->GetKind_SlopeLimit_Flow() != NO_LIMITER) && (InnerIter <= config->GetLimiterIter());
-  const bool piperno          = config->GetKind_SlopeLimit_Flow() == PIPERNO;
-=======
   SU2_OMP_MASTER
   ErrorCounter = 0;
 
@@ -1107,7 +1081,7 @@
   const bool muscl      = (config->GetMUSCL_Flow() && (iMesh == MESH_0));
   const bool limiter    = (config->GetKind_SlopeLimit_Flow() != NO_LIMITER) && (InnerIter <= config->GetLimiterIter());
   const bool van_albada = config->GetKind_SlopeLimit_Flow() == VAN_ALBADA_EDGE;
->>>>>>> 61c856d2
+  const bool piperno    = config->GetKind_SlopeLimit_Flow() == PIPERNO;
 
   /*--- Loop over edge colors. ---*/
   for (auto color : EdgeColoring)
@@ -1137,20 +1111,15 @@
 
     if (muscl) {
 
-<<<<<<< HEAD
       const su2double Kappa = config->GetMUSCL_Kappa();
 
       auto Coord_i = geometry->nodes->GetCoord(iPoint);
       auto Coord_j = geometry->nodes->GetCoord(jPoint);
-=======
-      auto Coord_i = geometry->nodes->GetCoord(iPoint);
-      auto Coord_j = geometry->nodes->GetCoord(jPoint);
 
       su2double Vector_ij[MAXNDIM] = {0.0};
       for (iDim = 0; iDim < nDim; iDim++) {
-        Vector_ij[iDim] = 0.5*(Coord_j[iDim] - Coord_i[iDim]);
-      }
->>>>>>> 61c856d2
+        Vector_ij[iDim] = Coord_j[iDim] - Coord_i[iDim];
+      }
 
       auto Gradient_i = nodes->GetGradient_Reconstruction(iPoint);
       auto Gradient_j = nodes->GetGradient_Reconstruction(jPoint);
@@ -1163,7 +1132,6 @@
       }
 
       for (iVar = 0; iVar < nPrimVarGrad; iVar++) {
-<<<<<<< HEAD
 
         /*--- Compute centered and upwind differences ---*/
 
@@ -1173,15 +1141,8 @@
         su2double Project_Grad_j = -V_ij;
 
         for (iDim = 0; iDim < nDim; iDim++) {
-          const su2double Vector_ij = Coord_j[iDim] - Coord_i[iDim];
-          Project_Grad_i += Vector_ij*Gradient_i[iVar][iDim];
-          Project_Grad_j += Vector_ij*Gradient_j[iVar][iDim];
-=======
-        su2double Project_Grad_i = 0.0, Project_Grad_j = 0.0;
-        for (iDim = 0; iDim < nDim; iDim++) {
           Project_Grad_i += Vector_ij[iDim]*Gradient_i[iVar][iDim];
-          Project_Grad_j -= Vector_ij[iDim]*Gradient_j[iVar][iDim];
->>>>>>> 61c856d2
+          Project_Grad_j += Vector_ij[iDim]*Gradient_j[iVar][iDim];
         }
 
         /*--- Blend upwind and centered differences ---*/
