--- conflicted
+++ resolved
@@ -1,4 +1,4 @@
-﻿/*!
+/*!
  * \file CNEMONSSolver.cpp
  * \brief Headers of the CNEMONSEulerSolver class
  * \author S. R. Copeland, F. Palacios, W. Maier.
@@ -794,13 +794,8 @@
   /*--- Get universal information ---*/
   RuSI = UNIVERSAL_GAS_CONSTANT;
   Ru   = 1000.0*RuSI;
-<<<<<<< HEAD
   Ms   = FluidModel->GetSpeciesMolarMass();
-  
-=======
-  Ms   = FluidModel->GetMolarMass();
-
->>>>>>> 3ff9650e
+
   /*--- Get the locations of the primitive variables ---*/
   RHOS_INDEX    = nodes->GetRhosIndex();
   RHO_INDEX     = nodes->GetRhoIndex();
@@ -853,13 +848,8 @@
       Vj   = nodes->GetPrimitive(jPoint);
       Di   = nodes->GetDiffusionCoeff(iPoint);
       eves = nodes->GetEve(iPoint);
-<<<<<<< HEAD
       hs   = FluidModel->GetSpeciesEnthalpy(Vi[T_INDEX], Vi[TVE_INDEX], eves);
       for (iSpecies = 0; iSpecies < nSpecies; iSpecies++)      
-=======
-      hs   = FluidModel->GetSpeciesEnthalpy(Vi[T_INDEX], eves);
-      for (iSpecies = 0; iSpecies < nSpecies; iSpecies++)
->>>>>>> 3ff9650e
         Yj[iSpecies] = Vj[RHOS_INDEX+iSpecies]/Vj[RHO_INDEX];
       rho    = Vi[RHO_INDEX];
       dTdU   = nodes->GetdTdU(iPoint);
@@ -1108,15 +1098,9 @@
       }
 
       /*--- Calculate Heatflux tangent to surface ---*/
-<<<<<<< HEAD
       for (iDim = 0; iDim < nDim; iDim++) 
         Vector_Tangent_HF[iDim] = -ktr*Vector_Tangent_dT[iDim]-kve*Vector_Tangent_dTve[iDim];
-      
-=======
-      for (iDim = 0; iDim < nDim; iDim++)
-        Vector_Tangent_HF[iDim] = ktr*Vector_Tangent_dT[iDim]+kve*Vector_Tangent_dTve[iDim];
-
->>>>>>> 3ff9650e
+
       /*--- Initialize viscous residual to zero ---*/
       for (iVar = 0; iVar < nVar; iVar ++)
         Res_Visc[iVar] = 0.0;
