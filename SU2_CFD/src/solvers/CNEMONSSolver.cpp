--- conflicted
+++ resolved
@@ -98,21 +98,13 @@
   const long unsigned int offset=(nSpecies+2);
   ComputeVorticityAndStrainMag(*config, iMesh, offset);
 
-<<<<<<< HEAD
+  ComputeVorticityAndStrainMag(*config, iMesh);
+
   if (wall_functions) {
     SetTau_Wall_WF(geometry, solver_container, config);
   }
 }
 
-=======
-  ComputeVorticityAndStrainMag(*config, iMesh);
-
-  if (wall_functions) {
-    SetTau_Wall_WF(geometry, solver_container, config);
-  }
-}
-
->>>>>>> 1249f9f6
 unsigned long CNEMONSSolver::SetPrimitive_Variables(CSolver **solver_container,CConfig *config, bool Output) {
 
   /*--- Number of non-physical points, local to the thread, needs
@@ -126,7 +118,6 @@
   for (unsigned long iPoint = 0; iPoint < nPoint; iPoint ++) {
 
     /*--- Retrieve the value of the kinetic energy (if needed). ---*/
-<<<<<<< HEAD
 
     su2double eddy_visc = 0.0; //su2double turb_ke = 0.0;
 
@@ -143,24 +134,6 @@
 
     /* Check for non-realizable states for reporting. */
 
-=======
-
-    su2double eddy_visc = 0.0; //su2double turb_ke = 0.0;
-
-    if (turb_model != TURB_MODEL::NONE && solver_container[TURB_SOL] != nullptr) {
-      eddy_visc = solver_container[TURB_SOL]->GetNodes()->GetmuT(iPoint);
-      //if (tkeNeeded) turb_ke = solver_container[TURB_SOL]->GetNodes()->GetSolution(iPoint,0);
-
-      nodes->SetEddyViscosity(iPoint, eddy_visc);
-    }
-
-    /*--- Compressible flow, primitive variables. ---*/
-
-    bool nonphysical = nodes->SetPrimVar(iPoint,FluidModel);
-
-    /* Check for non-realizable states for reporting. */
-
->>>>>>> 1249f9f6
     nonPhysicalPoints += nonphysical;
 
   }
@@ -713,11 +686,7 @@
       /*--- Add contributions to the Jacobian from the weak enforcement of the energy equations. ---*/
       const auto dTdU   = nodes->GetdTdU(iPoint);
       const auto dTvedU = nodes->GetdTvedU(iPoint);
-<<<<<<< HEAD
-      const su2double theta = GeometryToolbox::SquaredNorm(nDim, UnitNormal); 
-=======
       const su2double theta = GeometryToolbox::SquaredNorm(nDim, UnitNormal);
->>>>>>> 1249f9f6
 
       for (auto iVar = 0u; iVar < nVar; iVar++) {
         Jacobian_i[nSpecies+nDim][iVar]   = -(ktr*theta/dist_ij*dTdU[iVar] +
