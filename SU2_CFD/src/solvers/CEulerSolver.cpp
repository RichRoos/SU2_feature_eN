--- conflicted
+++ resolved
@@ -5574,7 +5574,6 @@
     case SURFACE_MACH:
       Total_ComboObj+=Weight_ObjFunc*config->GetSurface_Mach(0);
       break;
-<<<<<<< HEAD
     case SURFACE_CO:
       Total_ComboObj+=Weight_ObjFunc*config->GetSurface_CO(0);
       break;
@@ -5584,11 +5583,9 @@
     case SURFACE_TEMP:
       Total_ComboObj+=Weight_ObjFunc*config->GetSurface_Temperature(0);
       break;
-    case TOTAL_AVG_TEMPERATURE:
+    case AVG_TEMPERATURE:
       Total_ComboObj+=Weight_ObjFunc*config->GetSurface_Temperature(0);
       break;
-=======
->>>>>>> 3cb709cf
     default:
       break;
   }
