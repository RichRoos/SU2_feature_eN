/*!
 * \file CSolver.cpp
 * \brief Main subroutines for CSolver class.
 * \author F. Palacios, T. Economon
 * \version 7.0.3 "Blackbird"
 *
 * SU2 Project Website: https://su2code.github.io
 *
 * The SU2 Project is maintained by the SU2 Foundation
 * (http://su2foundation.org)
 *
 * Copyright 2012-2020, SU2 Contributors (cf. AUTHORS.md)
 *
 * SU2 is free software; you can redistribute it and/or
 * modify it under the terms of the GNU Lesser General Public
 * License as published by the Free Software Foundation; either
 * version 2.1 of the License, or (at your option) any later version.
 *
 * SU2 is distributed in the hope that it will be useful,
 * but WITHOUT ANY WARRANTY; without even the implied warranty of
 * MERCHANTABILITY or FITNESS FOR A PARTICULAR PURPOSE. See the GNU
 * Lesser General Public License for more details.
 *
 * You should have received a copy of the GNU Lesser General Public
 * License along with SU2. If not, see <http://www.gnu.org/licenses/>.
 */


#include "../../include/solvers/CSolver.hpp"
#include "../../include/gradients/computeGradientsGreenGauss.hpp"
#include "../../include/gradients/computeGradientsLeastSquares.hpp"
#include "../../include/limiters/computeLimiters.hpp"
#include "../../../Common/include/toolboxes/MMS/CIncTGVSolution.hpp"
#include "../../../Common/include/toolboxes/MMS/CInviscidVortexSolution.hpp"
#include "../../../Common/include/toolboxes/MMS/CMMSIncEulerSolution.hpp"
#include "../../../Common/include/toolboxes/MMS/CMMSIncNSSolution.hpp"
#include "../../../Common/include/toolboxes/MMS/CMMSNSTwoHalfCirclesSolution.hpp"
#include "../../../Common/include/toolboxes/MMS/CMMSNSTwoHalfSpheresSolution.hpp"
#include "../../../Common/include/toolboxes/MMS/CMMSNSUnitQuadSolution.hpp"
#include "../../../Common/include/toolboxes/MMS/CMMSNSUnitQuadSolutionWallBC.hpp"
#include "../../../Common/include/toolboxes/MMS/CNSUnitQuadSolution.hpp"
#include "../../../Common/include/toolboxes/MMS/CRinglebSolution.hpp"
#include "../../../Common/include/toolboxes/MMS/CTGVSolution.hpp"
#include "../../../Common/include/toolboxes/MMS/CUserDefinedSolution.hpp"
#include "../../../Common/include/toolboxes/printing_toolbox.hpp"
#include "../../../Common/include/toolboxes/C1DInterpolation.hpp"
#include "../../include/CMarkerProfileReaderFVM.hpp"


CSolver::CSolver(bool mesh_deform_mode) : System(mesh_deform_mode) {

  rank = SU2_MPI::GetRank();
  size = SU2_MPI::GetSize();

  adjoint = false;

  /*--- Set the multigrid level to the finest grid. This can be
        overwritten in the constructors of the derived classes. ---*/
  MGLevel = MESH_0;

  /*--- Array initialization ---*/

  OutputHeadingNames = NULL;
  Residual_RMS       = NULL;
  Residual_Max       = NULL;
  Residual_BGS       = NULL;
  Residual_Max_BGS   = NULL;
  Residual           = NULL;
  Residual_i         = NULL;
  Residual_j         = NULL;
  Point_Max          = NULL;
  Point_Max_Coord    = NULL;
  Point_Max_BGS      = NULL;
  Point_Max_Coord_BGS = NULL;
  Solution           = NULL;
  Solution_i         = NULL;
  Solution_j         = NULL;
  Vector             = NULL;
  Vector_i           = NULL;
  Vector_j           = NULL;
  Res_Conv           = NULL;
  Res_Visc           = NULL;
  Res_Sour           = NULL;
  Res_Conv_i         = NULL;
  Res_Visc_i         = NULL;
  Res_Conv_j         = NULL;
  Res_Visc_j         = NULL;
  Jacobian_i         = NULL;
  Jacobian_j         = NULL;
  Jacobian_ii        = NULL;
  Jacobian_ij        = NULL;
  Jacobian_ji        = NULL;
  Jacobian_jj        = NULL;
  iPoint_UndLapl     = NULL;
  jPoint_UndLapl     = NULL;
  Smatrix            = NULL;
  Cvector            = NULL;
  Restart_Vars       = NULL;
  Restart_Data       = NULL;
  base_nodes         = nullptr;
  nOutputVariables   = 0;
  ResLinSolver       = 0.0;

  /*--- Variable initialization to avoid valgrid warnings when not used. ---*/

  IterLinSolver = 0;

  /*--- Initialize pointer for any verification solution. ---*/
  VerificationSolution  = NULL;

  /*--- Flags for the periodic BC communications. ---*/

  rotate_periodic   = false;
  implicit_periodic = false;

  /*--- Containers to store the markers. ---*/
  nMarker = 0;
  nVertex = nullptr;

  /*--- Flags for the dynamic grid (rigid movement or unsteady deformation). ---*/
  dynamic_grid = false;

  /*--- Container to store the vertex tractions. ---*/
  VertexTraction = NULL;
  VertexTractionAdjoint = NULL;

  /*--- Auxiliary data needed for CFL adaption. ---*/

  NonLinRes_Value = 0;
  NonLinRes_Func = 0;
  Old_Func = 0;
  New_Func = 0;
  NonLinRes_Counter = 0;

  nPrimVarGrad = 0;
  nPrimVar     = 0;

}

CSolver::~CSolver(void) {

  unsigned short iVar, iDim;
  unsigned long iMarker, iVertex;

  /*--- Public variables, may be accessible outside ---*/

  if ( OutputHeadingNames != NULL) {
    delete [] OutputHeadingNames;
  }

  /*--- Private ---*/

  if (Residual_RMS != NULL) delete [] Residual_RMS;
  if (Residual_Max != NULL) delete [] Residual_Max;
  if (Residual != NULL) delete [] Residual;
  if (Residual_i != NULL) delete [] Residual_i;
  if (Residual_j != NULL) delete [] Residual_j;
  if (Point_Max != NULL) delete [] Point_Max;

  if (Residual_BGS != NULL) delete [] Residual_BGS;
  if (Residual_Max_BGS != NULL) delete [] Residual_Max_BGS;
  if (Point_Max_BGS != NULL) delete [] Point_Max_BGS;

  if (Point_Max_Coord != NULL) {
    for (iVar = 0; iVar < nVar; iVar++) {
      delete [] Point_Max_Coord[iVar];
    }
    delete [] Point_Max_Coord;
  }

  if (Point_Max_Coord_BGS != NULL) {
    for (iVar = 0; iVar < nVar; iVar++) {
      delete [] Point_Max_Coord_BGS[iVar];
    }
    delete [] Point_Max_Coord_BGS;
  }

  if (Solution != NULL) delete [] Solution;
  if (Solution_i != NULL) delete [] Solution_i;
  if (Solution_j != NULL) delete [] Solution_j;
  if (Vector != NULL) delete [] Vector;
  if (Vector_i != NULL) delete [] Vector_i;
  if (Vector_j != NULL) delete [] Vector_j;
  if (Res_Conv != NULL) delete [] Res_Conv;
  if (Res_Visc != NULL) delete [] Res_Visc;
  if (Res_Sour != NULL) delete [] Res_Sour;
  if (Res_Conv_i != NULL) delete [] Res_Conv_i;
  if (Res_Visc_i != NULL) delete [] Res_Visc_i;
  if (Res_Visc_j != NULL) delete [] Res_Visc_j;

  if (iPoint_UndLapl != NULL) delete [] iPoint_UndLapl;
  if (jPoint_UndLapl != NULL) delete [] jPoint_UndLapl;

  if (Jacobian_i != NULL) {
    for (iVar = 0; iVar < nVar; iVar++)
      delete [] Jacobian_i[iVar];
    delete [] Jacobian_i;
  }

  if (Jacobian_j != NULL) {
    for (iVar = 0; iVar < nVar; iVar++)
      delete [] Jacobian_j[iVar];
    delete [] Jacobian_j;
  }

  if (Jacobian_ii != NULL) {
    for (iVar = 0; iVar < nVar; iVar++)
      delete [] Jacobian_ii[iVar];
    delete [] Jacobian_ii;
  }

  if (Jacobian_ij != NULL) {
    for (iVar = 0; iVar < nVar; iVar++)
      delete [] Jacobian_ij[iVar];
    delete [] Jacobian_ij;
  }

  if (Jacobian_ji != NULL) {
    for (iVar = 0; iVar < nVar; iVar++)
      delete [] Jacobian_ji[iVar];
    delete [] Jacobian_ji;
  }

  if (Jacobian_jj != NULL) {
    for (iVar = 0; iVar < nVar; iVar++)
      delete [] Jacobian_jj[iVar];
    delete [] Jacobian_jj;
  }

  if (Smatrix != NULL) {
    for (iDim = 0; iDim < nDim; iDim++)
      delete [] Smatrix[iDim];
    delete [] Smatrix;
  }

  if (Cvector != NULL) {
    for (iVar = 0; iVar < nVarGrad; iVar++)
      delete [] Cvector[iVar];
    delete [] Cvector;
  }

  if (VertexTraction != NULL) {
    for (iMarker = 0; iMarker < nMarker; iMarker++) {
      for (iVertex = 0; iVertex < nVertex[iMarker]; iVertex++)
        delete [] VertexTraction[iMarker][iVertex];
      delete [] VertexTraction[iMarker];
    }
    delete [] VertexTraction;
  }

  if (VertexTractionAdjoint != NULL) {
    for (iMarker = 0; iMarker < nMarker; iMarker++) {
      for (iVertex = 0; iVertex < nVertex[iMarker]; iVertex++)
        delete [] VertexTractionAdjoint[iMarker][iVertex];
      delete [] VertexTractionAdjoint[iMarker];
    }
    delete [] VertexTractionAdjoint;
  }

  if (nVertex != nullptr) delete [] nVertex;

  if (Restart_Vars != NULL) {delete [] Restart_Vars; Restart_Vars = NULL;}
  if (Restart_Data != NULL) {delete [] Restart_Data; Restart_Data = NULL;}

  if (VerificationSolution != NULL) {delete VerificationSolution; VerificationSolution = NULL;}

}

void CSolver::InitiatePeriodicComms(CGeometry *geometry,
                                    CConfig *config,
                                    unsigned short val_periodic_index,
                                    unsigned short commType) {

  /*--- Check for dummy communication. ---*/

  if (commType == PERIODIC_NONE) return;

  /*--- Local variables ---*/

  bool boundary_i, boundary_j;
  bool weighted = true;

  unsigned short iVar, jVar, iDim;
  unsigned short iNeighbor, nNeighbor = 0;
  unsigned short COUNT_PER_POINT = 0;
  unsigned short MPI_TYPE        = 0;
  unsigned short ICOUNT          = nVar;
  unsigned short JCOUNT          = nVar;

  int iMessage, iSend, nSend;

  unsigned long iPoint, jPoint, msg_offset, buf_offset, iPeriodic, Neighbor_Point;

  su2double *Diff      = new su2double[nVar];
  su2double *Und_Lapl  = new su2double[nVar];
  su2double *Sol_Min   = new su2double[nPrimVarGrad];
  su2double *Sol_Max   = new su2double[nPrimVarGrad];
  su2double *rotPrim_i = new su2double[nPrimVar];
  su2double *rotPrim_j = new su2double[nPrimVar];

  su2double Sensor_i = 0.0, Sensor_j = 0.0, Pressure_i, Pressure_j;
  su2double *Coord_i, *Coord_j, r11, r12, r13, r22, r23_a, r23_b, r33, weight;
  su2double *center, *angles, translation[3]={0.0,0.0,0.0}, *trans, dx, dy, dz;
  su2double rotMatrix[3][3] = {{1.0,0.0,0.0},{0.0,1.0,0.0},{0.0,0.0,1.0}};
  su2double Theta, Phi, Psi, cosTheta, sinTheta, cosPhi, sinPhi, cosPsi, sinPsi;
  su2double rotCoord_i[3] = {0.0, 0.0, 0.0}, rotCoord_j[3] = {0.0, 0.0, 0.0};

  string Marker_Tag;

  /*--- Set the size of the data packet and type depending on quantity. ---*/

  switch (commType) {
    case PERIODIC_VOLUME:
      COUNT_PER_POINT  = 1;
      MPI_TYPE         = COMM_TYPE_DOUBLE;
      break;
    case PERIODIC_NEIGHBORS:
      COUNT_PER_POINT  = 1;
      MPI_TYPE         = COMM_TYPE_UNSIGNED_SHORT;
      break;
    case PERIODIC_RESIDUAL:
      COUNT_PER_POINT  = nVar + nVar*nVar + 1;
      MPI_TYPE         = COMM_TYPE_DOUBLE;
      break;
    case PERIODIC_IMPLICIT:
      COUNT_PER_POINT  = nVar;
      MPI_TYPE         = COMM_TYPE_DOUBLE;
      break;
    case PERIODIC_LAPLACIAN:
      COUNT_PER_POINT  = nVar;
      MPI_TYPE         = COMM_TYPE_DOUBLE;
      break;
    case PERIODIC_MAX_EIG:
      COUNT_PER_POINT  = 1;
      MPI_TYPE         = COMM_TYPE_DOUBLE;
      break;
    case PERIODIC_SENSOR:
      COUNT_PER_POINT  = 2;
      MPI_TYPE         = COMM_TYPE_DOUBLE;
      break;
    case PERIODIC_SOL_GG:
      COUNT_PER_POINT  = nVar*nDim;
      MPI_TYPE         = COMM_TYPE_DOUBLE;
      ICOUNT           = nVar;
      JCOUNT           = nDim;
      break;
    case PERIODIC_PRIM_GG:
      COUNT_PER_POINT  = nPrimVarGrad*nDim;
      MPI_TYPE         = COMM_TYPE_DOUBLE;
      ICOUNT           = nPrimVarGrad;
      JCOUNT           = nDim;
      break;
    case PERIODIC_SOL_LS: case PERIODIC_SOL_ULS:
      COUNT_PER_POINT  = nDim*nDim + nVar*nDim;
      MPI_TYPE         = COMM_TYPE_DOUBLE;
      break;
    case PERIODIC_PRIM_LS: case PERIODIC_PRIM_ULS:
      COUNT_PER_POINT  = nDim*nDim + nPrimVarGrad*nDim;
      MPI_TYPE         = COMM_TYPE_DOUBLE;
      break;
    case PERIODIC_LIM_PRIM_1:
      COUNT_PER_POINT  = nPrimVarGrad*2;
      MPI_TYPE         = COMM_TYPE_DOUBLE;
      break;
    case PERIODIC_LIM_PRIM_2:
      COUNT_PER_POINT  = nPrimVarGrad;
      MPI_TYPE         = COMM_TYPE_DOUBLE;
      break;
    case PERIODIC_LIM_SOL_1:
      COUNT_PER_POINT  = nVar*2;
      MPI_TYPE         = COMM_TYPE_DOUBLE;
      break;
    case PERIODIC_LIM_SOL_2:
      COUNT_PER_POINT  = nVar;
      MPI_TYPE         = COMM_TYPE_DOUBLE;
      break;
    default:
      SU2_MPI::Error("Unrecognized quantity for periodic communication.",
                     CURRENT_FUNCTION);
      break;
  }

  su2double **jacBlock = new su2double*[ICOUNT];
  su2double **rotBlock = new su2double*[ICOUNT];
  for (iVar = 0; iVar < ICOUNT; iVar++) {
    jacBlock[iVar] = new su2double[JCOUNT];
    rotBlock[iVar] = new su2double[JCOUNT];
  }

  /*--- Check to make sure we have created a large enough buffer
   for these comms during preprocessing. It will be reallocated whenever
   we find a larger count per point than currently exists. After the
   first cycle of comms, this should be inactive. ---*/

  if (COUNT_PER_POINT > geometry->countPerPeriodicPoint) {
    geometry->AllocatePeriodicComms(COUNT_PER_POINT);
  }

  /*--- Set some local pointers to make access simpler. ---*/

  su2double *bufDSend = geometry->bufD_PeriodicSend;

  unsigned short *bufSSend = geometry->bufS_PeriodicSend;

  /*--- Load the specified quantity from the solver into the generic
   communication buffer in the geometry class. ---*/

  if (geometry->nPeriodicSend > 0) {

    /*--- Post all non-blocking recvs first before sends. ---*/

    geometry->PostPeriodicRecvs(geometry, config, MPI_TYPE);

    for (iMessage = 0; iMessage < geometry->nPeriodicSend; iMessage++) {

      /*--- Get the offset in the buffer for the start of this message. ---*/

      msg_offset = geometry->nPoint_PeriodicSend[iMessage];

      /*--- Get the number of periodic points we need to
       communicate on the current periodic marker. ---*/

      nSend = (geometry->nPoint_PeriodicSend[iMessage+1] -
               geometry->nPoint_PeriodicSend[iMessage]);

      for (iSend = 0; iSend < nSend; iSend++) {

        /*--- Get the local index for this communicated data. We need
         both the node and periodic face index (for rotations). ---*/

        iPoint    = geometry->Local_Point_PeriodicSend[msg_offset  + iSend];
        iPeriodic = geometry->Local_Marker_PeriodicSend[msg_offset + iSend];

        /*--- Retrieve the supplied periodic information. ---*/

        Marker_Tag = config->GetMarker_All_TagBound(iPeriodic);
        center     = config->GetPeriodicRotCenter(Marker_Tag);
        angles     = config->GetPeriodicRotAngles(Marker_Tag);
        trans      = config->GetPeriodicTranslation(Marker_Tag);

        /*--- Store (center+trans) as it is constant and will be added. ---*/

        translation[0] = center[0] + trans[0];
        translation[1] = center[1] + trans[1];
        translation[2] = center[2] + trans[2];

        /*--- Store angles separately for clarity. Compute sines/cosines. ---*/

        Theta    = angles[0];      Phi = angles[1];     Psi = angles[2];
        cosTheta = cos(Theta);  cosPhi = cos(Phi);   cosPsi = cos(Psi);
        sinTheta = sin(Theta);  sinPhi = sin(Phi);   sinPsi = sin(Psi);

        /*--- Compute the rotation matrix. Note that the implicit
         ordering is rotation about the x-axis, y-axis, then z-axis. ---*/

        rotMatrix[0][0] = cosPhi*cosPsi;
        rotMatrix[1][0] = cosPhi*sinPsi;
        rotMatrix[2][0] = -sinPhi;

        rotMatrix[0][1] = sinTheta*sinPhi*cosPsi - cosTheta*sinPsi;
        rotMatrix[1][1] = sinTheta*sinPhi*sinPsi + cosTheta*cosPsi;
        rotMatrix[2][1] = sinTheta*cosPhi;

        rotMatrix[0][2] = cosTheta*sinPhi*cosPsi + sinTheta*sinPsi;
        rotMatrix[1][2] = cosTheta*sinPhi*sinPsi - sinTheta*cosPsi;
        rotMatrix[2][2] = cosTheta*cosPhi;

        /*--- Compute the offset in the recv buffer for this point. ---*/

        buf_offset = (msg_offset + iSend)*geometry->countPerPeriodicPoint;

        /*--- Load the send buffers depending on the particular value
         that has been requested for communication. ---*/

        switch (commType) {

          case PERIODIC_VOLUME:

            /*--- Load the volume of the current periodic CV so that
             we can accumulate the total control volume size on all
             periodic faces. ---*/

            bufDSend[buf_offset] = geometry->node[iPoint]->GetVolume() +
            geometry->node[iPoint]->GetPeriodicVolume();

            break;

          case PERIODIC_NEIGHBORS:

            nNeighbor = 0;
            for (iNeighbor = 0; iNeighbor < geometry->node[iPoint]->GetnPoint(); iNeighbor++) {
              Neighbor_Point = geometry->node[iPoint]->GetPoint(iNeighbor);

              /*--- Check if this neighbor lies on the periodic face so
               that we avoid double counting neighbors on both sides. If
               not, increment the count of neighbors for the donor. ---*/

              if (!geometry->node[Neighbor_Point]->GetPeriodicBoundary())
              nNeighbor++;

            }

            /*--- Store the number of neighbors in bufffer. ---*/

            bufSSend[buf_offset] = nNeighbor;

            break;

          case PERIODIC_RESIDUAL:

            /*--- Communicate the residual from our partial control
             volume to the other side of the periodic face. ---*/

            for (iVar = 0; iVar < nVar; iVar++) {
              bufDSend[buf_offset+iVar] = LinSysRes(iPoint, iVar);
            }

            /*--- Rotate the momentum components of the residual array. ---*/

            if (rotate_periodic) {
              if (nDim == 2) {
                bufDSend[buf_offset+1] = (rotMatrix[0][0]*LinSysRes(iPoint, 1) +
                                          rotMatrix[0][1]*LinSysRes(iPoint, 2));
                bufDSend[buf_offset+2] = (rotMatrix[1][0]*LinSysRes(iPoint, 1) +
                                          rotMatrix[1][1]*LinSysRes(iPoint, 2));
              } else {
                bufDSend[buf_offset+1] = (rotMatrix[0][0]*LinSysRes(iPoint, 1) +
                                          rotMatrix[0][1]*LinSysRes(iPoint, 2) +
                                          rotMatrix[0][2]*LinSysRes(iPoint, 3));
                bufDSend[buf_offset+2] = (rotMatrix[1][0]*LinSysRes(iPoint, 1) +
                                          rotMatrix[1][1]*LinSysRes(iPoint, 2) +
                                          rotMatrix[1][2]*LinSysRes(iPoint, 3));
                bufDSend[buf_offset+3] = (rotMatrix[2][0]*LinSysRes(iPoint, 1) +
                                          rotMatrix[2][1]*LinSysRes(iPoint, 2) +
                                          rotMatrix[2][2]*LinSysRes(iPoint, 3));
              }
            }
            buf_offset += nVar;

            /*--- Load the time step for the current point. ---*/

            bufDSend[buf_offset] = base_nodes->GetDelta_Time(iPoint);
            buf_offset++;

            /*--- For implicit calculations, we will communicate the
             contributions to the Jacobian block diagonal, i.e., the
             impact of the point upon itself, J_ii. ---*/

            if (implicit_periodic) {

              for (iVar = 0; iVar < nVar; iVar++) {
                for (jVar = 0; jVar < nVar; jVar++) {
                  jacBlock[iVar][jVar] = Jacobian.GetBlock(iPoint, iPoint, iVar, jVar);
                }
              }

              /*--- Rotate the momentum columns of the Jacobian. ---*/

              if (rotate_periodic) {
                for (iVar = 0; iVar < nVar; iVar++) {
                  if (nDim == 2) {
                    jacBlock[1][iVar] = (rotMatrix[0][0]*Jacobian.GetBlock(iPoint, iPoint, 1, iVar) +
                                         rotMatrix[0][1]*Jacobian.GetBlock(iPoint, iPoint, 2, iVar));
                    jacBlock[2][iVar] = (rotMatrix[1][0]*Jacobian.GetBlock(iPoint, iPoint, 1, iVar) +
                                         rotMatrix[1][1]*Jacobian.GetBlock(iPoint, iPoint, 2, iVar));
                  } else {

                    jacBlock[1][iVar] = (rotMatrix[0][0]*Jacobian.GetBlock(iPoint, iPoint, 1, iVar) +
                                         rotMatrix[0][1]*Jacobian.GetBlock(iPoint, iPoint, 2, iVar) +
                                         rotMatrix[0][2]*Jacobian.GetBlock(iPoint, iPoint, 3, iVar));
                    jacBlock[2][iVar] = (rotMatrix[1][0]*Jacobian.GetBlock(iPoint, iPoint, 1, iVar) +
                                         rotMatrix[1][1]*Jacobian.GetBlock(iPoint, iPoint, 2, iVar) +
                                         rotMatrix[1][2]*Jacobian.GetBlock(iPoint, iPoint, 3, iVar));
                    jacBlock[3][iVar] = (rotMatrix[2][0]*Jacobian.GetBlock(iPoint, iPoint, 1, iVar) +
                                         rotMatrix[2][1]*Jacobian.GetBlock(iPoint, iPoint, 2, iVar) +
                                         rotMatrix[2][2]*Jacobian.GetBlock(iPoint, iPoint, 3, iVar));
                  }
                }
              }

              /*--- Load the Jacobian terms into the buffer for sending. ---*/

              for (iVar = 0; iVar < nVar; iVar++) {
                for (jVar = 0; jVar < nVar; jVar++) {
                  bufDSend[buf_offset] = jacBlock[iVar][jVar];
                  buf_offset++;
                }
              }
            }

            break;

          case PERIODIC_IMPLICIT:

            /*--- Communicate the solution from our master set of periodic
             nodes (from the linear solver perspective) to the passive
             periodic nodes on the matching face. This is done at the
             end of the iteration to synchronize the solution after the
             linear solve. ---*/

            for (iVar = 0; iVar < nVar; iVar++) {
              bufDSend[buf_offset+iVar] = base_nodes->GetSolution(iPoint, iVar);
            }

            /*--- Rotate the momentum components of the solution array. ---*/

            if (rotate_periodic) {
              if (nDim == 2) {
                bufDSend[buf_offset+1] = (rotMatrix[0][0]*base_nodes->GetSolution(iPoint,1) +
                                          rotMatrix[0][1]*base_nodes->GetSolution(iPoint,2));
                bufDSend[buf_offset+2] = (rotMatrix[1][0]*base_nodes->GetSolution(iPoint,1) +
                                          rotMatrix[1][1]*base_nodes->GetSolution(iPoint,2));
              } else {
                bufDSend[buf_offset+1] = (rotMatrix[0][0]*base_nodes->GetSolution(iPoint,1) +
                                          rotMatrix[0][1]*base_nodes->GetSolution(iPoint,2) +
                                          rotMatrix[0][2]*base_nodes->GetSolution(iPoint,3));
                bufDSend[buf_offset+2] = (rotMatrix[1][0]*base_nodes->GetSolution(iPoint,1) +
                                          rotMatrix[1][1]*base_nodes->GetSolution(iPoint,2) +
                                          rotMatrix[1][2]*base_nodes->GetSolution(iPoint,3));
                bufDSend[buf_offset+3] = (rotMatrix[2][0]*base_nodes->GetSolution(iPoint,1) +
                                          rotMatrix[2][1]*base_nodes->GetSolution(iPoint,2) +
                                          rotMatrix[2][2]*base_nodes->GetSolution(iPoint,3));
              }
            }

            break;

          case PERIODIC_LAPLACIAN:

            /*--- For JST, the undivided Laplacian must be computed
             consistently by using the complete control volume info
             from both sides of the periodic face. ---*/

            for (iVar = 0; iVar< nVar; iVar++)
            Und_Lapl[iVar] = 0.0;

            for (iNeighbor = 0; iNeighbor < geometry->node[iPoint]->GetnPoint(); iNeighbor++) {
              jPoint = geometry->node[iPoint]->GetPoint(iNeighbor);

              /*--- Avoid periodic boundary points so that we do not
               duplicate edges on both sides of the periodic BC. ---*/

              if (!geometry->node[jPoint]->GetPeriodicBoundary()) {

                /*--- Solution differences ---*/

                for (iVar = 0; iVar < nVar; iVar++)
                Diff[iVar] = (base_nodes->GetSolution(iPoint, iVar) -
                              base_nodes->GetSolution(jPoint,iVar));

                /*--- Correction for compressible flows (use enthalpy) ---*/

                if (!(config->GetKind_Regime() == INCOMPRESSIBLE)) {
                  Pressure_i   = base_nodes->GetPressure(iPoint);
                  Pressure_j   = base_nodes->GetPressure(jPoint);
                  Diff[nVar-1] = ((base_nodes->GetSolution(iPoint,nVar-1) + Pressure_i) -
                                  (base_nodes->GetSolution(jPoint,nVar-1) + Pressure_j));
                }

                boundary_i = geometry->node[iPoint]->GetPhysicalBoundary();
                boundary_j = geometry->node[jPoint]->GetPhysicalBoundary();

                /*--- Both points inside the domain, or both in the boundary ---*/

                if ((!boundary_i && !boundary_j) ||
                    ( boundary_i &&  boundary_j)) {
                  if (geometry->node[iPoint]->GetDomain()) {
                    for (iVar = 0; iVar< nVar; iVar++)
                    Und_Lapl[iVar] -= Diff[iVar];
                  }
                }

                /*--- iPoint inside the domain, jPoint on the boundary ---*/

                if (!boundary_i && boundary_j)
                if (geometry->node[iPoint]->GetDomain()){
                  for (iVar = 0; iVar< nVar; iVar++)
                  Und_Lapl[iVar] -= Diff[iVar];
                }

              }
            }

            /*--- Store the components to be communicated in the buffer. ---*/

            for (iVar = 0; iVar < nVar; iVar++)
            bufDSend[buf_offset+iVar] = Und_Lapl[iVar];

            /*--- Rotate the momentum components of the Laplacian. ---*/

            if (rotate_periodic) {
              if (nDim == 2) {
                bufDSend[buf_offset+1] = (rotMatrix[0][0]*Und_Lapl[1] +
                                          rotMatrix[0][1]*Und_Lapl[2]);
                bufDSend[buf_offset+2] = (rotMatrix[1][0]*Und_Lapl[1] +
                                          rotMatrix[1][1]*Und_Lapl[2]);
              }
              else {
                bufDSend[buf_offset+1] = (rotMatrix[0][0]*Und_Lapl[1] +
                                          rotMatrix[0][1]*Und_Lapl[2] +
                                          rotMatrix[0][2]*Und_Lapl[3]);
                bufDSend[buf_offset+2] = (rotMatrix[1][0]*Und_Lapl[1] +
                                          rotMatrix[1][1]*Und_Lapl[2] +
                                          rotMatrix[1][2]*Und_Lapl[3]);
                bufDSend[buf_offset+3] = (rotMatrix[2][0]*Und_Lapl[1] +
                                          rotMatrix[2][1]*Und_Lapl[2] +
                                          rotMatrix[2][2]*Und_Lapl[3]);
              }
            }

            break;

          case PERIODIC_MAX_EIG:

            /*--- Simple summation of eig calc on both periodic faces. ---*/

            bufDSend[buf_offset] = base_nodes->GetLambda(iPoint);

            break;

          case PERIODIC_SENSOR:

            /*--- For the centered schemes, the sensor must be computed
             consistently using info from the entire control volume
             on both sides of the periodic face. ---*/

            Sensor_i = 0.0; Sensor_j = 0.0;
            for (iNeighbor = 0; iNeighbor < geometry->node[iPoint]->GetnPoint(); iNeighbor++) {
              jPoint = geometry->node[iPoint]->GetPoint(iNeighbor);

              /*--- Avoid halos and boundary points so that we don't
               duplicate edges on both sides of the periodic BC. ---*/

              if (!geometry->node[jPoint]->GetPeriodicBoundary()) {

                /*--- Use density instead of pressure for incomp. flows. ---*/

                if ((config->GetKind_Regime() == INCOMPRESSIBLE)) {
                  Pressure_i = base_nodes->GetDensity(iPoint);
                  Pressure_j = base_nodes->GetDensity(jPoint);
                } else {
                  Pressure_i = base_nodes->GetPressure(iPoint);
                  Pressure_j = base_nodes->GetPressure(jPoint);
                }

                boundary_i = geometry->node[iPoint]->GetPhysicalBoundary();
                boundary_j = geometry->node[jPoint]->GetPhysicalBoundary();

                /*--- Both points inside domain, or both on boundary ---*/

                if ((!boundary_i && !boundary_j) ||
                    (boundary_i && boundary_j)) {
                  if (geometry->node[iPoint]->GetDomain()) {
                    Sensor_i += Pressure_j - Pressure_i;
                    Sensor_j += Pressure_i + Pressure_j;
                  }
                }

                /*--- iPoint inside the domain, jPoint on the boundary ---*/

                if (!boundary_i && boundary_j) {
                  if (geometry->node[iPoint]->GetDomain()) {
                    Sensor_i += (Pressure_j - Pressure_i);
                    Sensor_j += (Pressure_i + Pressure_j);

                  }
                }

              }
            }

            /*--- Store the sensor increments to buffer. After summing
             all contributions, these will be divided. ---*/

            bufDSend[buf_offset] = Sensor_i;
            buf_offset++;
            bufDSend[buf_offset] = Sensor_j;

            break;

          case PERIODIC_SOL_GG:

            /*--- Access and rotate the partial G-G gradient. These will be
             summed on both sides of the periodic faces before dividing
             by the volume to complete the Green-Gauss gradient calc. ---*/

            for (iVar = 0; iVar < nVar; iVar++) {
              for (iDim = 0; iDim < nDim; iDim++) {
                jacBlock[iVar][iDim] = base_nodes->GetGradient(iPoint, iVar, iDim);
                rotBlock[iVar][iDim] = base_nodes->GetGradient(iPoint, iVar, iDim);
              }
            }

            /*--- Rotate the gradients in x,y,z space for all variables. ---*/

            for (iVar = 0; iVar < nVar; iVar++) {
              if (nDim == 2) {
                rotBlock[iVar][0] = (rotMatrix[0][0]*jacBlock[iVar][0] +
                                     rotMatrix[0][1]*jacBlock[iVar][1]);
                rotBlock[iVar][1] = (rotMatrix[1][0]*jacBlock[iVar][0] +
                                     rotMatrix[1][1]*jacBlock[iVar][1]);
              } else {

                rotBlock[iVar][0] = (rotMatrix[0][0]*jacBlock[iVar][0] +
                                     rotMatrix[0][1]*jacBlock[iVar][1] +
                                     rotMatrix[0][2]*jacBlock[iVar][2]);
                rotBlock[iVar][1] = (rotMatrix[1][0]*jacBlock[iVar][0] +
                                     rotMatrix[1][1]*jacBlock[iVar][1] +
                                     rotMatrix[1][2]*jacBlock[iVar][2]);
                rotBlock[iVar][2] = (rotMatrix[2][0]*jacBlock[iVar][0] +
                                     rotMatrix[2][1]*jacBlock[iVar][1] +
                                     rotMatrix[2][2]*jacBlock[iVar][2]);
              }
            }

            /*--- Store the partial gradient in the buffer. ---*/

            for (iVar = 0; iVar < nVar; iVar++) {
              for (iDim = 0; iDim < nDim; iDim++) {
                bufDSend[buf_offset+iVar*nDim+iDim] = rotBlock[iVar][iDim];
              }
            }

            break;

          case PERIODIC_PRIM_GG:

            /*--- Access and rotate the partial G-G gradient. These will be
             summed on both sides of the periodic faces before dividing
             by the volume to complete the Green-Gauss gradient calc. ---*/

            for (iVar = 0; iVar < nPrimVarGrad; iVar++) {
              for (iDim = 0; iDim < nDim; iDim++){
                jacBlock[iVar][iDim] = base_nodes->GetGradient_Primitive(iPoint, iVar, iDim);
                rotBlock[iVar][iDim] = base_nodes->GetGradient_Primitive(iPoint, iVar, iDim);
              }
            }

            /*--- Rotate the partial gradients in space for all variables. ---*/

            for (iVar = 0; iVar < nPrimVarGrad; iVar++) {
              if (nDim == 2) {
                rotBlock[iVar][0] = (rotMatrix[0][0]*jacBlock[iVar][0] +
                                     rotMatrix[0][1]*jacBlock[iVar][1]);
                rotBlock[iVar][1] = (rotMatrix[1][0]*jacBlock[iVar][0] +
                                     rotMatrix[1][1]*jacBlock[iVar][1]);
              } else {
                rotBlock[iVar][0] = (rotMatrix[0][0]*jacBlock[iVar][0] +
                                     rotMatrix[0][1]*jacBlock[iVar][1] +
                                     rotMatrix[0][2]*jacBlock[iVar][2]);
                rotBlock[iVar][1] = (rotMatrix[1][0]*jacBlock[iVar][0] +
                                     rotMatrix[1][1]*jacBlock[iVar][1] +
                                     rotMatrix[1][2]*jacBlock[iVar][2]);
                rotBlock[iVar][2] = (rotMatrix[2][0]*jacBlock[iVar][0] +
                                     rotMatrix[2][1]*jacBlock[iVar][1] +
                                     rotMatrix[2][2]*jacBlock[iVar][2]);
              }
            }

            /*--- Store the partial gradient in the buffer. ---*/

            for (iVar = 0; iVar < nPrimVarGrad; iVar++) {
              for (iDim = 0; iDim < nDim; iDim++) {
                bufDSend[buf_offset+iVar*nDim+iDim] = rotBlock[iVar][iDim];
              }
            }

            break;

          case PERIODIC_SOL_LS: case PERIODIC_SOL_ULS:

            /*--- For L-S gradient calculations with rotational periodicity,
             we will need to rotate the x,y,z components. To make the process
             easier, we choose to rotate the initial periodic point and their
             neighbor points into their location on the donor marker before
             computing the terms that we need to communicate. ---*/

            /*--- Set a flag for unweighted or weighted least-squares. ---*/

            weighted = true;
            if (commType == PERIODIC_SOL_ULS) {
              weighted = false;
            }

            /*--- Get coordinates for the current point. ---*/

            Coord_i = geometry->node[iPoint]->GetCoord();

            /*--- Get the position vector from rotation center to point. ---*/

            dx = Coord_i[0] - center[0];
            dy = Coord_i[1] - center[1];
            if (nDim == 3) dz = Coord_i[2] - center[2];
            else           dz = 0.0;

            /*--- Compute transformed point coordinates. ---*/

            rotCoord_i[0] = (rotMatrix[0][0]*dx +
                             rotMatrix[0][1]*dy +
                             rotMatrix[0][2]*dz + translation[0]);

            rotCoord_i[1] = (rotMatrix[1][0]*dx +
                             rotMatrix[1][1]*dy +
                             rotMatrix[1][2]*dz + translation[1]);

            rotCoord_i[2] = (rotMatrix[2][0]*dx +
                             rotMatrix[2][1]*dy +
                             rotMatrix[2][2]*dz + translation[2]);

            /*--- Get conservative solution and rotate if necessary. ---*/

            for (iVar = 0; iVar < nVar; iVar++)
            rotPrim_i[iVar] = base_nodes->GetSolution(iPoint, iVar);

            if (rotate_periodic) {
              if (nDim == 2) {
                rotPrim_i[1] = (rotMatrix[0][0]*base_nodes->GetSolution(iPoint,1) +
                                rotMatrix[0][1]*base_nodes->GetSolution(iPoint,2));
                rotPrim_i[2] = (rotMatrix[1][0]*base_nodes->GetSolution(iPoint,1) +
                                rotMatrix[1][1]*base_nodes->GetSolution(iPoint,2));
              }
              else {
                rotPrim_i[1] = (rotMatrix[0][0]*base_nodes->GetSolution(iPoint,1) +
                                rotMatrix[0][1]*base_nodes->GetSolution(iPoint,2) +
                                rotMatrix[0][2]*base_nodes->GetSolution(iPoint,3));
                rotPrim_i[2] = (rotMatrix[1][0]*base_nodes->GetSolution(iPoint,1) +
                                rotMatrix[1][1]*base_nodes->GetSolution(iPoint,2) +
                                rotMatrix[1][2]*base_nodes->GetSolution(iPoint,3));
                rotPrim_i[3] = (rotMatrix[2][0]*base_nodes->GetSolution(iPoint,1) +
                                rotMatrix[2][1]*base_nodes->GetSolution(iPoint,2) +
                                rotMatrix[2][2]*base_nodes->GetSolution(iPoint,3));
              }
            }

            /*--- Inizialization of variables ---*/

            for (iVar = 0; iVar < nVar; iVar++)
            for (iDim = 0; iDim < nDim; iDim++)
            Cvector[iVar][iDim] = 0.0;

            r11 = 0.0;   r12 = 0.0;   r22 = 0.0;
            r13 = 0.0; r23_a = 0.0; r23_b = 0.0;  r33 = 0.0;

            for (iNeighbor = 0; iNeighbor < geometry->node[iPoint]->GetnPoint(); iNeighbor++) {
              jPoint = geometry->node[iPoint]->GetPoint(iNeighbor);

              /*--- Avoid periodic boundary points so that we do not
               duplicate edges on both sides of the periodic BC. ---*/

              if (!geometry->node[jPoint]->GetPeriodicBoundary()) {

                /*--- Get coordinates for the neighbor point. ---*/

                Coord_j = geometry->node[jPoint]->GetCoord();

                /*--- Get the position vector from rotation center. ---*/

                dx = Coord_j[0] - center[0];
                dy = Coord_j[1] - center[1];
                if (nDim == 3) dz = Coord_j[2] - center[2];
                else           dz = 0.0;

                /*--- Compute transformed point coordinates. ---*/

                rotCoord_j[0] = (rotMatrix[0][0]*dx +
                                 rotMatrix[0][1]*dy +
                                 rotMatrix[0][2]*dz + translation[0]);

                rotCoord_j[1] = (rotMatrix[1][0]*dx +
                                 rotMatrix[1][1]*dy +
                                 rotMatrix[1][2]*dz + translation[1]);

                rotCoord_j[2] = (rotMatrix[2][0]*dx +
                                 rotMatrix[2][1]*dy +
                                 rotMatrix[2][2]*dz + translation[2]);

                /*--- Get conservative solution and rotte if necessary. ---*/

                for (iVar = 0; iVar < nVar; iVar++)
                rotPrim_j[iVar] = base_nodes->GetSolution(jPoint,iVar);

                if (rotate_periodic) {
                  if (nDim == 2) {
                    rotPrim_j[1] = (rotMatrix[0][0]*base_nodes->GetSolution(jPoint,1) +
                                    rotMatrix[0][1]*base_nodes->GetSolution(jPoint,2));
                    rotPrim_j[2] = (rotMatrix[1][0]*base_nodes->GetSolution(jPoint,1) +
                                    rotMatrix[1][1]*base_nodes->GetSolution(jPoint,2));
                  }
                  else {
                    rotPrim_j[1] = (rotMatrix[0][0]*base_nodes->GetSolution(jPoint,1) +
                                    rotMatrix[0][1]*base_nodes->GetSolution(jPoint,2) +
                                    rotMatrix[0][2]*base_nodes->GetSolution(jPoint,3));
                    rotPrim_j[2] = (rotMatrix[1][0]*base_nodes->GetSolution(jPoint,1) +
                                    rotMatrix[1][1]*base_nodes->GetSolution(jPoint,2) +
                                    rotMatrix[1][2]*base_nodes->GetSolution(jPoint,3));
                    rotPrim_j[3] = (rotMatrix[2][0]*base_nodes->GetSolution(jPoint,1) +
                                    rotMatrix[2][1]*base_nodes->GetSolution(jPoint,2) +
                                    rotMatrix[2][2]*base_nodes->GetSolution(jPoint,3));
                  }
                }

                if (weighted) {
                  weight = 0.0;
                  for (iDim = 0; iDim < nDim; iDim++) {
                    weight += ((rotCoord_j[iDim]-rotCoord_i[iDim])*
                               (rotCoord_j[iDim]-rotCoord_i[iDim]));
                  }
                } else {
                  weight = 1.0;
                }

                /*--- Sumations for entries of upper triangular matrix R ---*/

                if (weight != 0.0) {

                  r11 += ((rotCoord_j[0]-rotCoord_i[0])*
                          (rotCoord_j[0]-rotCoord_i[0])/weight);
                  r12 += ((rotCoord_j[0]-rotCoord_i[0])*
                          (rotCoord_j[1]-rotCoord_i[1])/weight);
                  r22 += ((rotCoord_j[1]-rotCoord_i[1])*
                          (rotCoord_j[1]-rotCoord_i[1])/weight);

                  if (nDim == 3) {
                    r13   += ((rotCoord_j[0]-rotCoord_i[0])*
                              (rotCoord_j[2]-rotCoord_i[2])/weight);
                    r23_a += ((rotCoord_j[1]-rotCoord_i[1])*
                              (rotCoord_j[2]-rotCoord_i[2])/weight);
                    r23_b += ((rotCoord_j[0]-rotCoord_i[0])*
                              (rotCoord_j[2]-rotCoord_i[2])/weight);
                    r33   += ((rotCoord_j[2]-rotCoord_i[2])*
                              (rotCoord_j[2]-rotCoord_i[2])/weight);
                  }

                  /*--- Entries of c:= transpose(A)*b ---*/

                  for (iVar = 0; iVar < nVar; iVar++)
                  for (iDim = 0; iDim < nDim; iDim++)
                  Cvector[iVar][iDim] += ((rotCoord_j[iDim]-rotCoord_i[iDim])*
                                          (rotPrim_j[iVar]-rotPrim_i[iVar])/weight);

                }
              }
            }

            /*--- We store and communicate the increments for the matching
             upper triangular matrix (weights) and the r.h.s. vector.
             These will be accumulated before completing the L-S gradient
             calculation for each periodic point. ---*/

            if (nDim == 2) {
              bufDSend[buf_offset] = r11;   buf_offset++;
              bufDSend[buf_offset] = r12;   buf_offset++;
              bufDSend[buf_offset] = 0.0;   buf_offset++;
              bufDSend[buf_offset] = r22;   buf_offset++;
            }
            if (nDim == 3) {
              bufDSend[buf_offset] = r11;   buf_offset++;
              bufDSend[buf_offset] = r12;   buf_offset++;
              bufDSend[buf_offset] = r13;   buf_offset++;

              bufDSend[buf_offset] = 0.0;   buf_offset++;
              bufDSend[buf_offset] = r22;   buf_offset++;
              bufDSend[buf_offset] = r23_a; buf_offset++;

              bufDSend[buf_offset] = 0.0;   buf_offset++;
              bufDSend[buf_offset] = r23_b; buf_offset++;
              bufDSend[buf_offset] = r33;   buf_offset++;
            }

            for (iVar = 0; iVar < nVar; iVar++) {
              for (iDim = 0; iDim < nDim; iDim++) {
                bufDSend[buf_offset] = Cvector[iVar][iDim];
                buf_offset++;
              }
            }

            break;

          case PERIODIC_PRIM_LS: case PERIODIC_PRIM_ULS:

            /*--- For L-S gradient calculations with rotational periodicity,
             we will need to rotate the x,y,z components. To make the process
             easier, we choose to rotate the initial periodic point and their
             neighbor points into their location on the donor marker before
             computing the terms that we need to communicate. ---*/

            /*--- Set a flag for unweighted or weighted least-squares. ---*/

            weighted = true;
            if (commType == PERIODIC_PRIM_ULS) {
              weighted = false;
            }

            /*--- Get coordinates ---*/

            Coord_i = geometry->node[iPoint]->GetCoord();

            /*--- Get the position vector from rot center to point. ---*/

            dx = Coord_i[0] - center[0];
            dy = Coord_i[1] - center[1];
            if (nDim == 3) dz = Coord_i[2] - center[2];
            else           dz = 0.0;

            /*--- Compute transformed point coordinates. ---*/

            rotCoord_i[0] = (rotMatrix[0][0]*dx +
                             rotMatrix[0][1]*dy +
                             rotMatrix[0][2]*dz + translation[0]);

            rotCoord_i[1] = (rotMatrix[1][0]*dx +
                             rotMatrix[1][1]*dy +
                             rotMatrix[1][2]*dz + translation[1]);

            rotCoord_i[2] = (rotMatrix[2][0]*dx +
                             rotMatrix[2][1]*dy +
                             rotMatrix[2][2]*dz + translation[2]);

            /*--- Get primitives and rotate if necessary. ---*/

            for (iVar = 0; iVar < nPrimVar; iVar++)
            rotPrim_i[iVar] = base_nodes->GetPrimitive(iPoint, iVar);

            if (rotate_periodic) {
              if (nDim == 2) {
                rotPrim_i[1] = (rotMatrix[0][0]*base_nodes->GetPrimitive(iPoint,1) +
                                rotMatrix[0][1]*base_nodes->GetPrimitive(iPoint,2));
                rotPrim_i[2] = (rotMatrix[1][0]*base_nodes->GetPrimitive(iPoint,1) +
                                rotMatrix[1][1]*base_nodes->GetPrimitive(iPoint,2));
              }
              else {
                rotPrim_i[1] = (rotMatrix[0][0]*base_nodes->GetPrimitive(iPoint,1) +
                                rotMatrix[0][1]*base_nodes->GetPrimitive(iPoint,2) +
                                rotMatrix[0][2]*base_nodes->GetPrimitive(iPoint,3));
                rotPrim_i[2] = (rotMatrix[1][0]*base_nodes->GetPrimitive(iPoint,1) +
                                rotMatrix[1][1]*base_nodes->GetPrimitive(iPoint,2) +
                                rotMatrix[1][2]*base_nodes->GetPrimitive(iPoint,3));
                rotPrim_i[3] = (rotMatrix[2][0]*base_nodes->GetPrimitive(iPoint,1) +
                                rotMatrix[2][1]*base_nodes->GetPrimitive(iPoint,2) +
                                rotMatrix[2][2]*base_nodes->GetPrimitive(iPoint,3));
              }
            }

            /*--- Inizialization of variables ---*/

            for (iVar = 0; iVar < nPrimVarGrad; iVar++)
            for (iDim = 0; iDim < nDim; iDim++)
            Cvector[iVar][iDim] = 0.0;

            r11 = 0.0;   r12 = 0.0;   r22 = 0.0;
            r13 = 0.0; r23_a = 0.0; r23_b = 0.0;  r33 = 0.0;

            for (iNeighbor = 0; iNeighbor < geometry->node[iPoint]->GetnPoint(); iNeighbor++) {
              jPoint = geometry->node[iPoint]->GetPoint(iNeighbor);

              /*--- Avoid periodic boundary points so that we do not
               duplicate edges on both sides of the periodic BC. ---*/

              if (!geometry->node[jPoint]->GetPeriodicBoundary()) {

                /*--- Get coordinates for the neighbor point. ---*/

                Coord_j = geometry->node[jPoint]->GetCoord();

                /*--- Get the position vector from rotation center. ---*/

                dx = Coord_j[0] - center[0];
                dy = Coord_j[1] - center[1];
                if (nDim == 3) dz = Coord_j[2] - center[2];
                else           dz = 0.0;

                /*--- Compute transformed point coordinates. ---*/

                rotCoord_j[0] = (rotMatrix[0][0]*dx +
                                 rotMatrix[0][1]*dy +
                                 rotMatrix[0][2]*dz + translation[0]);

                rotCoord_j[1] = (rotMatrix[1][0]*dx +
                                 rotMatrix[1][1]*dy +
                                 rotMatrix[1][2]*dz + translation[1]);

                rotCoord_j[2] = (rotMatrix[2][0]*dx +
                                 rotMatrix[2][1]*dy +
                                 rotMatrix[2][2]*dz + translation[2]);

                /*--- Get primitives from CVariable ---*/

                for (iVar = 0; iVar < nPrimVar; iVar++)
                rotPrim_j[iVar] = base_nodes->GetPrimitive(jPoint,iVar);

                if (rotate_periodic) {
                  if (nDim == 2) {
                    rotPrim_j[1] = (rotMatrix[0][0]*base_nodes->GetPrimitive(jPoint,1) +
                                    rotMatrix[0][1]*base_nodes->GetPrimitive(jPoint,2));
                    rotPrim_j[2] = (rotMatrix[1][0]*base_nodes->GetPrimitive(jPoint,1) +
                                    rotMatrix[1][1]*base_nodes->GetPrimitive(jPoint,2));
                  }
                  else {
                    rotPrim_j[1] = (rotMatrix[0][0]*base_nodes->GetPrimitive(jPoint,1) +
                                    rotMatrix[0][1]*base_nodes->GetPrimitive(jPoint,2) +
                                    rotMatrix[0][2]*base_nodes->GetPrimitive(jPoint,3));
                    rotPrim_j[2] = (rotMatrix[1][0]*base_nodes->GetPrimitive(jPoint,1) +
                                    rotMatrix[1][1]*base_nodes->GetPrimitive(jPoint,2) +
                                    rotMatrix[1][2]*base_nodes->GetPrimitive(jPoint,3));
                    rotPrim_j[3] = (rotMatrix[2][0]*base_nodes->GetPrimitive(jPoint,1) +
                                    rotMatrix[2][1]*base_nodes->GetPrimitive(jPoint,2) +
                                    rotMatrix[2][2]*base_nodes->GetPrimitive(jPoint,3));
                  }
                }

                if (weighted) {
                  weight = 0.0;
                  for (iDim = 0; iDim < nDim; iDim++) {
                    weight += ((rotCoord_j[iDim]-rotCoord_i[iDim])*
                               (rotCoord_j[iDim]-rotCoord_i[iDim]));
                  }
                } else {
                  weight = 1.0;
                }

                /*--- Sumations for entries of upper triangular matrix R ---*/

                if (weight != 0.0) {

                  r11 += ((rotCoord_j[0]-rotCoord_i[0])*
                          (rotCoord_j[0]-rotCoord_i[0])/weight);
                  r12 += ((rotCoord_j[0]-rotCoord_i[0])*
                          (rotCoord_j[1]-rotCoord_i[1])/weight);
                  r22 += ((rotCoord_j[1]-rotCoord_i[1])*
                          (rotCoord_j[1]-rotCoord_i[1])/weight);

                  if (nDim == 3) {
                    r13   += ((rotCoord_j[0]-rotCoord_i[0])*
                              (rotCoord_j[2]-rotCoord_i[2])/weight);
                    r23_a += ((rotCoord_j[1]-rotCoord_i[1])*
                              (rotCoord_j[2]-rotCoord_i[2])/weight);
                    r23_b += ((rotCoord_j[0]-rotCoord_i[0])*
                              (rotCoord_j[2]-rotCoord_i[2])/weight);
                    r33   += ((rotCoord_j[2]-rotCoord_i[2])*
                              (rotCoord_j[2]-rotCoord_i[2])/weight);
                  }

                  /*--- Entries of c:= transpose(A)*b ---*/

                  for (iVar = 0; iVar < nPrimVarGrad; iVar++)
                  for (iDim = 0; iDim < nDim; iDim++)
                  Cvector[iVar][iDim] += ((rotCoord_j[iDim]-rotCoord_i[iDim])*
                                          (rotPrim_j[iVar]-rotPrim_i[iVar])/weight);

                }
              }
            }

            /*--- We store and communicate the increments for the matching
             upper triangular matrix (weights) and the r.h.s. vector.
             These will be accumulated before completing the L-S gradient
             calculation for each periodic point. ---*/

            if (nDim == 2) {
              bufDSend[buf_offset] = r11;   buf_offset++;
              bufDSend[buf_offset] = r12;   buf_offset++;
              bufDSend[buf_offset] = 0.0;   buf_offset++;
              bufDSend[buf_offset] = r22;   buf_offset++;
            }
            if (nDim == 3) {
              bufDSend[buf_offset] = r11;   buf_offset++;
              bufDSend[buf_offset] = r12;   buf_offset++;
              bufDSend[buf_offset] = r13;   buf_offset++;

              bufDSend[buf_offset] = 0.0;   buf_offset++;
              bufDSend[buf_offset] = r22;   buf_offset++;
              bufDSend[buf_offset] = r23_a; buf_offset++;

              bufDSend[buf_offset] = 0.0;   buf_offset++;
              bufDSend[buf_offset] = r23_b; buf_offset++;
              bufDSend[buf_offset] = r33;   buf_offset++;
            }

            for (iVar = 0; iVar < nPrimVarGrad; iVar++) {
              for (iDim = 0; iDim < nDim; iDim++) {
                bufDSend[buf_offset] = Cvector[iVar][iDim];
                buf_offset++;
              }
            }

            break;

          case PERIODIC_LIM_PRIM_1:

            /*--- The first phase of the periodic limiter calculation
             ensures that the proper min and max of the solution are found
             among all nodes adjacent to periodic faces. ---*/

            /*--- We send the min and max over "our" neighbours. ---*/

            for (iVar = 0; iVar < nPrimVarGrad; iVar++) {
              Sol_Min[iVar] = base_nodes->GetSolution_Min(iPoint, iVar);
              Sol_Max[iVar] = base_nodes->GetSolution_Max(iPoint, iVar);
            }

            for (iNeighbor = 0; iNeighbor < geometry->node[iPoint]->GetnPoint(); iNeighbor++) {
              jPoint = geometry->node[iPoint]->GetPoint(iNeighbor);
              for (iVar = 0; iVar < nPrimVarGrad; iVar++) {
                Sol_Min[iVar] = min(Sol_Min[iVar], base_nodes->GetPrimitive(jPoint, iVar));
                Sol_Max[iVar] = max(Sol_Max[iVar], base_nodes->GetPrimitive(jPoint, iVar));
              }
            }

            for (iVar = 0; iVar < nPrimVarGrad; iVar++) {
              bufDSend[buf_offset+iVar]              = Sol_Min[iVar];
              bufDSend[buf_offset+nPrimVarGrad+iVar] = Sol_Max[iVar];
            }

            /*--- Rotate the momentum components of the min/max. ---*/

            if (rotate_periodic) {
              if (nDim == 2) {
                bufDSend[buf_offset+1] = (rotMatrix[0][0]*Sol_Min[1] +
                                          rotMatrix[0][1]*Sol_Min[2]);
                bufDSend[buf_offset+2] = (rotMatrix[1][0]*Sol_Min[1] +
                                          rotMatrix[1][1]*Sol_Min[2]);

                bufDSend[buf_offset+nPrimVarGrad+1] = (rotMatrix[0][0]*Sol_Max[1] +
                                                       rotMatrix[0][1]*Sol_Max[2]);
                bufDSend[buf_offset+nPrimVarGrad+2] = (rotMatrix[1][0]*Sol_Max[1] +
                                                       rotMatrix[1][1]*Sol_Max[2]);

              } else {
                bufDSend[buf_offset+1] = (rotMatrix[0][0]*Sol_Min[1] +
                                          rotMatrix[0][1]*Sol_Min[2] +
                                          rotMatrix[0][2]*Sol_Min[3]);
                bufDSend[buf_offset+2] = (rotMatrix[1][0]*Sol_Min[1] +
                                          rotMatrix[1][1]*Sol_Min[2] +
                                          rotMatrix[1][2]*Sol_Min[3]);
                bufDSend[buf_offset+3] = (rotMatrix[2][0]*Sol_Min[1] +
                                          rotMatrix[2][1]*Sol_Min[2] +
                                          rotMatrix[2][2]*Sol_Min[3]);

                bufDSend[buf_offset+nPrimVarGrad+1] = (rotMatrix[0][0]*Sol_Max[1] +
                                                       rotMatrix[0][1]*Sol_Max[2] +
                                                       rotMatrix[0][2]*Sol_Max[3]);
                bufDSend[buf_offset+nPrimVarGrad+2] = (rotMatrix[1][0]*Sol_Max[1] +
                                                       rotMatrix[1][1]*Sol_Max[2] +
                                                       rotMatrix[1][2]*Sol_Max[3]);
                bufDSend[buf_offset+nPrimVarGrad+3] = (rotMatrix[2][0]*Sol_Max[1] +
                                                       rotMatrix[2][1]*Sol_Max[2] +
                                                       rotMatrix[2][2]*Sol_Max[3]);
              }
            }

            break;

          case PERIODIC_LIM_PRIM_2:

            /*--- The second phase of the periodic limiter calculation
             ensures that the correct minimum value of the limiter is
             found for a node on a periodic face and stores it. ---*/

            for (iVar = 0; iVar < nPrimVarGrad; iVar++) {
              bufDSend[buf_offset+iVar] = base_nodes->GetLimiter_Primitive(iPoint, iVar);
            }

            if (rotate_periodic) {
              if (nDim == 2) {
                bufDSend[buf_offset+1] = (rotMatrix[0][0]*base_nodes->GetLimiter_Primitive(iPoint,1) +
                                          rotMatrix[0][1]*base_nodes->GetLimiter_Primitive(iPoint,2));
                bufDSend[buf_offset+2] = (rotMatrix[1][0]*base_nodes->GetLimiter_Primitive(iPoint,1) +
                                          rotMatrix[1][1]*base_nodes->GetLimiter_Primitive(iPoint,2));

              }
              else {
                bufDSend[buf_offset+1] = (rotMatrix[0][0]*base_nodes->GetLimiter_Primitive(iPoint,1) +
                                          rotMatrix[0][1]*base_nodes->GetLimiter_Primitive(iPoint,2) +
                                          rotMatrix[0][2]*base_nodes->GetLimiter_Primitive(iPoint,3));
                bufDSend[buf_offset+2] = (rotMatrix[1][0]*base_nodes->GetLimiter_Primitive(iPoint,1) +
                                          rotMatrix[1][1]*base_nodes->GetLimiter_Primitive(iPoint,2) +
                                          rotMatrix[1][2]*base_nodes->GetLimiter_Primitive(iPoint,3));
                bufDSend[buf_offset+3] = (rotMatrix[2][0]*base_nodes->GetLimiter_Primitive(iPoint,1) +
                                          rotMatrix[2][1]*base_nodes->GetLimiter_Primitive(iPoint,2) +
                                          rotMatrix[2][2]*base_nodes->GetLimiter_Primitive(iPoint,3));
              }
            }

            break;

          case PERIODIC_LIM_SOL_1:

            /*--- The first phase of the periodic limiter calculation
             ensures that the proper min and max of the solution are found
             among all nodes adjacent to periodic faces. ---*/

            /*--- We send the min and max over "our" neighbours. ---*/

            for (iVar = 0; iVar < nVar; iVar++) {
              Sol_Min[iVar] = base_nodes->GetSolution_Min(iPoint, iVar);
              Sol_Max[iVar] = base_nodes->GetSolution_Max(iPoint, iVar);
            }

            for (iNeighbor = 0; iNeighbor < geometry->node[iPoint]->GetnPoint(); iNeighbor++) {
              jPoint = geometry->node[iPoint]->GetPoint(iNeighbor);
              for (iVar = 0; iVar < nVar; iVar++) {
                Sol_Min[iVar] = min(Sol_Min[iVar], base_nodes->GetSolution(jPoint, iVar));
                Sol_Max[iVar] = max(Sol_Max[iVar], base_nodes->GetSolution(jPoint, iVar));
              }
            }

            for (iVar = 0; iVar < nVar; iVar++) {
              bufDSend[buf_offset+iVar]      = Sol_Min[iVar];
              bufDSend[buf_offset+nVar+iVar] = Sol_Max[iVar];
            }

            /*--- Rotate the momentum components of the min/max. ---*/

            if (rotate_periodic) {

              if (nDim == 2) {
                bufDSend[buf_offset+1] = (rotMatrix[0][0]*Sol_Min[1] +
                                          rotMatrix[0][1]*Sol_Min[2]);
                bufDSend[buf_offset+2] = (rotMatrix[1][0]*Sol_Min[1] +
                                          rotMatrix[1][1]*Sol_Min[2]);

                bufDSend[buf_offset+nVar+1] = (rotMatrix[0][0]*Sol_Max[1] +
                                               rotMatrix[0][1]*Sol_Max[2]);
                bufDSend[buf_offset+nVar+2] = (rotMatrix[1][0]*Sol_Max[1] +
                                               rotMatrix[1][1]*Sol_Max[2]);

              }
              else {
                bufDSend[buf_offset+1] = (rotMatrix[0][0]*Sol_Min[1] +
                                          rotMatrix[0][1]*Sol_Min[2] +
                                          rotMatrix[0][2]*Sol_Min[3]);
                bufDSend[buf_offset+2] = (rotMatrix[1][0]*Sol_Min[1] +
                                          rotMatrix[1][1]*Sol_Min[2] +
                                          rotMatrix[1][2]*Sol_Min[3]);
                bufDSend[buf_offset+3] = (rotMatrix[2][0]*Sol_Min[1] +
                                          rotMatrix[2][1]*Sol_Min[2] +
                                          rotMatrix[2][2]*Sol_Min[3]);

                bufDSend[buf_offset+nVar+1] = (rotMatrix[0][0]*Sol_Max[1] +
                                               rotMatrix[0][1]*Sol_Max[2] +
                                               rotMatrix[0][2]*Sol_Max[3]);
                bufDSend[buf_offset+nVar+2] = (rotMatrix[1][0]*Sol_Max[1] +
                                               rotMatrix[1][1]*Sol_Max[2] +
                                               rotMatrix[1][2]*Sol_Max[3]);
                bufDSend[buf_offset+nVar+3] = (rotMatrix[2][0]*Sol_Max[1] +
                                               rotMatrix[2][1]*Sol_Max[2] +
                                               rotMatrix[2][2]*Sol_Max[3]);

              }
            }

            break;

          case PERIODIC_LIM_SOL_2:

            /*--- The second phase of the periodic limiter calculation
             ensures that the correct minimum value of the limiter is
             found for a node on a periodic face and stores it. ---*/

            for (iVar = 0; iVar < nVar; iVar++) {
              bufDSend[buf_offset+iVar] = base_nodes->GetLimiter(iPoint, iVar);
            }

            if (rotate_periodic) {
              if (nDim == 2) {
                bufDSend[buf_offset+1] = (rotMatrix[0][0]*base_nodes->GetLimiter(iPoint,1) +
                                          rotMatrix[0][1]*base_nodes->GetLimiter(iPoint,2));
                bufDSend[buf_offset+2] = (rotMatrix[1][0]*base_nodes->GetLimiter(iPoint,1) +
                                          rotMatrix[1][1]*base_nodes->GetLimiter(iPoint,2));

              }
              else {
                bufDSend[buf_offset+1] = (rotMatrix[0][0]*base_nodes->GetLimiter(iPoint,1) +
                                          rotMatrix[0][1]*base_nodes->GetLimiter(iPoint,2) +
                                          rotMatrix[0][2]*base_nodes->GetLimiter(iPoint,3));
                bufDSend[buf_offset+2] = (rotMatrix[1][0]*base_nodes->GetLimiter(iPoint,1) +
                                          rotMatrix[1][1]*base_nodes->GetLimiter(iPoint,2) +
                                          rotMatrix[1][2]*base_nodes->GetLimiter(iPoint,3));
                bufDSend[buf_offset+3] = (rotMatrix[2][0]*base_nodes->GetLimiter(iPoint,1) +
                                          rotMatrix[2][1]*base_nodes->GetLimiter(iPoint,2) +
                                          rotMatrix[2][2]*base_nodes->GetLimiter(iPoint,3));
              }
            }

            break;

          default:
            SU2_MPI::Error("Unrecognized quantity for periodic communication.",
                           CURRENT_FUNCTION);
            break;
        }
      }

      /*--- Launch the point-to-point MPI send for this message. ---*/

      geometry->PostPeriodicSends(geometry, config, MPI_TYPE, iMessage);

    }
  }

  delete [] Diff;
  delete [] Und_Lapl;
  delete [] Sol_Min;
  delete [] Sol_Max;
  delete [] rotPrim_i;
  delete [] rotPrim_j;

  for (iVar = 0; iVar < ICOUNT; iVar++) {
    delete [] jacBlock[iVar];
    delete [] rotBlock[iVar];
  }
  delete [] jacBlock;
  delete [] rotBlock;

}

void CSolver::CompletePeriodicComms(CGeometry *geometry,
                                    CConfig *config,
                                    unsigned short val_periodic_index,
                                    unsigned short commType) {

  /*--- Check for dummy communication. ---*/

  if (commType == PERIODIC_NONE) return;

  /*--- Local variables ---*/

  unsigned short nPeriodic = config->GetnMarker_Periodic();
  unsigned short iDim, jDim, iVar, jVar, iPeriodic, nNeighbor;

  unsigned long iPoint, iRecv, nRecv, msg_offset, buf_offset, total_index;

  int source, iMessage, jRecv;

  SU2_MPI::Status status;

  su2double *Diff = new su2double[nVar];

  su2double Time_Step, Volume, Solution_Min, Solution_Max, Limiter_Min;

  /*--- Set some local pointers to make access simpler. ---*/

  su2double *bufDRecv = geometry->bufD_PeriodicRecv;

  unsigned short *bufSRecv = geometry->bufS_PeriodicRecv;

  /*--- Store the data that was communicated into the appropriate
   location within the local class data structures. ---*/

  if (geometry->nPeriodicRecv > 0) {

    for (iMessage = 0; iMessage < geometry->nPeriodicRecv; iMessage++) {

      /*--- For efficiency, recv the messages dynamically based on
       the order they arrive. ---*/

#ifdef HAVE_MPI
      /*--- Once we have recv'd a message, get the source rank. ---*/
      int ind;
      SU2_MPI::Waitany(geometry->nPeriodicRecv,
                       geometry->req_PeriodicRecv,
                       &ind, &status);
      source = status.MPI_SOURCE;
#else
      /*--- For serial calculations, we know the rank. ---*/
      source = rank;
#endif

      /*--- We know the offsets based on the source rank. ---*/

      jRecv = geometry->PeriodicRecv2Neighbor[source];

      /*--- Get the offset in the buffer for the start of this message. ---*/

      msg_offset = geometry->nPoint_PeriodicRecv[jRecv];

      /*--- Get the number of packets to be received in this message. ---*/

      nRecv = (geometry->nPoint_PeriodicRecv[jRecv+1] -
               geometry->nPoint_PeriodicRecv[jRecv]);

      for (iRecv = 0; iRecv < nRecv; iRecv++) {

        /*--- Get the local index for this communicated data. ---*/

        iPoint    = geometry->Local_Point_PeriodicRecv[msg_offset  + iRecv];
        iPeriodic = geometry->Local_Marker_PeriodicRecv[msg_offset + iRecv];

        /*--- While all periodic face data was accumulated, we only store
         the values for the current pair of periodic faces. This is slightly
         inefficient when we have multiple pairs of periodic faces, but
         it simplifies the communications. ---*/

        if ((iPeriodic == val_periodic_index) ||
            (iPeriodic == val_periodic_index + nPeriodic/2)) {

          /*--- Compute the offset in the recv buffer for this point. ---*/

          buf_offset = (msg_offset + iRecv)*geometry->countPerPeriodicPoint;

          /*--- Store the data correctly depending on the quantity. ---*/

          switch (commType) {

            case PERIODIC_VOLUME:

              /*--- The periodic points need to keep track of their
               total volume spread across the periodic faces. ---*/

              Volume = (bufDRecv[buf_offset] +
                        geometry->node[iPoint]->GetPeriodicVolume());
              geometry->node[iPoint]->SetPeriodicVolume(Volume);

              break;

            case PERIODIC_NEIGHBORS:

              /*--- Store the extra neighbors on the periodic face. ---*/

              nNeighbor = (geometry->node[iPoint]->GetnNeighbor() +
                           bufSRecv[buf_offset]);
              geometry->node[iPoint]->SetnNeighbor(nNeighbor);

              break;

            case PERIODIC_RESIDUAL:

              /*--- Access the residual from the donor. ---*/

              for (iVar = 0; iVar < nVar; iVar++) {
                Residual[iVar] = bufDRecv[buf_offset];
                buf_offset++;
              }

              /*--- Check the computed time step against the donor
               value and keep the minimum in order to be conservative. ---*/

              Time_Step = base_nodes->GetDelta_Time(iPoint);
              if (bufDRecv[buf_offset] < Time_Step)
                base_nodes->SetDelta_Time(iPoint,bufDRecv[buf_offset]);
              buf_offset++;

              /*--- Access the Jacobian from the donor if implicit. ---*/

              if (implicit_periodic) {
                for (iVar = 0; iVar < nVar; iVar++) {
                  for (jVar = 0; jVar < nVar; jVar++) {
                    Jacobian_i[iVar][jVar] = bufDRecv[buf_offset];
                    buf_offset++;
                  }
                }
              }

              /*--- Add contributions to total residual. ---*/

              LinSysRes.AddBlock(iPoint, Residual);

              /*--- For implicit integration, we choose the first
               periodic face of each pair to be the master/owner of
               the solution for the linear system while fixing the
               solution at the matching face during the solve. Here,
               we remove the Jacobian and residual contributions from
               the passive face such that it does not participate in
               the linear solve. ---*/

              if (implicit_periodic) {

                Jacobian.AddBlock2Diag(iPoint, Jacobian_i);

                if (iPeriodic == val_periodic_index + nPeriodic/2) {
                  for (iVar = 0; iVar < nVar; iVar++) {
                    LinSysRes.SetBlock_Zero(iPoint, iVar);
                    total_index = iPoint*nVar+iVar;
                    Jacobian.DeleteValsRowi(total_index);
                  }
                }

              }

              break;

            case PERIODIC_IMPLICIT:

              /*--- For implicit integration, we choose the first
               periodic face of each pair to be the master/owner of
               the solution for the linear system while fixing the
               solution at the matching face during the solve. Here,
               we are updating the solution at the passive nodes
               using the new solution from the master. ---*/

              if ((implicit_periodic) &&
                  (iPeriodic == val_periodic_index + nPeriodic/2)) {

                /*--- Access the solution from the donor. ---*/

                for (iVar = 0; iVar < nVar; iVar++) {
                  Solution[iVar] = bufDRecv[buf_offset];
                  buf_offset++;
                }

                /*--- Directly set the solution on the passive periodic
                 face that is provided from the master. ---*/

                for (iVar = 0; iVar < nVar; iVar++) {
                  base_nodes->SetSolution(iPoint, iVar, Solution[iVar]);
                  base_nodes->SetSolution_Old(iPoint, iVar, Solution[iVar]);
                }

              }

              break;

            case PERIODIC_LAPLACIAN:

              /*--- Adjust the undivided Laplacian. The accumulation was
               with a subtraction before communicating, so now just add. ---*/

              for (iVar = 0; iVar < nVar; iVar++)
                Diff[iVar] = bufDRecv[buf_offset+iVar];

              base_nodes->AddUnd_Lapl(iPoint,Diff);

              break;

            case PERIODIC_MAX_EIG:

              /*--- Simple accumulation of the max eig on periodic faces. ---*/

              base_nodes->AddLambda(iPoint,bufDRecv[buf_offset]);

              break;

            case PERIODIC_SENSOR:

              /*--- Simple accumulation of the sensors on periodic faces. ---*/

              iPoint_UndLapl[iPoint] += bufDRecv[buf_offset]; buf_offset++;
              jPoint_UndLapl[iPoint] += bufDRecv[buf_offset];

              break;

            case PERIODIC_SOL_GG:

              /*--- For G-G, we accumulate partial gradients then compute
               the final value using the entire volume of the periodic cell. ---*/

              for (iVar = 0; iVar < nVar; iVar++)
                for (iDim = 0; iDim < nDim; iDim++)
                  base_nodes->SetGradient(iPoint, iVar, iDim, bufDRecv[buf_offset+iVar*nDim+iDim] + base_nodes->GetGradient(iPoint, iVar, iDim));

              break;

            case PERIODIC_PRIM_GG:

              /*--- For G-G, we accumulate partial gradients then compute
               the final value using the entire volume of the periodic cell. ---*/

              for (iVar = 0; iVar < nPrimVarGrad; iVar++)
                for (iDim = 0; iDim < nDim; iDim++)
                  base_nodes->SetGradient_Primitive(iPoint, iVar, iDim, bufDRecv[buf_offset+iVar*nDim+iDim] + base_nodes->GetGradient_Primitive(iPoint, iVar, iDim));
              break;

            case PERIODIC_SOL_LS: case PERIODIC_SOL_ULS:

              /*--- For L-S, we build the upper triangular matrix and the
               r.h.s. vector by accumulating from all periodic partial
               control volumes. ---*/

              for (iDim = 0; iDim < nDim; iDim++) {
                for (jDim = 0; jDim < nDim; jDim++) {
                  base_nodes->AddRmatrix(iPoint, iDim,jDim,bufDRecv[buf_offset]);
                  buf_offset++;
                }
              }
              for (iVar = 0; iVar < nVar; iVar++) {
                for (iDim = 0; iDim < nDim; iDim++) {
                  base_nodes->AddGradient(iPoint, iVar, iDim, bufDRecv[buf_offset]);
                  buf_offset++;
                }
              }

              break;

            case PERIODIC_PRIM_LS: case PERIODIC_PRIM_ULS:

              /*--- For L-S, we build the upper triangular matrix and the
               r.h.s. vector by accumulating from all periodic partial
               control volumes. ---*/

              for (iDim = 0; iDim < nDim; iDim++) {
                for (jDim = 0; jDim < nDim; jDim++) {
                  base_nodes->AddRmatrix(iPoint, iDim,jDim,bufDRecv[buf_offset]);
                  buf_offset++;
                }
              }
              for (iVar = 0; iVar < nPrimVarGrad; iVar++) {
                for (iDim = 0; iDim < nDim; iDim++) {
                  base_nodes->AddGradient_Primitive(iPoint, iVar, iDim, bufDRecv[buf_offset]);
                  buf_offset++;
                }
              }

              break;

            case PERIODIC_LIM_PRIM_1:

              /*--- Update solution min/max with min/max between "us" and
               the periodic match plus its neighbors, computation will need to
               be concluded on "our" side to account for "our" neighbors. ---*/

              for (iVar = 0; iVar < nPrimVarGrad; iVar++) {

                /*--- Solution minimum. ---*/

                Solution_Min = min(base_nodes->GetSolution_Min(iPoint, iVar),
                                   bufDRecv[buf_offset+iVar]);
                base_nodes->SetSolution_Min(iPoint, iVar, Solution_Min);

                /*--- Solution maximum. ---*/

                Solution_Max = max(base_nodes->GetSolution_Max(iPoint, iVar),
                                   bufDRecv[buf_offset+nPrimVarGrad+iVar]);
                base_nodes->SetSolution_Max(iPoint, iVar, Solution_Max);
              }

              break;

            case PERIODIC_LIM_PRIM_2:

              /*--- Check the min values found on the matching periodic
               faces for the limiter, and store the proper min value. ---*/

              for (iVar = 0; iVar < nPrimVarGrad; iVar++) {
                Limiter_Min = min(base_nodes->GetLimiter_Primitive(iPoint, iVar),
                                  bufDRecv[buf_offset+iVar]);
                base_nodes->SetLimiter_Primitive(iPoint, iVar, Limiter_Min);
              }

              break;

            case PERIODIC_LIM_SOL_1:

              /*--- Update solution min/max with min/max between "us" and
               the periodic match plus its neighbors, computation will need to
               be concluded on "our" side to account for "our" neighbors. ---*/

              for (iVar = 0; iVar < nVar; iVar++) {

                /*--- Solution minimum. ---*/

                Solution_Min = min(base_nodes->GetSolution_Min(iPoint, iVar),
                                   bufDRecv[buf_offset+iVar]);
                base_nodes->SetSolution_Min(iPoint, iVar, Solution_Min);

                /*--- Solution maximum. ---*/

                Solution_Max = max(base_nodes->GetSolution_Max(iPoint, iVar),
                                   bufDRecv[buf_offset+nVar+iVar]);
                base_nodes->SetSolution_Max(iPoint, iVar, Solution_Max);

              }

              break;

            case PERIODIC_LIM_SOL_2:

              /*--- Check the min values found on the matching periodic
               faces for the limiter, and store the proper min value. ---*/

              for (iVar = 0; iVar < nVar; iVar++) {
                Limiter_Min = min(base_nodes->GetLimiter_Primitive(iPoint, iVar),
                                  bufDRecv[buf_offset+iVar]);
                base_nodes->SetLimiter_Primitive(iPoint, iVar, Limiter_Min);
              }

              break;

            default:

              SU2_MPI::Error("Unrecognized quantity for periodic communication.",
                             CURRENT_FUNCTION);
              break;

          }
        }
      }
    }

    /*--- Verify that all non-blocking point-to-point sends have finished.
     Note that this should be satisfied, as we have received all of the
     data in the loop above at this point. ---*/

#ifdef HAVE_MPI
    SU2_MPI::Waitall(geometry->nPeriodicSend,
                     geometry->req_PeriodicSend,
                     MPI_STATUS_IGNORE);
#endif

  }

  delete [] Diff;

}

void CSolver::InitiateComms(CGeometry *geometry,
                            CConfig *config,
                            unsigned short commType) {

  /*--- Local variables ---*/

  unsigned short iVar, iDim;
  unsigned short COUNT_PER_POINT = 0;
  unsigned short MPI_TYPE        = 0;

  unsigned long iPoint, msg_offset, buf_offset;

  int iMessage, iSend, nSend;

  /*--- Set the size of the data packet and type depending on quantity. ---*/

  switch (commType) {
    case SOLUTION:
    case SOLUTION_OLD:
    case UNDIVIDED_LAPLACIAN:
    case SOLUTION_LIMITER:
      COUNT_PER_POINT  = nVar;
      MPI_TYPE         = COMM_TYPE_DOUBLE;
      break;
    case MAX_EIGENVALUE:
    case SENSOR:
      COUNT_PER_POINT  = 1;
      MPI_TYPE         = COMM_TYPE_DOUBLE;
      break;
    case SOLUTION_GRADIENT:
      COUNT_PER_POINT  = nVar*nDim*2;
      MPI_TYPE         = COMM_TYPE_DOUBLE;
      break;
    case PRIMITIVE_GRADIENT:
      COUNT_PER_POINT  = nPrimVarGrad*nDim*2;
      MPI_TYPE         = COMM_TYPE_DOUBLE;
      break;
    case PRIMITIVE_LIMITER:
      COUNT_PER_POINT  = nPrimVarGrad;
      MPI_TYPE         = COMM_TYPE_DOUBLE;
      break;
    case SOLUTION_EDDY:
      COUNT_PER_POINT  = nVar+1;
      MPI_TYPE         = COMM_TYPE_DOUBLE;
      break;
    case SOLUTION_FEA:
      if (config->GetTime_Domain())
        COUNT_PER_POINT  = nVar*3;
      else
        COUNT_PER_POINT  = nVar;
      MPI_TYPE         = COMM_TYPE_DOUBLE;
      break;
    case SOLUTION_FEA_OLD:
      COUNT_PER_POINT  = nVar*3;
      MPI_TYPE         = COMM_TYPE_DOUBLE;
      break;
    case SOLUTION_PRED:
      COUNT_PER_POINT  = nVar;
      MPI_TYPE         = COMM_TYPE_DOUBLE;
      break;
    case SOLUTION_PRED_OLD:
      COUNT_PER_POINT  = nVar*3;
      MPI_TYPE         = COMM_TYPE_DOUBLE;
      break;
    case AUXVAR_GRADIENT:
      COUNT_PER_POINT  = nDim;
      MPI_TYPE         = COMM_TYPE_DOUBLE;
      break;
    case MESH_DISPLACEMENTS:
      COUNT_PER_POINT  = nDim;
      MPI_TYPE         = COMM_TYPE_DOUBLE;
      break;
    case SOLUTION_TIME_N:
      COUNT_PER_POINT  = nVar;
      MPI_TYPE         = COMM_TYPE_DOUBLE;
      break;
    case SOLUTION_TIME_N1:
      COUNT_PER_POINT  = nVar;
      MPI_TYPE         = COMM_TYPE_DOUBLE;
      break;
    default:
      SU2_MPI::Error("Unrecognized quantity for point-to-point MPI comms.",
                     CURRENT_FUNCTION);
      break;
  }

  /*--- Check to make sure we have created a large enough buffer
   for these comms during preprocessing. This is only for the su2double
   buffer. It will be reallocated whenever we find a larger count
   per point. After the first cycle of comms, this should be inactive. ---*/

  if (COUNT_PER_POINT > geometry->countPerPoint) {
    geometry->AllocateP2PComms(COUNT_PER_POINT);
  }

  /*--- Set some local pointers to make access simpler. ---*/

  su2double *bufDSend = geometry->bufD_P2PSend;

  /*--- Load the specified quantity from the solver into the generic
   communication buffer in the geometry class. ---*/

  if (geometry->nP2PSend > 0) {

    /*--- Post all non-blocking recvs first before sends. ---*/

    geometry->PostP2PRecvs(geometry, config, MPI_TYPE, false);

    for (iMessage = 0; iMessage < geometry->nP2PSend; iMessage++) {

      /*--- Get the offset in the buffer for the start of this message. ---*/

      msg_offset = geometry->nPoint_P2PSend[iMessage];

      /*--- Total count can include multiple pieces of data per element. ---*/

      nSend = (geometry->nPoint_P2PSend[iMessage+1] -
               geometry->nPoint_P2PSend[iMessage]);

      for (iSend = 0; iSend < nSend; iSend++) {

        /*--- Get the local index for this communicated data. ---*/

        iPoint = geometry->Local_Point_P2PSend[msg_offset + iSend];

        /*--- Compute the offset in the recv buffer for this point. ---*/

        buf_offset = (msg_offset + iSend)*geometry->countPerPoint;

        switch (commType) {
          case SOLUTION:
            for (iVar = 0; iVar < nVar; iVar++)
              bufDSend[buf_offset+iVar] = base_nodes->GetSolution(iPoint, iVar);
            break;
          case SOLUTION_OLD:
            for (iVar = 0; iVar < nVar; iVar++)
              bufDSend[buf_offset+iVar] = base_nodes->GetSolution_Old(iPoint, iVar);
            break;
          case SOLUTION_EDDY:
            for (iVar = 0; iVar < nVar; iVar++)
              bufDSend[buf_offset+iVar] = base_nodes->GetSolution(iPoint, iVar);
            bufDSend[buf_offset+nVar]   = base_nodes->GetmuT(iPoint);
            break;
          case UNDIVIDED_LAPLACIAN:
            for (iVar = 0; iVar < nVar; iVar++)
              bufDSend[buf_offset+iVar] = base_nodes->GetUndivided_Laplacian(iPoint, iVar);
            break;
          case SOLUTION_LIMITER:
            for (iVar = 0; iVar < nVar; iVar++)
              bufDSend[buf_offset+iVar] = base_nodes->GetLimiter(iPoint, iVar);
            break;
          case MAX_EIGENVALUE:
            bufDSend[buf_offset] = base_nodes->GetLambda(iPoint);
            break;
          case SENSOR:
            bufDSend[buf_offset] = base_nodes->GetSensor(iPoint);
            break;
          case SOLUTION_GRADIENT:
            for (iVar = 0; iVar < nVar; iVar++) {
              for (iDim = 0; iDim < nDim; iDim++) {
                bufDSend[buf_offset+iVar*nDim+iDim] = base_nodes->GetGradient(iPoint, iVar, iDim);
                bufDSend[buf_offset+iVar*nDim+iDim+nDim*nVar] = base_nodes->GetGradient_Reconstruction(iPoint, iVar, iDim);
              }
            }
            break;
          case PRIMITIVE_GRADIENT:
            for (iVar = 0; iVar < nPrimVarGrad; iVar++) {
              for (iDim = 0; iDim < nDim; iDim++) {
                bufDSend[buf_offset+iVar*nDim+iDim] = base_nodes->GetGradient_Primitive(iPoint, iVar, iDim);
                bufDSend[buf_offset+iVar*nDim+iDim+nDim*nPrimVarGrad] = base_nodes->GetGradient_Reconstruction(iPoint, iVar, iDim);
              }
            }
            break;
          case PRIMITIVE_LIMITER:
            for (iVar = 0; iVar < nPrimVarGrad; iVar++)
              bufDSend[buf_offset+iVar] = base_nodes->GetLimiter_Primitive(iPoint, iVar);
            break;
          case AUXVAR_GRADIENT:
            for (iDim = 0; iDim < nDim; iDim++)
              bufDSend[buf_offset+iDim] = base_nodes->GetAuxVarGradient(iPoint, iDim);
            break;
          case SOLUTION_FEA:
            for (iVar = 0; iVar < nVar; iVar++) {
              bufDSend[buf_offset+iVar] = base_nodes->GetSolution(iPoint, iVar);
              if (config->GetTime_Domain()) {
                bufDSend[buf_offset+nVar+iVar]   = base_nodes->GetSolution_Vel(iPoint, iVar);
                bufDSend[buf_offset+nVar*2+iVar] = base_nodes->GetSolution_Accel(iPoint, iVar);
              }
            }
            break;
          case SOLUTION_FEA_OLD:
            for (iVar = 0; iVar < nVar; iVar++) {
              bufDSend[buf_offset+iVar]        = base_nodes->GetSolution_time_n(iPoint, iVar);
              bufDSend[buf_offset+nVar+iVar]   = base_nodes->GetSolution_Vel_time_n(iPoint, iVar);
              bufDSend[buf_offset+nVar*2+iVar] = base_nodes->GetSolution_Accel_time_n(iPoint, iVar);
            }
            break;
          case SOLUTION_PRED:
            for (iVar = 0; iVar < nVar; iVar++)
              bufDSend[buf_offset+iVar] = base_nodes->GetSolution_Pred(iPoint, iVar);
            break;
          case SOLUTION_PRED_OLD:
            for (iVar = 0; iVar < nVar; iVar++) {
              bufDSend[buf_offset+iVar]        = base_nodes->GetSolution_Old(iPoint, iVar);
              bufDSend[buf_offset+nVar+iVar]   = base_nodes->GetSolution_Pred(iPoint, iVar);
              bufDSend[buf_offset+nVar*2+iVar] = base_nodes->GetSolution_Pred_Old(iPoint, iVar);
            }
            break;
          case MESH_DISPLACEMENTS:
            for (iDim = 0; iDim < nDim; iDim++)
              bufDSend[buf_offset+iDim] = base_nodes->GetBound_Disp(iPoint, iDim);
            break;
          case SOLUTION_TIME_N:
            for (iVar = 0; iVar < nVar; iVar++)
              bufDSend[buf_offset+iVar] = base_nodes->GetSolution_time_n(iPoint, iVar);
            break;
          case SOLUTION_TIME_N1:
            for (iVar = 0; iVar < nVar; iVar++)
              bufDSend[buf_offset+iVar] = base_nodes->GetSolution_time_n1(iPoint, iVar);
            break;
          default:
            SU2_MPI::Error("Unrecognized quantity for point-to-point MPI comms.",
                           CURRENT_FUNCTION);
            break;
        }
      }

      /*--- Launch the point-to-point MPI send for this message. ---*/

      geometry->PostP2PSends(geometry, config, MPI_TYPE, iMessage, false);

    }
  }

}
void CSolver::CompleteComms(CGeometry *geometry,
                            CConfig *config,
                            unsigned short commType) {

  /*--- Local variables ---*/

  unsigned short iDim, iVar;
  unsigned long iPoint, iRecv, nRecv, msg_offset, buf_offset;

  int ind, source, iMessage, jRecv;
  SU2_MPI::Status status;

  /*--- Set some local pointers to make access simpler. ---*/

  su2double *bufDRecv = geometry->bufD_P2PRecv;

  /*--- Store the data that was communicated into the appropriate
   location within the local class data structures. ---*/

  if (geometry->nP2PRecv > 0) {

    for (iMessage = 0; iMessage < geometry->nP2PRecv; iMessage++) {

      /*--- For efficiency, recv the messages dynamically based on
       the order they arrive. ---*/

      SU2_MPI::Waitany(geometry->nP2PRecv, geometry->req_P2PRecv,
                       &ind, &status);

      /*--- Once we have recv'd a message, get the source rank. ---*/

      source = status.MPI_SOURCE;

      /*--- We know the offsets based on the source rank. ---*/

      jRecv = geometry->P2PRecv2Neighbor[source];

      /*--- Get the offset in the buffer for the start of this message. ---*/

      msg_offset = geometry->nPoint_P2PRecv[jRecv];

      /*--- Get the number of packets to be received in this message. ---*/

      nRecv = (geometry->nPoint_P2PRecv[jRecv+1] -
               geometry->nPoint_P2PRecv[jRecv]);

      for (iRecv = 0; iRecv < nRecv; iRecv++) {

        /*--- Get the local index for this communicated data. ---*/

        iPoint = geometry->Local_Point_P2PRecv[msg_offset + iRecv];

        /*--- Compute the offset in the recv buffer for this point. ---*/

        buf_offset = (msg_offset + iRecv)*geometry->countPerPoint;

        /*--- Store the data correctly depending on the quantity. ---*/

        switch (commType) {
          case SOLUTION:
            for (iVar = 0; iVar < nVar; iVar++)
              base_nodes->SetSolution(iPoint, iVar, bufDRecv[buf_offset+iVar]);
            break;
          case SOLUTION_OLD:
            for (iVar = 0; iVar < nVar; iVar++)
              base_nodes->SetSolution_Old(iPoint, iVar, bufDRecv[buf_offset+iVar]);
            break;
          case SOLUTION_EDDY:
            for (iVar = 0; iVar < nVar; iVar++)
              base_nodes->SetSolution(iPoint, iVar, bufDRecv[buf_offset+iVar]);
            base_nodes->SetmuT(iPoint,bufDRecv[buf_offset+nVar]);
            break;
          case UNDIVIDED_LAPLACIAN:
            for (iVar = 0; iVar < nVar; iVar++)
              base_nodes->SetUnd_Lapl(iPoint, iVar, bufDRecv[buf_offset+iVar]);
            break;
          case SOLUTION_LIMITER:
            for (iVar = 0; iVar < nVar; iVar++)
              base_nodes->SetLimiter(iPoint, iVar, bufDRecv[buf_offset+iVar]);
            break;
          case MAX_EIGENVALUE:
            base_nodes->SetLambda(iPoint,bufDRecv[buf_offset]);
            break;
          case SENSOR:
            base_nodes->SetSensor(iPoint,bufDRecv[buf_offset]);
            break;
          case SOLUTION_GRADIENT:
            for (iVar = 0; iVar < nVar; iVar++) {
              for (iDim = 0; iDim < nDim; iDim++) {
                base_nodes->SetGradient(iPoint, iVar, iDim, bufDRecv[buf_offset+iVar*nDim+iDim]);
                base_nodes->SetGradient_Reconstruction(iPoint, iVar, iDim, bufDRecv[buf_offset+iVar*nDim+iDim+nDim*nVar]);
              }
            }
            break;
          case PRIMITIVE_GRADIENT:
            for (iVar = 0; iVar < nPrimVarGrad; iVar++) {
              for (iDim = 0; iDim < nDim; iDim++) {
                base_nodes->SetGradient_Primitive(iPoint, iVar, iDim, bufDRecv[buf_offset+iVar*nDim+iDim]);
                base_nodes->SetGradient_Reconstruction(iPoint, iVar, iDim, bufDRecv[buf_offset+iVar*nDim+iDim+nDim*nPrimVarGrad]);
              }
            }
            break;
          case PRIMITIVE_LIMITER:
            for (iVar = 0; iVar < nPrimVarGrad; iVar++)
              base_nodes->SetLimiter_Primitive(iPoint, iVar, bufDRecv[buf_offset+iVar]);
            break;
          case AUXVAR_GRADIENT:
            for (iDim = 0; iDim < nDim; iDim++)
              base_nodes->SetAuxVarGradient(iPoint, iDim, bufDRecv[buf_offset+iDim]);
            break;
          case SOLUTION_FEA:
            for (iVar = 0; iVar < nVar; iVar++) {
              base_nodes->SetSolution(iPoint, iVar, bufDRecv[buf_offset+iVar]);
              if (config->GetTime_Domain()) {
                base_nodes->SetSolution_Vel(iPoint, iVar, bufDRecv[buf_offset+nVar+iVar]);
                base_nodes->SetSolution_Accel(iPoint, iVar, bufDRecv[buf_offset+nVar*2+iVar]);
              }
            }
            break;
          case SOLUTION_FEA_OLD:
            for (iVar = 0; iVar < nVar; iVar++) {
              base_nodes->Set_Solution_time_n(iPoint, iVar, bufDRecv[buf_offset+iVar]);
              base_nodes->SetSolution_Vel_time_n(iPoint, iVar, bufDRecv[buf_offset+nVar+iVar]);
              base_nodes->SetSolution_Accel_time_n(iPoint, iVar, bufDRecv[buf_offset+nVar*2+iVar]);
            }
            break;
          case SOLUTION_PRED:
            for (iVar = 0; iVar < nVar; iVar++)
              base_nodes->SetSolution_Pred(iPoint, iVar, bufDRecv[buf_offset+iVar]);
            break;
          case SOLUTION_PRED_OLD:
            for (iVar = 0; iVar < nVar; iVar++) {
              base_nodes->SetSolution_Old(iPoint, iVar, bufDRecv[buf_offset+iVar]);
              base_nodes->SetSolution_Pred(iPoint, iVar, bufDRecv[buf_offset+nVar+iVar]);
              base_nodes->SetSolution_Pred_Old(iPoint, iVar, bufDRecv[buf_offset+nVar*2+iVar]);
            }
            break;
          case MESH_DISPLACEMENTS:
            for (iDim = 0; iDim < nDim; iDim++)
              base_nodes->SetBound_Disp(iPoint, iDim, bufDRecv[buf_offset+iDim]);
            break;
          case SOLUTION_TIME_N:
            for (iVar = 0; iVar < nVar; iVar++)
              base_nodes->Set_Solution_time_n(iPoint, iVar, bufDRecv[buf_offset+iVar]);
            break;
          case SOLUTION_TIME_N1:
            for (iVar = 0; iVar < nVar; iVar++)
              base_nodes->Set_Solution_time_n1(iPoint, iVar, bufDRecv[buf_offset+iVar]);
            break;
          default:
            SU2_MPI::Error("Unrecognized quantity for point-to-point MPI comms.",
                           CURRENT_FUNCTION);
            break;
        }
      }
    }

    /*--- Verify that all non-blocking point-to-point sends have finished.
     Note that this should be satisfied, as we have received all of the
     data in the loop above at this point. ---*/

#ifdef HAVE_MPI
    SU2_MPI::Waitall(geometry->nP2PSend, geometry->req_P2PSend, MPI_STATUS_IGNORE);
#endif

  }

}

void CSolver::ResetCFLAdapt() {
  NonLinRes_Series.clear();
  NonLinRes_Value = 0;
  NonLinRes_Func = 0;
  Old_Func = 0;
  New_Func = 0;
  NonLinRes_Counter = 0;
}


void CSolver::AdaptCFLNumber(CGeometry **geometry,
                             CSolver   ***solver_container,
                             CConfig   *config) {

  /* Adapt the CFL number on all multigrid levels using an
   exponential progression with under-relaxation approach. */

  vector<su2double> MGFactor(config->GetnMGLevels()+1,1.0);
  const su2double CFLFactorDecrease = config->GetCFL_AdaptParam(0);
  const su2double CFLFactorIncrease = config->GetCFL_AdaptParam(1);
  const su2double CFLMin            = config->GetCFL_AdaptParam(2);
  const su2double CFLMax            = config->GetCFL_AdaptParam(3);
  const bool fullComms              = (config->GetComm_Level() == COMM_FULL);

  for (unsigned short iMesh = 0; iMesh <= config->GetnMGLevels(); iMesh++) {

    /* Store the mean flow, and turbulence solvers more clearly. */

    CSolver *solverFlow = solver_container[iMesh][FLOW_SOL];
    CSolver *solverTurb = solver_container[iMesh][TURB_SOL];

    /* Compute the reduction factor for CFLs on the coarse levels. */

    if (iMesh == MESH_0) {
      MGFactor[iMesh] = 1.0;
    } else {
      const su2double CFLRatio = config->GetCFL(iMesh)/config->GetCFL(iMesh-1);
      MGFactor[iMesh] = MGFactor[iMesh-1]*CFLRatio;
    }

    /* Check whether we achieved the requested reduction in the linear
     solver residual within the specified number of linear iterations. */

    bool reduceCFL = false;
    su2double linResFlow = solverFlow->GetResLinSolver();
    su2double linResTurb = -1.0;
    if ((iMesh == MESH_0) && (config->GetKind_Turb_Model() != NONE)) {
      linResTurb = solverTurb->GetResLinSolver();
    }

    su2double maxLinResid = max(linResFlow, linResTurb);
    if (maxLinResid > 0.5) {
      reduceCFL = true;
    }

    /* Check that we are meeting our nonlinear residual reduction target
     over time so that we do not get stuck in limit cycles. */

    SU2_OMP_MASTER
    { /* Only the master thread updates the shared variables. */

    Old_Func = New_Func;
    unsigned short Res_Count = 100;
    if (NonLinRes_Series.size() == 0) NonLinRes_Series.resize(Res_Count,0.0);

    /* Sum the RMS residuals for all equations. */

    New_Func = 0.0;
    for (unsigned short iVar = 0; iVar < solverFlow->GetnVar(); iVar++) {
      New_Func += solverFlow->GetRes_RMS(iVar);
    }
    if ((iMesh == MESH_0) && (config->GetKind_Turb_Model() != NONE)) {
      for (unsigned short iVar = 0; iVar < solverTurb->GetnVar(); iVar++) {
        New_Func += solverTurb->GetRes_RMS(iVar);
      }
    }

    /* Compute the difference in the nonlinear residuals between the
     current and previous iterations. */

    NonLinRes_Func = (New_Func - Old_Func);
    NonLinRes_Series[NonLinRes_Counter] = NonLinRes_Func;

    /* Increment the counter, if we hit the max size, then start over. */

    NonLinRes_Counter++;
    if (NonLinRes_Counter == Res_Count) NonLinRes_Counter = 0;

    /* Sum the total change in nonlinear residuals over the previous
     set of all stored iterations. */

    NonLinRes_Value = New_Func;
    if (config->GetTimeIter() >= Res_Count) {
      NonLinRes_Value = 0.0;
      for (unsigned short iCounter = 0; iCounter < Res_Count; iCounter++)
        NonLinRes_Value += NonLinRes_Series[iCounter];
    }

    /* If the sum is larger than a small fraction of the current nonlinear
     residual, then we are not decreasing the nonlinear residual at a high
     rate. In this situation, we force a reduction of the CFL in all cells.
     Reset the array so that we delay the next decrease for some iterations. */

    if (fabs(NonLinRes_Value) < 0.1*New_Func) {
      NonLinRes_Counter = 0;
      for (unsigned short iCounter = 0; iCounter < Res_Count; iCounter++)
        NonLinRes_Series[iCounter] = New_Func;
    }

    } /* End SU2_OMP_MASTER, now all threads update the CFL number. */
    SU2_OMP_BARRIER

    if (fabs(NonLinRes_Value) < 0.1*New_Func) {
      reduceCFL = true;
    }

    /* Loop over all points on this grid and apply CFL adaption. */

    su2double myCFLMin = 1e30, myCFLMax = 0.0, myCFLSum = 0.0;

    SU2_OMP_MASTER
    if ((iMesh == MESH_0) && fullComms) {
      Min_CFL_Local = 1e30;
      Max_CFL_Local = 0.0;
      Avg_CFL_Local = 0.0;
    }

    SU2_OMP_FOR_STAT(roundUpDiv(geometry[iMesh]->GetnPointDomain(),omp_get_max_threads()))
    for (unsigned long iPoint = 0; iPoint < geometry[iMesh]->GetnPointDomain(); iPoint++) {

      /* Get the current local flow CFL number at this point. */

      su2double CFL = solverFlow->GetNodes()->GetLocalCFL(iPoint);

      /* Get the current under-relaxation parameters that were computed
       during the previous nonlinear update. If we have a turbulence model,
       take the minimum under-relaxation parameter between the mean flow
       and turbulence systems. */

      su2double underRelaxationFlow = solverFlow->GetNodes()->GetUnderRelaxation(iPoint);
      su2double underRelaxationTurb = 1.0;
      if ((iMesh == MESH_0) && (config->GetKind_Turb_Model() != NONE))
        underRelaxationTurb = solverTurb->GetNodes()->GetUnderRelaxation(iPoint);
      const su2double underRelaxation = min(underRelaxationFlow,underRelaxationTurb);

      /* If we apply a small under-relaxation parameter for stability,
       then we should reduce the CFL before the next iteration. If we
       are able to add the entire nonlinear update (under-relaxation = 1)
       then we schedule an increase the CFL number for the next iteration. */

      su2double CFLFactor = 1.0;
      if ((underRelaxation < 0.1)) {
        CFLFactor = CFLFactorDecrease;
      } else if (underRelaxation >= 0.1 && underRelaxation < 1.0) {
        CFLFactor = 1.0;
      } else {
        CFLFactor = CFLFactorIncrease;
      }

      /* Check if we are hitting the min or max and adjust. */

      if (CFL*CFLFactor <= CFLMin) {
        CFL       = CFLMin;
        CFLFactor = MGFactor[iMesh];
      } else if (CFL*CFLFactor >= CFLMax) {
        CFL       = CFLMax;
        CFLFactor = MGFactor[iMesh];
      }

      /* If we detect a stalled nonlinear residual, then force the CFL
       for all points to the minimum temporarily to restart the ramp. */

      if (reduceCFL) {
        CFL       = CFLMin;
        CFLFactor = MGFactor[iMesh];
      }

      /* Apply the adjustment to the CFL and store local values. */

      CFL *= CFLFactor;
      solverFlow->GetNodes()->SetLocalCFL(iPoint, CFL);
      if ((iMesh == MESH_0) && (config->GetKind_Turb_Model() != NONE)) {
        solverTurb->GetNodes()->SetLocalCFL(iPoint, CFL);
      }

      /* Store min and max CFL for reporting on the fine grid. */

      if ((iMesh == MESH_0) && fullComms) {
        myCFLMin = min(CFL,myCFLMin);
        myCFLMax = max(CFL,myCFLMax);
        myCFLSum += CFL;
      }

    }

    /* Reduce the min/max/avg local CFL numbers. */

    if ((iMesh == MESH_0) && fullComms) {
      SU2_OMP_CRITICAL
      { /* OpenMP reduction. */
        Min_CFL_Local = min(Min_CFL_Local,myCFLMin);
        Max_CFL_Local = max(Max_CFL_Local,myCFLMax);
        Avg_CFL_Local += myCFLSum;
      }
      SU2_OMP_BARRIER

      SU2_OMP_MASTER
      { /* MPI reduction. */
        myCFLMin = Min_CFL_Local; myCFLMax = Max_CFL_Local; myCFLSum = Avg_CFL_Local;
        SU2_MPI::Allreduce(&myCFLMin, &Min_CFL_Local, 1, MPI_DOUBLE, MPI_MIN, MPI_COMM_WORLD);
        SU2_MPI::Allreduce(&myCFLMax, &Max_CFL_Local, 1, MPI_DOUBLE, MPI_MAX, MPI_COMM_WORLD);
        SU2_MPI::Allreduce(&myCFLSum, &Avg_CFL_Local, 1, MPI_DOUBLE, MPI_SUM, MPI_COMM_WORLD);
        Avg_CFL_Local /= su2double(geometry[iMesh]->GetGlobal_nPointDomain());
      }
      SU2_OMP_BARRIER
    }

  }

}

void CSolver::SetResidual_RMS(CGeometry *geometry, CConfig *config) {
  unsigned short iVar;

#ifndef HAVE_MPI

  for (iVar = 0; iVar < nVar; iVar++) {

    if (GetRes_RMS(iVar) != GetRes_RMS(iVar)) {
        SU2_MPI::Error("SU2 has diverged. (NaN detected)", CURRENT_FUNCTION);
    }
    if (log10(sqrt(GetRes_RMS(iVar)/geometry->GetnPoint())) > 20 ){
      SU2_MPI::Error("SU2 has diverged. (Residual > 10^20 detected)", CURRENT_FUNCTION);
    }

    SetRes_RMS(iVar, max(EPS*EPS, sqrt(GetRes_RMS(iVar)/geometry->GetnPoint())));

  }

#else

  int nProcessor = size, iProcessor;

  su2double *sbuf_residual, *rbuf_residual, *sbuf_coord, *rbuf_coord, *Coord;
  unsigned long *sbuf_point, *rbuf_point, Global_nPointDomain;
  unsigned short iDim;

  /*--- Set the L2 Norm residual in all the processors ---*/

  sbuf_residual = new su2double[nVar];
  rbuf_residual = new su2double[nVar];

  for (iVar = 0; iVar < nVar; iVar++) sbuf_residual[iVar] = GetRes_RMS(iVar);

  if (config->GetComm_Level() == COMM_FULL) {

    unsigned long Local_nPointDomain = geometry->GetnPointDomain();
    SU2_MPI::Allreduce(sbuf_residual, rbuf_residual, nVar, MPI_DOUBLE, MPI_SUM, MPI_COMM_WORLD);
    SU2_MPI::Allreduce(&Local_nPointDomain, &Global_nPointDomain, 1, MPI_UNSIGNED_LONG, MPI_SUM, MPI_COMM_WORLD);

  }
  else {
    /*--- Reduced MPI comms have been requested. Use a local residual only. ---*/

    for (iVar = 0; iVar < nVar; iVar++)
      rbuf_residual[iVar] = sbuf_residual[iVar];
    Global_nPointDomain = geometry->GetnPointDomain();

  }

  for (iVar = 0; iVar < nVar; iVar++) {

    if (rbuf_residual[iVar] != rbuf_residual[iVar]) {
      SU2_MPI::Error("SU2 has diverged. (NaN detected)", CURRENT_FUNCTION);
    }

    SetRes_RMS(iVar, max(EPS*EPS, sqrt(rbuf_residual[iVar]/Global_nPointDomain)));

  }

  delete [] sbuf_residual;
  delete [] rbuf_residual;

  /*--- Set the Maximum residual in all the processors ---*/

  if (config->GetComm_Level() == COMM_FULL) {

    sbuf_residual = new su2double [nVar]();
    sbuf_point = new unsigned long [nVar]();
    sbuf_coord = new su2double[nVar*nDim]();

    rbuf_residual = new su2double [nProcessor*nVar]();
    rbuf_point = new unsigned long [nProcessor*nVar]();
    rbuf_coord = new su2double[nProcessor*nVar*nDim]();

    for (iVar = 0; iVar < nVar; iVar++) {
      sbuf_residual[iVar] = GetRes_Max(iVar);
      sbuf_point[iVar] = GetPoint_Max(iVar);
      Coord = GetPoint_Max_Coord(iVar);
      for (iDim = 0; iDim < nDim; iDim++)
        sbuf_coord[iVar*nDim+iDim] = Coord[iDim];
    }

    SU2_MPI::Allgather(sbuf_residual, nVar, MPI_DOUBLE, rbuf_residual, nVar, MPI_DOUBLE, MPI_COMM_WORLD);
    SU2_MPI::Allgather(sbuf_point, nVar, MPI_UNSIGNED_LONG, rbuf_point, nVar, MPI_UNSIGNED_LONG, MPI_COMM_WORLD);
    SU2_MPI::Allgather(sbuf_coord, nVar*nDim, MPI_DOUBLE, rbuf_coord, nVar*nDim, MPI_DOUBLE, MPI_COMM_WORLD);

    for (iVar = 0; iVar < nVar; iVar++) {
      for (iProcessor = 0; iProcessor < nProcessor; iProcessor++) {
        AddRes_Max(iVar, rbuf_residual[iProcessor*nVar+iVar], rbuf_point[iProcessor*nVar+iVar], &rbuf_coord[iProcessor*nVar*nDim+iVar*nDim]);
      }
    }

    delete [] sbuf_residual;
    delete [] rbuf_residual;

    delete [] sbuf_point;
    delete [] rbuf_point;

    delete [] sbuf_coord;
    delete [] rbuf_coord;

  }

#endif

}

void CSolver::SetResidual_BGS(CGeometry *geometry, CConfig *config) {
  unsigned short iVar;

#ifndef HAVE_MPI

  for (iVar = 0; iVar < nVar; iVar++) {

//    if (GetRes_BGS(iVar) != GetRes_BGS(iVar)) {
//      SU2_MPI::Error("SU2 has diverged.", CURRENT_FUNCTION);
//    }

    SetRes_BGS(iVar, max(EPS*EPS, sqrt(GetRes_BGS(iVar)/geometry->GetnPoint())));

  }

#else

  int nProcessor = size, iProcessor;

  su2double *sbuf_residual, *rbuf_residual, *sbuf_coord, *rbuf_coord, *Coord;
  unsigned long *sbuf_point, *rbuf_point, Local_nPointDomain, Global_nPointDomain;
  unsigned short iDim;

  /*--- Set the L2 Norm residual in all the processors ---*/

  sbuf_residual  = new su2double[nVar]; for (iVar = 0; iVar < nVar; iVar++) sbuf_residual[iVar] = 0.0;
  rbuf_residual  = new su2double[nVar]; for (iVar = 0; iVar < nVar; iVar++) rbuf_residual[iVar] = 0.0;

  for (iVar = 0; iVar < nVar; iVar++) sbuf_residual[iVar] = GetRes_BGS(iVar);
  Local_nPointDomain = geometry->GetnPointDomain();


  SU2_MPI::Allreduce(sbuf_residual, rbuf_residual, nVar, MPI_DOUBLE, MPI_SUM, MPI_COMM_WORLD);
  SU2_MPI::Allreduce(&Local_nPointDomain, &Global_nPointDomain, 1, MPI_UNSIGNED_LONG, MPI_SUM, MPI_COMM_WORLD);


  for (iVar = 0; iVar < nVar; iVar++) {

//    if (rbuf_residual[iVar] != rbuf_residual[iVar]) {

//      SU2_MPI::Error("SU2 has diverged (NaN detected)", CURRENT_FUNCTION);

//    }

    SetRes_BGS(iVar, max(EPS*EPS, sqrt(rbuf_residual[iVar]/Global_nPointDomain)));

  }

  delete [] sbuf_residual;
  delete [] rbuf_residual;

  /*--- Set the Maximum residual in all the processors ---*/
  sbuf_residual = new su2double [nVar]; for (iVar = 0; iVar < nVar; iVar++) sbuf_residual[iVar] = 0.0;
  sbuf_point = new unsigned long [nVar]; for (iVar = 0; iVar < nVar; iVar++) sbuf_point[iVar] = 0;
  sbuf_coord = new su2double[nVar*nDim]; for (iVar = 0; iVar < nVar*nDim; iVar++) sbuf_coord[iVar] = 0.0;

  rbuf_residual = new su2double [nProcessor*nVar]; for (iVar = 0; iVar < nProcessor*nVar; iVar++) rbuf_residual[iVar] = 0.0;
  rbuf_point = new unsigned long [nProcessor*nVar]; for (iVar = 0; iVar < nProcessor*nVar; iVar++) rbuf_point[iVar] = 0;
  rbuf_coord = new su2double[nProcessor*nVar*nDim]; for (iVar = 0; iVar < nProcessor*nVar*nDim; iVar++) rbuf_coord[iVar] = 0.0;

  for (iVar = 0; iVar < nVar; iVar++) {
    sbuf_residual[iVar] = GetRes_Max_BGS(iVar);
    sbuf_point[iVar] = GetPoint_Max_BGS(iVar);
    Coord = GetPoint_Max_Coord_BGS(iVar);
    for (iDim = 0; iDim < nDim; iDim++)
      sbuf_coord[iVar*nDim+iDim] = Coord[iDim];
  }

  SU2_MPI::Allgather(sbuf_residual, nVar, MPI_DOUBLE, rbuf_residual, nVar, MPI_DOUBLE, MPI_COMM_WORLD);
  SU2_MPI::Allgather(sbuf_point, nVar, MPI_UNSIGNED_LONG, rbuf_point, nVar, MPI_UNSIGNED_LONG, MPI_COMM_WORLD);
  SU2_MPI::Allgather(sbuf_coord, nVar*nDim, MPI_DOUBLE, rbuf_coord, nVar*nDim, MPI_DOUBLE, MPI_COMM_WORLD);

  for (iVar = 0; iVar < nVar; iVar++) {
    for (iProcessor = 0; iProcessor < nProcessor; iProcessor++) {
      AddRes_Max_BGS(iVar, rbuf_residual[iProcessor*nVar+iVar], rbuf_point[iProcessor*nVar+iVar], &rbuf_coord[iProcessor*nVar*nDim+iVar*nDim]);
    }
  }

  delete [] sbuf_residual;
  delete [] rbuf_residual;

  delete [] sbuf_point;
  delete [] rbuf_point;

  delete [] sbuf_coord;
  delete [] rbuf_coord;

#endif

}

void CSolver::SetRotatingFrame_GCL(CGeometry *geometry, CConfig *config) {

  unsigned short iDim, nDim = geometry->GetnDim(), iVar, nVar = GetnVar(), iMarker;
  unsigned long iVertex, iEdge;
  su2double ProjGridVel, *Normal;

  /*--- Loop interior edges ---*/

  for (iEdge = 0; iEdge < geometry->GetnEdge(); iEdge++) {

    const unsigned long iPoint = geometry->edge[iEdge]->GetNode(0);
    const unsigned long jPoint = geometry->edge[iEdge]->GetNode(1);

    /*--- Solution at each edge point ---*/

    su2double *Solution_i = base_nodes->GetSolution(iPoint);
    su2double *Solution_j = base_nodes->GetSolution(jPoint);

    for (iVar = 0; iVar < nVar; iVar++)
      Solution[iVar] = 0.5* (Solution_i[iVar] + Solution_j[iVar]);

    /*--- Grid Velocity at each edge point ---*/

    su2double *GridVel_i = geometry->node[iPoint]->GetGridVel();
    su2double *GridVel_j = geometry->node[jPoint]->GetGridVel();
    for (iDim = 0; iDim < nDim; iDim++)
      Vector[iDim] = 0.5* (GridVel_i[iDim] + GridVel_j[iDim]);

    Normal = geometry->edge[iEdge]->GetNormal();

    ProjGridVel = 0.0;
    for (iDim = 0; iDim < nDim; iDim++)
      ProjGridVel += Vector[iDim]*Normal[iDim];

    for (iVar = 0; iVar < nVar; iVar++)
      Residual[iVar] = ProjGridVel*Solution_i[iVar];

    LinSysRes.AddBlock(iPoint, Residual);

    for (iVar = 0; iVar < nVar; iVar++)
      Residual[iVar] = ProjGridVel*Solution_j[iVar];

    LinSysRes.SubtractBlock(jPoint, Residual);

  }

  /*--- Loop boundary edges ---*/

  for (iMarker = 0; iMarker < geometry->GetnMarker(); iMarker++) {
    if ((config->GetMarker_All_KindBC(iMarker) != INTERNAL_BOUNDARY)  &&
        (config->GetMarker_All_KindBC(iMarker) != PERIODIC_BOUNDARY)) {
      for (iVertex = 0; iVertex < geometry->GetnVertex(iMarker); iVertex++) {
        const unsigned long Point = geometry->vertex[iMarker][iVertex]->GetNode();

        /*--- Solution at each edge point ---*/

        su2double *Solution = base_nodes->GetSolution(Point);

        /*--- Grid Velocity at each edge point ---*/

        su2double *GridVel = geometry->node[Point]->GetGridVel();

        /*--- Summed normal components ---*/

        Normal = geometry->vertex[iMarker][iVertex]->GetNormal();

        ProjGridVel = 0.0;
        for (iDim = 0; iDim < nDim; iDim++)
          ProjGridVel += GridVel[iDim]*Normal[iDim];

        for (iVar = 0; iVar < nVar; iVar++)
          Residual[iVar] = ProjGridVel*Solution[iVar];

        LinSysRes.SubtractBlock(Point, Residual);

      }
    }
  }

}

void CSolver::SetAuxVar_Gradient_GG(CGeometry *geometry, CConfig *config) {

  const auto solution = base_nodes->GetAuxVar();
  auto gradient = base_nodes->GetAuxVarGradient();

  computeGradientsGreenGauss(this, AUXVAR_GRADIENT, PERIODIC_NONE, *geometry,
                             *config, solution, 0, 1, gradient);
}

void CSolver::SetAuxVar_Gradient_LS(CGeometry *geometry, CConfig *config) {

  bool weighted = true;
  const auto solution = base_nodes->GetAuxVar();
  auto gradient = base_nodes->GetAuxVarGradient();
  auto& rmatrix  = base_nodes->GetRmatrix();

  computeGradientsLeastSquares(this, AUXVAR_GRADIENT, PERIODIC_NONE, *geometry, *config,
                               weighted, solution, 0, 1, gradient, rmatrix);
}

void CSolver::SetSolution_Gradient_GG(CGeometry *geometry, CConfig *config, bool reconstruction) {

  const auto& solution = base_nodes->GetSolution();
  auto& gradient = reconstruction? base_nodes->GetGradient_Reconstruction() : base_nodes->GetGradient();

  computeGradientsGreenGauss(this, SOLUTION_GRADIENT, PERIODIC_SOL_GG, *geometry,
                             *config, solution, 0, nVar, gradient);
}

void CSolver::SetSolution_Gradient_LS(CGeometry *geometry, CConfig *config, bool reconstruction) {

  /*--- Set a flag for unweighted or weighted least-squares. ---*/
  bool weighted;

  if (reconstruction)
    weighted = (config->GetKind_Gradient_Method_Recon() == WEIGHTED_LEAST_SQUARES);
  else
    weighted = (config->GetKind_Gradient_Method() == WEIGHTED_LEAST_SQUARES);

  const auto& solution = base_nodes->GetSolution();
  auto& rmatrix = base_nodes->GetRmatrix();
  auto& gradient = reconstruction? base_nodes->GetGradient_Reconstruction() : base_nodes->GetGradient();
  PERIODIC_QUANTITIES kindPeriodicComm = weighted? PERIODIC_SOL_LS : PERIODIC_SOL_ULS;

  computeGradientsLeastSquares(this, SOLUTION_GRADIENT, kindPeriodicComm, *geometry, *config,
                               weighted, solution, 0, nVar, gradient, rmatrix);
}

void CSolver::Add_External_To_Solution() {
  for (unsigned long iPoint = 0; iPoint < nPoint; iPoint++) {
    base_nodes->AddSolution(iPoint, base_nodes->Get_External(iPoint));
  }
}

void CSolver::Add_Solution_To_External() {
  for (unsigned long iPoint = 0; iPoint < nPoint; iPoint++) {
    base_nodes->Add_External(iPoint, base_nodes->GetSolution(iPoint));
  }
}

void CSolver::Update_Cross_Term(CConfig *config, su2passivematrix &cross_term) {

  /*--- This method is for discrete adjoint solvers and it is used in multi-physics
   *    contexts, "cross_term" is the old value, the new one is in "Solution".
   *    We update "cross_term" and the sum of all cross terms (in "External")
   *    with a fraction of the difference between new and old.
   *    When "alpha" is 1, i.e. no relaxation, we effectively subtract the old
   *    value and add the new one to the total ("External"). ---*/

  passivedouble alpha = SU2_TYPE::GetValue(config->GetAitkenStatRelax());

  for (unsigned long iPoint = 0; iPoint < nPoint; iPoint++) {
    for (unsigned short iVar = 0; iVar < nVar; iVar++) {
      passivedouble
      new_val = SU2_TYPE::GetValue(base_nodes->GetSolution(iPoint,iVar)),
      delta = alpha * (new_val - cross_term(iPoint,iVar));
      /*--- Update cross term. ---*/
      cross_term(iPoint,iVar) += delta;
      Solution[iVar] = delta;
    }
    /*--- Update the sum of all cross-terms. ---*/
    base_nodes->Add_External(iPoint, Solution);
  }
}

void CSolver::SetGridVel_Gradient(CGeometry *geometry, CConfig *config) {
  unsigned short iDim, jDim, iVar, iNeigh;
  unsigned long iPoint, jPoint;
  su2double *Coord_i, *Coord_j, *Solution_i, *Solution_j, Smatrix[3][3],
  r11, r12, r13, r22, r23, r23_a, r23_b, r33, weight, detR2, z11, z12, z13,
  z22, z23, z33, product;
  su2double **Cvector;

  /*--- Note that all nVar entries in this routine have been changed to nDim ---*/
  Cvector = new su2double* [nDim];
  for (iVar = 0; iVar < nDim; iVar++)
    Cvector[iVar] = new su2double [nDim];

  /*--- Loop over points of the grid ---*/
  for (iPoint = 0; iPoint < geometry->GetnPointDomain(); iPoint++) {

    Coord_i = geometry->node[iPoint]->GetCoord();
    Solution_i = geometry->node[iPoint]->GetGridVel();

    /*--- Inizialization of variables ---*/
    for (iVar = 0; iVar < nDim; iVar++)
      for (iDim = 0; iDim < nDim; iDim++)
        Cvector[iVar][iDim] = 0.0;
    r11 = 0.0; r12 = 0.0; r13 = 0.0; r22 = 0.0; r23 = 0.0; r23_a = 0.0; r23_b = 0.0; r33 = 0.0;

    for (iNeigh = 0; iNeigh < geometry->node[iPoint]->GetnPoint(); iNeigh++) {
      jPoint = geometry->node[iPoint]->GetPoint(iNeigh);
      Coord_j = geometry->node[jPoint]->GetCoord();
      Solution_j = geometry->node[jPoint]->GetGridVel();

      weight = 0.0;
      for (iDim = 0; iDim < nDim; iDim++)
        weight += (Coord_j[iDim]-Coord_i[iDim])*(Coord_j[iDim]-Coord_i[iDim]);

      /*--- Sumations for entries of upper triangular matrix R ---*/
      r11 += (Coord_j[0]-Coord_i[0])*(Coord_j[0]-Coord_i[0])/(weight);
      r12 += (Coord_j[0]-Coord_i[0])*(Coord_j[1]-Coord_i[1])/(weight);
      r22 += (Coord_j[1]-Coord_i[1])*(Coord_j[1]-Coord_i[1])/(weight);
      if (nDim == 3) {
        r13 += (Coord_j[0]-Coord_i[0])*(Coord_j[2]-Coord_i[2])/(weight);
        r23_a += (Coord_j[1]-Coord_i[1])*(Coord_j[2]-Coord_i[2])/(weight);
        r23_b += (Coord_j[0]-Coord_i[0])*(Coord_j[2]-Coord_i[2])/(weight);
        r33 += (Coord_j[2]-Coord_i[2])*(Coord_j[2]-Coord_i[2])/(weight);
      }

      /*--- Entries of c:= transpose(A)*b ---*/
      for (iVar = 0; iVar < nDim; iVar++)
        for (iDim = 0; iDim < nDim; iDim++)
          Cvector[iVar][iDim] += (Coord_j[iDim]-Coord_i[iDim])*(Solution_j[iVar]-Solution_i[iVar])/(weight);
    }

    /*--- Entries of upper triangular matrix R ---*/
    r11 = sqrt(r11);
    r12 = r12/(r11);
    r22 = sqrt(r22-r12*r12);
    if (nDim == 3) {
      r13 = r13/(r11);
      r23 = r23_a/(r22) - r23_b*r12/(r11*r22);
      r33 = sqrt(r33-r23*r23-r13*r13);
    }
    /*--- S matrix := inv(R)*traspose(inv(R)) ---*/
    if (nDim == 2) {
      detR2 = (r11*r22)*(r11*r22);
      Smatrix[0][0] = (r12*r12+r22*r22)/(detR2);
      Smatrix[0][1] = -r11*r12/(detR2);
      Smatrix[1][0] = Smatrix[0][1];
      Smatrix[1][1] = r11*r11/(detR2);
    }
    else {
      detR2 = (r11*r22*r33)*(r11*r22*r33);
      z11 = r22*r33;
      z12 = -r12*r33;
      z13 = r12*r23-r13*r22;
      z22 = r11*r33;
      z23 = -r11*r23;
      z33 = r11*r22;
      Smatrix[0][0] = (z11*z11+z12*z12+z13*z13)/(detR2);
      Smatrix[0][1] = (z12*z22+z13*z23)/(detR2);
      Smatrix[0][2] = (z13*z33)/(detR2);
      Smatrix[1][0] = Smatrix[0][1];
      Smatrix[1][1] = (z22*z22+z23*z23)/(detR2);
      Smatrix[1][2] = (z23*z33)/(detR2);
      Smatrix[2][0] = Smatrix[0][2];
      Smatrix[2][1] = Smatrix[1][2];
      Smatrix[2][2] = (z33*z33)/(detR2);
    }
    /*--- Computation of the gradient: S*c ---*/
    for (iVar = 0; iVar < nDim; iVar++) {
      for (iDim = 0; iDim < nDim; iDim++) {
        product = 0.0;
        for (jDim = 0; jDim < nDim; jDim++)
          product += Smatrix[iDim][jDim]*Cvector[iVar][jDim];
        geometry->node[iPoint]->SetGridVel_Grad(iVar, iDim, product);
      }
    }
  }

  /*--- Deallocate memory ---*/
  for (iVar = 0; iVar < nDim; iVar++)
    delete [] Cvector[iVar];
  delete [] Cvector;

}

void CSolver::SetAuxVar_Surface_Gradient(CGeometry *geometry, CConfig *config) {

  unsigned short iDim, jDim, iNeigh, iMarker, Boundary;
  unsigned short nDim = geometry->GetnDim();
  unsigned long iPoint, jPoint, iVertex;
  su2double *Coord_i, *Coord_j, AuxVar_i, AuxVar_j;
  su2double **Smatrix, *Cvector;

  Smatrix = new su2double* [nDim];
  Cvector = new su2double [nDim];
  for (iDim = 0; iDim < nDim; iDim++)
    Smatrix[iDim] = new su2double [nDim];


  /*--- Loop over boundary markers to select those for Euler or NS walls ---*/
  for (iMarker = 0; iMarker < config->GetnMarker_All(); iMarker++) {
    Boundary = config->GetMarker_All_KindBC(iMarker);
    switch (Boundary) {
      case EULER_WALL:
      case HEAT_FLUX:
      case ISOTHERMAL:
      case CHT_WALL_INTERFACE:

        /*--- Loop over points on the surface (Least-Squares approximation) ---*/
        for (iVertex = 0; iVertex < geometry->nVertex[iMarker]; iVertex++) {
          iPoint = geometry->vertex[iMarker][iVertex]->GetNode();
          if (geometry->node[iPoint]->GetDomain()) {
            Coord_i = geometry->node[iPoint]->GetCoord();
            AuxVar_i = base_nodes->GetAuxVar(iPoint);

            /*--- Inizialization of variables ---*/
            for (iDim = 0; iDim < nDim; iDim++)
              Cvector[iDim] = 0.0;
            su2double r11 = 0.0, r12 = 0.0, r13 = 0.0, r22 = 0.0, r23 = 0.0, r23_a = 0.0, r23_b = 0.0, r33 = 0.0;

            for (iNeigh = 0; iNeigh < geometry->node[iPoint]->GetnPoint(); iNeigh++) {
              jPoint = geometry->node[iPoint]->GetPoint(iNeigh);
              Coord_j = geometry->node[jPoint]->GetCoord();
              AuxVar_j = base_nodes->GetAuxVar(jPoint);

              su2double weight = 0;
              for (iDim = 0; iDim < nDim; iDim++)
                weight += (Coord_j[iDim]-Coord_i[iDim])*(Coord_j[iDim]-Coord_i[iDim]);

              /*--- Sumations for entries of upper triangular matrix R ---*/
              r11 += (Coord_j[0]-Coord_i[0])*(Coord_j[0]-Coord_i[0])/weight;
              r12 += (Coord_j[0]-Coord_i[0])*(Coord_j[1]-Coord_i[1])/weight;
              r22 += (Coord_j[1]-Coord_i[1])*(Coord_j[1]-Coord_i[1])/weight;
              if (nDim == 3) {
                r13 += (Coord_j[0]-Coord_i[0])*(Coord_j[2]-Coord_i[2])/weight;
                r23_a += (Coord_j[1]-Coord_i[1])*(Coord_j[2]-Coord_i[2])/weight;
                r23_b += (Coord_j[0]-Coord_i[0])*(Coord_j[2]-Coord_i[2])/weight;
                r33 += (Coord_j[2]-Coord_i[2])*(Coord_j[2]-Coord_i[2])/weight;
              }

              /*--- Entries of c:= transpose(A)*b ---*/
              for (iDim = 0; iDim < nDim; iDim++)
                Cvector[iDim] += (Coord_j[iDim]-Coord_i[iDim])*(AuxVar_j-AuxVar_i)/weight;
            }

            /*--- Entries of upper triangular matrix R ---*/
            r11 = sqrt(r11);
            r12 = r12/r11;
            r22 = sqrt(r22-r12*r12);
            if (nDim == 3) {
              r13 = r13/r11;
              r23 = r23_a/r22 - r23_b*r12/(r11*r22);
              r33 = sqrt(r33-r23*r23-r13*r13);
            }
            /*--- S matrix := inv(R)*traspose(inv(R)) ---*/
            if (nDim == 2) {
              su2double detR2 = (r11*r22)*(r11*r22);
              Smatrix[0][0] = (r12*r12+r22*r22)/detR2;
              Smatrix[0][1] = -r11*r12/detR2;
              Smatrix[1][0] = Smatrix[0][1];
              Smatrix[1][1] = r11*r11/detR2;
            }
            else {
              su2double detR2 = (r11*r22*r33)*(r11*r22*r33);
              su2double z11, z12, z13, z22, z23, z33; // aux vars
              z11 = r22*r33;
              z12 = -r12*r33;
              z13 = r12*r23-r13*r22;
              z22 = r11*r33;
              z23 = -r11*r23;
              z33 = r11*r22;
              Smatrix[0][0] = (z11*z11+z12*z12+z13*z13)/detR2;
              Smatrix[0][1] = (z12*z22+z13*z23)/detR2;
              Smatrix[0][2] = (z13*z33)/detR2;
              Smatrix[1][0] = Smatrix[0][1];
              Smatrix[1][1] = (z22*z22+z23*z23)/detR2;
              Smatrix[1][2] = (z23*z33)/detR2;
              Smatrix[2][0] = Smatrix[0][2];
              Smatrix[2][1] = Smatrix[1][2];
              Smatrix[2][2] = (z33*z33)/detR2;
            }
            /*--- Computation of the gradient: S*c ---*/
            su2double product;
            for (iDim = 0; iDim < nDim; iDim++) {
              product = 0.0;
              for (jDim = 0; jDim < nDim; jDim++)
                product += Smatrix[iDim][jDim]*Cvector[jDim];
              base_nodes->SetAuxVarGradient(iPoint, iDim, product);
            }
          }
        } /*--- End of loop over surface points ---*/
        break;
      default:
        break;
    }
  }

  /*--- Memory deallocation ---*/
  for (iDim = 0; iDim < nDim; iDim++)
    delete [] Smatrix[iDim];
  delete [] Cvector;
  delete [] Smatrix;
}

void CSolver::SetSolution_Limiter(CGeometry *geometry, CConfig *config) {

  auto kindLimiter = static_cast<ENUM_LIMITER>(config->GetKind_SlopeLimit());
  const auto& solution = base_nodes->GetSolution();
  const auto& gradient = base_nodes->GetGradient_Reconstruction();
  auto& solMin = base_nodes->GetSolution_Min();
  auto& solMax = base_nodes->GetSolution_Max();
  auto& limiter = base_nodes->GetLimiter();

  computeLimiters(kindLimiter, this, SOLUTION_LIMITER, PERIODIC_LIM_SOL_1, PERIODIC_LIM_SOL_2,
                  *geometry, *config, 0, nVar, solution, gradient, solMin, solMax, limiter);
}

void CSolver::Gauss_Elimination(su2double** A, su2double* rhs, unsigned short nVar) {

  short iVar, jVar, kVar;
  su2double weight, aux;

  if (nVar == 1)
    rhs[0] /= A[0][0];
  else {

    /*--- Transform system in Upper Matrix ---*/

    for (iVar = 1; iVar < (short)nVar; iVar++) {
      for (jVar = 0; jVar < iVar; jVar++) {
        weight = A[iVar][jVar]/A[jVar][jVar];
        for (kVar = jVar; kVar < (short)nVar; kVar++)
          A[iVar][kVar] -= weight*A[jVar][kVar];
        rhs[iVar] -= weight*rhs[jVar];
      }
    }

    /*--- Backwards substitution ---*/

    rhs[nVar-1] = rhs[nVar-1]/A[nVar-1][nVar-1];
    for (iVar = (short)nVar-2; iVar >= 0; iVar--) {
      aux = 0;
      for (jVar = iVar+1; jVar < (short)nVar; jVar++)
        aux += A[iVar][jVar]*rhs[jVar];
      rhs[iVar] = (rhs[iVar]-aux)/A[iVar][iVar];
      if (iVar == 0) break;
    }
  }

}

void CSolver::Aeroelastic(CSurfaceMovement *surface_movement, CGeometry *geometry, CConfig *config, unsigned long TimeIter) {

  /*--- Variables used for Aeroelastic case ---*/

  su2double Cl, Cd, Cn, Ct, Cm, Cn_rot;
  su2double Alpha = config->GetAoA()*PI_NUMBER/180.0;
  vector<su2double> structural_solution(4,0.0); //contains solution(displacements and rates) of typical section wing model.

  unsigned short iMarker, iMarker_Monitoring, Monitoring;
  string Marker_Tag, Monitoring_Tag;

  /*--- Loop over markers and find the ones being monitored. ---*/

  for (iMarker = 0; iMarker < config->GetnMarker_All(); iMarker++) {
    Monitoring = config->GetMarker_All_Monitoring(iMarker);
    if (Monitoring == YES) {

      /*--- Find the particular marker being monitored and get the forces acting on it. ---*/

      for (iMarker_Monitoring = 0; iMarker_Monitoring < config->GetnMarker_Monitoring(); iMarker_Monitoring++) {
        Monitoring_Tag = config->GetMarker_Monitoring_TagBound(iMarker_Monitoring);
        Marker_Tag = config->GetMarker_All_TagBound(iMarker);
        if (Marker_Tag == Monitoring_Tag) {

          Cl = GetSurface_CL(iMarker_Monitoring);
          Cd = GetSurface_CD(iMarker_Monitoring);

          /*--- For typical section wing model want the force normal to the airfoil (in the direction of the spring) ---*/
          Cn = Cl*cos(Alpha) + Cd*sin(Alpha);
          Ct = -Cl*sin(Alpha) + Cd*cos(Alpha);

          Cm = GetSurface_CMz(iMarker_Monitoring);

          /*--- Calculate forces for the Typical Section Wing Model taking into account rotation ---*/

          /*--- Note that the calculation of the forces and the subsequent displacements ...
           is only correct for the airfoil that starts at the 0 degree position ---*/

          if (config->GetKind_GridMovement() == AEROELASTIC_RIGID_MOTION) {
            su2double Omega, dt, psi;
            dt = config->GetDelta_UnstTimeND();
            Omega  = (config->GetRotation_Rate(2)/config->GetOmega_Ref());
            psi = Omega*(dt*TimeIter);

            /*--- Correct for the airfoil starting position (This is hardcoded in here) ---*/
            if (Monitoring_Tag == "Airfoil1") {
              psi = psi + 0.0;
            }
            else if (Monitoring_Tag == "Airfoil2") {
              psi = psi + 2.0/3.0*PI_NUMBER;
            }
            else if (Monitoring_Tag == "Airfoil3") {
              psi = psi + 4.0/3.0*PI_NUMBER;
            }
            else
              cout << "WARNING: There is a marker that we are monitoring that doesn't match the values hardcoded above!" << endl;

            cout << Monitoring_Tag << " position " << psi*180.0/PI_NUMBER << " degrees. " << endl;

            Cn_rot = Cn*cos(psi) - Ct*sin(psi); //Note the signs are different for accounting for the AOA.
            Cn = Cn_rot;
          }

          /*--- Solve the aeroelastic equations for the particular marker(surface) ---*/

          SolveTypicalSectionWingModel(geometry, Cn, Cm, config, iMarker_Monitoring, structural_solution);

          break;
        }
      }

      /*--- Compute the new surface node locations ---*/
      surface_movement->AeroelasticDeform(geometry, config, TimeIter, iMarker, iMarker_Monitoring, structural_solution);

    }

  }

}

void CSolver::SetUpTypicalSectionWingModel(vector<vector<su2double> >& Phi, vector<su2double>& omega, CConfig *config) {

  /*--- Retrieve values from the config file ---*/
  su2double w_h = config->GetAeroelastic_Frequency_Plunge();
  su2double w_a = config->GetAeroelastic_Frequency_Pitch();
  su2double x_a = config->GetAeroelastic_CG_Location();
  su2double r_a = sqrt(config->GetAeroelastic_Radius_Gyration_Squared());
  su2double w = w_h/w_a;

  // Mass Matrix
  vector<vector<su2double> > M(2,vector<su2double>(2,0.0));
  M[0][0] = 1;
  M[0][1] = x_a;
  M[1][0] = x_a;
  M[1][1] = r_a*r_a;

  // Stiffness Matrix
  //  vector<vector<su2double> > K(2,vector<su2double>(2,0.0));
  //  K[0][0] = (w_h/w_a)*(w_h/w_a);
  //  K[0][1] = 0.0;
  //  K[1][0] = 0.0;
  //  K[1][1] = r_a*r_a;

  /* Eigenvector and Eigenvalue Matrices of the Generalized EigenValue Problem. */

  vector<vector<su2double> > Omega2(2,vector<su2double>(2,0.0));
  su2double aux; // auxiliary variable
  aux = sqrt(pow(r_a,2)*pow(w,4) - 2*pow(r_a,2)*pow(w,2) + pow(r_a,2) + 4*pow(x_a,2)*pow(w,2));
  Phi[0][0] = (r_a * (r_a - r_a*pow(w,2) + aux)) / (2*x_a*pow(w, 2));
  Phi[0][1] = (r_a * (r_a - r_a*pow(w,2) - aux)) / (2*x_a*pow(w, 2));
  Phi[1][0] = 1.0;
  Phi[1][1] = 1.0;

  Omega2[0][0] = (r_a * (r_a + r_a*pow(w,2) - aux)) / (2*(pow(r_a, 2) - pow(x_a, 2)));
  Omega2[0][1] = 0;
  Omega2[1][0] = 0;
  Omega2[1][1] = (r_a * (r_a + r_a*pow(w,2) + aux)) / (2*(pow(r_a, 2) - pow(x_a, 2)));

  /* Nondimesionalize the Eigenvectors such that Phi'*M*Phi = I and PHI'*K*PHI = Omega */
  // Phi'*M*Phi = D
  // D^(-1/2)*Phi'*M*Phi*D^(-1/2) = D^(-1/2)*D^(1/2)*D^(1/2)*D^(-1/2) = I,  D^(-1/2) = inv(sqrt(D))
  // Phi = Phi*D^(-1/2)

  vector<vector<su2double> > Aux(2,vector<su2double>(2,0.0));
  vector<vector<su2double> > D(2,vector<su2double>(2,0.0));
  // Aux = M*Phi
  for (int i=0; i<2; i++) {
    for (int j=0; j<2; j++) {
      Aux[i][j] = 0;
      for (int k=0; k<2; k++) {
        Aux[i][j] += M[i][k]*Phi[k][j];
      }
    }
  }

  // D = Phi'*Aux
  for (int i=0; i<2; i++) {
    for (int j=0; j<2; j++) {
      D[i][j] = 0;
      for (int k=0; k<2; k++) {
        D[i][j] += Phi[k][i]*Aux[k][j]; //PHI transpose
      }
    }
  }

  //Modify the first column
  Phi[0][0] = Phi[0][0] * 1/sqrt(D[0][0]);
  Phi[1][0] = Phi[1][0] * 1/sqrt(D[0][0]);
  //Modify the second column
  Phi[0][1] = Phi[0][1] * 1/sqrt(D[1][1]);
  Phi[1][1] = Phi[1][1] * 1/sqrt(D[1][1]);

  // Sqrt of the eigenvalues (frequency of vibration of the modes)
  omega[0] = sqrt(Omega2[0][0]);
  omega[1] = sqrt(Omega2[1][1]);

}

void CSolver::SolveTypicalSectionWingModel(CGeometry *geometry, su2double Cl, su2double Cm, CConfig *config, unsigned short iMarker, vector<su2double>& displacements) {

  /*--- The aeroelastic model solved in this routine is the typical section wing model
   The details of the implementation are similar to those found in J.J. Alonso
   "Fully-Implicit Time-Marching Aeroelastic Solutions" 1994. ---*/

  /*--- Retrieve values from the config file ---*/
  su2double w_alpha = config->GetAeroelastic_Frequency_Pitch();
  su2double vf      = config->GetAeroelastic_Flutter_Speed_Index();
  su2double b       = config->GetLength_Reynolds()/2.0; // airfoil semichord, Reynolds length is by defaul 1.0
  su2double dt      = config->GetDelta_UnstTimeND();
  dt = dt*w_alpha; //Non-dimensionalize the structural time.

  /*--- Structural Equation damping ---*/
  vector<su2double> xi(2,0.0);

  /*--- Eigenvectors and Eigenvalues of the Generalized EigenValue Problem. ---*/
  vector<vector<su2double> > Phi(2,vector<su2double>(2,0.0));   // generalized eigenvectors.
  vector<su2double> w(2,0.0);        // sqrt of the generalized eigenvalues (frequency of vibration of the modes).
  SetUpTypicalSectionWingModel(Phi, w, config);

  /*--- Solving the Decoupled Aeroelastic Problem with second order time discretization Eq (9) ---*/

  /*--- Solution variables description. //x[j][i], j-entry, i-equation. // Time (n+1)->np1, n->n, (n-1)->n1 ---*/
  vector<vector<su2double> > x_np1(2,vector<su2double>(2,0.0));

  /*--- Values from previous movement of spring at true time step n+1
   We use this values because we are solving for delta changes not absolute changes ---*/
  vector<vector<su2double> > x_np1_old = config->GetAeroelastic_np1(iMarker);

  /*--- Values at previous timesteps. ---*/
  vector<vector<su2double> > x_n = config->GetAeroelastic_n(iMarker);
  vector<vector<su2double> > x_n1 = config->GetAeroelastic_n1(iMarker);

  /*--- Set up of variables used to solve the structural problem. ---*/
  vector<su2double> f_tilde(2,0.0);
  vector<vector<su2double> > A_inv(2,vector<su2double>(2,0.0));
  su2double detA;
  su2double s1, s2;
  vector<su2double> rhs(2,0.0); //right hand side
  vector<su2double> eta(2,0.0);
  vector<su2double> eta_dot(2,0.0);

  /*--- Forcing Term ---*/
  su2double cons = vf*vf/PI_NUMBER;
  vector<su2double> f(2,0.0);
  f[0] = cons*(-Cl);
  f[1] = cons*(2*-Cm);

  //f_tilde = Phi'*f
  for (int i=0; i<2; i++) {
    f_tilde[i] = 0;
    for (int k=0; k<2; k++) {
      f_tilde[i] += Phi[k][i]*f[k]; //PHI transpose
    }
  }

  /*--- solve each decoupled equation (The inverse of the 2x2 matrix is provided) ---*/
  for (int i=0; i<2; i++) {
    /* Matrix Inverse */
    detA = 9.0/(4.0*dt*dt) + 3*w[i]*xi[i]/(dt) + w[i]*w[i];
    A_inv[0][0] = 1/detA * (3/(2.0*dt) + 2*xi[i]*w[i]);
    A_inv[0][1] = 1/detA * 1;
    A_inv[1][0] = 1/detA * -w[i]*w[i];
    A_inv[1][1] = 1/detA * 3/(2.0*dt);

    /* Source Terms from previous iterations */
    s1 = (-4*x_n[0][i] + x_n1[0][i])/(2.0*dt);
    s2 = (-4*x_n[1][i] + x_n1[1][i])/(2.0*dt);

    /* Problem Right Hand Side */
    rhs[0] = -s1;
    rhs[1] = f_tilde[i]-s2;

    /* Solve the equations */
    x_np1[0][i] = A_inv[0][0]*rhs[0] + A_inv[0][1]*rhs[1];
    x_np1[1][i] = A_inv[1][0]*rhs[0] + A_inv[1][1]*rhs[1];

    eta[i] = x_np1[0][i]-x_np1_old[0][i];  // For displacements, the change(deltas) is used.
    eta_dot[i] = x_np1[1][i]; // For velocities, absolute values are used.
  }

  /*--- Transform back from the generalized coordinates to get the actual displacements in plunge and pitch  q = Phi*eta ---*/
  vector<su2double> q(2,0.0);
  vector<su2double> q_dot(2,0.0);
  for (int i=0; i<2; i++) {
    q[i] = 0;
    q_dot[i] = 0;
    for (int k=0; k<2; k++) {
      q[i] += Phi[i][k]*eta[k];
      q_dot[i] += Phi[i][k]*eta_dot[k];
    }
  }

  su2double dh = b*q[0];
  su2double dalpha = q[1];

  su2double h_dot = w_alpha*b*q_dot[0];  //The w_a brings it back to actual time.
  su2double alpha_dot = w_alpha*q_dot[1];

  /*--- Set the solution of the structural equations ---*/
  displacements[0] = dh;
  displacements[1] = dalpha;
  displacements[2] = h_dot;
  displacements[3] = alpha_dot;

  /*--- Calculate the total plunge and total pitch displacements for the unsteady step by summing the displacement at each sudo time step ---*/
  su2double pitch, plunge;
  pitch = config->GetAeroelastic_pitch(iMarker);
  plunge = config->GetAeroelastic_plunge(iMarker);

  config->SetAeroelastic_pitch(iMarker , pitch+dalpha);
  config->SetAeroelastic_plunge(iMarker , plunge+dh/b);

  /*--- Set the Aeroelastic solution at time n+1. This gets update every sudo time step
   and after convering the sudo time step the solution at n+1 get moved to the solution at n
   in SetDualTime_Solver method ---*/

  config->SetAeroelastic_np1(iMarker, x_np1);

}

void CSolver::Restart_OldGeometry(CGeometry *geometry, CConfig *config) {

  /*--- This function is intended for dual time simulations ---*/

  int Unst_RestartIter;
  ifstream restart_file_n;

  string filename = config->GetSolution_FileName();
  string filename_n;

  /*--- Auxiliary vector for storing the coordinates ---*/
  su2double *Coord;
  Coord = new su2double[nDim];

  /*--- Variables for reading the restart files ---*/
  string text_line;
  long iPoint_Local;
  unsigned long iPoint_Global_Local = 0, iPoint_Global = 0;

  /*--- First, we load the restart file for time n ---*/

  /*-------------------------------------------------------------------------------------------*/

  /*--- Modify file name for an unsteady restart ---*/
  if (config->GetRestart()) Unst_RestartIter = SU2_TYPE::Int(config->GetRestart_Iter())-1;
  else Unst_RestartIter = SU2_TYPE::Int(config->GetUnst_AdjointIter())-1;
  filename_n = config->GetFilename(filename, ".csv", Unst_RestartIter);

  /*--- Open the restart file, throw an error if this fails. ---*/

  restart_file_n.open(filename_n.data(), ios::in);
  if (restart_file_n.fail()) {
    SU2_MPI::Error(string("There is no flow restart file ") + filename_n, CURRENT_FUNCTION);
  }

  /*--- First, set all indices to a negative value by default, and Global n indices to 0 ---*/
  iPoint_Global_Local = 0; iPoint_Global = 0;

  /*--- Read all lines in the restart file ---*/
  /*--- The first line is the header ---*/

  getline (restart_file_n, text_line);

  for (iPoint_Global = 0; iPoint_Global < geometry->GetGlobal_nPointDomain(); iPoint_Global++ ) {

    getline (restart_file_n, text_line);

    vector<string> point_line = PrintingToolbox::split(text_line, ',');

    /*--- Retrieve local index. If this node from the restart file lives
     on the current processor, we will load and instantiate the vars. ---*/

    iPoint_Local = geometry->GetGlobal_to_Local_Point(iPoint_Global);

    if (iPoint_Local > -1) {

      Coord[0] = PrintingToolbox::stod(point_line[1]);
      Coord[1] = PrintingToolbox::stod(point_line[2]);
      if (nDim == 3){
        Coord[2] = PrintingToolbox::stod(point_line[3]);
      }
      geometry->node[iPoint_Local]->SetCoord_n(Coord);

      iPoint_Global_Local++;
    }
  }

  /*--- Detect a wrong solution file ---*/

  if (iPoint_Global_Local < geometry->GetnPointDomain()) {
    SU2_MPI::Error(string("The solution file ") + filename + string(" doesn't match with the mesh file!\n") +
                   string("It could be empty lines at the end of the file."), CURRENT_FUNCTION);
  }

  /*--- Close the restart file ---*/

  restart_file_n.close();

  /*-------------------------------------------------------------------------------------------*/
  /*-------------------------------------------------------------------------------------------*/

  /*--- Now, we load the restart file for time n-1, if the simulation is 2nd Order ---*/

  if (config->GetTime_Marching() == DT_STEPPING_2ND) {

    ifstream restart_file_n1;
    string filename_n1;

    /*--- Modify file name for an unsteady restart ---*/
    if (config->GetRestart()) Unst_RestartIter = SU2_TYPE::Int(config->GetRestart_Iter())-2;
    else Unst_RestartIter = SU2_TYPE::Int(config->GetUnst_AdjointIter())-2;
    filename_n1 = config->GetFilename(filename, ".csv", Unst_RestartIter);

    /*--- Open the restart file, throw an error if this fails. ---*/

    restart_file_n1.open(filename_n1.data(), ios::in);
    if (restart_file_n1.fail()) {
        SU2_MPI::Error(string("There is no flow restart file ") + filename_n1, CURRENT_FUNCTION);

    }

    /*--- First, set all indices to a negative value by default, and Global n indices to 0 ---*/
    iPoint_Global_Local = 0; iPoint_Global = 0;

    /*--- Read all lines in the restart file ---*/
    /*--- The first line is the header ---*/

    getline (restart_file_n1, text_line);

    for (iPoint_Global = 0; iPoint_Global < geometry->GetGlobal_nPointDomain(); iPoint_Global++ ) {

      getline (restart_file_n1, text_line);

      vector<string> point_line = PrintingToolbox::split(text_line, ',');

      /*--- Retrieve local index. If this node from the restart file lives
       on the current processor, we will load and instantiate the vars. ---*/

      iPoint_Local = geometry->GetGlobal_to_Local_Point(iPoint_Global);

      if (iPoint_Local > -1) {

        Coord[0] = PrintingToolbox::stod(point_line[1]);
        Coord[1] = PrintingToolbox::stod(point_line[2]);
        if (nDim == 3){
          Coord[2] = PrintingToolbox::stod(point_line[3]);
        }

        geometry->node[iPoint_Local]->SetCoord_n1(Coord);

        iPoint_Global_Local++;
      }

    }

    /*--- Detect a wrong solution file ---*/

    if (iPoint_Global_Local < geometry->GetnPointDomain()) {
      SU2_MPI::Error(string("The solution file ") + filename + string(" doesn't match with the mesh file!\n") +
                     string("It could be empty lines at the end of the file."), CURRENT_FUNCTION);
    }

    /*--- Close the restart file ---*/

    restart_file_n1.close();

  }

  /*--- It's necessary to communicate this information ---*/

  geometry->InitiateComms(geometry, config, COORDINATES_OLD);
  geometry->CompleteComms(geometry, config, COORDINATES_OLD);

  delete [] Coord;

}

void CSolver::Read_SU2_Restart_ASCII(CGeometry *geometry, CConfig *config, string val_filename) {

  ifstream restart_file;
  string text_line, Tag;
  unsigned short iVar;
  long iPoint_Local = 0; unsigned long iPoint_Global = 0;
  int counter = 0;
  fields.clear();

  Restart_Vars = new int[5];

  string error_string = "Note: ASCII restart files must be in CSV format since v7.0.\n"
                        "Check https://su2code.github.io/docs/Guide-to-v7 for more information.";

  /*--- First, check that this is not a binary restart file. ---*/

  char fname[100];
  val_filename += ".csv";
  strcpy(fname, val_filename.c_str());
  int magic_number;

#ifndef HAVE_MPI

  /*--- Serial binary input. ---*/

  FILE *fhw;
  fhw = fopen(fname,"rb");
  size_t ret;

  /*--- Error check for opening the file. ---*/

  if (!fhw) {
    SU2_MPI::Error(string("Unable to open SU2 restart file ") + fname, CURRENT_FUNCTION);
  }

  /*--- Attempt to read the first int, which should be our magic number. ---*/

  ret = fread(&magic_number, sizeof(int), 1, fhw);
  if (ret != 1) {
    SU2_MPI::Error("Error reading restart file.", CURRENT_FUNCTION);
  }

  /*--- Check that this is an SU2 binary file. SU2 binary files
   have the hex representation of "SU2" as the first int in the file. ---*/

  if (magic_number == 535532) {
    SU2_MPI::Error(string("File ") + string(fname) + string(" is a binary SU2 restart file, expected ASCII.\n") +
                   string("SU2 reads/writes binary restart files by default.\n") +
                   string("Note that backward compatibility for ASCII restart files is\n") +
                   string("possible with the WRT_BINARY_RESTART / READ_BINARY_RESTART options."), CURRENT_FUNCTION);
  }

  fclose(fhw);

#else

  /*--- Parallel binary input using MPI I/O. ---*/

  MPI_File fhw;
  int ierr;

  /*--- All ranks open the file using MPI. ---*/

  ierr = MPI_File_open(MPI_COMM_WORLD, fname, MPI_MODE_RDONLY, MPI_INFO_NULL, &fhw);

  /*--- Error check opening the file. ---*/

  if (ierr) {
    SU2_MPI::Error(string("SU2 ASCII restart file ") + string(fname) + string(" not found.\n") + error_string,
                   CURRENT_FUNCTION);
  }

  /*--- Have the master attempt to read the magic number. ---*/

  if (rank == MASTER_NODE)
    MPI_File_read(fhw, &magic_number, 1, MPI_INT, MPI_STATUS_IGNORE);

  /*--- Broadcast the number of variables to all procs and store clearly. ---*/

  SU2_MPI::Bcast(&magic_number, 1, MPI_INT, MASTER_NODE, MPI_COMM_WORLD);

  /*--- Check that this is an SU2 binary file. SU2 binary files
   have the hex representation of "SU2" as the first int in the file. ---*/

  if (magic_number == 535532) {
    SU2_MPI::Error(string("File ") + string(fname) + string(" is a binary SU2 restart file, expected ASCII.\n") +
                   string("SU2 reads/writes binary restart files by default.\n") +
                   string("Note that backward compatibility for ASCII restart files is\n") +
                   string("possible with the WRT_BINARY_RESTART / READ_BINARY_RESTART options."), CURRENT_FUNCTION);
  }

  MPI_File_close(&fhw);

#endif

  /*--- Open the restart file ---*/

  restart_file.open(val_filename.data(), ios::in);

  /*--- In case there is no restart file ---*/

  if (restart_file.fail()) {
    SU2_MPI::Error(string("SU2 ASCII restart file ") + string(fname) + string(" not found.\n") + error_string,
                   CURRENT_FUNCTION);
  }

  /*--- Identify the number of fields (and names) in the restart file ---*/

  getline (restart_file, text_line);

  char delimiter = ',';
  fields = PrintingToolbox::split(text_line, delimiter);

  if (fields.size() <= 1) {
    SU2_MPI::Error(string("Restart file does not seem to be a CSV file.\n") + error_string, CURRENT_FUNCTION);
  }

  for (unsigned short iField = 0; iField < fields.size(); iField++){
    PrintingToolbox::trim(fields[iField]);
  }

  /*--- Set the number of variables, one per field in the
   restart file (without including the PointID) ---*/

  Restart_Vars[1] = (int)fields.size() - 1;

  /*--- Allocate memory for the restart data. ---*/

  Restart_Data = new passivedouble[Restart_Vars[1]*geometry->GetnPointDomain()];

  /*--- Read all lines in the restart file and extract data. ---*/

  for (iPoint_Global = 0; iPoint_Global < geometry->GetGlobal_nPointDomain(); iPoint_Global++ ) {

    getline (restart_file, text_line);

    vector<string> point_line = PrintingToolbox::split(text_line, delimiter);

    /*--- Retrieve local index. If this node from the restart file lives
     on the current processor, we will load and instantiate the vars. ---*/

    iPoint_Local = geometry->GetGlobal_to_Local_Point(iPoint_Global);

    if (iPoint_Local > -1) {

      /*--- Store the solution (starting with node coordinates) --*/

      for (iVar = 0; iVar < Restart_Vars[1]; iVar++)
        Restart_Data[counter*Restart_Vars[1] + iVar] = SU2_TYPE::GetValue(PrintingToolbox::stod(point_line[iVar+1]));

      /*--- Increment our local point counter. ---*/

      counter++;

    }
  }

}

void CSolver::Read_SU2_Restart_Binary(CGeometry *geometry, CConfig *config, string val_filename) {

  char str_buf[CGNS_STRING_SIZE], fname[100];
  unsigned short iVar;
  val_filename += ".dat";
  strcpy(fname, val_filename.c_str());
  int nRestart_Vars = 5, nFields;
  Restart_Vars = new int[5];
  fields.clear();

#ifndef HAVE_MPI

  /*--- Serial binary input. ---*/

  FILE *fhw;
  fhw = fopen(fname,"rb");
  size_t ret;

  /*--- Error check for opening the file. ---*/

  if (!fhw) {
    SU2_MPI::Error(string("Unable to open SU2 restart file ") + string(fname), CURRENT_FUNCTION);
  }

  /*--- First, read the number of variables and points. ---*/

  ret = fread(Restart_Vars, sizeof(int), nRestart_Vars, fhw);
  if (ret != (unsigned long)nRestart_Vars) {
    SU2_MPI::Error("Error reading restart file.", CURRENT_FUNCTION);
  }

  /*--- Check that this is an SU2 binary file. SU2 binary files
   have the hex representation of "SU2" as the first int in the file. ---*/

  if (Restart_Vars[0] != 535532) {
    SU2_MPI::Error(string("File ") + string(fname) + string(" is not a binary SU2 restart file.\n") +
                   string("SU2 reads/writes binary restart files by default.\n") +
                   string("Note that backward compatibility for ASCII restart files is\n") +
                   string("possible with the WRT_BINARY_RESTART / READ_BINARY_RESTART options."), CURRENT_FUNCTION);
  }

  /*--- Store the number of fields to be read for clarity. ---*/

  nFields = Restart_Vars[1];

  /*--- Read the variable names from the file. Note that we are adopting a
   fixed length of 33 for the string length to match with CGNS. This is
   needed for when we read the strings later. We pad the beginning of the
   variable string vector with the Point_ID tag that wasn't written. ---*/

  fields.push_back("Point_ID");
  for (iVar = 0; iVar < nFields; iVar++) {
    ret = fread(str_buf, sizeof(char), CGNS_STRING_SIZE, fhw);
    if (ret != (unsigned long)CGNS_STRING_SIZE) {
      SU2_MPI::Error("Error reading restart file.", CURRENT_FUNCTION);
    }
    fields.push_back(str_buf);
  }

  /*--- For now, create a temp 1D buffer to read the data from file. ---*/

  Restart_Data = new passivedouble[nFields*geometry->GetnPointDomain()];

  /*--- Read in the data for the restart at all local points. ---*/

  ret = fread(Restart_Data, sizeof(passivedouble), nFields*geometry->GetnPointDomain(), fhw);
  if (ret != (unsigned long)nFields*geometry->GetnPointDomain()) {
    SU2_MPI::Error("Error reading restart file.", CURRENT_FUNCTION);
  }

  /*--- Close the file. ---*/

  fclose(fhw);

#else

  /*--- Parallel binary input using MPI I/O. ---*/

  MPI_File fhw;
  SU2_MPI::Status status;
  MPI_Datatype etype, filetype;
  MPI_Offset disp;
  unsigned long iPoint_Global, index, iChar;
  string field_buf;

  int ierr;

  /*--- All ranks open the file using MPI. ---*/

  ierr = MPI_File_open(MPI_COMM_WORLD, fname, MPI_MODE_RDONLY, MPI_INFO_NULL, &fhw);

  /*--- Error check opening the file. ---*/

  if (ierr) {
    SU2_MPI::Error(string("Unable to open SU2 restart file ") + string(fname), CURRENT_FUNCTION);
  }

  /*--- First, read the number of variables and points (i.e., cols and rows),
   which we will need in order to read the file later. Also, read the
   variable string names here. Only the master rank reads the header. ---*/

  if (rank == MASTER_NODE)
    MPI_File_read(fhw, Restart_Vars, nRestart_Vars, MPI_INT, MPI_STATUS_IGNORE);

  /*--- Broadcast the number of variables to all procs and store clearly. ---*/

  SU2_MPI::Bcast(Restart_Vars, nRestart_Vars, MPI_INT, MASTER_NODE, MPI_COMM_WORLD);

  /*--- Check that this is an SU2 binary file. SU2 binary files
   have the hex representation of "SU2" as the first int in the file. ---*/

  if (Restart_Vars[0] != 535532) {
    SU2_MPI::Error(string("File ") + string(fname) + string(" is not a binary SU2 restart file.\n") +
                   string("SU2 reads/writes binary restart files by default.\n") +
                   string("Note that backward compatibility for ASCII restart files is\n") +
                   string("possible with the WRT_BINARY_RESTART / READ_BINARY_RESTART options."), CURRENT_FUNCTION);
  }

  /*--- Store the number of fields to be read for clarity. ---*/

  nFields = Restart_Vars[1];

  /*--- Read the variable names from the file. Note that we are adopting a
   fixed length of 33 for the string length to match with CGNS. This is
   needed for when we read the strings later. ---*/

  char *mpi_str_buf = new char[nFields*CGNS_STRING_SIZE];
  if (rank == MASTER_NODE) {
    disp = nRestart_Vars*sizeof(int);
    MPI_File_read_at(fhw, disp, mpi_str_buf, nFields*CGNS_STRING_SIZE,
                     MPI_CHAR, MPI_STATUS_IGNORE);
  }

  /*--- Broadcast the string names of the variables. ---*/

  SU2_MPI::Bcast(mpi_str_buf, nFields*CGNS_STRING_SIZE, MPI_CHAR,
                 MASTER_NODE, MPI_COMM_WORLD);

  /*--- Now parse the string names and load into the config class in case
   we need them for writing visualization files (SU2_SOL). ---*/

  fields.push_back("Point_ID");
  for (iVar = 0; iVar < nFields; iVar++) {
    index = iVar*CGNS_STRING_SIZE;
    field_buf.append("\"");
    for (iChar = 0; iChar < (unsigned long)CGNS_STRING_SIZE; iChar++) {
      str_buf[iChar] = mpi_str_buf[index + iChar];
    }
    field_buf.append(str_buf);
    field_buf.append("\"");
    fields.push_back(field_buf.c_str());
    field_buf.clear();
  }

  /*--- Free string buffer memory. ---*/

  delete [] mpi_str_buf;

  /*--- We're writing only su2doubles in the data portion of the file. ---*/

  etype = MPI_DOUBLE;

  /*--- We need to ignore the 4 ints describing the nVar_Restart and nPoints,
   along with the string names of the variables. ---*/

  disp = nRestart_Vars*sizeof(int) + CGNS_STRING_SIZE*nFields*sizeof(char);

  /*--- Define a derived datatype for this rank's set of non-contiguous data
   that will be placed in the restart. Here, we are collecting each one of the
   points which are distributed throughout the file in blocks of nVar_Restart data. ---*/

  int *blocklen = new int[geometry->GetnPointDomain()];
  int *displace = new int[geometry->GetnPointDomain()];
  int counter = 0;
  for (iPoint_Global = 0; iPoint_Global < geometry->GetGlobal_nPointDomain(); iPoint_Global++ ) {
    if (geometry->GetGlobal_to_Local_Point(iPoint_Global) > -1) {
      blocklen[counter] = nFields;
      displace[counter] = iPoint_Global*nFields;
      counter++;
    }
  }
  MPI_Type_indexed(geometry->GetnPointDomain(), blocklen, displace, MPI_DOUBLE, &filetype);
  MPI_Type_commit(&filetype);

  /*--- Set the view for the MPI file write, i.e., describe the location in
   the file that this rank "sees" for writing its piece of the restart file. ---*/

  MPI_File_set_view(fhw, disp, etype, filetype, (char*)"native", MPI_INFO_NULL);

  /*--- For now, create a temp 1D buffer to read the data from file. ---*/

  Restart_Data = new passivedouble[nFields*geometry->GetnPointDomain()];

  /*--- Collective call for all ranks to read from their view simultaneously. ---*/

  MPI_File_read_all(fhw, Restart_Data, nFields*geometry->GetnPointDomain(), MPI_DOUBLE, &status);

  /*--- All ranks close the file after writing. ---*/

  MPI_File_close(&fhw);

  /*--- Free the derived datatype and release temp memory. ---*/

  MPI_Type_free(&filetype);

  delete [] blocklen;
  delete [] displace;

#endif

}

void CSolver::Read_SU2_Restart_Metadata(CGeometry *geometry, CConfig *config, bool adjoint, string val_filename) {

  su2double AoA_ = config->GetAoA();
  su2double AoS_ = config->GetAoS();
  su2double BCThrust_ = config->GetInitial_BCThrust();
  su2double dCD_dCL_ = config->GetdCD_dCL();
  su2double dCMx_dCL_ = config->GetdCMx_dCL();
  su2double dCMy_dCL_ = config->GetdCMy_dCL();
  su2double dCMz_dCL_ = config->GetdCMz_dCL();
  string::size_type position;
  unsigned long InnerIter_ = 0;
  ifstream restart_file;

  /*--- Carry on with ASCII metadata reading. ---*/

  restart_file.open(val_filename.data(), ios::in);
  if (restart_file.fail()) {
    if (rank == MASTER_NODE) {
      cout << " Warning: There is no restart file (" << val_filename.data() << ")."<< endl;
      cout << " Computation will continue without updating metadata parameters." << endl;
    }
  }
  else {

    string text_line;

    /*--- Space for extra info (if any) ---*/

    while (getline (restart_file, text_line)) {

      /*--- External iteration ---*/

      position = text_line.find ("ITER=",0);
      if (position != string::npos) {
        text_line.erase (0,9); InnerIter_ = atoi(text_line.c_str());
      }

      /*--- Angle of attack ---*/

      position = text_line.find ("AOA=",0);
      if (position != string::npos) {
        text_line.erase (0,4); AoA_ = atof(text_line.c_str());
      }

      /*--- Sideslip angle ---*/

      position = text_line.find ("SIDESLIP_ANGLE=",0);
      if (position != string::npos) {
        text_line.erase (0,15); AoS_ = atof(text_line.c_str());
      }

      /*--- BCThrust angle ---*/

      position = text_line.find ("INITIAL_BCTHRUST=",0);
      if (position != string::npos) {
        text_line.erase (0,17); BCThrust_ = atof(text_line.c_str());
      }

      /*--- dCD_dCL coefficient ---*/

      position = text_line.find ("DCD_DCL_VALUE=",0);
      if (position != string::npos) {
        text_line.erase (0,14); dCD_dCL_ = atof(text_line.c_str());
      }

      /*--- dCMx_dCL coefficient ---*/

      position = text_line.find ("DCMX_DCL_VALUE=",0);
      if (position != string::npos) {
        text_line.erase (0,15); dCMx_dCL_ = atof(text_line.c_str());
      }

      /*--- dCMy_dCL coefficient ---*/

      position = text_line.find ("DCMY_DCL_VALUE=",0);
      if (position != string::npos) {
        text_line.erase (0,15); dCMy_dCL_ = atof(text_line.c_str());
      }

      /*--- dCMz_dCL coefficient ---*/

      position = text_line.find ("DCMZ_DCL_VALUE=",0);
      if (position != string::npos) {
        text_line.erase (0,15); dCMz_dCL_ = atof(text_line.c_str());
      }

    }

    /*--- Close the restart meta file. ---*/

    restart_file.close();

  }


  /*--- Load the metadata. ---*/

  /*--- Angle of attack ---*/

  if (config->GetDiscard_InFiles() == false) {
    if ((config->GetAoA() != AoA_) && (rank == MASTER_NODE)) {
      cout.precision(6);
      cout <<"WARNING: AoA in the solution file (" << AoA_ << " deg.) +" << endl;
      cout << "         AoA offset in mesh file (" << config->GetAoA_Offset() << " deg.) = " << AoA_ + config->GetAoA_Offset() << " deg." << endl;
    }
    config->SetAoA(AoA_ + config->GetAoA_Offset());
  }

  else {
    if ((config->GetAoA() != AoA_) && (rank == MASTER_NODE))
      cout <<"WARNING: Discarding the AoA in the solution file." << endl;
  }

  /*--- Sideslip angle ---*/

  if (config->GetDiscard_InFiles() == false) {
    if ((config->GetAoS() != AoS_) && (rank == MASTER_NODE)) {
      cout.precision(6);
      cout <<"WARNING: AoS in the solution file (" << AoS_ << " deg.) +" << endl;
      cout << "         AoS offset in mesh file (" << config->GetAoS_Offset() << " deg.) = " << AoS_ + config->GetAoS_Offset() << " deg." << endl;
    }
    config->SetAoS(AoS_ + config->GetAoS_Offset());
  }
  else {
    if ((config->GetAoS() != AoS_) && (rank == MASTER_NODE))
      cout <<"WARNING: Discarding the AoS in the solution file." << endl;
  }

  /*--- BCThrust ---*/

  if (config->GetDiscard_InFiles() == false) {
    if ((config->GetInitial_BCThrust() != BCThrust_) && (rank == MASTER_NODE))
      cout <<"WARNING: SU2 will use the initial BC Thrust provided in the solution file: " << BCThrust_ << " lbs." << endl;
    config->SetInitial_BCThrust(BCThrust_);
  }
  else {
    if ((config->GetInitial_BCThrust() != BCThrust_) && (rank == MASTER_NODE))
      cout <<"WARNING: Discarding the BC Thrust in the solution file." << endl;
  }


  if (config->GetDiscard_InFiles() == false) {

    if ((config->GetdCD_dCL() != dCD_dCL_) && (rank == MASTER_NODE))
      cout <<"WARNING: SU2 will use the dCD/dCL provided in the direct solution file: " << dCD_dCL_ << "." << endl;
    config->SetdCD_dCL(dCD_dCL_);

    if ((config->GetdCMx_dCL() != dCMx_dCL_) && (rank == MASTER_NODE))
      cout <<"WARNING: SU2 will use the dCMx/dCL provided in the direct solution file: " << dCMx_dCL_ << "." << endl;
    config->SetdCMx_dCL(dCMx_dCL_);

    if ((config->GetdCMy_dCL() != dCMy_dCL_) && (rank == MASTER_NODE))
      cout <<"WARNING: SU2 will use the dCMy/dCL provided in the direct solution file: " << dCMy_dCL_ << "." << endl;
    config->SetdCMy_dCL(dCMy_dCL_);

    if ((config->GetdCMz_dCL() != dCMz_dCL_) && (rank == MASTER_NODE))
      cout <<"WARNING: SU2 will use the dCMz/dCL provided in the direct solution file: " << dCMz_dCL_ << "." << endl;
    config->SetdCMz_dCL(dCMz_dCL_);

  }

  else {

    if ((config->GetdCD_dCL() != dCD_dCL_) && (rank == MASTER_NODE))
      cout <<"WARNING: Discarding the dCD/dCL in the direct solution file." << endl;

    if ((config->GetdCMx_dCL() != dCMx_dCL_) && (rank == MASTER_NODE))
      cout <<"WARNING: Discarding the dCMx/dCL in the direct solution file." << endl;

    if ((config->GetdCMy_dCL() != dCMy_dCL_) && (rank == MASTER_NODE))
      cout <<"WARNING: Discarding the dCMy/dCL in the direct solution file." << endl;

    if ((config->GetdCMz_dCL() != dCMz_dCL_) && (rank == MASTER_NODE))
      cout <<"WARNING: Discarding the dCMz/dCL in the direct solution file." << endl;

  }

  /*--- External iteration ---*/

  if ((config->GetDiscard_InFiles() == false) && (!adjoint || (adjoint && config->GetRestart())))
    config->SetExtIter_OffSet(InnerIter_);

}

void CSolver::LoadInletProfile(CGeometry **geometry,
                               CSolver ***solver,
                               CConfig *config,
                               int val_iter,
                               unsigned short val_kind_solver,
                               unsigned short val_kind_marker) {

  /*-- First, set the solver and marker kind for the particular problem at
   hand. Note that, in the future, these routines can be used for any solver
   and potentially any marker type (beyond inlets). ---*/

  unsigned short KIND_SOLVER = val_kind_solver;
  unsigned short KIND_MARKER = val_kind_marker;

  /*--- Local variables ---*/

  unsigned short iDim, iVar, iMesh, iMarker, jMarker;
  unsigned long iPoint, iVertex, index, iChildren, Point_Fine, iRow;
  su2double Area_Children, Area_Parent, dist, min_dist, Interp_Radius, Theta;
  const su2double *Coord = nullptr;
  bool dual_time = ((config->GetTime_Marching() == DT_STEPPING_1ST) ||
                    (config->GetTime_Marching() == DT_STEPPING_2ND));
  bool time_stepping = config->GetTime_Marching() == TIME_STEPPING;

  string UnstExt, text_line;
  ifstream restart_file;

  unsigned short iZone = config->GetiZone();
  unsigned short nZone = config->GetnZone();

  string Marker_Tag;
  string profile_filename = config->GetInlet_FileName();
  ifstream inlet_file;
  string Interpolation_Function, Interpolation_Type;
  bool Interpolate = false;

  su2double *Normal = new su2double[nDim];

  unsigned long Marker_Counter = 0;

  bool turbulent = (config->GetKind_Solver() == RANS ||
                    config->GetKind_Solver() == INC_RANS ||
                    config->GetKind_Solver() == ADJ_RANS ||
                    config->GetKind_Solver() == DISC_ADJ_RANS ||
                    config->GetKind_Solver() == DISC_ADJ_INC_RANS);

  unsigned short nVar_Turb = 0;
  if (turbulent)
    switch (config->GetKind_Turb_Model()) {
      case SA: case SA_NEG: case SA_E: case SA_COMP: case SA_E_COMP:
        nVar_Turb = 1;
        break;
      case SST: case SST_SUST:
        nVar_Turb = 2;
        break;
      default:
        SU2_MPI::Error("Specified turbulence model unavailable or none selected", CURRENT_FUNCTION);
        break;
    }

  /*--- Count the number of columns that we have for this flow case,
   excluding the coordinates. Here, we have 2 entries for the total
   conditions or mass flow, another nDim for the direction vector, and
   finally entries for the number of turbulence variables. This is only
   necessary in case we are writing a template profile file or for Inlet
   Interpolation purposes. ---*/

  unsigned short nCol_InletFile = 2 + nDim + nVar_Turb;

  /*--- Multizone problems require the number of the zone to be appended. ---*/

  if (nZone > 1)
    profile_filename = config->GetMultizone_FileName(profile_filename, iZone, ".dat");

  /*--- Modify file name for an unsteady restart ---*/

  if (dual_time || time_stepping)
    profile_filename = config->GetUnsteady_FileName(profile_filename, val_iter, ".dat");

  /*--- Read the profile data from an ASCII file. ---*/

  CMarkerProfileReaderFVM profileReader(geometry[MESH_0], config, profile_filename, KIND_MARKER, nCol_InletFile);

  /*--- Load data from the restart into correct containers. ---*/

  Marker_Counter = 0;

  unsigned short global_failure = 0, local_failure = 0;
  ostringstream error_msg;

  const su2double tolerance = config->GetInlet_Profile_Matching_Tolerance();

  for (iMarker = 0; iMarker < config->GetnMarker_All(); iMarker++) {

    /*--- Skip if this is the wrong type of marker. ---*/

    if (config->GetMarker_All_KindBC(iMarker) != KIND_MARKER) continue;

    /*--- Get tag in order to identify the correct inlet data. ---*/

    Marker_Tag = config->GetMarker_All_TagBound(iMarker);

    for (jMarker = 0; jMarker < profileReader.GetNumberOfProfiles(); jMarker++) {

      /*--- If we have not found the matching marker string, continue to next marker. ---*/

      if (profileReader.GetTagForProfile(jMarker) != Marker_Tag) continue;

      /*--- Increment our counter for marker matches. ---*/

      Marker_Counter++;

      /*--- Get data for this profile. ---*/

      vector<passivedouble> Inlet_Data = profileReader.GetDataForProfile(jMarker);
      unsigned short nColumns = profileReader.GetNumberOfColumnsInProfile(jMarker);
      vector<su2double> Inlet_Data_Interpolated ((nCol_InletFile+nDim)*geometry[MESH_0]->nVertex[iMarker]);

      /*--- Define Inlet Values vectors before and after interpolation (if needed) ---*/
      vector<su2double> Inlet_Values(nCol_InletFile+nDim);
      vector<su2double> Inlet_Interpolated(nColumns);

      unsigned long nRows = profileReader.GetNumberOfRowsInProfile(jMarker);

      /*--- Pointer to call Set and Evaluate functions. ---*/
      vector<C1DInterpolation*> interpolator (nColumns);
      string interpolation_function, interpolation_type;

      /*--- Define the reference for interpolation. ---*/
      unsigned short radius_index=0;
      vector<su2double> InletRadii = profileReader.GetColumnForProfile(jMarker, radius_index);
      vector<su2double> Interpolation_Column (nRows);

      switch(config->GetKindInletInterpolationFunction()){

        case (NONE):
          Interpolate = false;
          break;

        case (AKIMA_1D):
          for (unsigned short iCol=0; iCol < nColumns; iCol++){
            Interpolation_Column = profileReader.GetColumnForProfile(jMarker, iCol);
            interpolator[iCol] = new CAkimaInterpolation(InletRadii,Interpolation_Column);
            interpolation_function = "AKIMA";
            Interpolate = true;
          }
          break;

        case (LINEAR_1D):
          for (unsigned short iCol=0; iCol < nColumns; iCol++){
            Interpolation_Column = profileReader.GetColumnForProfile(jMarker, iCol);
            interpolator[iCol] = new CLinearInterpolation(InletRadii,Interpolation_Column);
            interpolation_function = "LINEAR";
            Interpolate = true;
          }
          break;

        default:
          SU2_MPI::Error("Error in the Kind_InletInterpolation Marker\n",CURRENT_FUNCTION);
          break;
      }

      if (Interpolate == true){
        switch(config->GetKindInletInterpolationType()){
          case(VR_VTHETA):
            interpolation_type="VR_VTHETA";
            break;
          case(ALPHA_PHI):
            interpolation_type="ALPHA_PHI";
            break;
        }
        cout<<"Inlet Interpolation being done using "<<interpolation_function
            <<" function and type "<<interpolation_type<<" for "<< Marker_Tag<<endl;
        if(nDim == 3)
          cout<<"Ensure the flow direction is in z direction"<<endl;
        else if (nDim == 2)
          cout<<"Ensure the flow direction is in x direction"<<endl;
      }
      else if(Interpolate == false) {
        cout<<"No Inlet Interpolation being used"<<endl;
      }

      /*--- Loop through the nodes on this marker. ---*/

      for (iVertex = 0; iVertex < geometry[MESH_0]->nVertex[iMarker]; iVertex++) {

        iPoint = geometry[MESH_0]->vertex[iMarker][iVertex]->GetNode();
        Coord = geometry[MESH_0]->node[iPoint]->GetCoord();

        if(Interpolate == false) {

          min_dist = 1e16;

          /*--- Find the distance to the closest point in our inlet profile data. ---*/

          for (iRow = 0; iRow < nRows; iRow++) {

            /*--- Get the coords for this data point. ---*/

            index = iRow*nColumns;

            dist = 0.0;
            for (unsigned short iDim = 0; iDim < nDim; iDim++)
            dist += pow(Inlet_Data[index+iDim] - Coord[iDim], 2);
            dist = sqrt(dist);

            /*--- Check is this is the closest point and store data if so. ---*/

            if (dist < min_dist) {
            min_dist = dist;
            for (iVar = 0; iVar < nColumns; iVar++)
              Inlet_Values[iVar] = Inlet_Data[index+iVar];
            }

          }

          /*--- If the diff is less than the tolerance, match the two.
          We could modify this to simply use the nearest neighbor, or
          eventually add something more elaborate here for interpolation. ---*/

          if (min_dist < tolerance) {

            solver[MESH_0][KIND_SOLVER]->SetInletAtVertex(Inlet_Values.data(), iMarker, iVertex);

          } else {

            unsigned long GlobalIndex = geometry[MESH_0]->node[iPoint]->GetGlobalIndex();
            cout << "WARNING: Did not find a match between the points in the inlet file" << endl;
            cout << "and point " << GlobalIndex;
            cout << std::scientific;
            cout << " at location: [" << Coord[0] << ", " << Coord[1];
            if (nDim ==3) error_msg << ", " << Coord[2];
            cout << "]" << endl;
            cout << "Distance to closest point: " << min_dist << endl;
            cout << "Current tolerance:         " << tolerance << endl;
            cout << endl;
            cout << "You can widen the tolerance for point matching by changing the value" << endl;
            cout << "of the option INLET_MATCHING_TOLERANCE in your *.cfg file." << endl;
            local_failure++;
            break;
          }

        }

        else if(Interpolate == true) {

          /* --- Calculating the radius and angle of the vertex ---*/
          /* --- Flow should be in z direction for 3D cases ---*/
          /* --- Or in x direction for 2D cases ---*/
          Interp_Radius = sqrt(pow(Coord[0],2)+ pow(Coord[1],2));
          Theta = atan2(Coord[1],Coord[0]);

          /* --- Evaluating and saving the final spline data ---*/
          for  (unsigned short iVar=0; iVar < nColumns; iVar++){

            /*---Evaluate spline will get the respective value of the Data set (column) specified
            for that interpolator[iVar], cycling through all columns to get all the
            data for that vertex ---*/
            Inlet_Interpolated[iVar]=interpolator[iVar]->EvaluateSpline(Interp_Radius);
            if (interpolator[iVar]->GetPointMatch() == false){
              cout << "WARNING: Did not find a match between the radius in the inlet file " ;
              cout << std::scientific;
              cout << "at location: [" << Coord[0] << ", " << Coord[1];
              if (nDim == 3) {cout << ", " << Coord[2];}
              cout << "]";
              cout << " with Radius: "<< Interp_Radius << endl;
              cout << "You can add a row for Radius: " << Interp_Radius <<" in the inlet file ";
              cout << "to eliminate this issue or give proper data" << endl;
              local_failure++;
              break;
            }
          }

          /* --- Correcting for Interpolation Type ---*/
          switch(config->GetKindInletInterpolationType()){
          case(VR_VTHETA):
            Inlet_Values = CorrectedInletValues(Inlet_Interpolated, Theta, nDim, Coord, nVar_Turb, VR_VTHETA);
          break;
          case(ALPHA_PHI):
            Inlet_Values = CorrectedInletValues(Inlet_Interpolated, Theta, nDim, Coord, nVar_Turb, ALPHA_PHI);
          break;
          }

          solver[MESH_0][KIND_SOLVER]->SetInletAtVertex(Inlet_Values.data(), iMarker, iVertex);

          for (unsigned short iVar=0; iVar < (nCol_InletFile+nDim); iVar++)
            Inlet_Data_Interpolated[iVertex*(nCol_InletFile+nDim)+iVar] = Inlet_Values[iVar];

        }

      } // end iVertex loop

      if(config->GetPrintInlet_InterpolatedData() == true) {
          PrintInletInterpolatedData(Inlet_Data_Interpolated, profileReader.GetTagForProfile(jMarker),
                                     geometry[MESH_0]->nVertex[iMarker], nDim, nCol_InletFile+nDim);
      }

      for (int i=0; i<nColumns;i++)
        delete interpolator[i];

    } // end jMarker loop

    if (local_failure > 0) break;

  } // end iMarker loop

  SU2_MPI::Allreduce(&local_failure, &global_failure, 1, MPI_UNSIGNED_SHORT, MPI_SUM, MPI_COMM_WORLD);

  if (global_failure > 0) {
    SU2_MPI::Error("Prescribed inlet data does not match markers within tolerance.", CURRENT_FUNCTION);
  }

  /*--- Copy the inlet data down to the coarse levels if multigrid is active.
   Here, we use a face area-averaging to restrict the values. ---*/

  for (iMesh = 1; iMesh <= config->GetnMGLevels(); iMesh++) {
    for (iMarker=0; iMarker < config->GetnMarker_All(); iMarker++) {
      if (config->GetMarker_All_KindBC(iMarker) == KIND_MARKER) {

        Marker_Tag = config->GetMarker_All_TagBound(iMarker);

        /* Check the number of columns and allocate temp array. */

        unsigned short nColumns = 0;
        for (jMarker = 0; jMarker < profileReader.GetNumberOfProfiles(); jMarker++) {
          if (profileReader.GetTagForProfile(jMarker) == Marker_Tag) {
            nColumns = profileReader.GetNumberOfColumnsInProfile(jMarker);
          }
        }
        vector<su2double> Inlet_Values(nColumns);
        vector<su2double> Inlet_Fine(nColumns);

        /*--- Loop through the nodes on this marker. ---*/

        for (iVertex = 0; iVertex < geometry[iMesh]->nVertex[iMarker]; iVertex++) {

          /*--- Get the coarse mesh point and compute the boundary area. ---*/

          iPoint = geometry[iMesh]->vertex[iMarker][iVertex]->GetNode();
          geometry[iMesh]->vertex[iMarker][iVertex]->GetNormal(Normal);
          Area_Parent = 0.0;
          for (iDim = 0; iDim < nDim; iDim++) Area_Parent += Normal[iDim]*Normal[iDim];
          Area_Parent = sqrt(Area_Parent);

          /*--- Reset the values for the coarse point. ---*/

          for (iVar = 0; iVar < nColumns; iVar++) Inlet_Values[iVar] = 0.0;

          /*-- Loop through the children and extract the inlet values
           from those nodes that lie on the boundary as well as their
           boundary area. We build a face area-averaged value for the
           coarse point values from the fine grid points. Note that
           children from the interior volume will not be included in
           the averaging. ---*/

          for (iChildren = 0; iChildren < geometry[iMesh]->node[iPoint]->GetnChildren_CV(); iChildren++) {
            Point_Fine = geometry[iMesh]->node[iPoint]->GetChildren_CV(iChildren);
            for (iVar = 0; iVar < nColumns; iVar++) Inlet_Fine[iVar] = 0.0;
            Area_Children = solver[iMesh-1][KIND_SOLVER]->GetInletAtVertex(Inlet_Fine.data(), Point_Fine, KIND_MARKER,
                                                                           Marker_Tag, geometry[iMesh-1], config);
            for (iVar = 0; iVar < nColumns; iVar++) {
              Inlet_Values[iVar] += Inlet_Fine[iVar]*Area_Children/Area_Parent;
            }
          }

          /*--- Set the boundary area-averaged inlet values for the coarse point. ---*/

          solver[iMesh][KIND_SOLVER]->SetInletAtVertex(Inlet_Values.data(), iMarker, iVertex);

        }
      }
    }
  }

  delete [] Normal;
}


void CSolver::ComputeVertexTractions(CGeometry *geometry, CConfig *config){

  /*--- Compute the constant factor to dimensionalize pressure and shear stress. ---*/
  su2double *Velocity_ND, *Velocity_Real;
  su2double Density_ND,  Density_Real, Velocity2_Real, Velocity2_ND;
  su2double factor;

  unsigned short iDim, jDim;

  // Check whether the problem is viscous
  bool viscous_flow = ((config->GetKind_Solver() == NAVIER_STOKES) ||
                       (config->GetKind_Solver() == INC_NAVIER_STOKES) ||
                       (config->GetKind_Solver() == RANS) ||
                       (config->GetKind_Solver() == INC_RANS) ||
                       (config->GetKind_Solver() == DISC_ADJ_NAVIER_STOKES) ||
                       (config->GetKind_Solver() == DISC_ADJ_INC_NAVIER_STOKES) ||
                       (config->GetKind_Solver() == DISC_ADJ_INC_RANS) ||
                       (config->GetKind_Solver() == DISC_ADJ_RANS));

  // Parameters for the calculations
  su2double Pn = 0.0, div_vel = 0.0;
  su2double Viscosity = 0.0;
  su2double Tau[3][3] = {{0.0, 0.0, 0.0},{0.0, 0.0, 0.0},{0.0, 0.0, 0.0}};
  su2double Grad_Vel[3][3] = {{0.0, 0.0, 0.0},{0.0, 0.0, 0.0},{0.0, 0.0, 0.0}};
  su2double delta[3][3] = {{1.0, 0.0, 0.0},{0.0, 1.0, 0.0},{0.0, 0.0, 1.0}};
  su2double auxForce[3] = {1.0, 0.0, 0.0};

  unsigned short iMarker;
  unsigned long iVertex, iPoint;
  su2double const *iNormal;

  su2double Pressure_Inf = config->GetPressure_FreeStreamND();

  Velocity_Real = config->GetVelocity_FreeStream();
  Density_Real  = config->GetDensity_FreeStream();

  Velocity_ND = config->GetVelocity_FreeStreamND();
  Density_ND  = config->GetDensity_FreeStreamND();

  Velocity2_Real = 0.0;
  Velocity2_ND   = 0.0;
  for (unsigned short iDim = 0; iDim < nDim; iDim++) {
    Velocity2_Real += Velocity_Real[iDim]*Velocity_Real[iDim];
    Velocity2_ND   += Velocity_ND[iDim]*Velocity_ND[iDim];
  }

  factor = Density_Real * Velocity2_Real / ( Density_ND * Velocity2_ND );

  for (iMarker = 0; iMarker < config->GetnMarker_All(); iMarker++) {

    /*--- If this is defined as an interface marker ---*/
    if (config->GetMarker_All_Fluid_Load(iMarker) == YES) {

      // Loop over the vertices
      for (iVertex = 0; iVertex < geometry->nVertex[iMarker]; iVertex++) {

        // Recover the point index
        iPoint = geometry->vertex[iMarker][iVertex]->GetNode();
        // Get the normal at the vertex: this normal goes inside the fluid domain.
        iNormal = geometry->vertex[iMarker][iVertex]->GetNormal();

        /*--- Check if the node belongs to the domain (i.e, not a halo node) ---*/
        if (geometry->node[iPoint]->GetDomain()) {

          // Retrieve the values of pressure
          Pn = base_nodes->GetPressure(iPoint);

          // Calculate tn in the fluid nodes for the inviscid term --> Units of force (non-dimensional).
          for (iDim = 0; iDim < nDim; iDim++)
            auxForce[iDim] = -(Pn-Pressure_Inf)*iNormal[iDim];

          // Calculate tn in the fluid nodes for the viscous term
          if (viscous_flow) {

            Viscosity = base_nodes->GetLaminarViscosity(iPoint);

            for (iDim = 0; iDim < nDim; iDim++) {
              for (jDim = 0 ; jDim < nDim; jDim++) {
                Grad_Vel[iDim][jDim] = base_nodes->GetGradient_Primitive(iPoint, iDim+1, jDim);
              }
            }

            // Divergence of the velocity
            div_vel = 0.0; for (iDim = 0; iDim < nDim; iDim++) div_vel += Grad_Vel[iDim][iDim];

            for (iDim = 0; iDim < nDim; iDim++) {
              for (jDim = 0 ; jDim < nDim; jDim++) {

                // Viscous stress
                Tau[iDim][jDim] = Viscosity*(Grad_Vel[jDim][iDim] + Grad_Vel[iDim][jDim])
                                 - TWO3*Viscosity*div_vel*delta[iDim][jDim];

                // Viscous component in the tn vector --> Units of force (non-dimensional).
                auxForce[iDim] += Tau[iDim][jDim]*iNormal[jDim];
              }
            }
          }

          // Redimensionalize the forces
          for (iDim = 0; iDim < nDim; iDim++) {
            VertexTraction[iMarker][iVertex][iDim] = factor * auxForce[iDim];
          }
        }
        else{
          for (iDim = 0; iDim < nDim; iDim++) {
            VertexTraction[iMarker][iVertex][iDim] = 0.0;
          }
        }
      }
    }
  }

}

void CSolver::RegisterVertexTractions(CGeometry *geometry, CConfig *config){

  unsigned short iMarker, iDim;
  unsigned long iVertex, iPoint;

  /*--- Loop over all the markers ---*/
  for (iMarker = 0; iMarker < config->GetnMarker_All(); iMarker++) {

    /*--- If this is defined as an interface marker ---*/
    if (config->GetMarker_All_Fluid_Load(iMarker) == YES) {

      /*--- Loop over the vertices ---*/
      for (iVertex = 0; iVertex < geometry->nVertex[iMarker]; iVertex++) {

        /*--- Recover the point index ---*/
        iPoint = geometry->vertex[iMarker][iVertex]->GetNode();

        /*--- Check if the node belongs to the domain (i.e, not a halo node) ---*/
        if (geometry->node[iPoint]->GetDomain()) {

          /*--- Register the vertex traction as output ---*/
          for (iDim = 0; iDim < nDim; iDim++) {
            AD::RegisterOutput(VertexTraction[iMarker][iVertex][iDim]);
          }

        }
      }
    }
  }

}

void CSolver::SetVertexTractionsAdjoint(CGeometry *geometry, CConfig *config){

  unsigned short iMarker, iDim;
  unsigned long iVertex, iPoint;

  /*--- Loop over all the markers ---*/
  for (iMarker = 0; iMarker < config->GetnMarker_All(); iMarker++) {

    /*--- If this is defined as an interface marker ---*/
    if (config->GetMarker_All_Fluid_Load(iMarker) == YES) {

      /*--- Loop over the vertices ---*/
      for (iVertex = 0; iVertex < geometry->nVertex[iMarker]; iVertex++) {

        /*--- Recover the point index ---*/
        iPoint = geometry->vertex[iMarker][iVertex]->GetNode();

        /*--- Check if the node belongs to the domain (i.e, not a halo node) ---*/
        if (geometry->node[iPoint]->GetDomain()) {

          /*--- Set the adjoint of the vertex traction from the value received ---*/
          for (iDim = 0; iDim < nDim; iDim++) {

            SU2_TYPE::SetDerivative(VertexTraction[iMarker][iVertex][iDim],
                                    SU2_TYPE::GetValue(VertexTractionAdjoint[iMarker][iVertex][iDim]));
          }

        }
      }
    }
  }

}


void CSolver::SetVerificationSolution(unsigned short nDim,
                                      unsigned short nVar,
                                      CConfig        *config) {

  /*--- Determine the verification solution to be set and
        allocate memory for the corresponding class. ---*/
  switch( config->GetVerification_Solution() ) {

    case NO_VERIFICATION_SOLUTION:
      VerificationSolution = NULL; break;
    case INVISCID_VORTEX:
      VerificationSolution = new CInviscidVortexSolution(nDim, nVar, MGLevel, config); break;
    case RINGLEB:
      VerificationSolution = new CRinglebSolution(nDim, nVar, MGLevel, config); break;
    case NS_UNIT_QUAD:
      VerificationSolution = new CNSUnitQuadSolution(nDim, nVar, MGLevel, config); break;
    case TAYLOR_GREEN_VORTEX:
      VerificationSolution = new CTGVSolution(nDim, nVar, MGLevel, config); break;
    case INC_TAYLOR_GREEN_VORTEX:
      VerificationSolution = new CIncTGVSolution(nDim, nVar, MGLevel, config); break;
    case MMS_NS_UNIT_QUAD:
      VerificationSolution = new CMMSNSUnitQuadSolution(nDim, nVar, MGLevel, config); break;
    case MMS_NS_UNIT_QUAD_WALL_BC:
      VerificationSolution = new CMMSNSUnitQuadSolutionWallBC(nDim, nVar, MGLevel, config); break;
    case MMS_NS_TWO_HALF_CIRCLES:
      VerificationSolution = new CMMSNSTwoHalfCirclesSolution(nDim, nVar, MGLevel, config); break;
    case MMS_NS_TWO_HALF_SPHERES:
      VerificationSolution = new CMMSNSTwoHalfSpheresSolution(nDim, nVar, MGLevel, config); break;
    case MMS_INC_EULER:
      VerificationSolution = new CMMSIncEulerSolution(nDim, nVar, MGLevel, config); break;
    case MMS_INC_NS:
      VerificationSolution = new CMMSIncNSSolution(nDim, nVar, MGLevel, config); break;
    case USER_DEFINED_SOLUTION:
      VerificationSolution = new CUserDefinedSolution(nDim, nVar, MGLevel, config); break;
  }
}

void CSolver::ComputeResidual_Multizone(CGeometry *geometry, CConfig *config){

  unsigned short iVar;
  unsigned long iPoint;
  su2double residual;

  /*--- Set Residuals to zero ---*/
  for (iVar = 0; iVar < nVar; iVar++){
    SetRes_BGS(iVar,0.0);
    SetRes_Max_BGS(iVar,0.0,0);
  }

  /*--- Set the residuals and BGSSolution_k to solution for next multizone outer iteration. ---*/
  for (iPoint = 0; iPoint < nPoint; iPoint++) {
    const su2double domain = (iPoint < nPointDomain);
    for (iVar = 0; iVar < nVar; iVar++) {
      residual = (base_nodes->Get_BGSSolution(iPoint,iVar) - base_nodes->Get_BGSSolution_k(iPoint,iVar))*domain;
      base_nodes->Set_BGSSolution_k(iPoint,iVar, base_nodes->Get_BGSSolution(iPoint,iVar));
      AddRes_BGS(iVar, residual*residual);
      AddRes_Max_BGS(iVar, fabs(residual), geometry->node[iPoint]->GetGlobalIndex(), geometry->node[iPoint]->GetCoord());
    }
  }

  SetResidual_BGS(geometry, config);

<<<<<<< HEAD
}


void CSolver::UpdateSolution_BGS(CGeometry *geometry, CConfig *config){

  /*--- To nPoint: The solution must be communicated beforehand ---*/
  base_nodes->Set_BGSSolution_k();
}


void CSolver::SetROM_Variables(unsigned long nPoint, unsigned long nPointDomain, unsigned short nVar,
                               CGeometry *geometry, CConfig *config) {
  // Explanation of certain ROM-specific variables:
  // TrialBasis   ...POD-built reduced basis, Phi
  // GenCoordsY   ...generalized coordinate vector, y
  // Solution_Ref ...reference solution, w, typically a snapshot
  
  std::cout << "Setting up ROM variables" << std::endl;
  
  ReducedResNorm_Old = 0;
  
  /*--- Get solver nodes ---*/
  CVariable* nodes = GetNodes();
  
  /*--- Read data from the following three files: ---*/
  
  string phi_filename  = config->GetRom_FileName(); //TODO: better file names
  string ref_filename  = config->GetRef_Snapshot_FileName();
  string init_filename = config->GetInit_Snapshot_FileName();
  
  /*--- Read trial basis (Phi) from file. File should contain matrix size of : N x nsnaps ---*/
  
  ifstream in_phi(phi_filename);
  int s = 0;
  
  if (in_phi) {
    std::string line;
    
    while (getline(in_phi, line)) {
      stringstream sep(line);
      string field;
      TrialBasis.push_back({});
      while (getline(sep, field, ',')) {
        TrialBasis[s].push_back(stod(field));
      }
      s++;
    }
  }
  
  unsigned long nsnaps = TrialBasis[0].size();
  unsigned long iPoint, i;
  double *ref_sol = new double[nPointDomain * nVar]();
  double *init_sol = new double[nPointDomain * nVar]();
  
  /*--- Reference Solution (read from file) ---*/
  
  ifstream in_ref(ref_filename);
  s = 0;
  
  if (in_ref) {
    std::string line;
    
    while (getline(in_ref, line)) {
      stringstream sep(line);
      string field;
      while (getline(sep, field, ',')) {
        ref_sol[s] = stod(field);
        s++;
      }
    }
  }
  
  /*--- Initial Solution (read from file) ---*/
  
  ifstream in_init(init_filename);
  s = 0;
  
  if (in_init) {
    std::string line;
    
    while (getline(in_init, line)) {
      stringstream sep(line);
      string field;
      while (getline(sep, field, ',')) {
        init_sol[s] = stod(field);
        s++;
      }
    }
  }
  
  /*--- Use reference solution from file to overwrite the solution and solution_old ---*/
  
  for (iPoint = 0; iPoint < nPoint; iPoint++) {
    su2double node_sol[nVar];
    
    for (unsigned long iVar = 0; iVar < nVar; iVar++){
      node_sol[iVar] = ref_sol[iVar + iPoint*nVar];
      nodes->SetSolution(iPoint, iVar, init_sol[iVar + iPoint*nVar]);
      nodes->SetSolution_Old(iPoint, iVar, init_sol[iVar + iPoint*nVar]);
    }
    
    nodes->Set_RefSolution(iPoint, &node_sol[0]);
  }
  
  
  /*--- Compute initial generalized coordinates solution, y0 = Phi^T * (w0 - w_ref) ---*/
  
  for (i = 0; i < nsnaps; i++) {
    double sum = 0.0;
    for (iPoint = 0; iPoint < nPoint; iPoint++) {
      for (unsigned short iVar = 0; iVar < nVar; iVar++) {
        sum += TrialBasis[iPoint*nVar + iVar][i] * (init_sol[iVar + iPoint*nVar] - nodes->Get_RefSolution(iPoint, iVar));
      }
    }
    GenCoordsY.push_back(sum);
  }
  
  delete[] ref_sol;
  delete[] init_sol;
}

bool CSolver::GetRom_Convergence() {
  return RomConverged;
}


void CSolver::Mask_Selection(CGeometry *geometry, CConfig *config) {
  auto t_start = std::chrono::high_resolution_clock::now();
  // This function selects the masks E and E' using the Phi matrix and mesh data
  
  /*--- Get solver nodes ---*/
  //CVariable* nodes = GetNodes();
  
  /*--- Read trial basis (Phi) from file. File should contain matrix size of : N x nsnaps ---*/
  
  string phi_filename  = config->GetRom_FileName(); //TODO: better file names
  int desired_nodes = 500; //TODO: create config file option
  ifstream in_phi(phi_filename);
  std::vector<std::vector<double>> Phi;
  int firstrun = 0;
  
  if (in_phi) {
    std::string line;
    
    while (getline(in_phi, line)) {
      stringstream sep(line);
      string field;
      int s = 0;
      while (getline(sep, field, ',')) {
        if (firstrun == 0) Phi.push_back({});
        Phi[s].push_back(stod(field)); // Phi[0] is 1st snapshot
        s++;
      }
      firstrun++;
    }
  }
  unsigned long nsnaps = Phi.size();
  unsigned long i, j, k, ii, imask, iVar, inode, ivec;
  
  std::vector<double> PhiNodes;
  for (i = 0; i < nPointDomain; i++) {
  
    double norm_phi = 0.0;
    for (iVar = 0; iVar < nVar; iVar++) {
      norm_phi += Phi[0][i*nVar + iVar] * Phi[0][i*nVar + iVar];
    }
  
    PhiNodes.push_back( sqrt(norm_phi) );
  }
  
  if (true) {
  unsigned long nodewithMax = std::distance(PhiNodes.begin(), std::max_element(PhiNodes.begin(), PhiNodes.end()) );
  Mask.push_back(nodewithMax);
  std::vector<double> masked_Phi, gappy_Phi, ubar_phibar;
  std::vector<std::vector<double>> U, masked_U;
  
  

  for (ivec = 1; ivec < nsnaps; ivec++) {
    
    U.push_back(Phi[ivec-1]);
    
    PhiNodes.clear();
    gappy_Phi.clear();
    masked_U.clear();
    masked_Phi.clear();
      
    for (j = 0; j < ivec; j++) {
      masked_U.push_back({});
    }
    
    // loop through nodes to add masked Phi entries in correct order
    for (imask = 0; imask < nPointDomain; imask++) {
      if (MaskedNode(imask)) {
        for (iVar = 0; iVar < nVar; iVar++) { masked_Phi.push_back(Phi[ivec][imask*nVar+iVar]); }

        for (j = 0; j < ivec; j++) {
          for (iVar = 0; iVar < nVar; iVar++) { masked_U[j].push_back(U[j][imask*nVar+iVar]); }
        }
      }
    }
      
    // compute gappy reconstruction: GappyPhi = A*B*c
    
    for (ii = 0; ii < nPointDomain; ii++) {
      double norm_phi = 0.0;
      for (iVar = 0; iVar < nVar; iVar++) {
        
        unsigned long total_index = ii*nVar+iVar;
        gappy_Phi.push_back({});
        ubar_phibar.clear();
        
        // B*c
        for (j = 0; j < ivec; j++) {
          ubar_phibar.push_back({});
          for (k = 0; k < masked_Phi.size(); k++) {
            ubar_phibar[j] += masked_U[j][k] * masked_Phi[k];
          }
        }
        
        // A*(B*c)
        for (j = 0; j < ivec; j++) {
          gappy_Phi[total_index] += U[j][total_index] * ubar_phibar[j];
        }
        
        double diff = Phi[ivec][total_index] - gappy_Phi[total_index];
        norm_phi += diff * diff;
      }
      
      PhiNodes.push_back( sqrt(norm_phi) );
    }
    
    ///*--- Devalue already chosen nodes ---*/
    //
    //for (int node_mask = 0; node_mask < (int)Mask.size(); node_mask++){
    //  int node = Mask[node_mask];
    //  PhiNodes[node] = -100000.0;
    //}
    
    /*--- Add nodes corresponding to a single Phi vector ---*/
    
    unsigned long nodestoAdd = (desired_nodes+nsnaps-1) / nsnaps; // ceil (nodes to add per loop)
    
    for (inode = 0; inode < nodestoAdd; inode++) {
        
      nodewithMax = std::distance(PhiNodes.begin(), std::max_element(PhiNodes.begin(), PhiNodes.end()) );
      PhiNodes[nodewithMax] = -100000.0;
      
      if (MaskedNode(nodewithMax) == false) { Mask.push_back(nodewithMax); }
      else { nodestoAdd++; }
    }
  }
  }
  // manually set masked nodes
  //for (unsigned long i = 0; i < nPointDomain; i++) {
  //  //if (i % 2 == 0) {
  //  if (i < 2000) {
  //    Mask.push_back(i);
  //  }
  //}
  
  sort(Mask.begin(),Mask.end());
  
  ofstream fs;
  std::string fname = "masked_nodes.csv";
  fs.open(fname);
  for(int i=0; i < (int)Mask.size(); i++){
    fs << Mask[i] << "," ;
  }
  fs << "\n";
  fs.close();
  
  auto t_end = std::chrono::high_resolution_clock::now();
  double elapsed_time_ms = std::chrono::duration<double, std::milli>(t_end-t_start).count();
  std::cout << "Mask selection for ROM completed in " << elapsed_time_ms/1000.0 << " seconds." << std::endl;
}


bool CSolver::MaskedNode(unsigned long iPoint) {
  //if (Mask.size() < iPoint) {
  //  std::cout << "Node " << iPoint << " is out of bounds. Returning false." << std::endl;
  //  return false;
  //}


  if (std::find(Mask.begin(), Mask.end(), iPoint) != Mask.end())
    return true;
  else
    return false;
}


void CSolver::FindMaskedEdges(CGeometry *geometry, CConfig *config) {
  // output: Masked Edges
  
  unsigned long iEdge, iPoint, jPoint;
  
  for (iEdge = 0; iEdge < geometry->GetnEdge(); iEdge++) {
    iPoint = geometry->edge[iEdge]->GetNode(0); jPoint = geometry->edge[iEdge]->GetNode(1);
    
    if (MaskedNode(iPoint)) {
      Edge_masked.push_back(iEdge);
      if (!MaskedNode(jPoint)) MaskNeighbors.insert(jPoint);
    }
    else if (MaskedNode(jPoint)) {
      Edge_masked.push_back(iEdge);
      if (!MaskedNode(iPoint)) MaskNeighbors.insert(iPoint);
    }
    
    
  }
  
  ofstream fs;
  std::string fname = "masked_nodes_neighs.csv";
  fs.open(fname);
  set <double> :: iterator itr;
  for (itr = MaskNeighbors.begin(); itr != MaskNeighbors.end(); ++itr){
    fs << *itr << "," ;
  }
  fs << "\n";
  fs.close();
  
}

//void CSolver::CheckROMConvergence(CConfig *config, double ReducedRes) {
//
//  unsigned long InnerIter = config->GetInnerIter();
//
//  if (InnerIter == 0) {
//    RomConverged = false;
//    SetResOld_ROM(sqrt(ReducedRes));
//  }
//  else {
//    if (ReducedResNorm_Old / sqrt(ReducedRes) >= 1e8) {
//      RomConverged = true;
//      std::cout << "ROM Converged." << std::endl;
//      return;
//    }
//    else if (sqrt(ReducedRes) > ReducedResNorm_Cur) {
//      RomConverged = true;
//      std::cout << "ROM Residual Increased." << std::endl;
//      return;
//    }
//    else {
//      RomConverged = false;
//    }
//  }
//  SetRes_ROM(sqrt(ReducedRes));
//}
=======
}
>>>>>>> 8547b3d8
<|MERGE_RESOLUTION|>--- conflicted
+++ resolved
@@ -4774,14 +4774,6 @@
 
   SetResidual_BGS(geometry, config);
 
-<<<<<<< HEAD
-}
-
-
-void CSolver::UpdateSolution_BGS(CGeometry *geometry, CConfig *config){
-
-  /*--- To nPoint: The solution must be communicated beforehand ---*/
-  base_nodes->Set_BGSSolution_k();
 }
 
 
@@ -4947,7 +4939,7 @@
   
   if (true) {
   unsigned long nodewithMax = std::distance(PhiNodes.begin(), std::max_element(PhiNodes.begin(), PhiNodes.end()) );
-  Mask.push_back(nodewithMax);
+  Mask.push_back( nodewithMax);
   std::vector<double> masked_Phi, gappy_Phi, ubar_phibar;
   std::vector<std::vector<double>> U, masked_U;
   
@@ -5123,7 +5115,4 @@
 //    }
 //  }
 //  SetRes_ROM(sqrt(ReducedRes));
-//}
-=======
-}
->>>>>>> 8547b3d8
+//}