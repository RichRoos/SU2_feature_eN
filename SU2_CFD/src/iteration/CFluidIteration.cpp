--- conflicted
+++ resolved
@@ -81,18 +81,6 @@
 
   /*--- If the flow integration is not fully coupled, run the various single grid integrations. ---*/
 
-<<<<<<< HEAD
-  if ((main_solver == MAIN_SOLVER::RANS) && !frozen_visc) {
-
-	/*--- Solve transition model if needed---*/
-	
-	if (config[val_iZone]->GetKind_Trans_Model() != TURB_TRANS_MODEL::NONE) {
-
-	  config[val_iZone]->SetGlobalParam(main_solver, RUNTIME_TRANS_SYS);
-	  integration[val_iZone][val_iInst][TRANS_SOL]->SingleGrid_Iteration(geometry, solver, numerics, config,
-																		 RUNTIME_TRANS_SYS, val_iZone, val_iInst);
-	}
-=======
   if (config[val_iZone]->GetKind_Turb_Model() != TURB_MODEL::NONE && !frozen_visc) {
 
     /*--- Solve transition model ---*/
@@ -102,19 +90,12 @@
       integration[val_iZone][val_iInst][TRANS_SOL]->SingleGrid_Iteration(geometry, solver, numerics, config,
                                                                          RUNTIME_TRANS_SYS, val_iZone, val_iInst);
     }
-
-    /*--- Solve the turbulence model ---*/
->>>>>>> 0306f61d
 
     /*--- Solve the turbulence model ---*/	
 	
     config[val_iZone]->SetGlobalParam(main_solver, RUNTIME_TURB_SYS);
     integration[val_iZone][val_iInst][TURB_SOL]->SingleGrid_Iteration(geometry, solver, numerics, config,
                                                                       RUNTIME_TURB_SYS, val_iZone, val_iInst);
-<<<<<<< HEAD
-
-=======
->>>>>>> 0306f61d
   }
 
   if (config[val_iZone]->GetKind_Species_Model() != SPECIES_MODEL::NONE){
