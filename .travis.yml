# Continous Integration setup for SU2.
# Tests on the develop branch in both serial and parallel.

dist: trusty
sudo: required

language: python

compiler:
    - gcc

notifications:
    email:
        recipients:
<<<<<<< HEAD
            - Thomas.Economon@us.bosch.com
            - e.t.a.vanderweide@utwente.nl
            - jhchoi89@stanford.edu
            - gomer@stanford.edu
=======
            - su2code-dev@lists.stanford.edu
>>>>>>> b53e3bd2
  
branches:
    only:
        - feature_hom

python:
    - 2.7
    - 3.6

env:
    global:
        CXXFLAGS="-O3 -Wall -Wextra -Wno-unused-parameter -Wno-empty-body -Wno-format-security" 
    matrix:
        # Serial build and test
        - CONFIGURE_COMMAND="./preconfigure.py --prefix=$TRAVIS_BUILD_DIR --enable-PY_WRAPPER"
          TEST_SCRIPT=serial_regression.py

        # Parallel build and test
        - CONFIGURE_COMMAND="./preconfigure.py --enable-mpi --with-cc=mpicc --with-cxx=mpicxx --prefix=$TRAVIS_BUILD_DIR --enable-PY_WRAPPER"
          TEST_SCRIPT=parallel_regression.py

        # Serial build and test for AD
        # CONFIGURE_COMMAND="./preconfigure.py --with-cc=gcc --with-cxx=g++ --prefix=$TRAVIS_BUILD_DIR --enable-autodiff --enable-direct-diff"
        # TEST_SCRIPT=serial_regression_AD.py

        # Parallel build and test for AD:
        # CONFIGURE_COMMAND="./preconfigure.py --enable-mpi --with-cc=mpicc --with-cxx=mpicxx --prefix=$TRAVIS_BUILD_DIR --enable-autodiff --enable-direct-diff"
        # TEST_SCRIPT=parallel_regression_AD.py

before_install:
    # Temporarily fixes Travis CI issue with paths for Python packages
    - export PATH=/usr/bin:$PATH

    # Install the necessary packages using apt-get with sudo
    - sudo apt-get update -qq
    - sudo apt-get install -qq build-essential libopenmpi-dev
 
    # Install Python dependencies
    # http://conda.pydata.org/docs/travis.html#the-travis-yml-file
    - wget https://repo.continuum.io/miniconda/Miniconda3-latest-Linux-x86_64.sh -O miniconda.sh
    - bash miniconda.sh -b -p $HOME/miniconda
    - export PATH="$HOME/miniconda/bin:$PATH"
    - hash -r
    - conda config --set always_yes yes --set changeps1 no
    - conda update -q conda
    - conda install -q python=$TRAVIS_PYTHON_VERSION numpy scipy mpi4py swig

    # to avoid interference with MPI
    - test -n $CC  && unset CC
    - test -n $CXX && unset CXX

install:
    # Configure, make, and install SU2
    - echo $TRAVIS_BUILD_DIR
    - echo $CONFIGURE_COMMAND
    - $CONFIGURE_COMMAND
    - make -j 4
    - make install

    # Add environmental variables according to the configure step
    - export SU2_RUN=$TRAVIS_BUILD_DIR/bin
    - export SU2_HOME=$TRAVIS_BUILD_DIR
    - export PATH=$PATH:$SU2_RUN
    - export PYTHONPATH=$PYTHONPATH:$SU2_RUN

before_script:
    # Get the test cases
    - git clone -b feature_hom https://github.com/su2code/TestCases.git ./TestData
    - cp -R ./TestData/* ./TestCases/

    # Get the tutorial cases
    - git clone -b master https://github.com/su2code/su2code.github.io ./Tutorials
    
    # Enter the SU2/TestCases/ directory, which is now ready to run
    - cd TestCases/

script: 
    # Run the tests via the Python scripts
    - python $TEST_SCRIPT<|MERGE_RESOLUTION|>--- conflicted
+++ resolved
@@ -12,14 +12,10 @@
 notifications:
     email:
         recipients:
-<<<<<<< HEAD
             - Thomas.Economon@us.bosch.com
             - e.t.a.vanderweide@utwente.nl
             - jhchoi89@stanford.edu
             - gomer@stanford.edu
-=======
-            - su2code-dev@lists.stanford.edu
->>>>>>> b53e3bd2
   
 branches:
     only:
