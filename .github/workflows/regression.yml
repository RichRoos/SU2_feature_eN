name: Regression and Unit Testing

on:
  push:
    branches:
      - 'develop'
      - 'master'
  pull_request:
    branches: 
      - 'develop'
      - 'master'
  workflow_call:
    inputs:
      runner:
        description: 'The github runner to use'
        default: 'ubuntu-latest'
        required: false
        type: string

jobs:
  build:
    name: Build SU2
    strategy:
      fail-fast: false
      matrix: 
        config_set: [BaseMPI, ReverseMPI, ForwardMPI, BaseNoMPI, ReverseNoMPI, ForwardNoMPI, BaseOMP, ReverseOMP, ForwardOMP]
        include:
          - config_set: BaseMPI
            flags: '-Denable-pywrapper=true -Denable-tests=true --warnlevel=3 --werror'
          - config_set: ReverseMPI
            flags: '-Denable-autodiff=true -Denable-normal=false -Denable-pywrapper=true -Denable-tests=true --warnlevel=3 --werror'
          - config_set: ForwardMPI
            flags: '-Denable-directdiff=true -Denable-normal=false -Denable-tests=true --warnlevel=3 --werror'
          - config_set: BaseNoMPI
            flags: '-Denable-pywrapper=true -Dwith-mpi=disabled -Denable-tests=true --warnlevel=3 --werror'
          - config_set: ReverseNoMPI
            flags: '-Denable-autodiff=true -Denable-normal=false -Dwith-mpi=disabled -Denable-pywrapper=true -Denable-tests=true --warnlevel=3 --werror'
          - config_set: ForwardNoMPI
            flags: '-Denable-directdiff=true -Denable-normal=false -Dwith-mpi=disabled -Denable-tests=true --warnlevel=3 --werror'
          - config_set: BaseOMP
            flags: '-Dwith-omp=true -Denable-mixedprec=true -Denable-pywrapper=true -Denable-tecio=false --warnlevel=3 --werror'
          - config_set: ReverseOMP
            flags: '-Denable-autodiff=true -Denable-normal=false -Dwith-omp=true -Denable-mixedprec=true -Denable-tecio=false --warnlevel=3 --werror'
          - config_set: ForwardOMP
            flags: '-Denable-directdiff=true -Denable-normal=false -Dwith-omp=true -Denable-mixedprec=true -Denable-tecio=false --warnlevel=3 --werror'
    runs-on: ${{ inputs.runner || 'ubuntu-latest' }}
    steps:
      - name: Cache Object Files
        uses: actions/cache@v3
        with:
          path: ccache
          key: ${{ matrix.config_set }}-${{ github.sha }}
          restore-keys: ${{ matrix.config_set }}
      - name: Pre Cleanup 
        uses: docker://ghcr.io/su2code/su2/build-su2:220614-1237
        with:
          entrypoint: /bin/rm
          args: -rf install install_bin.tgz src ccache ${{ matrix.config_set }}
      - name: Build 
        uses: docker://ghcr.io/su2code/su2/build-su2:220614-1237
        with:
          args: -b ${{github.ref}} -f "${{matrix.flags}}"
      - name: Compress binaries
        run: tar -zcvf install_bin.tgz install/bin
      - name: Upload Binaries 
        uses: actions/upload-artifact@v3
        with:
          name: ${{ matrix.config_set }}
          path: install_bin.tgz
      - name: Post Cleanup
        uses: docker://ghcr.io/su2code/su2/build-su2:220614-1237
        with:
          entrypoint: /bin/rm
          args: -rf install install_bin.tgz src ccache ${{ matrix.config_set }}
  regression_tests:
    runs-on: ${{ inputs.runner || 'ubuntu-latest' }}
    name: Regression Tests
    needs: build
    strategy:
      fail-fast: false
      matrix: 
        testscript: ['vandv.py', 'tutorials.py', 'parallel_regression.py', 'parallel_regression_AD.py', 'serial_regression.py', 'serial_regression_AD.py', 'hybrid_regression.py', 'hybrid_regression_AD.py']
        include:
          - testscript: 'vandv.py'
            tag: MPI
          - testscript: 'tutorials.py'
            tag: MPI
          - testscript: 'parallel_regression.py'
            tag: MPI
          - testscript: 'parallel_regression_AD.py'
            tag: MPI
          - testscript: 'serial_regression.py'
            tag: NoMPI
          - testscript: 'serial_regression_AD.py'
            tag: NoMPI
          - testscript: 'hybrid_regression.py'
            tag: OMP
          - testscript: 'hybrid_regression_AD.py'
            tag: OMP
    steps:
      - name: Pre Cleanup
        uses: docker://ghcr.io/su2code/su2/test-su2:220614-1237
        with:
          entrypoint: /bin/rm
          args: -rf install install_bin.tgz src ccache ${{ matrix.config_set }}
      - name: Download All artifacts
        uses: actions/download-artifact@v3
      - name: Uncompress and Move Binaries
        run: |
          BIN_FOLDER="$PWD/install/bin"
          mkdir -p $BIN_FOLDER
          ls -lah $BIN_FOLDER
          for type in Base Reverse Forward; do
            TYPE_FOLDER="${type}${{matrix.tag}}"
            echo "Processing '$TYPE_FOLDER' ..."
            if [ -d $TYPE_FOLDER ]; then
              pushd $TYPE_FOLDER
              ls -lah
              tar -zxvf install_bin.tgz
              ls -lah install/bin/
              cp -r install/bin/* $BIN_FOLDER;
              popd; 
            fi
          done
          chmod a+x $BIN_FOLDER/*
          ls -lahR $BIN_FOLDER
      - name: Run Tests in Container
        uses: docker://ghcr.io/su2code/su2/test-su2:220614-1237
        with:
          # -t <Tutorials-branch> -c <Testcases-branch>
<<<<<<< HEAD
          args: -b ${{github.ref}} -t develop -c feature_cat_wall -s ${{matrix.testscript}}
      - name: Cleanup 
=======
          args: -b ${{github.ref}} -t develop -c develop -s ${{matrix.testscript}}
      - name: Cleanup
>>>>>>> 44921dec
        uses: docker://ghcr.io/su2code/su2/test-su2:220614-1237
        with:
          entrypoint: /bin/rm
          args: -rf install install_bin.tgz src ccache ${{ matrix.config_set }}
  unit_tests:
    runs-on: ${{ inputs.runner || 'ubuntu-latest' }}
    name: Unit Tests
    needs: build
    strategy:
      fail-fast: false
      matrix:
        testdriver: ['test_driver', 'test_driver_AD', 'test_driver_DD']
        include:
          - testdriver: 'test_driver'
            tag: MPI
          - testdriver: 'test_driver_AD'
            tag: MPI
          - testdriver: 'test_driver_DD'
            tag: MPI
    steps:
      - name: Pre Cleanup 
        uses: docker://ghcr.io/su2code/su2/test-su2:220614-1237
        with:
          entrypoint: /bin/rm
          args: -rf install install_bin.tgz src ccache ${{ matrix.config_set }}
      - name: Download Base
        uses: actions/download-artifact@v3
        with:
          name: ${{format('Base{0}', matrix.tag)}}
          path: ${{format('Base{0}', matrix.tag)}}
      - name: Download Reverse
        uses: actions/download-artifact@v3
        with:
          name: ${{format('Reverse{0}', matrix.tag)}}
          path: ${{format('Reverse{0}', matrix.tag)}}
      - name: Download Forward
        uses: actions/download-artifact@v3
        with:
          name: ${{format('Forward{0}', matrix.tag)}}
          path: ${{format('Forward{0}', matrix.tag)}}
      - name: Uncompress and Move Binaries
        run: |
          ls -lah
          BIN_FOLDER="$PWD/install/bin"
          mkdir -p $BIN_FOLDER
          ls -laH $BIN_FOLDER
          for type in Base Reverse Forward; do
            TYPE_FOLDER="${type}${{matrix.tag}}"
            if [ -d $TYPE_FOLDER ]; then
              echo "Processing '$TYPE_FOLDER' ..."
              pushd $TYPE_FOLDER
              ls -lah
              tar -zxvf install_bin.tgz
              ls -laH install/bin/
              cp -r install/bin/* $BIN_FOLDER;
              popd;
            else
              echo "$TYPE_FOLDER does not exist!"
            fi
          done
          find $BIN_FOLDER -type f -exec chmod a+x '{}' \;
          ls -lahR $BIN_FOLDER
          echo "cloning branch"
          branch="${{github.ref}}"
          name="SU2"
          SRC_FOLDER="$PWD/src"
          mkdir -p $SRC_FOLDER 
          cd $SRC_FOLDER 
          git clone --recursive --depth=1 --shallow-submodules https://github.com/su2code/SU2 $name
          cd $name
          git config --add remote.origin.fetch '+refs/pull/*/merge:refs/remotes/origin/refs/pull/*/merge'
          git config --add remote.origin.fetch '+refs/heads/*:refs/remotes/origin/refs/heads/*'
          git fetch origin --depth=1 $branch:$branch
          git checkout $branch
          git submodule update
          echo $PWD
          ls -lahR
          cd ..
          echo "done cloning"
          echo $PWD
          ls -lahR
      - name: Run Unit Tests
        uses: docker://ghcr.io/su2code/su2/test-su2:220614-1237
        with:
          entrypoint: install/bin/${{matrix.testdriver}}
      - name: Post Cleanup
        uses: docker://ghcr.io/su2code/su2/test-su2:220614-1237
        with:
          entrypoint: /bin/rm
          args: -rf install install_bin.tgz src ccache ${{ matrix.config_set }}<|MERGE_RESOLUTION|>--- conflicted
+++ resolved
@@ -128,13 +128,8 @@
         uses: docker://ghcr.io/su2code/su2/test-su2:220614-1237
         with:
           # -t <Tutorials-branch> -c <Testcases-branch>
-<<<<<<< HEAD
           args: -b ${{github.ref}} -t develop -c feature_cat_wall -s ${{matrix.testscript}}
       - name: Cleanup 
-=======
-          args: -b ${{github.ref}} -t develop -c develop -s ${{matrix.testscript}}
-      - name: Cleanup
->>>>>>> 44921dec
         uses: docker://ghcr.io/su2code/su2/test-su2:220614-1237
         with:
           entrypoint: /bin/rm
