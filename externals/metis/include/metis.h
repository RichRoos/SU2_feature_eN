/*!
\file metis.h
\brief This file contains function prototypes and constant definitions for METIS
 *
\author George
\date   Started 8/9/02
\version\verbatim $Id$\endverbatim
*/

#ifndef _METIS_H_
#define _METIS_H_

/****************************************************************************
* A set of defines that can be modified by the user
*****************************************************************************/

/*--------------------------------------------------------------------------
 Specifies the width of the elementary data type that will hold information
 about vertices and their adjacency lists.

 Possible values:
   32 : Use 32 bit signed integers
   64 : Use 64 bit signed integers

 A width of 64 should be specified if the number of vertices or the total
 number of edges in the graph exceed the limits of a 32 bit signed integer
 i.e., 2^31-1.
 Proper use of 64 bit integers requires that the c99 standard datatypes
 int32_t and int64_t are supported by the compiler.
 GCC does provides these definitions in stdint.h, but it may require some
 modifications on other architectures.
--------------------------------------------------------------------------*/
<<<<<<< HEAD
//#define IDXTYPEWIDTH 32
=======
>>>>>>> a61982d4
#define IDXTYPEWIDTH 64


/*--------------------------------------------------------------------------
 Specifies the data type that will hold floating-point style information.

 Possible values:
   32 : single precission floating point (float)
   64 : double precission floating point (double)
--------------------------------------------------------------------------*/
#define REALTYPEWIDTH 32



/****************************************************************************
* In principle, nothing needs to be changed beyond this point, unless the
* int32_t and int64_t cannot be found in the normal places.
*****************************************************************************/

/* Uniform definitions for various compilers */
#if defined(_MSC_VER)
  #define COMPILER_MSC
#endif
#if defined(__ICC)
  #define COMPILER_ICC
#endif
#if defined(__GNUC__)
  #define COMPILER_GCC
#endif

/* Include c99 int definitions and need constants. When building the library,
 * these are already defined by GKlib; hence the test for _GKLIB_H_ */
#ifndef _GKLIB_H_
#ifdef COMPILER_MSC
#include <limits.h>

typedef __int32 int32_t;
typedef __int64 int64_t;
#define PRId32       "I32d"
#define PRId64       "I64d"
#define SCNd32       "ld"
#define SCNd64       "I64d"
#define INT32_MIN    ((int32_t)_I32_MIN)
#define INT32_MAX    _I32_MAX
#define INT64_MIN    ((int64_t)_I64_MIN)
#define INT64_MAX    _I64_MAX
#else
#include <inttypes.h>
#endif
#endif


/*------------------------------------------------------------------------
* Setup the basic datatypes
*-------------------------------------------------------------------------*/
#if IDXTYPEWIDTH == 32
  typedef int32_t idx_t;

  #define IDX_MAX   INT32_MAX
  #define IDX_MIN   INT32_MIN

  #define SCIDX  SCNd32
  #define PRIDX  PRId32

  #define strtoidx      strtol
  #define iabs          abs
#elif IDXTYPEWIDTH == 64
  typedef int64_t idx_t;

  #define IDX_MAX   INT64_MAX
  #define IDX_MIN   INT64_MIN

  #define SCIDX  SCNd64
  #define PRIDX  PRId64

#ifdef COMPILER_MSC
  #define strtoidx      _strtoi64
#else
  #define strtoidx      strtoll
#endif
  #define iabs          labs
#else
  #error "Incorrect user-supplied value fo IDXTYPEWIDTH"
#endif


#if REALTYPEWIDTH == 32
  typedef float real_t;

  #define SCREAL         "f"
  #define PRREAL         "f"
  #define REAL_MAX       FLT_MAX
  #define REAL_MIN       FLT_MIN
  #define REAL_EPSILON   FLT_EPSILON

  #define rabs          fabsf
  #define REALEQ(x,y) ((rabs((x)-(y)) <= FLT_EPSILON))

#ifdef COMPILER_MSC
  #define strtoreal     (float)strtod
#else
  #define strtoreal     strtof
#endif
#elif REALTYPEWIDTH == 64
  typedef double real_t;

  #define SCREAL         "lf"
  #define PRREAL         "lf"
  #define REAL_MAX       DBL_MAX
  #define REAL_MIN       DBL_MIN
  #define REAL_EPSILON   DBL_EPSILON

  #define rabs          fabs
  #define REALEQ(x,y) ((rabs((x)-(y)) <= DBL_EPSILON))

  #define strtoreal     strtod
#else
  #error "Incorrect user-supplied value for REALTYPEWIDTH"
#endif


/*------------------------------------------------------------------------
* Constant definitions
*-------------------------------------------------------------------------*/
/* Metis's version number */
#define METIS_VER_MAJOR         5
#define METIS_VER_MINOR         1
#define METIS_VER_SUBMINOR      0

/* The maximum length of the options[] array */
#define METIS_NOPTIONS          40



/*------------------------------------------------------------------------
* Function prototypes
*-------------------------------------------------------------------------*/

#ifdef _WINDLL
#define METIS_API(type) __declspec(dllexport) type __cdecl
#elif defined(__cdecl)
#define METIS_API(type) type __cdecl
#else
#define METIS_API(type) type
#endif



#ifdef __cplusplus
extern "C" {
#endif

METIS_API(int) METIS_PartGraphRecursive(idx_t *nvtxs, idx_t *ncon, idx_t *xadj,
                  idx_t *adjncy, idx_t *vwgt, idx_t *vsize, idx_t *adjwgt,
                  idx_t *nparts, real_t *tpwgts, real_t *ubvec, idx_t *options,
                  idx_t *edgecut, idx_t *part);

METIS_API(int) METIS_PartGraphKway(idx_t *nvtxs, idx_t *ncon, idx_t *xadj,
                  idx_t *adjncy, idx_t *vwgt, idx_t *vsize, idx_t *adjwgt,
                  idx_t *nparts, real_t *tpwgts, real_t *ubvec, idx_t *options,
                  idx_t *edgecut, idx_t *part);

METIS_API(int) METIS_MeshToDual(idx_t *ne, idx_t *nn, idx_t *eptr, idx_t *eind,
                  idx_t *ncommon, idx_t *numflag, idx_t **r_xadj, idx_t **r_adjncy);

METIS_API(int) METIS_MeshToNodal(idx_t *ne, idx_t *nn, idx_t *eptr, idx_t *eind,
                  idx_t *numflag, idx_t **r_xadj, idx_t **r_adjncy);

METIS_API(int) METIS_PartMeshNodal(idx_t *ne, idx_t *nn, idx_t *eptr, idx_t *eind,
                  idx_t *vwgt, idx_t *vsize, idx_t *nparts, real_t *tpwgts,
                  idx_t *options, idx_t *objval, idx_t *epart, idx_t *npart);

METIS_API(int) METIS_PartMeshDual(idx_t *ne, idx_t *nn, idx_t *eptr, idx_t *eind,
                  idx_t *vwgt, idx_t *vsize, idx_t *ncommon, idx_t *nparts,
                  real_t *tpwgts, idx_t *options, idx_t *objval, idx_t *epart,
                  idx_t *npart);

METIS_API(int) METIS_NodeND(idx_t *nvtxs, idx_t *xadj, idx_t *adjncy, idx_t *vwgt,
                  idx_t *options, idx_t *perm, idx_t *iperm);

METIS_API(int) METIS_Free(void *ptr);

METIS_API(int) METIS_SetDefaultOptions(idx_t *options);


/* These functions are used by ParMETIS */

METIS_API(int) METIS_NodeNDP(idx_t nvtxs, idx_t *xadj, idx_t *adjncy, idx_t *vwgt,
                   idx_t npes, idx_t *options, idx_t *perm, idx_t *iperm,
                   idx_t *sizes);

METIS_API(int) METIS_ComputeVertexSeparator(idx_t *nvtxs, idx_t *xadj, idx_t *adjncy,
                   idx_t *vwgt, idx_t *options, idx_t *sepsize, idx_t *part);

METIS_API(int) METIS_NodeRefine(idx_t nvtxs, idx_t *xadj, idx_t *vwgt, idx_t *adjncy,
                   idx_t *where, idx_t *hmarker, real_t ubfactor);


#ifdef __cplusplus
}
#endif



/*------------------------------------------------------------------------
* Enum type definitions
*-------------------------------------------------------------------------*/
/*! Return codes */
typedef enum {
  METIS_OK              = 1,    /*!< Returned normally */
  METIS_ERROR_INPUT     = -2,   /*!< Returned due to erroneous inputs and/or options */
  METIS_ERROR_MEMORY    = -3,   /*!< Returned due to insufficient memory */
  METIS_ERROR           = -4    /*!< Some other errors */
} rstatus_et;


/*! Operation type codes */
typedef enum {
  METIS_OP_PMETIS,
  METIS_OP_KMETIS,
  METIS_OP_OMETIS
} moptype_et;


/*! Options codes (i.e., options[]) */
typedef enum {
  METIS_OPTION_PTYPE,
  METIS_OPTION_OBJTYPE,
  METIS_OPTION_CTYPE,
  METIS_OPTION_IPTYPE,
  METIS_OPTION_RTYPE,
  METIS_OPTION_DBGLVL,
  METIS_OPTION_NITER,
  METIS_OPTION_NCUTS,
  METIS_OPTION_SEED,
  METIS_OPTION_NO2HOP,
  METIS_OPTION_MINCONN,
  METIS_OPTION_CONTIG,
  METIS_OPTION_COMPRESS,
  METIS_OPTION_CCORDER,
  METIS_OPTION_PFACTOR,
  METIS_OPTION_NSEPS,
  METIS_OPTION_UFACTOR,
  METIS_OPTION_NUMBERING,

  /* Used for command-line parameter purposes */
  METIS_OPTION_HELP,
  METIS_OPTION_TPWGTS,
  METIS_OPTION_NCOMMON,
  METIS_OPTION_NOOUTPUT,
  METIS_OPTION_BALANCE,
  METIS_OPTION_GTYPE,
  METIS_OPTION_UBVEC
} moptions_et;


/*! Partitioning Schemes */
typedef enum {
  METIS_PTYPE_RB,
  METIS_PTYPE_KWAY
} mptype_et;

/*! Graph types for meshes */
typedef enum {
  METIS_GTYPE_DUAL,
  METIS_GTYPE_NODAL
} mgtype_et;

/*! Coarsening Schemes */
typedef enum {
  METIS_CTYPE_RM,
  METIS_CTYPE_SHEM
} mctype_et;

/*! Initial partitioning schemes */
typedef enum {
  METIS_IPTYPE_GROW,
  METIS_IPTYPE_RANDOM,
  METIS_IPTYPE_EDGE,
  METIS_IPTYPE_NODE,
  METIS_IPTYPE_METISRB
} miptype_et;


/*! Refinement schemes */
typedef enum {
  METIS_RTYPE_FM,
  METIS_RTYPE_GREEDY,
  METIS_RTYPE_SEP2SIDED,
  METIS_RTYPE_SEP1SIDED
} mrtype_et;


/*! Debug Levels */
typedef enum {
  METIS_DBG_INFO       = 1,       /*!< Shows various diagnostic messages */
  METIS_DBG_TIME       = 2,       /*!< Perform timing analysis */
  METIS_DBG_COARSEN    = 4,	  /*!< Show the coarsening progress */
  METIS_DBG_REFINE     = 8,	  /*!< Show the refinement progress */
  METIS_DBG_IPART      = 16, 	  /*!< Show info on initial partitioning */
  METIS_DBG_MOVEINFO   = 32, 	  /*!< Show info on vertex moves during refinement */
  METIS_DBG_SEPINFO    = 64, 	  /*!< Show info on vertex moves during sep refinement */
  METIS_DBG_CONNINFO   = 128,     /*!< Show info on minimization of subdomain connectivity */
  METIS_DBG_CONTIGINFO = 256,     /*!< Show info on elimination of connected components */
  METIS_DBG_MEMORY     = 2048     /*!< Show info related to wspace allocation */
} mdbglvl_et;


/* Types of objectives */
typedef enum {
  METIS_OBJTYPE_CUT,
  METIS_OBJTYPE_VOL,
  METIS_OBJTYPE_NODE
} mobjtype_et;



#endif  /* _METIS_H_ */<|MERGE_RESOLUTION|>--- conflicted
+++ resolved
@@ -30,10 +30,6 @@
  GCC does provides these definitions in stdint.h, but it may require some
  modifications on other architectures.
 --------------------------------------------------------------------------*/
-<<<<<<< HEAD
-//#define IDXTYPEWIDTH 32
-=======
->>>>>>> a61982d4
 #define IDXTYPEWIDTH 64
 
 
