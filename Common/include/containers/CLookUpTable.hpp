--- conflicted
+++ resolved
@@ -50,7 +50,6 @@
               name_CV1,       /*!< \brief Name of controlling variable 1.*/ 
               name_CV2;       /*!< \brief Name of xontrolling variable 2.*/ 
 
-<<<<<<< HEAD
   su2vector<unsigned long>  n_points,       /*!< \brief Number of data poins per table level.*/ 
                             n_triangles,    /*!< \brief Number of triangles per table level.*/ 
                             n_hull_points;  /*!< \brief Number of outer boundary points per table level.*/ 
@@ -63,10 +62,6 @@
   unsigned short table_dim = 2;/*!< \brief Table dimension.*/ 
   /*! 
    * \brief the lower and upper limits of the z, y and x variable for each table level.
-=======
-  /*!
-   * \brief the lower and upper limits of the enthalpy and progress variable.
->>>>>>> 95a84870
    */
   std::pair<su2double*, su2double*> limits_table_z;
   su2vector<std::pair<su2double*, su2double*>> limits_table_y, 
