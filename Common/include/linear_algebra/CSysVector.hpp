/*!
 * \file CSysVector.hpp
 * \brief Declararion and inlines of the vector class used in the
 * solution of large, distributed, sparse linear systems.
 * \author P. Gomes, F. Palacios, J. Hicken, T. Economon
 * \version 7.1.1 "Blackbird"
 *
 * SU2 Project Website: https://su2code.github.io
 *
 * The SU2 Project is maintained by the SU2 Foundation
 * (http://su2foundation.org)
 *
 * Copyright 2012-2021, SU2 Contributors (cf. AUTHORS.md)
 *
 * SU2 is free software; you can redistribute it and/or
 * modify it under the terms of the GNU Lesser General Public
 * License as published by the Free Software Foundation; either
 * version 2.1 of the License, or (at your option) any later version.
 *
 * SU2 is distributed in the hope that it will be useful,
 * but WITHOUT ANY WARRANTY; without even the implied warranty of
 * MERCHANTABILITY or FITNESS FOR A PARTICULAR PURPOSE. See the GNU
 * Lesser General Public License for more details.
 *
 * You should have received a copy of the GNU Lesser General Public
 * License along with SU2. If not, see <http://www.gnu.org/licenses/>.
 */

#pragma once

#include "../parallelization/mpi_structure.hpp"
#include "../parallelization/omp_structure.hpp"
#include "../parallelization/vectorization.hpp"
#include "vector_expressions.hpp"

/*!
 * \brief OpenMP worksharing construct used in CSysVector for loops.
 * \note The loop will only run in parallel if methods are called from a
 * parallel region (if not the results will still be correct).
 * Static schedule to reduce overhead, chunk size determined at initialization.
 * "nowait" clause is safe when calling CSysVector methods after each other
 * as the loop size is the same. Methods of other classes that operate on a
 * CSysVector and do not have the same work scheduling must use a
 * SU2_OMP_BARRIER before using the vector.
 */
#ifdef HAVE_OMP
#ifdef HAVE_OMP_SIMD
#define CSYSVEC_PARFOR SU2_OMP_FOR_(simd schedule(static,omp_chunk_size) SU2_NOWAIT)
#else
#define CSYSVEC_PARFOR SU2_OMP_FOR_(schedule(static,omp_chunk_size) SU2_NOWAIT)
#endif
#define END_CSYSVEC_PARFOR END_SU2_OMP_FOR
#else
#define CSYSVEC_PARFOR SU2_OMP_SIMD
#define END_CSYSVEC_PARFOR
#endif

/*!
 * \class CSysVector
 * \brief Class for holding and manipulating vectors needed by linear solvers.
 */
template <class ScalarType>
class CSysVector : public VecExpr::CVecExpr<CSysVector<ScalarType>, ScalarType> {
 private:
  enum { OMP_MAX_SIZE = 4096 }; /*!< \brief Maximum chunk size used in parallel for loops. */

  unsigned long omp_chunk_size = OMP_MAX_SIZE; /*!< \brief Static chunk size used in loops. */
  ScalarType* vec_val = nullptr;               /*!< \brief Storage, 64 byte aligned (do not use normal new/delete). */
  unsigned long nElm = 0;          /*!< \brief Total number of elements (or number elements on this processor). */
  unsigned long nElmDomain = 0;    /*!< \brief Total number of elements without Ghost cells. */
  unsigned long nVar = 1;          /*!< \brief Number of elements in a block. */

  /*!
   * \brief Generic initialization from a scalar or array.
   * \note If val==nullptr vec_val is not initialized, only allocated.
   * \param[in] numBlk - Number of blocks locally.
   * \param[in] numBlkDomain - Number of blocks locally (without ghost cells).
   * \param[in] numVar - Number of variables in each block.
   * \param[in] val - Default value for elements.
   * \param[in] valIsArray - If true val is treated as array.
   * \param[in] errorIfParallel - Throw error if within parallel region (all ctors except the default one do this).
   */
  void Initialize(unsigned long numBlk, unsigned long numBlkDomain, unsigned long numVar, const ScalarType* val,
                  bool valIsArray, bool errorIfParallel = true);

  /*!
   * \brief Helper to unpack (transpose) a SIMD input block.
   */
  template <size_t N, size_t nVar, class VecTypeSIMD, class F>
  FORCEINLINE static void UnpackBlock(const VecTypeSIMD& in, simd::Array<F, N> mask, ScalarType out[][nVar]) {
    static_assert(VecTypeSIMD::StaticSize, "This method requires static size vectors.");
    for (size_t i = 0; i < nVar; ++i) {
      SU2_OMP_SIMD_IF_NOT_AD
      for (size_t k = 0; k < N; ++k) out[k][i] = mask[k] * in[i][k];
    }
  }

 public:
  static constexpr bool StoreAsRef = true; /*! \brief Required by CVecExpr. */

  /*!
   * \brief Default constructor of the class.
   */
  CSysVector() = default;

  /*!
   * \brief Destructor
   */
  ~CSysVector();

  /*!
   * \brief Construct from size and value.
   * \param[in] size - Number of elements locally.
   * \param[in] val - Default value for elements.
   */
  explicit CSysVector(unsigned long size, ScalarType val = 0.0) { Initialize(size, size, 1, &val, false); }

  /*!
   * \brief Construct from size and value (block version).
   * \param[in] numBlk - Number of blocks locally.
   * \param[in] numBlkDomain - Number of blocks locally (without ghost cells).
   * \param[in] numVar - Number of variables in each block.
   * \param[in] val - Default value for elements.
   */
  CSysVector(unsigned long numBlk, unsigned long numBlkDomain, unsigned long numVar, ScalarType val = 0.0) {
    Initialize(numBlk, numBlkDomain, numVar, &val, false);
  }

  /*!
   * \brief Construct from array.
   * \param[in] size - Number of elements locally.
   * \param[in] u_array - Vector stored as array being copied.
   */
  CSysVector(unsigned long size, const ScalarType* u_array) { Initialize(size, size, 1, u_array, true); }

  /*!
   * \brief Constructor from array (block version).
   * \param[in] numBlk - number of blocks locally
   * \param[in] numBlkDomain - number of blocks locally (without g cells)
   * \param[in] numVar - number of variables in each block
   * \param[in] u_array - vector stored as array being copied
   */
  CSysVector(unsigned long numBlk, unsigned long numBlkDomain, unsigned long numVar, const ScalarType* u_array) {
    Initialize(numBlk, numBlkDomain, numVar, u_array, true);
  }

  /*!
   * \brief Copy constructor of the class.
   * \note Not defined for expressions because we do not know their sizes.
   * \param[in] u - Vector being copied.
   */
  CSysVector(const CSysVector& u) { Initialize(u.GetNBlk(), u.GetNBlkDomain(), u.nVar, u.vec_val, true); }

  /*!
   * \brief Initialize the class with a scalar.
   * \param[in] numBlk - number of blocks locally
   * \param[in] numBlkDomain - number of blocks locally (without g cells)
   * \param[in] numVar - number of variables in each block
   * \param[in] val - default value for elements
   */
  void Initialize(unsigned long numBlk, unsigned long numBlkDomain, unsigned long numVar, ScalarType val = 0.0) {
    Initialize(numBlk, numBlkDomain, numVar, &val, false, false);
  }

  /*!
   * \brief Initialize the class with an array.
   * \note If ptr==nullptr no copy occurs.
   * \param[in] numBlk - number of blocks locally
   * \param[in] numBlkDomain - number of blocks locally (without g cells)
   * \param[in] numVar - number of variables in each block
   * \param[in] ptr - pointer to data with which to initialize the vector
   */
  void Initialize(unsigned long numBlk, unsigned long numBlkDomain, unsigned long numVar, const ScalarType* ptr) {
    Initialize(numBlk, numBlkDomain, numVar, ptr, true, false);
  }

  /*!
   * \brief Set our values (resizing if required) by copying from other, the derivative information is lost.
   * \param[in] other - source CSysVector
   */
  template <class T>
  void PassiveCopy(const CSysVector<T>& other) {
    /*--- This is a method and not the overload of an operator to make sure who
     * calls it knows the consequence to the derivative information (lost) ---*/

    /*--- check if self-assignment, otherwise perform deep copy ---*/
    if ((const void*)this == (const void*)&other) return;

    SU2_OMP_MASTER
    Initialize(other.GetNBlk(), other.GetNBlkDomain(), other.GetNVar(), nullptr, true, false);
    END_SU2_OMP_MASTER
    SU2_OMP_BARRIER

    CSYSVEC_PARFOR
    for (auto i = 0ul; i < nElm; i++) vec_val[i] = SU2_TYPE::GetValue(other[i]);
    END_CSYSVEC_PARFOR
  }

  /*!
   * \brief return the number of local elements in the CSysVector
   */
  inline unsigned long GetLocSize() const { return nElm; }

  /*!
   * \brief return the number of local elements in the CSysVector without ghost cells
   */
  inline unsigned long GetNElmDomain() const { return nElmDomain; }

  /*!
   * \brief return the number of variables at each block (typically number per node)
   */
  inline unsigned long GetNVar() const { return nVar; }

  /*!
   * \brief return the number of blocks (typically number of nodes locally)
   */
  inline unsigned long GetNBlk() const { return nElm / nVar; }

  /*!
   * \brief return the number of blocks (typically number of nodes locally)
   */
  inline unsigned long GetNBlkDomain() const { return nElmDomain / nVar; }

  /*!
   * \brief Access operator with assignment permitted.
   * \param[in] i - Local index to access.
   * \return Value at position i.
   */
  inline ScalarType& operator[](unsigned long i) { return vec_val[i]; }
  inline const ScalarType& operator[](unsigned long i) const { return vec_val[i]; }

  /*!
   * \brief Iterators for range for loops.
   */
  inline const ScalarType* begin() const { return vec_val; }
  inline const ScalarType* end() const { return vec_val + nElm; }

  /*!
   * \brief Access operator with assignment permitted block version.
   * \param[in] iPoint - Index of block.
   * \param[in] iVar - Index of variable.
   * \return Value at position (i,j).
   */
  inline ScalarType& operator()(unsigned long iPoint, unsigned long iVar) { return vec_val[iPoint * nVar + iVar]; }
  inline const ScalarType& operator()(unsigned long iPoint, unsigned long iVar) const {
    return vec_val[iPoint * nVar + iVar];
  }

  /*!
   * \brief Assignment operator from another vector.
   * \note Does not resize as it is meant for use in parallel.
   * \param[in] other - Another vector.
   */
  CSysVector& operator=(const CSysVector& other) {
    CSYSVEC_PARFOR
    for (auto i = 0ul; i < nElm; ++i) vec_val[i] = other.vec_val[i];
    END_CSYSVEC_PARFOR
    return *this;
  }

  /*!
   * \brief Compound assignement operations with scalars and expressions.
   * \param[in] val/expr - Scalar value or expression.
   */
#define MAKE_COMPOUND(OP)                                                 \
  CSysVector& operator OP(ScalarType val) {                               \
    CSYSVEC_PARFOR                                                        \
    for (auto i = 0ul; i < nElm; ++i) vec_val[i] OP val;                  \
    END_CSYSVEC_PARFOR                                                    \
    return *this;                                                         \
  }                                                                       \
  template <class T>                                                      \
  CSysVector& operator OP(const VecExpr::CVecExpr<T, ScalarType>& expr) { \
    CSYSVEC_PARFOR                                                        \
    for (auto i = 0ul; i < nElm; ++i) vec_val[i] OP expr.derived()[i];    \
    END_CSYSVEC_PARFOR                                                    \
    return *this;                                                         \
  }
  MAKE_COMPOUND(=)
  MAKE_COMPOUND(+=)
  MAKE_COMPOUND(-=)
  MAKE_COMPOUND(*=)
  MAKE_COMPOUND(/=)
#undef MAKE_COMPOUND

  /*!
   * \brief Sets to zero all the entries of the vector.
   */
  inline void SetValZero(void) { *this = ScalarType(0); }

  /*!
   * \brief Dot product between "this" and an expression.
   * \param[in] expr - Expression.
   * \return Result of dot product
   */
  template <class T>
  ScalarType dot(const VecExpr::CVecExpr<T, ScalarType>& expr) const {
    static ScalarType dotRes;
    /*--- All threads get the same "view" of the vectors and shared variable. ---*/
    SU2_OMP_BARRIER
    SU2_OMP_MASTER
    dotRes = 0.0;
    END_SU2_OMP_MASTER
    SU2_OMP_BARRIER

    /*--- Local dot product for each thread. ---*/
    ScalarType sum = 0.0;

    CSYSVEC_PARFOR
    for (auto i = 0ul; i < nElmDomain; ++i) {
      sum += vec_val[i] * expr.derived()[i];
    }
    END_CSYSVEC_PARFOR

    /*--- Update shared variable with "our" partial sum. ---*/
    atomicAdd(sum, dotRes);

#ifdef HAVE_MPI
<<<<<<< HEAD
    /*--- Reduce across all mpi ranks, only master thread communicates.
     * The nElm condition is to allow vectors to also be used locally. ---*/
    if (nElm != nElmDomain) {
      SU2_OMP_BARRIER
      SU2_OMP_MASTER {
        sum = dotRes;
        const auto mpi_type = (sizeof(ScalarType) < sizeof(double)) ? MPI_FLOAT : MPI_DOUBLE;
        SelectMPIWrapper<ScalarType>::W::Allreduce(&sum, &dotRes, 1, mpi_type, MPI_SUM, SU2_MPI::GetComm());
      }
      END_SU2_OMP_MASTER
=======
    /*--- Reduce across all mpi ranks, only master thread communicates. ---*/
    SU2_OMP_BARRIER
    SU2_OMP_MASTER {
      sum = dotRes;
      const auto mpi_type = (sizeof(ScalarType) < sizeof(double)) ? MPI_FLOAT : MPI_DOUBLE;
      SelectMPIWrapper<ScalarType>::W::Allreduce(&sum, &dotRes, 1, mpi_type, MPI_SUM, SU2_MPI::GetComm());
>>>>>>> 949f4e5e
    }
#endif
    /*--- Make view of result consistent across threads. ---*/
    SU2_OMP_BARRIER

    return dotRes;
  }

  /*!
   * \brief Squared L2 norm of the vector (via dot with self).
   * \return Squared L2 norm.
   */
  inline ScalarType squaredNorm() const { return dot(*this); }

  /*!
   * \brief L2 norm of the vector.
   * \return L2 norm.
   */
  inline ScalarType norm() const { return sqrt(squaredNorm()); }

  /*!
   * \brief Get pointer to a block.
   * \param[in] iPoint - Index of block.
   * \return Pointer to start of block.
   */
  inline ScalarType* GetBlock(unsigned long iPoint) { return &vec_val[iPoint * nVar]; }
  inline const ScalarType* GetBlock(unsigned long iPoint) const { return &vec_val[iPoint * nVar]; }

  /*!
   * \brief Set the values to zero for one block.
   * \param[in] iPoint - Index of the block being set to zero.
   */
  inline void SetBlock_Zero(unsigned long iPoint) {
    for (auto iVar = 0ul; iVar < nVar; iVar++) vec_val[iPoint * nVar + iVar] = 0.0;
  }

  /*!
   * \brief Set "block" to the vector.
   * \note Template param Overwrite can be set to false to update existing values.
   * \param[in] iPoint - index of the point where set the residual.
   * \param[in] block - Value to set to the residual.
   * \param[in] alpha - Scale factor (axpy-type operation).
   */
  template <class VectorType, bool Overwrite = true>
  FORCEINLINE void SetBlock(unsigned long iPoint, const VectorType& block, ScalarType alpha = 1) {
    if (Overwrite) {
      for (auto i = 0ul; i < nVar; ++i) vec_val[iPoint * nVar + i] = alpha * block[i];
    } else {
      for (auto i = 0ul; i < nVar; ++i) vec_val[iPoint * nVar + i] += alpha * block[i];
    }
  }

  /*!
   * \brief Add "block" to the vector, see SetBlock.
   */
  template <class VectorType>
  FORCEINLINE void AddBlock(unsigned long iPoint, const VectorType& block, ScalarType alpha = 1) {
    SetBlock<VectorType, false>(iPoint, block, alpha);
  }

  /*!
   * \brief Subtract "block" from the vector, see AddBlock.
   */
  template <class VectorType>
  FORCEINLINE void SubtractBlock(unsigned long iPoint, const VectorType& block) {
    AddBlock(iPoint, block, -1);
  }

  /*!
   * \brief Add to iPoint, subtract from jPoint.
   */
  template <class VectorType>
  FORCEINLINE void UpdateBlocks(unsigned long iPoint, unsigned long jPoint, const VectorType& block,
                                ScalarType alpha = 1) {
    AddBlock(iPoint, block, alpha);
    AddBlock(jPoint, block, -alpha);
  }

  /*!
   * \brief Vectorized version of SetBlock, sets multiple iPoint's.
   * \param[in] iPoint - SIMD integer, the positions to update.
   * \param[in] vector - Vector of SIMD scalars.
   * \param[in] mask - Optional scale factor (axpy type operation).
   * \note Nothing is updated if the mask is 0.
   */
  template <size_t N, class T, class VecTypeSIMD, class F = ScalarType>
  FORCEINLINE void SetBlock(simd::Array<T, N> iPoint, const VecTypeSIMD& vector, simd::Array<F, N> mask = 1) {
    /*--- "Transpose" and scale input vector. ---*/
    constexpr size_t nVar = VecTypeSIMD::StaticSize;
    assert(nVar == this->nVar);
    ScalarType vec[N][nVar];
    UnpackBlock(vector, mask, vec);

    /*--- Update one by one skipping if mask is 0. ---*/
    for (size_t k = 0; k < N; ++k) {
      if (mask[k] == 0) continue;
      SU2_OMP_SIMD
      for (size_t i = 0; i < nVar; ++i) vec_val[iPoint[k] * nVar + i] = vec[k][i];
    }
  }

  /*!
   * \brief Vectorized version of UpdateBlocks, updates multiple i/jPoint's.
   * \note See SIMD overload of SetBlock.
   */
  template <size_t N, class T, class VecTypeSIMD, class F = ScalarType>
  FORCEINLINE void UpdateBlocks(simd::Array<T, N> iPoint, simd::Array<T, N> jPoint, const VecTypeSIMD& vector,
                                simd::Array<F, N> mask = 1) {
    /*--- "Transpose" and scale input vector. ---*/
    constexpr size_t nVar = VecTypeSIMD::StaticSize;
    assert(nVar == this->nVar);
    ScalarType vec[N][nVar];
    UnpackBlock(vector, mask, vec);

    /*--- Update one by one skipping if mask is 0. ---*/
    for (size_t k = 0; k < N; ++k) {
      if (mask[k] == 0) continue;
      SU2_OMP_SIMD
      for (size_t i = 0; i < nVar; ++i) {
        vec_val[iPoint[k] * nVar + i] += vec[k][i];
        vec_val[jPoint[k] * nVar + i] -= vec[k][i];
      }
    }
  }
};

#undef CSYSVEC_PARFOR
#undef END_CSYSVEC_PARFOR<|MERGE_RESOLUTION|>--- conflicted
+++ resolved
@@ -316,26 +316,14 @@
     atomicAdd(sum, dotRes);
 
 #ifdef HAVE_MPI
-<<<<<<< HEAD
-    /*--- Reduce across all mpi ranks, only master thread communicates.
-     * The nElm condition is to allow vectors to also be used locally. ---*/
-    if (nElm != nElmDomain) {
-      SU2_OMP_BARRIER
-      SU2_OMP_MASTER {
-        sum = dotRes;
-        const auto mpi_type = (sizeof(ScalarType) < sizeof(double)) ? MPI_FLOAT : MPI_DOUBLE;
-        SelectMPIWrapper<ScalarType>::W::Allreduce(&sum, &dotRes, 1, mpi_type, MPI_SUM, SU2_MPI::GetComm());
-      }
-      END_SU2_OMP_MASTER
-=======
     /*--- Reduce across all mpi ranks, only master thread communicates. ---*/
     SU2_OMP_BARRIER
     SU2_OMP_MASTER {
       sum = dotRes;
       const auto mpi_type = (sizeof(ScalarType) < sizeof(double)) ? MPI_FLOAT : MPI_DOUBLE;
       SelectMPIWrapper<ScalarType>::W::Allreduce(&sum, &dotRes, 1, mpi_type, MPI_SUM, SU2_MPI::GetComm());
->>>>>>> 949f4e5e
-    }
+    }
+    END_SU2_OMP_MASTER
 #endif
     /*--- Make view of result consistent across threads. ---*/
     SU2_OMP_BARRIER
