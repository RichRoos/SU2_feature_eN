/*!
 * \file CConfig.hpp
 * \brief All the information about the definition of the physical problem.
 *        The subroutines and functions are in the <i>CConfig.cpp</i> file.
 * \author F. Palacios, T. Economon, B. Tracey
 * \version 7.4.0 "Blackbird"
 *
 * SU2 Project Website: https://su2code.github.io
 *
 * The SU2 Project is maintained by the SU2 Foundation
 * (http://su2foundation.org)
 *
 * Copyright 2012-2022, SU2 Contributors (cf. AUTHORS.md)
 *
 * SU2 is free software; you can redistribute it and/or
 * modify it under the terms of the GNU Lesser General Public
 * License as published by the Free Software Foundation; either
 * version 2.1 of the License, or (at your option) any later version.
 *
 * SU2 is distributed in the hope that it will be useful,
 * but WITHOUT ANY WARRANTY; without even the implied warranty of
 * MERCHANTABILITY or FITNESS FOR A PARTICULAR PURPOSE. See the GNU
 * Lesser General Public License for more details.
 *
 * You should have received a copy of the GNU Lesser General Public
 * License along with SU2. If not, see <http://www.gnu.org/licenses/>.
 */

#pragma once

#include "parallelization/mpi_structure.hpp"

#include <iostream>
#include <cstdlib>
#include <fstream>
#include <sstream>
#include <string>
#include <cstring>
#include <vector>
#include <array>
#include <stdlib.h>
#include <cmath>
#include <map>
#include <assert.h>

#include "option_structure.hpp"
#include "containers/container_decorators.hpp"

#ifdef HAVE_CGNS
#include "cgnslib.h"
#endif

using namespace std;

/*!
 * \class CConfig
 * \brief Main class for defining the problem; basically this class reads the configuration file, and
 *        stores all the information.
 * \author F. Palacios
 */

class CConfig {
private:
  SU2_MPI::Comm SU2_Communicator; /*!< \brief MPI communicator of SU2.*/
  int rank, size;                 /*!< \brief MPI rank and size.*/
  bool base_config;
  SU2_COMPONENT Kind_SU2;        /*!< \brief Kind of SU2 software component.*/
  unsigned short Ref_NonDim;      /*!< \brief Kind of non dimensionalization.*/
  unsigned short Ref_Inc_NonDim;  /*!< \brief Kind of non dimensionalization.*/
  unsigned short Kind_AverageProcess;            /*!< \brief Kind of mixing process.*/
  unsigned short Kind_PerformanceAverageProcess; /*!< \brief Kind of mixing process.*/
  unsigned short Kind_MixingPlaneInterface;      /*!< \brief Kind of mixing process.*/
  unsigned short Kind_SpanWise;                  /*!< \brief Kind of span-wise section computation.*/
  unsigned short *Kind_TurboMachinery;           /*!< \brief Kind of turbomachynery architecture.*/
  unsigned short iZone, nZone;    /*!< \brief Number of zones in the mesh. */
  unsigned short nZoneSpecified;  /*!< \brief Number of zones that are specified in config file. */
  su2double Highlite_Area;        /*!< \brief Highlite area. */
  su2double Fan_Poly_Eff;         /*!< \brief Fan polytropic effeciency. */
  su2double MinLogResidual;       /*!< \brief Minimum value of the log residual. */
  su2double EA_ScaleFactor;       /*!< \brief Equivalent Area scaling factor */
  su2double AdjointLimit;         /*!< \brief Adjoint variable limit */
  string* ConvField;              /*!< \brief Field used for convergence check.*/

  string* WndConvField;              /*!< \brief Function where to apply the windowed convergence criteria for the time average of the unsteady (single zone) flow problem. */
  unsigned short nConvField;         /*!< \brief Number of fields used to monitor convergence.*/
  unsigned short nWndConvField;      /*!< \brief Number of fields used to monitor time convergence.*/
  unsigned short Wnd_Cauchy_Elems;   /*!< \brief Number of elements to evaluate in the time iteration  for convergence of the time average of the unsteady (single zone)´ flow problem.  */
  su2double Wnd_Cauchy_Eps;          /*!< \brief Epsilon used for the convergence of the time average of the unsteady (single zone)´ flow problem. */
  unsigned long Wnd_StartConv_Iter;  /*!< \brief Start convergence criteria at this iteration after Start_Iter_Wnd. */
  bool Wnd_Cauchy_Crit;              /*!< \brief True => Cauchy criterion is used for time average objective function in unsteady flows. */

  bool MG_AdjointFlow;              /*!< \brief MG with the adjoint flow problem */
  su2double *PressureLimits,
  *DensityLimits,
  *TemperatureLimits;             /*!< \brief Limits for the primitive variables */
  bool ActDisk_DoubleSurface;     /*!< \brief actuator disk double surface  */
  bool Engine_HalfModel;          /*!< \brief only half model is in the computational grid  */
  bool ActDisk_SU2_DEF;           /*!< \brief actuator disk double surface  */
  unsigned short nFFD_Iter;       /*!< \brief Iteration for the point inversion problem. */
  unsigned short FFD_Blending;    /*!< \brief Kind of FFD Blending function. */
  su2double FFD_Tol;              /*!< \brief Tolerance in the point inversion problem. */
  bool FFD_IntPrev;                       /*!< \brief Enables self-intersection prevention procedure within the FFD box. */
  unsigned short FFD_IntPrev_MaxIter;     /*!< \brief Amount of iterations for FFD box self-intersection prevention procedure. */
  unsigned short FFD_IntPrev_MaxDepth;    /*!< \brief Maximum recursion depth for FFD box self-intersection procedure. */
  bool ConvexityCheck;                    /*!< \brief Enables convexity check on all mesh elements. */
  unsigned short ConvexityCheck_MaxIter;  /*!< \brief Amount of iterations for convexity check in deformations. */
  unsigned short ConvexityCheck_MaxDepth; /*!< \brief Maximum recursion depth for convexity check in deformations.*/
  su2double Opt_RelaxFactor;              /*!< \brief Scale factor for the line search. */
  su2double Opt_LineSearch_Bound;         /*!< \brief Bounds for the line search. */
  su2double StartTime;
  unsigned short SmoothNumGrid;           /*!< \brief Smooth the numerical grid. */
  bool ContinuousAdjoint,   /*!< \brief Flag to know if the code is solving an adjoint problem. */
  Viscous,                  /*!< \brief Flag to know if the code is solving a viscous problem. */
  EquivArea,                /*!< \brief Flag to know if the code is going to compute and plot the equivalent area. */
  Engine,                   /*!< \brief Flag to know if the code is going to compute a problem with engine. */
  InvDesign_Cp,             /*!< \brief Flag to know if the code is going to compute and plot the inverse design. */
  InvDesign_HeatFlux,       /*!< \brief Flag to know if the code is going to compute and plot the inverse design. */
  Wind_Gust,                /*!< \brief Flag to know if there is a wind gust. */
  Turb_Fixed_Values,        /*!< \brief Flag to know if there are fixed values for turbulence quantities in one half-plane. */
  Aeroelastic_Simulation,   /*!< \brief Flag to know if there is an aeroelastic simulation. */
  Weakly_Coupled_Heat,      /*!< \brief Flag to know if a heat equation should be weakly coupled to the incompressible solver. */
  Rotating_Frame,           /*!< \brief Flag to know if there is a rotating frame. */
  PoissonSolver,            /*!< \brief Flag to know if we are solving  poisson forces  in plasma solver. */
  Low_Mach_Precon,          /*!< \brief Flag to know if we are using a low Mach number preconditioner. */
  Low_Mach_Corr,            /*!< \brief Flag to know if we are using a low Mach number correction. */
  GravityForce,             /*!< \brief Flag to know if the gravity force is incuded in the formulation. */
  SubsonicEngine,           /*!< \brief Engine intake subsonic region. */
  Frozen_Visc_Cont,         /*!< \brief Flag for cont. adjoint problem with/without frozen viscosity. */
  Frozen_Visc_Disc,         /*!< \brief Flag for disc. adjoint problem with/without frozen viscosity. */
  Frozen_Limiter_Disc,      /*!< \brief Flag for disc. adjoint problem with/without frozen limiter. */
  Inconsistent_Disc,        /*!< \brief Use an inconsistent (primal/dual) discrete adjoint formulation. */
  Sens_Remove_Sharp,        /*!< \brief Flag for removing or not the sharp edges from the sensitivity computation. */
  Hold_GridFixed,           /*!< \brief Flag hold fixed some part of the mesh during the deformation. */
  Axisymmetric,             /*!< \brief Flag for axisymmetric calculations */
  Integrated_HeatFlux;      /*!< \brief Flag for heat flux BC whether it deals with integrated values.*/
  su2double Buffet_k;       /*!< \brief Sharpness coefficient for buffet sensor.*/
  su2double Buffet_lambda;  /*!< \brief Offset parameter for buffet sensor.*/
  su2double Damp_Engine_Inflow;   /*!< \brief Damping factor for the engine inlet. */
  su2double Damp_Engine_Exhaust;  /*!< \brief Damping factor for the engine exhaust. */
  su2double Damp_Res_Restric,     /*!< \brief Damping factor for the residual restriction. */
  Damp_Correc_Prolong;            /*!< \brief Damping factor for the correction prolongation. */
  su2double Position_Plane;    /*!< \brief Position of the Near-Field (y coordinate 2D, and z coordinate 3D). */
  su2double WeightCd;          /*!< \brief Weight of the drag coefficient. */
  su2double dCD_dCL;           /*!< \brief Fixed Cl mode derivate . */
  su2double dCMx_dCL;          /*!< \brief Fixed Cl mode derivate. */
  su2double dCMy_dCL;          /*!< \brief Fixed Cl mode derivate. */
  su2double dCMz_dCL;          /*!< \brief Fixed Cl mode derivate. */
  su2double CL_Target;         /*!< \brief Fixed Cl mode Target Cl. */
  TIME_MARCHING TimeMarching;        /*!< \brief Steady or unsteady (time stepping or dual time stepping) computation. */
  unsigned short Dynamic_Analysis;   /*!< \brief Static or dynamic structural analysis. */
  su2double FixAzimuthalLine;        /*!< \brief Fix an azimuthal line due to misalignments of the nearfield. */
  su2double **DV_Value;              /*!< \brief Previous value of the design variable. */
  su2double Venkat_LimiterCoeff;     /*!< \brief Limiter coefficient */
  unsigned long LimiterIter;         /*!< \brief Freeze the value of the limiter after a number of iterations */
  su2double AdjSharp_LimiterCoeff;   /*!< \brief Coefficient to identify the limit of a sharp edge. */
  unsigned short SystemMeasurements; /*!< \brief System of measurements. */
  ENUM_REGIME Kind_Regime;           /*!< \brief Kind of flow regime: in/compressible. */
  unsigned short *Kind_ObjFunc;      /*!< \brief Kind of objective function. */
  su2double *Weight_ObjFunc;         /*!< \brief Weight applied to objective function. */
  unsigned short Kind_SensSmooth;    /*!< \brief Kind of sensitivity smoothing technique. */
  unsigned short Continuous_Eqns;    /*!< \brief Which equations to treat continuously (Hybrid adjoint)*/
  unsigned short Discrete_Eqns;      /*!< \brief Which equations to treat discretely (Hybrid adjoint). */
  unsigned short *Design_Variable;   /*!< \brief Kind of design variable. */
  unsigned short nTimeInstances;     /*!< \brief Number of periodic time instances for  harmonic balance. */
  su2double HarmonicBalance_Period;  /*!< \brief Period of oscillation to be used with harmonic balance computations. */
  su2double Delta_UnstTime,          /*!< \brief Time step for unsteady computations. */
  Delta_UnstTimeND;                  /*!< \brief Time step for unsteady computations (non dimensional). */
  su2double Delta_DynTime,        /*!< \brief Time step for dynamic structural computations. */
  Total_DynTime,                  /*!< \brief Total time for dynamic structural computations. */
  Current_DynTime;                /*!< \brief Global time of the dynamic structural computations. */
  su2double Total_UnstTime,       /*!< \brief Total time for unsteady computations. */
  Total_UnstTimeND;               /*!< \brief Total time for unsteady computations (non dimensional). */
  su2double Current_UnstTime,     /*!< \brief Global time of the unsteady simulation. */
  Current_UnstTimeND;             /*!< \brief Global time of the unsteady simulation. */
  unsigned short nMarker_Euler,   /*!< \brief Number of Euler wall markers. */
  nMarker_FarField,               /*!< \brief Number of far-field markers. */
  nMarker_Custom,                 /*!< \brief Number of custom markers. */
  nMarker_SymWall,                /*!< \brief Number of symmetry wall markers. */
  nMarker_PerBound,               /*!< \brief Number of periodic boundary markers. */
  nMarker_MixingPlaneInterface,   /*!< \brief Number of mixing plane interface boundary markers. */
  nMarker_Turbomachinery,         /*!< \brief Number turbomachinery markers. */
  nMarker_TurboPerformance,       /*!< \brief Number of turboperformance markers. */
  nSpanWiseSections_User,         /*!< \brief Number of spanwise sections to compute 3D BC and Performance for turbomachinery   */
  nMarker_Shroud,                 /*!< \brief Number of shroud markers to set grid velocity to 0.*/
  nMarker_NearFieldBound,         /*!< \brief Number of near field boundary markers. */
  nMarker_ActDiskInlet,           /*!< \brief Number of actuator disk inlet markers. */
  nMarker_ActDiskOutlet,          /*!< \brief Number of actuator disk outlet markers. */
  nMarker_Deform_Mesh_Sym_Plane,  /*!< \brief Number of markers with symmetric deformation */
  nMarker_Deform_Mesh,            /*!< \brief Number of deformable markers at the boundary. */
  nMarker_Fluid_Load,             /*!< \brief Number of markers in which the flow load is computed/employed. */
  nMarker_Fluid_InterfaceBound,   /*!< \brief Number of fluid interface markers. */
  nMarker_CHTInterface,           /*!< \brief Number of conjugate heat transfer interface markers. */
  nMarker_Inlet,                  /*!< \brief Number of inlet flow markers. */
  nMarker_Inlet_Species,          /*!< \brief Number of inlet species markers. */
  nSpecies_per_Inlet,             /*!< \brief Number of species defined per inlet markers. */
  nMarker_Riemann,                /*!< \brief Number of Riemann flow markers. */
  nMarker_Giles,                  /*!< \brief Number of Giles flow markers. */
  nRelaxFactor_Giles,             /*!< \brief Number of relaxation factors for Giles markers. */
  nMarker_Supersonic_Inlet,       /*!< \brief Number of supersonic inlet flow markers. */
  nMarker_Supersonic_Outlet,      /*!< \brief Number of supersonic outlet flow markers. */
  nMarker_Outlet,                 /*!< \brief Number of outlet flow markers. */
  nMarker_Smoluchowski_Maxwell,   /*!< \brief Number of smoluchowski/maxwell wall boundaries. */
  nMarker_Isothermal,             /*!< \brief Number of isothermal wall boundaries. */
  nMarker_HeatFlux,               /*!< \brief Number of constant heat flux wall boundaries. */
  nMarker_HeatTransfer,           /*!< \brief Number of heat-transfer/convection wall boundaries. */
  nMarker_EngineExhaust,          /*!< \brief Number of nacelle exhaust flow markers. */
  nMarker_EngineInflow,           /*!< \brief Number of nacelle inflow flow markers. */
  nMarker_Clamped,                /*!< \brief Number of clamped markers in the FEM. */
  nMarker_Displacement,           /*!< \brief Number of displacement surface markers. */
  nMarker_Load,                   /*!< \brief Number of load surface markers. */
  nMarker_Damper,                 /*!< \brief Number of damper surface markers. */
  nMarker_Load_Dir,               /*!< \brief Number of load surface markers defined by magnitude and direction. */
  nMarker_Disp_Dir,               /*!< \brief Number of load surface markers defined by magnitude and direction. */
  nMarker_Load_Sine,              /*!< \brief Number of load surface markers defined by magnitude and direction. */
  nMarker_FlowLoad,               /*!< \brief Number of load surface markers. */
  nMarker_Internal,               /*!< \brief Number of internal flow markers. */
  nMarker_All,                    /*!< \brief Total number of markers using the grid information. */
  nMarker_Max,                    /*!< \brief Max number of number of markers using the grid information. */
  nMarker_CfgFile;                /*!< \brief Total number of markers using the config file (note that in
                                        parallel computations this number can be different from nMarker_All). */

  bool Inlet_From_File;         /*!< \brief True if the inlet profile is to be loaded from a file. */
  string Inlet_Filename;        /*!< \brief Filename specifying an inlet profile. */
  su2double Inlet_Matching_Tol; /*!< \brief Tolerance used when matching a point to a point from the inlet file. */
  string ActDisk_FileName;      /*!< \brief Filename specifying an actuator disk. */

  string *Marker_Euler,           /*!< \brief Euler wall markers. */
  *Marker_FarField,               /*!< \brief Far field markers. */
  *Marker_Custom,
  *Marker_SymWall,                /*!< \brief Symmetry wall markers. */
  *Marker_PerBound,               /*!< \brief Periodic boundary markers. */
  *Marker_PerDonor,               /*!< \brief Rotationally periodic boundary donor markers. */
  *Marker_MixingPlaneInterface,   /*!< \brief MixingPlane interface boundary markers. */
  *Marker_TurboBoundIn,           /*!< \brief Turbomachinery performance boundary markers. */
  *Marker_TurboBoundOut,          /*!< \brief Turbomachinery performance boundary donor markers. */
  *Marker_NearFieldBound,         /*!< \brief Near Field boundaries markers. */
  *Marker_Deform_Mesh,            /*!< \brief Deformable markers at the boundary. */
  *Marker_Deform_Mesh_Sym_Plane,  /*!< \brief Marker with symmetric deformation. */
  *Marker_Fluid_Load,             /*!< \brief Markers in which the flow load is computed/employed. */
  *Marker_Fluid_InterfaceBound,   /*!< \brief Fluid interface markers. */
  *Marker_CHTInterface,           /*!< \brief Conjugate heat transfer interface markers. */
  *Marker_ActDiskInlet,           /*!< \brief Actuator disk inlet markers. */
  *Marker_ActDiskOutlet,          /*!< \brief Actuator disk outlet markers. */
  *Marker_Inlet,                  /*!< \brief Inlet flow markers. */
  *Marker_Inlet_Species,          /*!< \brief Inlet species markers. */
  *Marker_Riemann,                /*!< \brief Riemann markers. */
  *Marker_Giles,                  /*!< \brief Giles markers. */
  *Marker_Shroud,                 /*!< \brief Shroud markers. */
  *Marker_Supersonic_Inlet,       /*!< \brief Supersonic inlet flow markers. */
  *Marker_Supersonic_Outlet,      /*!< \brief Supersonic outlet flow markers. */
  *Marker_Outlet,                 /*!< \brief Outlet flow markers. */
  *Marker_Smoluchowski_Maxwell,   /*!< \brief Smoluchowski/Maxwell wall markers. */
  *Marker_Isothermal,             /*!< \brief Isothermal wall markers. */
  *Marker_HeatFlux,               /*!< \brief Constant heat flux wall markers. */
  *Marker_HeatTransfer,           /*!< \brief Heat-transfer/convection markers. */
  *Marker_RoughWall,              /*!< \brief Constant heat flux wall markers. */
  *Marker_EngineInflow,           /*!< \brief Engine Inflow flow markers. */
  *Marker_EngineExhaust,          /*!< \brief Engine Exhaust flow markers. */
  *Marker_Clamped,                /*!< \brief Clamped markers. */
  *Marker_Displacement,           /*!< \brief Displacement markers. */
  *Marker_Load,                   /*!< \brief Load markers. */
  *Marker_Damper,                 /*!< \brief Damper markers. */
  *Marker_Load_Dir,               /*!< \brief Load markers defined in cartesian coordinates. */
  *Marker_Disp_Dir,               /*!< \brief Load markers defined in cartesian coordinates. */
  *Marker_Load_Sine,              /*!< \brief Sine-wave loaded markers defined in cartesian coordinates. */
  *Marker_FlowLoad,               /*!< \brief Flow Load markers. */
  *Marker_Internal,               /*!< \brief Internal flow markers. */
  *Marker_All_TagBound;           /*!< \brief Global index for markers using grid information. */

  su2double *Exhaust_Temperature_Target;     /*!< \brief Specified total temperatures for nacelle boundaries. */
  su2double *Exhaust_Pressure_Target;        /*!< \brief Specified total pressures for nacelle boundaries. */
  su2double *Inlet_Ttotal;                   /*!< \brief Specified total temperatures for inlet boundaries. */
  su2double *Riemann_Var1, *Riemann_Var2;    /*!< \brief Specified values for Riemann boundary. */
  su2double **Riemann_FlowDir;               /*!< \brief Specified flow direction vector (unit vector) for Riemann boundaries. */
  su2double *Giles_Var1, *Giles_Var2,
  *RelaxFactorAverage, *RelaxFactorFourier;  /*!< \brief Specified values for Giles BC. */
  su2double **Giles_FlowDir;                 /*!< \brief Specified flow direction vector (unit vector) for Giles BC. */
  su2double *Inlet_Ptotal;                   /*!< \brief Specified total pressures for inlet boundaries. */
  su2double **Inlet_FlowDir;                 /*!< \brief Specified flow direction vector (unit vector) for inlet boundaries. */
  su2double *Inlet_Temperature;              /*!< \brief Specified temperatures for a supersonic inlet boundaries. */
  su2double *Inlet_Pressure;                 /*!< \brief Specified static pressures for supersonic inlet boundaries. */
  su2double **Inlet_Velocity;                /*!< \brief Specified flow velocity vectors for supersonic inlet boundaries. */
  su2double **Inlet_MassFrac;                /*!< \brief Specified Mass fraction vectors for supersonic inlet boundaries (NEMO solver). */
  su2double **Inlet_SpeciesVal;              /*!< \brief Specified species vector for inlet boundaries. */
  su2double *EngineInflow_Target;            /*!< \brief Specified fan face targets for nacelle boundaries. */
  su2double *Inflow_Mach;                    /*!< \brief Specified fan face mach for nacelle boundaries. */
  su2double *Inflow_Pressure;                /*!< \brief Specified fan face pressure for nacelle boundaries. */
  su2double *Inflow_MassFlow;                /*!< \brief Specified fan face massflow for nacelle boundaries. */
  su2double *Inflow_ReverseMassFlow;         /*!< \brief Specified fan face reverse massflow for nacelle boundaries. */
  su2double *Inflow_TotalPressure;           /*!< \brief Specified fan face total pressure for nacelle boundaries. */
  su2double *Inflow_Temperature;             /*!< \brief Specified fan face temperature for nacelle boundaries. */
  su2double *Inflow_TotalTemperature;        /*!< \brief Specified fan face total temperature for nacelle boundaries. */
  su2double *Inflow_RamDrag;                 /*!< \brief Specified fan face ram drag for nacelle boundaries. */
  su2double *Inflow_Force;                   /*!< \brief Specified force for nacelle boundaries. */
  su2double *Inflow_Power;                   /*!< \brief Specified power for nacelle boundaries. */
  su2double *Exhaust_Pressure;               /*!< \brief Specified exhaust pressure for nacelle boundaries. */
  su2double *Exhaust_Temperature;            /*!< \brief Specified exhaust temperature for nacelle boundaries. */
  su2double *Exhaust_MassFlow;               /*!< \brief Specified exhaust mass flow for nacelle boundaries. */
  su2double *Exhaust_TotalPressure;          /*!< \brief Specified exhaust total pressure for nacelle boundaries. */
  su2double *Exhaust_TotalTemperature;       /*!< \brief Specified exhaust total temperature for nacelle boundaries. */
  su2double *Exhaust_GrossThrust;            /*!< \brief Specified exhaust gross thrust for nacelle boundaries. */
  su2double *Exhaust_Force;                  /*!< \brief Specified exhaust force for nacelle boundaries. */
  su2double *Exhaust_Power;                  /*!< \brief Specified exhaust power for nacelle boundaries. */
  su2double *Engine_Power;                   /*!< \brief Specified engine power for nacelle boundaries. */
  su2double *Engine_Mach;                    /*!< \brief Specified engine mach for nacelle boundaries. */
  su2double *Engine_Force;                   /*!< \brief Specified engine force for nacelle boundaries. */
  su2double *Engine_NetThrust;               /*!< \brief Specified engine net thrust for nacelle boundaries. */
  su2double *Engine_GrossThrust;             /*!< \brief Specified engine gross thrust for nacelle boundaries. */
  su2double *Engine_Area;                    /*!< \brief Specified engine area for nacelle boundaries. */
  su2double *Outlet_Pressure;                /*!< \brief Specified back pressures (static) for outlet boundaries. */
  su2double *Isothermal_Temperature;         /*!< \brief Specified isothermal wall temperatures (static). */
  su2double *HeatTransfer_Coeff;             /*!< \brief Specified heat transfer coefficients. */
  su2double *HeatTransfer_WallTemp;          /*!< \brief Specified temperatures at infinity alongside heat transfer coefficients. */
  su2double *Heat_Flux;                      /*!< \brief Specified wall heat fluxes. */
  su2double *Roughness_Height;               /*!< \brief Equivalent sand grain roughness for the marker according to config file. */
  su2double *Displ_Value;                    /*!< \brief Specified displacement for displacement boundaries. */
  su2double *Load_Value;                     /*!< \brief Specified force for load boundaries. */
  su2double *Damper_Constant;                /*!< \brief Specified constant for damper boundaries. */
  su2double *Load_Dir_Value;                 /*!< \brief Specified force for load boundaries defined in cartesian coordinates. */
  su2double *Load_Dir_Multiplier;            /*!< \brief Specified multiplier for load boundaries defined in cartesian coordinates. */
  su2double *Disp_Dir_Value;                 /*!< \brief Specified force for load boundaries defined in cartesian coordinates. */
  su2double *Disp_Dir_Multiplier;            /*!< \brief Specified multiplier for load boundaries defined in cartesian coordinates. */
  su2double **Load_Dir;                      /*!< \brief Specified flow direction vector (unit vector) for inlet boundaries. */
  su2double **Disp_Dir;                      /*!< \brief Specified structural displacement direction (unit vector). */
  su2double *Load_Sine_Amplitude;            /*!< \brief Specified amplitude for a sine-wave load. */
  su2double *Load_Sine_Frequency;            /*!< \brief Specified multiplier for load boundaries defined in cartesian coordinates. */
  su2double **Load_Sine_Dir;                 /*!< \brief Specified flow direction vector (unit vector) for inlet boundaries. */
  su2double *FlowLoad_Value;                 /*!< \brief Specified force for flow load boundaries. */
  su2double *ActDiskInlet_MassFlow;          /*!< \brief Specified inlet mass flow for actuator disk. */
  su2double *ActDiskInlet_Temperature;       /*!< \brief Specified inlet temperature for actuator disk. */
  su2double *ActDiskInlet_TotalTemperature;  /*!< \brief Specified inlet total temperature for actuator disk. */
  su2double *ActDiskInlet_Pressure;          /*!< \brief Specified inlet pressure for actuator disk. */
  su2double *ActDiskInlet_TotalPressure;     /*!< \brief Specified inlet total pressure for actuator disk. */
  su2double *ActDiskInlet_RamDrag;           /*!< \brief Specified inlet ram drag for actuator disk. */
  su2double *ActDiskInlet_Force;             /*!< \brief Specified inlet force for actuator disk. */
  su2double *ActDiskInlet_Power;             /*!< \brief Specified inlet power for actuator disk. */
  su2double *ActDiskOutlet_MassFlow;         /*!< \brief Specified outlet mass flow for actuator disk. */
  su2double *ActDiskOutlet_Temperature;      /*!< \brief Specified outlet temperature for actuator disk. */
  su2double *ActDiskOutlet_TotalTemperature; /*!< \brief Specified outlet total temperatur for actuator disk. */
  su2double *ActDiskOutlet_Pressure;         /*!< \brief Specified outlet pressure for actuator disk. */
  su2double *ActDiskOutlet_TotalPressure;    /*!< \brief Specified outlet total pressure for actuator disk. */
  su2double *ActDiskOutlet_GrossThrust;      /*!< \brief Specified outlet gross thrust for actuator disk. */
  su2double *ActDiskOutlet_Force;            /*!< \brief Specified outlet force for actuator disk. */
  su2double *ActDiskOutlet_Power;            /*!< \brief Specified outlet power for actuator disk. */
  su2double **ActDisk_PressJump,
  **ActDisk_TempJump,  **ActDisk_Omega;      /*!< \brief Specified deltas for actuator disk.*/
  su2double *ActDisk_DeltaPress;             /*!< \brief Specified pressure delta for actuator disk. */
  su2double *ActDisk_DeltaTemp;              /*!< \brief Specified temperature delta for actuator disk. */
  su2double *ActDisk_TotalPressRatio;        /*!< \brief Specified tot. pres. ratio for actuator disk. */
  su2double *ActDisk_TotalTempRatio;         /*!< \brief Specified tot. temp. ratio for actuator disk. */
  su2double *ActDisk_StaticPressRatio;       /*!< \brief Specified press. ratio for actuator disk. */
  su2double *ActDisk_StaticTempRatio;        /*!< \brief Specified temp. ratio for actuator disk. */
  su2double *ActDisk_Power;                  /*!< \brief Specified power for actuator disk. */
  su2double *ActDisk_MassFlow;               /*!< \brief Specified mass flow for actuator disk. */
  su2double *ActDisk_Mach;                   /*!< \brief Specified mach for actuator disk. */
  su2double *ActDisk_Force;                  /*!< \brief Specified force for actuator disk. */
  su2double *Outlet_MassFlow;                /*!< \brief Mass flow for outlet boundaries. */
  su2double *Outlet_Density;                 /*!< \brief Avg. density for outlet boundaries. */
  su2double *Outlet_Area;                    /*!< \brief Area for outlet boundaries. */
  su2double *Surface_MassFlow;               /*!< \brief Massflow at the boundaries. */
  su2double *Surface_Mach;                   /*!< \brief Mach number at the boundaries. */
  su2double *Surface_Temperature;            /*!< \brief Temperature at the boundaries. */
  su2double *Surface_Pressure;               /*!< \brief Pressure at the boundaries. */
  su2double *Surface_Density;                /*!< \brief Density at the boundaries. */
  su2double *Surface_Enthalpy;               /*!< \brief Enthalpy at the boundaries. */
  su2double *Surface_NormalVelocity;         /*!< \brief Normal velocity at the boundaries. */
  su2double *Surface_Uniformity;             /*!< \brief Integral measure of the streamwise uniformity (absolute) at the boundaries (non-dim). */
  su2double *Surface_SecondaryStrength;      /*!< \brief Integral measure of the strength of secondary flows (absolute) at the boundaries (non-dim). */
  su2double *Surface_SecondOverUniform;      /*!< \brief Integral measure of the strength of secondary flows (relative to streamwise) at the boundaries (non-dim). */
  su2double *Surface_MomentumDistortion;     /*!< \brief Integral measure of the streamwise uniformity (relative to plug flow) at the boundaries (non-dim). */
  su2double *Surface_TotalTemperature;       /*!< \brief Total temperature at the boundaries. */
  su2double *Surface_TotalPressure;          /*!< \brief Total pressure at the boundaries. */
  su2double *Surface_PressureDrop;           /*!< \brief Pressure drop between boundaries. */
  su2double* Surface_Species_0;              /*!< \brief Average Species_0 at the boundaries. */
  su2double* Surface_Species_Variance;       /*!< \brief Species Variance at the boundaries. */
  su2double *Surface_DC60;                   /*!< \brief Specified surface DC60 for nacelle boundaries. */
  su2double *Surface_IDC;                    /*!< \brief Specified IDC for nacelle boundaries. */
  su2double *Surface_IDC_Mach;               /*!< \brief Specified IDC mach for nacelle boundaries. */
  su2double *Surface_IDR;                    /*!< \brief Specified surface IDR for nacelle boundaries. */
  su2double *ActDisk_NetThrust;              /*!< \brief Specified net thrust for nacelle boundaries. */
  su2double *ActDisk_BCThrust;               /*!< \brief Specified bc thrust for nacelle boundaries. */
  su2double *ActDisk_BCThrust_Old;           /*!< \brief Specified old bc thrust for nacelle boundaries. */
  su2double *ActDisk_GrossThrust;            /*!< \brief Specified gross thrust for nacelle boundaries. */
  su2double *ActDisk_Area;                   /*!< \brief Specified area for nacelle boundaries. */
  su2double *ActDisk_ReverseMassFlow;        /*!< \brief Specified fan face mach for nacelle boundaries. */
  su2double **Periodic_RotCenter;            /*!< \brief Rotational center for each periodic boundary. */
  su2double **Periodic_RotAngles;            /*!< \brief Rotation angles for each periodic boundary. */
  su2double **Periodic_Translation;          /*!< \brief Translation vector for each periodic boundary. */
  string *Marker_CfgFile_TagBound;           /*!< \brief Global index for markers using config file. */
  unsigned short *Marker_All_KindBC,         /*!< \brief Global index for boundaries using grid information. */
  *Marker_CfgFile_KindBC;                    /*!< \brief Global index for boundaries using config file. */
  short *Marker_All_SendRecv;                /*!< \brief Information about if the boundary is sended (+), received (-). */
  short *Marker_All_PerBound;                /*!< \brief Global index for periodic bc using the grid information. */

  unsigned long ExtIter;            /*!< \brief Current external iteration number. */
  unsigned long ExtIter_OffSet;     /*!< \brief External iteration number offset. */
  unsigned long IntIter;            /*!< \brief Current internal iteration number. */
  unsigned long OuterIter;          /*!< \brief Current Outer iterations for multizone problems. */
  unsigned long InnerIter;          /*!< \brief Current inner iterations for multizone problems. */
  unsigned long TimeIter;           /*!< \brief Current time iterations for multizone problems. */
  long Unst_AdjointIter;            /*!< \brief Iteration number to begin the reverse time integration in the direct solver for the unsteady adjoint. */
  long Iter_Avg_Objective;          /*!< \brief Iteration the number of time steps to be averaged, counting from the back */
  su2double PhysicalTime;           /*!< \brief Physical time at the current iteration in the solver for unsteady problems. */

  unsigned short nLevels_TimeAccurateLTS;   /*!< \brief Number of time levels for time accurate local time stepping. */
  unsigned short nTimeDOFsADER_DG;          /*!< \brief Number of time DOFs used in the predictor step of ADER-DG. */
  su2double *TimeDOFsADER_DG;               /*!< \brief The location of the ADER-DG time DOFs on the interval [-1,1]. */
  unsigned short nTimeIntegrationADER_DG;   /*!< \brief Number of time integration points ADER-DG. */
  su2double *TimeIntegrationADER_DG;        /*!< \brief The location of the ADER-DG time integration points on the interval [-1,1]. */
  su2double *WeightsIntegrationADER_DG;     /*!< \brief The weights of the ADER-DG time integration points on the interval [-1,1]. */
  unsigned short nRKStep;                   /*!< \brief Number of steps of the explicit Runge-Kutta method. */
  su2double *RK_Alpha_Step;                 /*!< \brief Runge-Kutta beta coefficients. */

  unsigned short nQuasiNewtonSamples;  /*!< \brief Number of samples used in quasi-Newton solution methods. */
  bool UseVectorization;       /*!< \brief Whether to use vectorized numerics schemes. */
  bool NewtonKrylov;           /*!< \brief Use a coupled Newton method to solve the flow equations. */
  array<unsigned short,3> NK_IntParam{{20, 3, 2}}; /*!< \brief Integer parameters for NK method. */
  array<su2double,4> NK_DblParam{{-2.0, 0.1, -3.0, 1e-4}}; /*!< \brief Floating-point parameters for NK method. */

  unsigned short nMGLevels;    /*!< \brief Number of multigrid levels (coarse levels). */
  unsigned short nCFL;         /*!< \brief Number of CFL, one for each multigrid level. */
  su2double
  CFLRedCoeff_Turb,            /*!< \brief CFL reduction coefficient on the LevelSet problem. */
  CFLRedCoeff_AdjFlow,         /*!< \brief CFL reduction coefficient for the adjoint problem. */
  CFLRedCoeff_AdjTurb,         /*!< \brief CFL reduction coefficient for the adjoint turbulent problem. */
  CFLRedCoeff_Species,         /*!< \brief CFL reduction coefficient on the species problem. */
  CFLFineGrid,                 /*!< \brief CFL of the finest grid. */
  Max_DeltaTime,               /*!< \brief Max delta time. */
  Unst_CFL;                    /*!< \brief Unsteady CFL number. */

  /* Gradient smoothing options */
  su2double SmoothingEps1;          /*!< \brief Parameter for the identity part in gradient smoothing. */
  su2double SmoothingEps2;          /*!< \brief Parameter for the Laplace part in gradient smoothing. */
  bool SmoothGradient;              /*!< \brief Flag for enabling gradient smoothing. */
  bool SmoothSepDim;                /*!< \brief Flag for enabling separated calculation for every dimension. */
  bool SmoothOnSurface;             /*!< \brief Flag for assembling the system only on the surface. */
  bool SmoothDirichletSurfaceBound; /*!< \brief Flag for using zero Dirichlet boundary in the surface case. */
  ENUM_SOBOLEV_MODUS SmoothNumMode; /*!< \brief The mode in which the Sobolev smoothing solver is applied. */

  unsigned short  Kind_Grad_Linear_Solver,  /*!< Numerical method to smooth the gradient */
  Kind_Grad_Linear_Solver_Prec;             /*!< \brief Preconditioner of the linear solver. */
  su2double Grad_Linear_Solver_Error;       /*!< \brief Min error of the linear solver for the gradient smoothing. */
  unsigned long Grad_Linear_Solver_Iter; /*!< \brief Max iterations of the linear solver for the gradient smoothing. */

  bool ReorientElements;       /*!< \brief Flag for enabling element reorientation. */
  string CustomObjFunc;        /*!< \brief User-defined objective function. */
  string CustomOutputs;        /*!< \brief User-defined functions for outputs. */
  unsigned short nDV,                  /*!< \brief Number of design variables. */
  nObj, nObjW;                         /*! \brief Number of objective functions. */
  unsigned short* nDV_Value;           /*!< \brief Number of values for each design variable (might be different than 1 if we allow arbitrary movement). */
  unsigned short nFFDBox;              /*!< \brief Number of ffd boxes. */
  unsigned short nTurboMachineryKind;  /*!< \brief Number turbomachinery types specified. */
  unsigned short nParamDV;             /*!< \brief Number of parameters of the design variable. */
  string DV_Filename;                  /*!< \brief Filename for providing surface positions from an external parameterization. */
  string DV_Unordered_Sens_Filename;   /*!< \brief Filename of volume sensitivities in an unordered ASCII format. */
  string DV_Sens_Filename;             /*!< \brief Filename of surface sensitivities written to an unordered ASCII format. */
  unsigned short
  Sensitivity_FileFormat;             /*!< \brief Format of the input volume sensitivity files (SU2_DOT). */
  su2double **ParamDV;                /*!< \brief Parameters of the design variable. */
  su2double **CoordFFDBox;            /*!< \brief Coordinates of the FFD boxes. */
  unsigned short **DegreeFFDBox;      /*!< \brief Degree of the FFD boxes. */
  string *FFDTag;                     /*!< \brief Parameters of the design variable. */
  string *TagFFDBox;                  /*!< \brief Tag of the FFD box. */
  unsigned short GeometryMode;        /*!< \brief Gemoetry mode (analysis or gradient computation). */
  unsigned short MGCycle;             /*!< \brief Kind of multigrid cycle. */
  unsigned short FinestMesh;          /*!< \brief Finest mesh for the full multigrid approach. */
  unsigned short nFFD_Fix_IDir,
  nFFD_Fix_JDir, nFFD_Fix_KDir;       /*!< \brief Number of planes fixed in the FFD. */
  unsigned short nMG_PreSmooth,       /*!< \brief Number of MG pre-smooth parameters found in config file. */
  nMG_PostSmooth,                     /*!< \brief Number of MG post-smooth parameters found in config file. */
  nMG_CorrecSmooth;                   /*!< \brief Number of MG correct-smooth parameters found in config file. */
  short *FFD_Fix_IDir,
  *FFD_Fix_JDir, *FFD_Fix_KDir;       /*!< \brief Exact sections. */
  unsigned short *MG_PreSmooth,       /*!< \brief Multigrid Pre smoothing. */
  *MG_PostSmooth,                     /*!< \brief Multigrid Post smoothing. */
  *MG_CorrecSmooth;                   /*!< \brief Multigrid Jacobi implicit smoothing of the correction. */
  su2double *LocationStations;        /*!< \brief Airfoil sections in wing slicing subroutine. */

  ENUM_MULTIZONE Kind_MZSolver;    /*!< \brief Kind of multizone solver.  */
  INC_DENSITYMODEL Kind_DensityModel; /*!< \brief Kind of the density model for incompressible flows. */
  CHT_COUPLING Kind_CHT_Coupling;  /*!< \brief Kind of coupling method used at CHT interfaces. */
  VISCOSITYMODEL Kind_ViscosityModel; /*!< \brief Kind of the Viscosity Model*/
  MIXINGVISCOSITYMODEL Kind_MixingViscosityModel; /*!< \brief Kind of the mixing Viscosity Model*/
  CONDUCTIVITYMODEL Kind_ConductivityModel; /*!< \brief Kind of the Thermal Conductivity Model */
  CONDUCTIVITYMODEL_TURB Kind_ConductivityModel_Turb; /*!< \brief Kind of the Turbulent Thermal Conductivity Model */
  DIFFUSIVITYMODEL Kind_Diffusivity_Model; /*!< \brief Kind of the mass diffusivity Model */
  FREESTREAM_OPTION Kind_FreeStreamOption; /*!< \brief Kind of free stream option to choose if initializing with density or temperature  */
  MAIN_SOLVER Kind_Solver;         /*!< \brief Kind of solver: Euler, NS, Continuous adjoint, etc.  */
  LIMITER Kind_SlopeLimit,    /*!< \brief Global slope limiter. */
  Kind_SlopeLimit_Flow,         /*!< \brief Slope limiter for flow equations.*/
  Kind_SlopeLimit_Turb,         /*!< \brief Slope limiter for the turbulence equation.*/
  Kind_SlopeLimit_AdjTurb,      /*!< \brief Slope limiter for the adjoint turbulent equation.*/
  Kind_SlopeLimit_AdjFlow,      /*!< \brief Slope limiter for the adjoint equation.*/
  Kind_SlopeLimit_Species;      /*!< \brief Slope limiter for the species equation.*/
  unsigned short Kind_FluidModel,  /*!< \brief Kind of the Fluid Model: Ideal, van der Waals, etc. */
  Kind_InitOption,                 /*!< \brief Kind of Init option to choose if initializing with Reynolds number or with thermodynamic conditions   */
  Kind_GridMovement,               /*!< \brief Kind of the static mesh movement. */
  *Kind_SurfaceMovement,           /*!< \brief Kind of the static mesh movement. */
  nKind_SurfaceMovement,           /*!< \brief Kind of the dynamic mesh movement. */
  Kind_Gradient_Method,            /*!< \brief Numerical method for computation of spatial gradients. */
  Kind_Gradient_Method_Recon,      /*!< \brief Numerical method for computation of spatial gradients used for upwind reconstruction. */
  Kind_Deform_Linear_Solver,             /*!< Numerical method to deform the grid */
  Kind_Deform_Linear_Solver_Prec,        /*!< \brief Preconditioner of the linear solver. */
  Kind_Linear_Solver,                    /*!< \brief Numerical solver for the implicit scheme. */
  Kind_Linear_Solver_Prec,               /*!< \brief Preconditioner of the linear solver. */
  Kind_AdjTurb_Linear_Solver,            /*!< \brief Numerical solver for the turbulent adjoint implicit scheme. */
  Kind_AdjTurb_Linear_Prec,              /*!< \brief Preconditioner of the turbulent adjoint linear solver. */
  Kind_DiscAdj_Linear_Solver,            /*!< \brief Linear solver for the discrete adjoint system. */
  Kind_DiscAdj_Linear_Prec,              /*!< \brief Preconditioner of the discrete adjoint linear solver. */
  Kind_TimeNumScheme,           /*!< \brief Global explicit or implicit time integration. */
  Kind_TimeIntScheme_Flow,      /*!< \brief Time integration for the flow equations. */
  Kind_TimeIntScheme_FEM_Flow,  /*!< \brief Time integration for the flow equations. */
  Kind_ADER_Predictor,          /*!< \brief Predictor step of the ADER-DG time integration scheme. */
  Kind_TimeIntScheme_AdjFlow,   /*!< \brief Time integration for the adjoint flow equations. */
  Kind_TimeIntScheme_Turb,      /*!< \brief Time integration for the turbulence model. */
  Kind_TimeIntScheme_AdjTurb,   /*!< \brief Time integration for the adjoint turbulence model. */
  Kind_TimeIntScheme_Species,   /*!< \brief Time integration for the species model. */
  Kind_TimeIntScheme_Heat,      /*!< \brief Time integration for the wave equations. */
  Kind_TimeStep_Heat;           /*!< \brief Time stepping method for the (fvm) heat equation. */
  STRUCT_TIME_INT Kind_TimeIntScheme_FEA;    /*!< \brief Time integration for the FEA equations. */
  STRUCT_SPACE_ITE Kind_SpaceIteScheme_FEA;  /*!< \brief Iterative scheme for nonlinear structural analysis. */
  unsigned short
  Kind_TimeIntScheme_Radiation, /*!< \brief Time integration for the Radiation equations. */
  Kind_ConvNumScheme,           /*!< \brief Global definition of the convective term. */
  Kind_ConvNumScheme_Flow,      /*!< \brief Centered or upwind scheme for the flow equations. */
  Kind_ConvNumScheme_FEM_Flow,  /*!< \brief Finite element scheme for the flow equations. */
  Kind_ConvNumScheme_Heat,      /*!< \brief Centered or upwind scheme for the flow equations. */
  Kind_ConvNumScheme_AdjFlow,   /*!< \brief Centered or upwind scheme for the adjoint flow equations. */
  Kind_ConvNumScheme_Turb,      /*!< \brief Centered or upwind scheme for the turbulence model. */
  Kind_ConvNumScheme_AdjTurb,   /*!< \brief Centered or upwind scheme for the adjoint turbulence model. */
  Kind_ConvNumScheme_Species,   /*!< \brief Centered or upwind scheme for the species model. */
  Kind_ConvNumScheme_Template,  /*!< \brief Centered or upwind scheme for the level set equation. */
  Kind_Centered,                /*!< \brief Centered scheme. */
  Kind_Centered_Flow,           /*!< \brief Centered scheme for the flow equations. */
  Kind_Centered_AdjFlow,        /*!< \brief Centered scheme for the adjoint flow equations. */
  Kind_Centered_Turb,           /*!< \brief Centered scheme for the turbulence model. */
  Kind_Centered_AdjTurb,        /*!< \brief Centered scheme for the adjoint turbulence model. */
  Kind_Centered_Species,        /*!< \brief Centered scheme for the species model. */
  Kind_Centered_Template,       /*!< \brief Centered scheme for the template model. */
  Kind_Upwind,                  /*!< \brief Upwind scheme. */
  Kind_Upwind_Flow,             /*!< \brief Upwind scheme for the flow equations. */
  Kind_Upwind_AdjFlow,          /*!< \brief Upwind scheme for the adjoint flow equations. */
  Kind_Upwind_Turb,             /*!< \brief Upwind scheme for the turbulence model. */
  Kind_Upwind_AdjTurb,          /*!< \brief Upwind scheme for the adjoint turbulence model. */
  Kind_Upwind_Species,          /*!< \brief Upwind scheme for the species model. */
  Kind_Upwind_Template,         /*!< \brief Upwind scheme for the template model. */
  Kind_FEM,                     /*!< \brief Finite element scheme for the flow equations. */
  Kind_FEM_Flow,                /*!< \brief Finite element scheme for the flow equations. */
  Kind_Matrix_Coloring;         /*!< \brief Type of matrix coloring for sparse Jacobian computation. */
  FEM_SHOCK_CAPTURING_DG Kind_FEM_Shock_Capturing_DG; /*!< \brief Shock capturing method for the FEM DG solver. */
  BGS_RELAXATION Kind_BGS_RelaxMethod; /*!< \brief Kind of relaxation method for Block Gauss Seidel method in FSI problems. */
  bool ReconstructionGradientRequired; /*!< \brief Enable or disable a second gradient calculation for upwind reconstruction only. */
  bool LeastSquaresRequired;    /*!< \brief Enable or disable memory allocation for least-squares gradient methods. */
  bool Energy_Equation;         /*!< \brief Solve the energy equation for incompressible flows. */

  bool MUSCL,              /*!< \brief MUSCL scheme .*/
  MUSCL_Flow,              /*!< \brief MUSCL scheme for the flow equations.*/
  MUSCL_Turb,              /*!< \brief MUSCL scheme for the turbulence equations.*/
  MUSCL_Heat,              /*!< \brief MUSCL scheme for the (fvm) heat equation.*/
  MUSCL_AdjFlow,           /*!< \brief MUSCL scheme for the adj flow equations.*/
  MUSCL_AdjTurb;           /*!< \brief MUSCL scheme for the adj turbulence equations.*/
  bool MUSCL_Species;      /*!< \brief MUSCL scheme for the species equations.*/
  bool Use_Accurate_Jacobians;  /*!< \brief Use numerically computed Jacobians for AUSM+up(2) and SLAU(2). */
  bool EulerPersson;       /*!< \brief Boolean to determine whether this is an Euler simulation with Persson shock capturing. */
  bool FSI_Problem = false,/*!< \brief Boolean to determine whether the simulation is FSI or not. */
  Multizone_Problem;       /*!< \brief Boolean to determine whether we are solving a multizone problem. */
  unsigned short nID_DV;   /*!< \brief ID for the region of FEM when computed using direct differentiation. */

  bool AD_Mode;             /*!< \brief Algorithmic Differentiation support. */
  bool AD_Preaccumulation;  /*!< \brief Enable or disable preaccumulation in the AD mode. */
  STRUCT_COMPRESS Kind_Material_Compress;  /*!< \brief Determines if the material is compressible or incompressible (structural analysis). */
  STRUCT_MODEL Kind_Material;              /*!< \brief Determines the material model to be used (structural analysis). */
  STRUCT_DEFORMATION Kind_Struct_Solver;   /*!< \brief Determines the geometric condition (small or large deformations) for structural analysis. */
  unsigned short Kind_DV_FEA;              /*!< \brief Kind of Design Variable for FEA problems.*/

  unsigned short nTurbVar;          /*!< \brief Number of Turbulence variables, i.e. 1 for SA-types, 2 for SST. */
  TURB_MODEL Kind_Turb_Model;       /*!< \brief Turbulent model definition. */
  SPECIES_MODEL Kind_Species_Model; /*!< \brief Species model definition. */
  TURB_SGS_MODEL Kind_SGS_Model;    /*!< \brief LES SGS model definition. */
  TURB_TRANS_MODEL Kind_Trans_Model;  /*!< \brief Transition model definition. */
  unsigned short Kind_ActDisk, Kind_Engine_Inflow,
  *Kind_Data_Riemann,
  *Kind_Data_Giles;                /*!< \brief Kind of inlet boundary treatment. */
  INLET_TYPE Kind_Inlet;
  INLET_TYPE *Kind_Inc_Inlet;
  INC_OUTLET_TYPE *Kind_Inc_Outlet;
  WALL_TYPE *Kind_Wall;            /*!< \brief Type of wall treatment. */
  unsigned short nWall_Types;      /*!< \brief Number of wall treatment types listed. */
  unsigned short nInc_Inlet;       /*!< \brief Number of inlet boundary treatment types listed. */
  unsigned short nInc_Outlet;      /*!< \brief Number of inlet boundary treatment types listed. */
  su2double Inc_Inlet_Damping;     /*!< \brief Damping factor applied to the iterative updates to the velocity at a pressure inlet in incompressible flow. */
  su2double Inc_Outlet_Damping;    /*!< \brief Damping factor applied to the iterative updates to the pressure at a mass flow outlet in incompressible flow. */
  bool Inc_Inlet_UseNormal;        /*!< \brief Flag for whether to use the local normal as the flow direction for an incompressible pressure inlet. */
  su2double Linear_Solver_Error;   /*!< \brief Min error of the linear solver for the implicit formulation. */
  su2double Deform_Linear_Solver_Error;          /*!< \brief Min error of the linear solver for the implicit formulation. */
  su2double Linear_Solver_Smoother_Relaxation;   /*!< \brief Relaxation factor for iterative linear smoothers. */
  unsigned long Linear_Solver_Iter;              /*!< \brief Max iterations of the linear solver for the implicit formulation. */
  unsigned long Deform_Linear_Solver_Iter;       /*!< \brief Max iterations of the linear solver for the implicit formulation. */
  unsigned long Linear_Solver_Restart_Frequency; /*!< \brief Restart frequency of the linear solver for the implicit formulation. */
  unsigned long Linear_Solver_Prec_Threads;      /*!< \brief Number of threads per rank for ILU and LU_SGS preconditioners. */
  unsigned short Linear_Solver_ILU_n;            /*!< \brief ILU fill=in level. */
  su2double SemiSpan;                   /*!< \brief Wing Semi span. */
  su2double Roe_Kappa;                  /*!< \brief Relaxation of the Roe scheme. */
  su2double Relaxation_Factor_Adjoint;  /*!< \brief Relaxation coefficient for variable updates of adjoint solvers. */
  su2double Relaxation_Factor_CHT;      /*!< \brief Relaxation coefficient for the update of conjugate heat variables. */
  su2double AdjTurb_Linear_Error;       /*!< \brief Min error of the turbulent adjoint linear solver for the implicit formulation. */
  su2double EntropyFix_Coeff;           /*!< \brief Entropy fix coefficient. */
  unsigned short AdjTurb_Linear_Iter;   /*!< \brief Min error of the turbulent adjoint linear solver for the implicit formulation. */
  unsigned short nLocationStations,     /*!< \brief Number of section cuts to make when outputting mesh and cp . */
  nWingStations;                        /*!< \brief Number of section cuts to make when calculating internal volume. */
  su2double Kappa_1st_AdjFlow,  /*!< \brief Lax 1st order dissipation coefficient for adjoint flow equations (coarse multigrid levels). */
  Kappa_2nd_AdjFlow,            /*!< \brief JST 2nd order dissipation coefficient for adjoint flow equations. */
  Kappa_4th_AdjFlow,            /*!< \brief JST 4th order dissipation coefficient for adjoint flow equations. */
  Kappa_1st_Flow,           /*!< \brief Lax 1st order dissipation coefficient for flow equations (coarse multigrid levels). */
  Kappa_2nd_Flow,           /*!< \brief JST 2nd order dissipation coefficient for flow equations. */
  Kappa_4th_Flow,           /*!< \brief JST 4th order dissipation coefficient for flow equations. */
  Kappa_2nd_Heat,           /*!< \brief 2nd order dissipation coefficient for heat equation. */
  Kappa_4th_Heat,           /*!< \brief 4th order dissipation coefficient for heat equation. */
  Cent_Jac_Fix_Factor,              /*!< \brief Multiply the dissipation contribution to the Jacobian of central schemes
                                                by this factor to make the global matrix more diagonal dominant. */
  Cent_Inc_Jac_Fix_Factor;          /*!< \brief Multiply the dissipation contribution to the Jacobian of incompressible central schemes */
  su2double Geo_Waterline_Location; /*!< \brief Location of the waterline. */

  su2double Min_Beta_RoeTurkel,     /*!< \brief Minimum value of Beta for the Roe-Turkel low Mach preconditioner. */
  Max_Beta_RoeTurkel;               /*!< \brief Maximum value of Beta for the Roe-Turkel low Mach preconditioner. */
  unsigned long GridDef_Nonlinear_Iter;  /*!< \brief Number of nonlinear increments for grid deformation. */
  unsigned short Deform_StiffnessType;   /*!< \brief Type of element stiffness imposed for FEA mesh deformation. */
  bool Deform_Mesh;                      /*!< \brief Determines whether the mesh will be deformed. */
  bool Deform_Output;                    /*!< \brief Print the residuals during mesh deformation to the console. */
  su2double Deform_Tol_Factor;       /*!< \brief Factor to multiply smallest volume for deform tolerance (0.001 default) */
  su2double Deform_Coeff;            /*!< \brief Deform coeffienct */
  su2double Deform_Limit;            /*!< \brief Deform limit */
  unsigned short FFD_Continuity;     /*!< \brief Surface continuity at the intersection with the FFD */
  unsigned short FFD_CoordSystem;    /*!< \brief Define the coordinates system */
  su2double Deform_ElasticityMod,    /*!< \brief Young's modulus for volume deformation stiffness model */
  Deform_PoissonRatio,               /*!< \brief Poisson's ratio for volume deformation stiffness model */
  Deform_StiffLayerSize;             /*!< \brief Size of the layer of highest stiffness for wall distance-based mesh stiffness */
  bool FFD_Symmetry_Plane;           /*!< \brief FFD symmetry plane. */

  su2double Mach;             /*!< \brief Mach number. */
  su2double Reynolds;         /*!< \brief Reynolds number. */
  su2double Froude;           /*!< \brief Froude number. */
  su2double Length_Reynolds;  /*!< \brief Reynolds length (dimensional). */
  su2double AoA,              /*!< \brief Angle of attack (just external flow). */
  iH, AoS, AoA_Offset,
  AoS_Offset, AoA_Sens;       /*!< \brief Angle of sideSlip (just external flow). */
  bool Fixed_CL_Mode;         /*!< \brief Activate fixed CL mode (external flow only). */
  bool Eval_dOF_dCX;          /*!< \brief Activate fixed CL mode (external flow only). */
  bool Discard_InFiles;       /*!< \brief Discard angle of attack in solution and geometry files. */
  su2double Target_CL;        /*!< \brief Specify a target CL instead of AoA (external flow only). */
  su2double Total_CM;         /*!< \brief Specify a Total CM instead of AoA (external flow only). */
  su2double Total_CD;         /*!< \brief Specify a target CD instead of AoA (external flow only). */
  su2double dCL_dAlpha;       /*!< \brief value of dCl/dAlpha. */
  su2double dCM_diH;          /*!< \brief value of dCM/dHi. */
  unsigned long Iter_Fixed_CM;          /*!< \brief Iterations to re-evaluate the angle of attack (external flow only). */
  unsigned long Iter_Fixed_NetThrust;   /*!< \brief Iterations to re-evaluate the angle of attack (external flow only). */
  unsigned long Iter_dCL_dAlpha;        /*!< \brief Number of iterations to evaluate dCL_dAlpha. */
  unsigned long Update_Alpha;           /*!< \brief Iterations to re-evaluate the angle of attack (external flow only). */
  unsigned long Update_iH;              /*!< \brief Iterations to re-evaluate the angle of attack (external flow only). */
  unsigned long Update_BCThrust;        /*!< \brief Iterations to re-evaluate the angle of attack (external flow only). */
  su2double dNetThrust_dBCThrust;       /*!< \brief value of dNetThrust/dBCThrust. */
  bool Update_BCThrust_Bool;            /*!< \brief Boolean flag for whether to update the AoA for fixed lift mode on a given iteration. */
  bool Update_AoA;                      /*!< \brief Boolean flag for whether to update the AoA for fixed lift mode on a given iteration. */
  unsigned long Update_AoA_Iter_Limit;  /*!< \brief Limit on number of iterations between AoA updates for fixed lift mode. */
  bool Finite_Difference_Mode;        /*!< \brief Flag to run the finite difference mode in fixed Cl mode. */
  su2double ChargeCoeff;              /*!< \brief Charge coefficient (just for poisson problems). */
  unsigned short Cauchy_Func_Flow,    /*!< \brief Function where to apply the convergence criteria in the flow problem. */
  Cauchy_Func_AdjFlow,                /*!< \brief Function where to apply the convergence criteria in the adjoint problem. */
  Cauchy_Elems;                       /*!< \brief Number of elements to evaluate. */
  unsigned short Residual_Func_Flow;  /*!< \brief Equation to apply residual convergence to. */
  unsigned short Res_FEM_CRIT;        /*!< \brief Criteria to apply to the FEM convergence (absolute/relative). */
  unsigned long StartConv_Iter;       /*!< \brief Start convergence criteria at iteration. */
  su2double Cauchy_Eps;               /*!< \brief Epsilon used for the convergence. */
  bool Restart,                       /*!< \brief Restart solution (for direct, adjoint, and linearized problems).*/
  Read_Binary_Restart,                /*!< \brief Read binary SU2 native restart files.*/
  Wrt_Restart_Overwrite,              /*!< \brief Overwrite restart files or append iteration number.*/
  Wrt_Surface_Overwrite,              /*!< \brief Overwrite surface output files or append iteration number.*/
  Wrt_Volume_Overwrite,               /*!< \brief Overwrite volume output files or append iteration number.*/
  Restart_Flow;                       /*!< \brief Restart flow solution for adjoint and linearized problems. */
  unsigned short nMarker_Monitoring,  /*!< \brief Number of markers to monitor. */
  nMarker_Designing,                  /*!< \brief Number of markers for the objective function. */
  nMarker_GeoEval,                    /*!< \brief Number of markers for the objective function. */
  nMarker_ZoneInterface,              /*!< \brief Number of markers in the zone interface. */
  nMarker_Plotting,                   /*!< \brief Number of markers to plot. */
  nMarker_Analyze,                    /*!< \brief Number of markers to analyze. */
  nMarker_Moving,                     /*!< \brief Number of markers in motion (DEFORMING, MOVING_WALL). */
  nMarker_PyCustom,                   /*!< \brief Number of markers that are customizable in Python. */
  nMarker_DV,                         /*!< \brief Number of markers affected by the design variables. */
  nMarker_WallFunctions,              /*!< \brief Number of markers for which wall functions must be applied. */
  nMarker_SobolevBC;                  /*!< \brief Number of markers treaded in the gradient problem. */
  string *Marker_Monitoring,          /*!< \brief Markers to monitor. */
  *Marker_Designing,                  /*!< \brief Markers to design. */
  *Marker_GeoEval,                    /*!< \brief Markers to evaluate geometry. */
  *Marker_Plotting,                   /*!< \brief Markers to plot. */
  *Marker_Analyze,                    /*!< \brief Markers to analyze. */
  *Marker_ZoneInterface,              /*!< \brief Markers in the FSI interface. */
  *Marker_Moving,                     /*!< \brief Markers in motion (DEFORMING, MOVING_WALL). */
  *Marker_PyCustom,                   /*!< \brief Markers that are customizable in Python. */
  *Marker_DV,                         /*!< \brief Markers affected by the design variables. */
  *Marker_WallFunctions,              /*!< \brief Markers for which wall functions must be applied. */
  *Marker_SobolevBC;                  /*!< \brief Markers in the gradient solver */

  unsigned short nConfig_Files;       /*!< \brief Number of config files for multiphysics problems. */
  string *Config_Filenames;           /*!< \brief List of names for configuration files. */
  SST_OPTIONS *SST_Options;           /*!< \brief List of modifications/corrections/versions of SST turbulence model.*/
  SA_OPTIONS *SA_Options;             /*!< \brief List of modifications/corrections/versions of SA turbulence model.*/
  unsigned short nSST_Options;        /*!< \brief Number of SST options specified. */
  unsigned short nSA_Options;         /*!< \brief Number of SA options specified. */
  WALL_FUNCTIONS  *Kind_WallFunctions;        /*!< \brief The kind of wall function to use for the corresponding markers. */
  unsigned short  **IntInfo_WallFunctions;    /*!< \brief Additional integer information for the wall function markers. */
  su2double       **DoubleInfo_WallFunctions; /*!< \brief Additional double information for the wall function markers. */
  unsigned short  *Marker_All_Monitoring,     /*!< \brief Global index for monitoring using the grid information. */
  *Marker_All_GeoEval,               /*!< \brief Global index for geometrical evaluation. */
  *Marker_All_Plotting,              /*!< \brief Global index for plotting using the grid information. */
  *Marker_All_Analyze,               /*!< \brief Global index for plotting using the grid information. */
  *Marker_All_ZoneInterface,         /*!< \brief Global index for FSI interface markers using the grid information. */
  *Marker_All_Turbomachinery,        /*!< \brief Global index for Turbomachinery markers using the grid information. */
  *Marker_All_TurbomachineryFlag,    /*!< \brief Global index for Turbomachinery markers flag using the grid information. */
  *Marker_All_MixingPlaneInterface,  /*!< \brief Global index for MixingPlane interface markers using the grid information. */
  *Marker_All_DV,                    /*!< \brief Global index for design variable markers using the grid information. */
  *Marker_All_Moving,                /*!< \brief Global index for moving surfaces using the grid information. */
  *Marker_All_Deform_Mesh,           /*!< \brief Global index for deformable markers at the boundary. */
  *Marker_All_Deform_Mesh_Sym_Plane, /*!< \brief Global index for markers with symmetric deformations. */
  *Marker_All_Fluid_Load,            /*!< \brief Global index for markers in which the flow load is computed/employed. */
  *Marker_All_PyCustom,              /*!< \brief Global index for Python customizable surfaces using the grid information. */
  *Marker_All_Designing,             /*!< \brief Global index for moving using the grid information. */
  *Marker_All_SobolevBC,             /*!< \brief Global index for boundary condition applied to gradient smoothing. */
  *Marker_CfgFile_Monitoring,            /*!< \brief Global index for monitoring using the config information. */
  *Marker_CfgFile_Designing,             /*!< \brief Global index for monitoring using the config information. */
  *Marker_CfgFile_GeoEval,               /*!< \brief Global index for monitoring using the config information. */
  *Marker_CfgFile_Plotting,              /*!< \brief Global index for plotting using the config information. */
  *Marker_CfgFile_Analyze,               /*!< \brief Global index for plotting using the config information. */
  *Marker_CfgFile_ZoneInterface,         /*!< \brief Global index for FSI interface using the config information. */
  *Marker_CfgFile_Turbomachinery,        /*!< \brief Global index for Turbomachinery  using the config information. */
  *Marker_CfgFile_TurbomachineryFlag,    /*!< \brief Global index for Turbomachinery flag using the config information. */
  *Marker_CfgFile_MixingPlaneInterface,  /*!< \brief Global index for MixingPlane interface using the config information. */
  *Marker_CfgFile_Moving,             /*!< \brief Global index for moving surfaces using the config information. */
  *Marker_CfgFile_Deform_Mesh,        /*!< \brief Global index for deformable markers at the boundary. */
  *Marker_CfgFile_Deform_Mesh_Sym_Plane, /*!< \brief Global index for markers with symmetric deformations. */
  *Marker_CfgFile_Fluid_Load,         /*!< \brief Global index for markers in which the flow load is computed/employed. */
  *Marker_CfgFile_PyCustom,           /*!< \brief Global index for Python customizable surfaces using the config information. */
  *Marker_CfgFile_DV,                 /*!< \brief Global index for design variable markers using the config information. */
  *Marker_CfgFile_PerBound,           /*!< \brief Global index for periodic boundaries using the config information. */
  *Marker_CfgFile_SobolevBC;          /*!< \brief Global index for boundary condition applied to gradient smoothing using the config information. */
  string *PlaneTag;                   /*!< \brief Global index for the plane adaptation (upper, lower). */
  su2double *nBlades;                 /*!< \brief number of blades for turbomachinery computation. */
  unsigned short Geo_Description;     /*!< \brief Description of the geometry. */
  unsigned short Mesh_FileFormat;     /*!< \brief Mesh input format. */
  TAB_OUTPUT Tab_FileFormat;          /*!< \brief Format of the output files. */
  unsigned short output_precision;    /*!< \brief <ofstream>.precision(value) for SU2_DOT and HISTORY output */
  unsigned short ActDisk_Jump;        /*!< \brief Format of the output files. */
  unsigned long StartWindowIteration; /*!< \brief Starting Iteration for long time Windowing apporach . */
  unsigned short nCFL_AdaptParam;     /*!< \brief Number of CFL parameters provided in config. */
  bool CFL_Adapt;        /*!< \brief Use adaptive CFL number. */
  bool HB_Precondition;  /*!< \brief Flag to turn on harmonic balance source term preconditioning */
  su2double RefArea,     /*!< \brief Reference area for coefficient computation. */
  RefElemLength,         /*!< \brief Reference element length for computing the slope limiting epsilon. */
  RefSharpEdges,         /*!< \brief Reference coefficient for detecting sharp edges. */
  RefLength,             /*!< \brief Reference length for moment computation. */
  *RefOriginMoment_X,    /*!< \brief X Origin for moment computation. */
  *RefOriginMoment_Y,    /*!< \brief Y Origin for moment computation. */
  *RefOriginMoment_Z,    /*!< \brief Z Origin for moment computation. */
  *CFL_AdaptParam,       /*!< \brief Information about the CFL ramp. */
  *RelaxFactor_Giles,    /*!< \brief Information about the under relaxation factor for Giles BC. */
  *CFL,                  /*!< \brief CFL number. */
  DomainVolume;          /*!< \brief Volume of the computational grid. */
  unsigned short
  nRefOriginMoment_X,      /*!< \brief Number of X-coordinate moment computation origins. */
  nRefOriginMoment_Y,      /*!< \brief Number of Y-coordinate moment computation origins. */
  nRefOriginMoment_Z;      /*!< \brief Number of Z-coordinate moment computation origins. */
  unsigned short nMesh_Box_Size;
  short *Mesh_Box_Size;          /*!< \brief Array containing the number of grid points in the x-, y-, and z-directions for the analytic RECTANGLE and BOX grid formats. */
  string Mesh_FileName,          /*!< \brief Mesh input file. */
  Mesh_Out_FileName,             /*!< \brief Mesh output file. */
  Solution_FileName,             /*!< \brief Flow solution input file. */
  Solution_AdjFileName,          /*!< \brief Adjoint solution input file for drag functional. */
  Volume_FileName,               /*!< \brief Flow variables output file. */
  Conv_FileName,                 /*!< \brief Convergence history output file. */
  Breakdown_FileName,            /*!< \brief Breakdown output file. */
  Restart_FileName,              /*!< \brief Restart file for flow variables. */
  Restart_AdjFileName,           /*!< \brief Restart file for adjoint variables, drag functional. */
  Adj_FileName,                  /*!< \brief Output file with the adjoint variables. */
  ObjFunc_Grad_FileName,         /*!< \brief Gradient of the objective function. */
  ObjFunc_Value_FileName,        /*!< \brief Objective function. */
  SurfCoeff_FileName,            /*!< \brief Output file with the flow variables on the surface. */
  SurfAdjCoeff_FileName,         /*!< \brief Output file with the adjoint variables on the surface. */
  SurfSens_FileName,             /*!< \brief Output file for the sensitivity on the surface (discrete adjoint). */
  VolSens_FileName,              /*!< \brief Output file for the sensitivity in the volume (discrete adjoint). */
  ObjFunc_Hess_FileName;         /*!< \brief Hessian approximation obtained by the Sobolev smoothing solver. */

  bool
  Wrt_Performance,           /*!< \brief Write the performance summary at the end of a calculation.  */
  Wrt_AD_Statistics,         /*!< \brief Write the tape statistics (discrete adjoint).  */
  Wrt_MeshQuality,           /*!< \brief Write the mesh quality statistics to the visualization files.  */
  Wrt_MultiGrid,             /*!< \brief Write the coarse grids to the visualization files.  */
  Wrt_Projected_Sensitivity, /*!< \brief Write projected sensitivities (dJ/dx) on surfaces to ASCII file. */
  Plot_Section_Forces;       /*!< \brief Write sectional forces for specified markers. */
  unsigned short
  Console_Output_Verb,  /*!< \brief Level of verbosity for console output */
  Kind_Average;         /*!< \brief Particular average for the marker analyze. */
  su2double Gamma,      /*!< \brief Ratio of specific heats of the gas. */
  Bulk_Modulus,         /*!< \brief Value of the bulk modulus for incompressible flows. */
  Beta_Factor,          /*!< \brief Value of the epsilon^2 multiplier for Beta for the incompressible preconditioner. */
  Gas_Constant,         /*!< \brief Specific gas constant. */
  Gas_ConstantND,       /*!< \brief Non-dimensional specific gas constant. */
  *Molecular_Weight;    /*!< \brief Molecular weight of an incompressible ideal gas (g/mol). */
  unsigned short nMolecular_Weight, /*!< \brief Number of species molecular weights. */
  nSpecific_Heat_Cp;              /*!< \brief Number of species specific heat constants at constant pressure. */
  su2double *Specific_Heat_Cp, /*!< \brief Specific heat at constant pressure. */
  Thermal_Expansion_Coeff,    /*!< \brief Thermal expansion coefficient. */
  Thermal_Expansion_CoeffND,  /*!< \brief Non-dimensional thermal expansion coefficient. */
  Inc_Density_Ref,       /*!< \brief Reference density for custom incompressible non-dim. */
  Inc_Velocity_Ref,      /*!< \brief Reference velocity for custom incompressible non-dim. */
  Inc_Temperature_Ref,   /*!< \brief Reference temperature for custom incompressible non-dim. */
  Inc_Density_Init,      /*!< \brief Initial density for incompressible flows. */
  Inc_Temperature_Init,  /*!< \brief Initial temperature for incompressible flows w/ heat transfer. */
  Heat_Flux_Ref,         /*!< \brief Reference heat flux for non-dim. */
  Gas_Constant_Ref,      /*!< \brief Reference specific gas constant. */
  Temperature_Critical,  /*!< \brief Critical Temperature for real fluid model.  */
  Pressure_Critical,     /*!< \brief Critical Pressure for real fluid model.  */
  Density_Critical,      /*!< \brief Critical Density for real fluid model.  */
  Acentric_Factor,       /*!< \brief Acentric Factor for real fluid model.  */
  *Mu_Constant,           /*!< \brief Constant viscosity for ConstantViscosity model.  */
  *Thermal_Conductivity_Constant,  /*!< \brief Constant thermal conductivity for ConstantConductivity model.  */
  *Mu_Ref,                /*!< \brief Reference viscosity for Sutherland model.  */
  *Mu_Temperature_Ref,    /*!< \brief Reference temperature for Sutherland model.  */
  *Mu_S;                  /*!< \brief Reference S for Sutherland model.  */
  unsigned short nMu_Constant,   /*!< \brief Number of species constant viscosities. */
  nMu_Ref,                       /*!< \brief Number of species reference constants for Sutherland model. */
  nMu_Temperature_Ref,           /*!< \brief Number of species reference temperature for Sutherland model. */
  nMu_S,                         /*!< \brief Number of species reference S for Sutherland model. */
  nThermal_Conductivity_Constant,/*!< \brief Number of species constant thermal conductivity. */
  nPrandtl_Lam,                  /*!< \brief Number of species laminar Prandtl number. */
  nPrandtl_Turb,                 /*!< \brief Number of species turbulent Prandtl number. */
  nConstant_Lewis_Number;       /*!< \brief Number of species Lewis Number. */
  su2double Diffusivity_Constant;   /*!< \brief Constant mass diffusivity for scalar transport.  */
  su2double Diffusivity_ConstantND; /*!< \brief Non-dim. constant mass diffusivity for scalar transport.  */
  su2double Schmidt_Number_Laminar;   /*!< \brief Laminar Schmidt number for mass diffusion.  */
  su2double Schmidt_Number_Turbulent; /*!< \brief Turbulent Schmidt number for mass diffusion.  */
  su2double *Constant_Lewis_Number;   /*!< \brief Different Lewis number for mass diffusion.  */
  array<su2double, N_POLY_COEFFS> CpPolyCoefficientsND{{0.0}};  /*!< \brief Definition of the non-dimensional temperature polynomial coefficients for specific heat Cp. */
  array<su2double, N_POLY_COEFFS> MuPolyCoefficientsND{{0.0}};  /*!< \brief Definition of the non-dimensional temperature polynomial coefficients for viscosity. */
  array<su2double, N_POLY_COEFFS> KtPolyCoefficientsND{{0.0}};  /*!< \brief Definition of the non-dimensional temperature polynomial coefficients for thermal conductivity. */
  su2double Energy_FreeStream,     /*!< \brief Free-stream total energy of the fluid.  */
  ModVel_FreeStream,               /*!< \brief Magnitude of the free-stream velocity of the fluid.  */
  ModVel_FreeStreamND,             /*!< \brief Non-dimensional magnitude of the free-stream velocity of the fluid.  */
  Density_FreeStream,              /*!< \brief Free-stream density of the fluid. */
  Viscosity_FreeStream,            /*!< \brief Free-stream viscosity of the fluid.  */
  Tke_FreeStream,                  /*!< \brief Total turbulent kinetic energy of the fluid.  */
  Intermittency_FreeStream,        /*!< \brief Freestream intermittency (for sagt transition model) of the fluid.  */
  ReThetaT_FreeStream,             /*!< \brief Freestream Transition Momentum Thickness Reynolds Number (for LM transition model) of the fluid.  */
  TurbulenceIntensity_FreeStream,  /*!< \brief Freestream turbulent intensity (for sagt transition model) of the fluid.  */
  AmplificationFactor_FreeStream,  /*!< \brief Freestream amplifictation factor for the eN 1 equation transition model.  */
  Turb2LamViscRatio_FreeStream,    /*!< \brief Ratio of turbulent to laminar viscosity. */
  NuFactor_FreeStream,             /*!< \brief Ratio of turbulent to laminar viscosity. */
  NuFactor_Engine,                 /*!< \brief Ratio of turbulent to laminar viscosity at the engine. */
  SecondaryFlow_ActDisk,           /*!< \brief Ratio of turbulent to laminar viscosity at the actuator disk. */
  Initial_BCThrust,                /*!< \brief Ratio of turbulent to laminar viscosity at the actuator disk. */
  Pressure_FreeStream,             /*!< \brief Total pressure of the fluid. */
  Pressure_Thermodynamic,          /*!< \brief Thermodynamic pressure of the fluid. */
  Temperature_FreeStream,          /*!< \brief Total temperature of the fluid.  */
  Temperature_ve_FreeStream;       /*!< \brief Total vibrational-electronic temperature of the fluid.  */
  unsigned short wallModel_MaxIter; /*!< \brief maximum number of iterations for the Newton method for the wall model */
  su2double wallModel_Kappa,        /*!< \brief von Karman constant kappa for turbulence wall modeling */
  wallModel_B,                      /*!< \brief constant B for turbulence wall modeling */
  wallModel_RelFac,                 /*!< \brief relaxation factor for the Newton method used in the wall model */
  wallModel_MinYplus;               /*!< \brief minimum Y+ value, below which the wall model is not used anymore */
  su2double *Prandtl_Lam,      /*!< \brief Laminar Prandtl number for the gas.  */
  *Prandtl_Turb,               /*!< \brief Turbulent Prandtl number for the gas.  */
  Length_Ref,                 /*!< \brief Reference length for non-dimensionalization. */
  Pressure_Ref,               /*!< \brief Reference pressure for non-dimensionalization.  */
  Temperature_Ref,            /*!< \brief Reference temperature for non-dimensionalization.*/
  Temperature_ve_Ref,         /*!< \brief Reference vibrational-electronic temperature for non-dimensionalization.*/
  Density_Ref,                /*!< \brief Reference density for non-dimensionalization.*/
  Velocity_Ref,               /*!< \brief Reference velocity for non-dimensionalization.*/
  Time_Ref,                   /*!< \brief Reference time for non-dimensionalization. */
  Viscosity_Ref,              /*!< \brief Reference viscosity for non-dimensionalization. */
  Thermal_Conductivity_Ref,   /*!< \brief Reference conductivity for non-dimensionalization. */
  Energy_Ref,                 /*!< \brief Reference viscosity for non-dimensionalization. */
  Wall_Temperature,           /*!< \brief Temperature at an isotropic wall in Kelvin. */
  Omega_Ref,                  /*!< \brief Reference angular velocity for non-dimensionalization. */
  Force_Ref,                  /*!< \brief Reference body force for non-dimensionalization. */
  Pressure_FreeStreamND,      /*!< \brief Farfield pressure value (external flow). */
  Pressure_ThermodynamicND,   /*!< \brief Farfield thermodynamic pressure value. */
  Temperature_FreeStreamND,   /*!< \brief Farfield temperature value (external flow). */
  Temperature_ve_FreeStreamND,/*!< \brief Farfield vibrational-electronic temperature value (external flow). */
  Density_FreeStreamND,       /*!< \brief Farfield density value (external flow). */
  Velocity_FreeStreamND[3],   /*!< \brief Farfield velocity values (external flow). */
  Energy_FreeStreamND,        /*!< \brief Farfield energy value (external flow). */
  Viscosity_FreeStreamND,     /*!< \brief Farfield viscosity value (external flow). */
  Tke_FreeStreamND,           /*!< \brief Farfield kinetic energy (external flow). */
  Omega_FreeStreamND,         /*!< \brief Specific dissipation (external flow). */
  Omega_FreeStream;           /*!< \brief Specific dissipation (external flow). */
  unsigned short nElectric_Constant;    /*!< \brief Number of different electric constants. */
  su2double *Electric_Constant;         /*!< \brief Dielectric constant modulus. */
  su2double Knowles_B,                  /*!< \brief Knowles material model constant B. */
  Knowles_N;                            /*!< \brief Knowles material model constant N. */
  bool DE_Effects;                      /*!< Application of DE effects to FE analysis */
  bool RefGeom, RefGeomSurf;            /*!< Read a reference geometry for optimization purposes. */
  unsigned long refNodeID;              /*!< \brief Global ID for the reference node (optimization). */
  string RefGeom_FEMFileName;           /*!< \brief File name for reference geometry. */
  unsigned short RefGeom_FileFormat;    /*!< \brief Mesh input format. */
  STRUCT_2DFORM Kind_2DElasForm;        /*!< \brief Kind of bidimensional elasticity solver. */
  unsigned short nIterFSI_Ramp;         /*!< \brief Number of FSI subiterations during which a ramp is applied. */
  unsigned short iInst;                 /*!< \brief Current instance value */
  su2double AitkenStatRelax;      /*!< \brief Aitken's relaxation factor (if set as static) */
  su2double AitkenDynMaxInit;     /*!< \brief Aitken's maximum dynamic relaxation factor for the first iteration */
  su2double AitkenDynMinInit;     /*!< \brief Aitken's minimum dynamic relaxation factor for the first iteration */
  bool RampAndRelease;            /*!< \brief option for ramp load and release */
  bool Sine_Load;                 /*!< \brief option for sine load */
  su2double Thermal_Diffusivity;  /*!< \brief Thermal diffusivity used in the heat solver. */
  su2double Cyclic_Pitch,         /*!< \brief Cyclic pitch for rotorcraft simulations. */
  Collective_Pitch;               /*!< \brief Collective pitch for rotorcraft simulations. */
  su2double Mach_Motion;          /*!< \brief Mach number based on mesh velocity and freestream quantities. */

  su2double Motion_Origin[3] = {0.0}, /*!< \brief Mesh motion origin. */
  Translation_Rate[3] = {0.0},        /*!< \brief Translational velocity of the mesh. */
  Rotation_Rate[3] = {0.0},           /*!< \brief Angular velocity of the mesh . */
  Pitching_Omega[3] = {0.0},          /*!< \brief Angular frequency of the mesh pitching. */
  Pitching_Ampl[3] = {0.0},           /*!< \brief Pitching amplitude. */
  Pitching_Phase[3] = {0.0},          /*!< \brief Pitching phase offset. */
  Plunging_Omega[3] = {0.0},          /*!< \brief Angular frequency of the mesh plunging. */
  Plunging_Ampl[3] = {0.0};           /*!< \brief Plunging amplitude. */
  su2double *MarkerMotion_Origin, /*!< \brief Mesh motion origin of marker. */
  *MarkerTranslation_Rate,        /*!< \brief Translational velocity of marker. */
  *MarkerRotation_Rate,           /*!< \brief Angular velocity of marker. */
  *MarkerPitching_Omega,          /*!< \brief Angular frequency of marker. */
  *MarkerPitching_Ampl,           /*!< \brief Pitching amplitude of marker. */
  *MarkerPitching_Phase,          /*!< \brief Pitching phase offset of marker. */
  *MarkerPlunging_Omega,          /*!< \brief Angular frequency of marker.. */
  *MarkerPlunging_Ampl;           /*!< \brief Plunging amplitude of marker. */

  unsigned short
  nMarkerMotion_Origin,           /*!< \brief Number of values provided for mesh motion origin of marker. */
  nMarkerTranslation,             /*!< \brief Number of values provided for translational velocity of marker. */
  nMarkerRotation_Rate,           /*!< \brief Number of values provided for angular velocity of marker. */
  nMarkerPitching_Omega,          /*!< \brief Number of values provided for angular frequency of marker. */
  nMarkerPitching_Ampl,           /*!< \brief Number of values provided for pitching amplitude of marker. */
  nMarkerPitching_Phase,          /*!< \brief Number of values provided for pitching phase offset of marker. */
  nMarkerPlunging_Omega,          /*!< \brief Number of values provided for angular frequency of marker. */
  nMarkerPlunging_Ampl,           /*!< \brief Number of values provided for plunging amplitude of marker. */
  nRough_Wall;                    /*!< \brief Number of rough walls. */
  su2double  *Omega_HB;           /*!< \brief Frequency for Harmonic Balance Operator (in rad/s). */
  unsigned short
  nOmega_HB,                      /*!< \brief Number of frequencies in Harmonic Balance Operator. */
  nMoveMotion_Origin,             /*!< \brief Number of motion origins. */
  *MoveMotion_Origin;             /*!< \brief Keeps track if we should move moment origin. */
  vector<vector<vector<su2double> > > Aeroelastic_np1, /*!< \brief Aeroelastic solution at time level n+1. */
  Aeroelastic_n,                  /*!< \brief Aeroelastic solution at time level n. */
  Aeroelastic_n1;                 /*!< \brief Aeroelastic solution at time level n-1. */
  su2double FlutterSpeedIndex,    /*!< \brief The flutter speed index. */
  PlungeNaturalFrequency,         /*!< \brief Plunging natural frequency for Aeroelastic. */
  PitchNaturalFrequency,          /*!< \brief Pitch natural frequency for Aeroelastic. */
  AirfoilMassRatio,               /*!< \brief The airfoil mass ratio for Aeroelastic. */
  CG_Location,                    /*!< \brief Center of gravity location for Aeroelastic. */
  RadiusGyrationSquared;          /*!< \brief The radius of gyration squared for Aeroelastic. */
  su2double *Aeroelastic_plunge,  /*!< \brief Value of plunging coordinate at the end of an external iteration. */
  *Aeroelastic_pitch;             /*!< \brief Value of pitching coordinate at the end of an external iteration. */
  unsigned short AeroelasticIter; /*!< \brief Solve the aeroelastic equations every given number of internal iterations. */
  unsigned short Gust_Type,   /*!< \brief Type of Gust. */
  Gust_Dir;                   /*!< \brief Direction of the gust */
  su2double Gust_WaveLength,  /*!< \brief The gust wavelength. */
  Gust_Periods,               /*!< \brief Number of gust periods. */
  Gust_Ampl,                  /*!< \brief Gust amplitude. */
  Gust_Begin_Time,            /*!< \brief Time at which to begin the gust. */
  Gust_Begin_Loc;             /*!< \brief Location at which the gust begins. */
  /*! \brief Maximal scalar product of the normed far-field velocity vector and a space coordinate where fixed turbulence quantities are set. */
  su2double Turb_Fixed_Values_MaxScalarProd;
  long Visualize_CV;          /*!< \brief Node number for the CV to be visualized */
  bool ExtraOutput;           /*!< \brief Check if extra output need. */
  bool Wall_Functions;           /*!< \brief Use wall functions with the turbulence model */
  long ExtraHeatOutputZone;      /*!< \brief Heat solver zone with extra screen output */
  bool DeadLoad;                 /*!< \brief Application of dead loads to the FE analysis */
  bool PseudoStatic;             /*!< \brief Application of dead loads to the FE analysis */
  bool SteadyRestart;            /*!< \brief Restart from a steady state for FSI problems. */
  su2double Newmark_beta,        /*!< \brief Parameter alpha for Newmark method. */
  Newmark_gamma;                 /*!< \brief Parameter delta for Newmark method. */
  unsigned short nIntCoeffs;     /*!< \brief Number of integration coeffs for structural calculations. */
  su2double *Int_Coeffs;         /*!< \brief Time integration coefficients for structural method. */
  unsigned short nElasticityMod, /*!< \brief Number of different values for the elasticity modulus. */
  nPoissonRatio,                    /*!< \brief Number of different values for the Poisson ratio modulus. */
  nMaterialDensity;                 /*!< \brief Number of different values for the Material density. */
  su2double *ElasticityMod,         /*!< \brief Value of the elasticity moduli. */
  *PoissonRatio,                    /*!< \brief Value of the Poisson ratios. */
  *MaterialDensity;                 /*!< \brief Value of the Material densities. */
  unsigned short nElectric_Field,   /*!< \brief Number of different values for the electric field in the membrane. */
  nDim_Electric_Field;              /*!< \brief Dimensionality of the problem. */
  unsigned short nDim_RefNode;      /*!< \brief Dimensionality of the vector . */
  su2double *Electric_Field_Mod,    /*!< \brief Values of the modulus of the electric field. */
  *Electric_Field_Dir;              /*!< \brief Direction of the electric field. */
  su2double *RefNode_Displacement;  /*!< \brief Displacement of the reference node. */
  bool Ramp_Load;                         /*!< \brief Apply the load with linear increases. */
  unsigned short Dynamic_LoadTransfer;    /*!< \brief Method for dynamic load transferring. */
  bool IncrementalLoad;                   /*!< \brief Apply the load in increments (for nonlinear structural analysis). */
  unsigned long IncLoad_Nincrements;      /*!< \brief Number of increments. */
  su2double Ramp_Time;                    /*!< \brief Time until the maximum load is applied. */
  bool Predictor,                         /*!< \brief Determines whether a predictor step is used. */
  Relaxation;                             /*!< \brief Determines whether a relaxation step is used. */
  unsigned short Pred_Order;              /*!< \brief Order of the predictor for FSI applications. */
  INTERFACE_INTERPOLATOR Kind_Interpolation; /*!< \brief type of interpolation to use for FSI applications. */
  bool ConservativeInterpolation;            /*!< \brief Conservative approach for non matching mesh interpolation. */
  unsigned short NumNearestNeighbors;        /*!< \brief Number of neighbors used for Nearest Neighbor interpolation. */
  RADIAL_BASIS Kind_RadialBasisFunction;     /*!< \brief type of radial basis function to use for radial basis FSI. */
  bool RadialBasisFunction_PolynomialOption; /*!< \brief Option of whether to include polynomial terms in Radial Basis Function Interpolation or not. */
  su2double RadialBasisFunction_Parameter;   /*!< \brief Radial basis function parameter (radius). */
  su2double RadialBasisFunction_PruneTol;    /*!< \brief Tolerance to prune the RBF interpolation matrix. */
  bool Prestretch;                           /*!< \brief Read a reference geometry for optimization purposes. */
  string Prestretch_FEMFileName;             /*!< \brief File name for reference geometry. */
  string FEA_FileName;              /*!< \brief File name for element-based properties. */
  bool FEAAdvancedMode;             /*!< \brief Determine if advanced features are used from the element-based FEA analysis (experimental). */
  su2double RefGeom_Penalty,        /*!< \brief Penalty weight value for the reference geometry objective function. */
  RefNode_Penalty,                  /*!< \brief Penalty weight value for the reference node objective function. */
  DV_Penalty;                       /*!< \brief Penalty weight to add a constraint to the total amount of stiffness. */
  array<su2double,2> StressPenaltyParam = {{1.0, 20.0}}; /*!< \brief Allowed stress and KS aggregation exponent. */
  unsigned long Nonphys_Points,     /*!< \brief Current number of non-physical points in the solution. */
  Nonphys_Reconstr;                 /*!< \brief Current number of non-physical reconstructions for 2nd-order upwinding. */
  su2double ParMETIS_tolerance;     /*!< \brief Load balancing tolerance for ParMETIS. */
  long ParMETIS_pointWgt;           /*!< \brief Load balancing weight given to points. */
  long ParMETIS_edgeWgt;            /*!< \brief Load balancing weight given to edges. */
  unsigned short DirectDiff;        /*!< \brief Direct Differentation mode. */
  bool DiscreteAdjoint;                /*!< \brief AD-based discrete adjoint mode. */
  su2double Const_DES;                 /*!< \brief Detached Eddy Simulation Constant. */
  WINDOW_FUNCTION Kind_WindowFct;      /*!< \brief Type of window (weight) function for objective functional. */
  unsigned short Kind_HybridRANSLES;   /*!< \brief Kind of Hybrid RANS/LES. */
  unsigned short Kind_RoeLowDiss;      /*!< \brief Kind of Roe scheme with low dissipation for unsteady flows. */

  unsigned short nSpanWiseSections; /*!< \brief number of span-wise sections */
  unsigned short nSpanMaxAllZones;  /*!< \brief number of maximum span-wise sections for all zones */
  unsigned short *nSpan_iZones;     /*!< \brief number of span-wise sections for each zones */
  bool turbMixingPlane;             /*!< \brief option for turbulent mixingplane */
  bool SpatialFourier;              /*!< \brief option for computing the fourier transforms for subsonic non-reflecting BC. */
  bool RampRotatingFrame;           /*!< \brief option for ramping up or down the Rotating Frame values */
  bool RampOutletPressure;          /*!< \brief option for ramping up or down the outlet pressure */
  su2double AverageMachLimit;           /*!< \brief option for turbulent mixingplane */
  su2double FinalRotation_Rate_Z;       /*!< \brief Final rotation rate Z if Ramp rotating frame is activated. */
  su2double FinalOutletPressure;        /*!< \brief Final outlet pressure if Ramp outlet pressure is activated. */
  su2double MonitorOutletPressure;      /*!< \brief Monitor outlet pressure if Ramp outlet pressure is activated. */
  array<su2double, N_POLY_COEFFS> cp_polycoeffs{{0.0}};  /*!< \brief Array for specific heat polynomial coefficients. */
  array<su2double, N_POLY_COEFFS> mu_polycoeffs{{0.0}};  /*!< \brief Array for viscosity polynomial coefficients. */
  array<su2double, N_POLY_COEFFS> kt_polycoeffs{{0.0}};  /*!< \brief Array for thermal conductivity polynomial coefficients. */
  bool Body_Force;                      /*!< \brief Flag to know if a body force is included in the formulation. */

  ENUM_STREAMWISE_PERIODIC Kind_Streamwise_Periodic; /*!< \brief Kind of Streamwise periodic flow (pressure drop or massflow) */
  bool Streamwise_Periodic_Temperature;              /*!< \brief Use real periodicity for Energy equation or otherwise outlet source term. */
  su2double Streamwise_Periodic_PressureDrop;        /*!< \brief Value of prescribed pressure drop [Pa] which results in an artificial body force vector. */
  su2double Streamwise_Periodic_TargetMassFlow;      /*!< \brief Value of prescribed massflow [kg/s] which results in an delta p and therefore an artificial body force vector. */
  su2double Streamwise_Periodic_OutletHeat;          /*!< /brief Heatflux boundary [W/m^2] imposed at streamwise periodic outlet. */

  su2double *FreeStreamTurboNormal;     /*!< \brief Direction to initialize the flow in turbomachinery computation */
  su2double Restart_Bandwidth_Agg;      /*!< \brief The aggregate of the bandwidth for writing binary restarts (to be averaged later). */
  su2double Max_Vel2;                   /*!< \brief The maximum velocity^2 in the domain for the incompressible preconditioner. */
  bool topology_optimization;           /*!< \brief If the structural solver should consider a variable density field to penalize element stiffness. */
  string top_optim_output_file;         /*!< \brief File to where the derivatives w.r.t. element densities will be written to. */
  su2double simp_exponent;              /*!< \brief Exponent for the density-based stiffness penalization of the SIMP method. */
  su2double simp_minimum_stiffness;     /*!< \brief Lower bound for the stiffness penalization of the SIMP method. */
  ENUM_FILTER_KERNEL* top_optim_kernels;   /*!< \brief The kernels to use. */
  unsigned short top_optim_nKernel;        /*!< \brief Number of kernels specified. */
  unsigned short top_optim_nKernelParams;  /*!< \brief Number of kernel parameters specified. */
  unsigned short top_optim_nRadius;        /*!< \brief Number of radius values specified. */
  unsigned short top_optim_search_lim;     /*!< \brief Limit the maximum "logical radius" considered during filtering. */
  su2double *top_optim_kernel_params;  /*!< \brief The kernel parameters. */
  su2double *top_optim_filter_radius;  /*!< \brief Radius of the filter(s) used on the design density for topology optimization. */
  ENUM_PROJECTION_FUNCTION top_optim_proj_type;  /*!< \brief The projection function used in topology optimization. */
  su2double top_optim_proj_param;      /*!< \brief The value of the parameter for the projection function. */
  bool HeatSource;                     /*!< \brief Flag to know if there is a volumetric heat source on the flow. */
  su2double ValHeatSource;             /*!< \brief Value of the volumetric heat source on the flow (W/m3). */
  su2double Heat_Source_Rot_Z;         /*!< \brief Rotation of the volumetric heat source on the Z axis. */
  RADIATION_MODEL Kind_Radiation;      /*!< \brief Kind of radiation model used. */
  P1_INIT Kind_P1_Init;                /*!< \brief Kind of initialization used in the P1 model. */
  su2double Absorption_Coeff,          /*!< \brief Absorption coefficient of the medium (radiation). */
  Scattering_Coeff;                    /*!< \brief Scattering coefficient of the medium (radiation). */
  unsigned short nMarker_Emissivity;   /*!< \brief Number of markers for which the emissivity is defined. */
  string *Marker_Emissivity;           /*!< \brief Wall markers with defined emissivity. */
  su2double *Wall_Emissivity;          /*!< \brief Emissivity of the wall. */
  bool Radiation;                      /*!< \brief Determines if a radiation model is incorporated. */
  su2double CFL_Rad;                   /*!< \brief CFL Number for the radiation solver. */

  array<su2double,5> default_cfl_adapt;  /*!< \brief Default CFL adapt param array for the COption class. */
  su2double vel_init[3], /*!< \brief initial velocity array for the COption class. */
  vel_inf[3],            /*!< \brief freestream velocity array for the COption class. */
  eng_cyl[7],            /*!< \brief engine box array for the COption class. */
  eng_val[5],            /*!< \brief engine box array values for the COption class. */
  jst_coeff[2],          /*!< \brief artificial dissipation (flow) array for the COption class. */
  ffd_coeff[3],          /*!< \brief artificial dissipation (flow) array for the COption class. */
  mixedout_coeff[3],     /*!< \brief default mixedout algorithm coefficients for the COption class. */
  rampRotFrame_coeff[3], /*!< \brief ramp rotating frame coefficients for the COption class. */
  rampOutPres_coeff[3],  /*!< \brief ramp outlet pressure coefficients for the COption class. */
  jst_adj_coeff[2],      /*!< \brief artificial dissipation (adjoint) array for the COption class. */
  ad_coeff_heat[2],      /*!< \brief artificial dissipation (heat) array for the COption class. */
  mesh_box_length[3],    /*!< \brief mesh box length for the COption class. */
  mesh_box_offset[3],    /*!< \brief mesh box offset for the COption class. */
  geo_loc[2],            /*!< \brief SU2_GEO section locations array for the COption class. */
  distortion[2],         /*!< \brief SU2_GEO section locations array for the COption class. */
  ea_lim[3],             /*!< \brief equivalent area limit array for the COption class. */
  grid_fix[6],           /*!< \brief fixed grid (non-deforming region) array for the COption class. */
  htp_axis[2],           /*!< \brief HTP axis for the COption class. */
  ffd_axis[3],           /*!< \brief FFD axis for the COption class. */
  inc_crit[3],           /*!< \brief incremental criteria array for the COption class. */
  extrarelfac[2],        /*!< \brief extra relaxation factor for Giles BC in the COption class. */
  sineload_coeff[3],     /*!< \brief values for a sine load. */
  body_force[3],         /*!< \brief body force vector for the COption class. */
  nacelle_location[5],   /*!< \brief Location of the nacelle. */
  hs_axes[3],            /*!< \brief principal axes (x, y, z) of the ellipsoid containing the heat source. */
  hs_center[3];          /*!< \brief position of the center of the heat source. */

  unsigned short Riemann_Solver_FEM;         /*!< \brief Riemann solver chosen for the DG method. */
  su2double Quadrature_Factor_Straight;      /*!< \brief Factor applied during quadrature of elements with a constant Jacobian. */
  su2double Quadrature_Factor_Curved;        /*!< \brief Factor applied during quadrature of elements with a non-constant Jacobian. */
  su2double Quadrature_Factor_Time_ADER_DG;  /*!< \brief Factor applied during quadrature in time for ADER-DG. */
  su2double Theta_Interior_Penalty_DGFEM;    /*!< \brief Factor for the symmetrizing terms in the DG discretization of the viscous fluxes. */
  unsigned short byteAlignmentMatMul;        /*!< \brief Number of bytes in the vectorization direction for the matrix multiplication. Multipe of 64. */
  unsigned short sizeMatMulPadding;          /*!< \brief The matrix size in the vectorization direction padded to a multiple of 8. Computed from byteAlignmentMatMul. */
  bool Compute_Entropy;                      /*!< \brief Whether or not to compute the entropy in the fluid model. */
  bool Use_Lumped_MassMatrix_DGFEM;          /*!< \brief Whether or not to use the lumped mass matrix for DGFEM. */
  bool Jacobian_Spatial_Discretization_Only; /*!< \brief Flag to know if only the exact Jacobian of the spatial discretization must be computed. */
  bool Compute_Average;                      /*!< \brief Whether or not to compute averages for unsteady simulations in FV or DG solver. */
  unsigned short Comm_Level;                 /*!< \brief Level of MPI communications to be performed. */
  VERIFICATION_SOLUTION Kind_Verification_Solution; /*!< \brief Verification solution for accuracy assessment. */

  bool Time_Domain;              /*!< \brief Determines if the multizone problem is solved in time-domain */
  unsigned long nOuterIter,      /*!< \brief Determines the number of outer iterations in the multizone problem */
  nInnerIter,                    /*!< \brief Determines the number of inner iterations in each multizone block */
  nTimeIter,                     /*!< \brief Determines the number of time iterations in the multizone problem */
  nIter,                         /*!< \brief Determines the number of pseudo-time iterations in a single-zone problem */
  Restart_Iter;                  /*!< \brief Determines the restart iteration in the multizone problem */
  su2double Time_Step;           /*!< \brief Determines the time step for the multizone problem */
  su2double Max_Time;            /*!< \brief Determines the maximum time for the time-domain problems */

  unsigned long HistoryWrtFreq[3],    /*!< \brief Array containing history writing frequencies for timer iter, outer iter, inner iter */
                ScreenWrtFreq[3];     /*!< \brief Array containing screen writing frequencies for timer iter, outer iter, inner iter */
  OUTPUT_TYPE* VolumeOutputFiles;     /*!< \brief File formats to output */
  unsigned short nVolumeOutputFiles=0;/*!< \brief Number of File formats to output */
  unsigned short nVolumeOutputFrequencies; /*!< \brief Number of frequencies for the volume outputs */
  unsigned long *VolumeOutputFrequencies; /*!< \brief list containing the writing frequencies */

  bool Multizone_Mesh;            /*!< \brief Determines if the mesh contains multiple zones. */
  bool SinglezoneDriver;          /*!< \brief Determines if the single-zone driver is used. (TEMPORARY) */
  bool Wrt_ZoneConv;              /*!< \brief Write the convergence history of each individual zone to screen. */
  bool Wrt_ZoneHist;              /*!< \brief Write the convergence history of each individual zone to file. */
  bool SpecialOutput,             /*!< \brief Determines if the special output is written. */
  Wrt_ForcesBreakdown;            /*!< \brief Determines if the forces breakdown file is written. */
  string *ScreenOutput,           /*!< \brief Kind of the screen output. */
  *HistoryOutput, *VolumeOutput;  /*!< \brief Kind of the output printed to the history file. */
  unsigned short nScreenOutput,   /*!< \brief Number of screen output variables (max: 6). */
  nHistoryOutput, nVolumeOutput;  /*!< \brief Number of variables printed to the history file. */
  bool Multizone_Residual;        /*!< \brief Determines if memory should be allocated for the multizone residual. */
  SST_ParsedOptions sstParsedOptions; /*!< \brief Additional parameters for the SST turbulence model. */
  SA_ParsedOptions saParsedOptions;   /*!< \brief Additional parameters for the SA turbulence model. */
  su2double uq_delta_b;         /*!< \brief Parameter used to perturb eigenvalues of Reynolds Stress Matrix */
  unsigned short eig_val_comp;  /*!< \brief Parameter used to determine type of eigenvalue perturbation */
  su2double uq_urlx;            /*!< \brief Under-relaxation factor */
  bool uq_permute;              /*!< \brief Permutation of eigenvectors */

  unsigned long pastix_fact_freq;  /*!< \brief (Re-)Factorization frequency for PaStiX */
  unsigned short pastix_verb_lvl;  /*!< \brief Verbosity level for PaStiX */
  unsigned short pastix_fill_lvl;  /*!< \brief Fill level for PaStiX ILU */

  string caseName;                 /*!< \brief Name of the current case */

  unsigned long edgeColorGroupSize; /*!< \brief Size of the edge groups colored for OpenMP parallelization of edge loops. */

  INLET_SPANWISE_INTERP Kind_InletInterpolationFunction; /*!brief type of spanwise interpolation function to use for the inlet face. */
  INLET_INTERP_TYPE Kind_Inlet_InterpolationType;    /*!brief type of spanwise interpolation data to use for the inlet face. */
  bool PrintInlet_InterpolatedData;               /*!brief option for printing the interpolated data file. */

  /*--- libROM configure options ---*/
  bool libROM;                              /*!< \brief Toggle saving to libROM. */
  string libROMbase_FileName;               /*!< \brief Base filename for libROM file saving. */
  POD_KIND POD_Basis_Gen;                   /*!< \brief Type of POD basis generation (static or incremental). */
  unsigned short maxBasisDim,               /*!< \brief Maximum number of POD basis dimensions. */
  rom_save_freq;                            /*!< \brief Frequency of unsteady time steps to save. */

  unsigned short nSpecies;                  /*!< \brief Number of transported species equations (for NEMO and species transport)*/

  /* other NEMO configure options*/
  unsigned short nSpecies_Cat_Wall,         /*!< \brief No. of species for a catalytic wall. */
  iWall_Catalytic,                          /*!< \brief Iterator over catalytic walls. */
  nWall_Catalytic;                          /*!< \brief No. of catalytic walls. */
  su2double *Gas_Composition,               /*!< \brief Initial mass fractions of flow [dimensionless]. */
  *Supercatalytic_Wall_Composition,         /*!< \brief Supercatalytic wall mass fractions [dimensionless]. */
  pnorm_heat;                               /*!< \brief pnorm for heat-flux. */
  bool frozen,                              /*!< \brief Flag for determining if mixture is frozen. */
  ionization,                               /*!< \brief Flag for determining if free electron gas is in the mixture. */
  vt_transfer_res_limit,                    /*!< \brief Flag for determining if residual limiting for source term VT-transfer is used. */
  monoatomic,                               /*!< \brief Flag for monoatomic mixture. */
  Supercatalytic_Wall;                      /*!< \brief Flag for supercatalytic wall. */
  string GasModel,                          /*!< \brief Gas Model. */
  *Wall_Catalytic;                          /*!< \brief Pointer to catalytic walls. */
  TRANSCOEFFMODEL   Kind_TransCoeffModel;   /*!< \brief Transport coefficient Model for NEMO solver. */
  su2double CatalyticEfficiency;            /*!< \brief Wall catalytic efficiency. */

  /*--- Additional species solver options ---*/
  bool Species_Clipping;           /*!< \brief Boolean that activates solution clipping for scalar transport. */
  su2double* Species_Clipping_Max; /*!< \brief Maximum value of clipping for scalar transport. */
  su2double* Species_Clipping_Min; /*!< \brief Minimum value of clipping for scalar transport. */
  unsigned short nSpecies_Clipping_Max, nSpecies_Clipping_Min; /*!< \brief Number of entries of SPECIES_CLIPPING_MIN/MAX */
  bool Species_StrongBC;           /*!< \brief Boolean whether strong BC's are used for in- outlet of the species solver. */
  su2double* Species_Init;         /*!< \brief Initial uniform value for scalar transport. */
  unsigned short nSpecies_Init;    /*!< \brief Number of entries of SPECIES_INIT */

  /*!
   * \brief Set the default values of config options not set in the config file using another config object.
   * \param config - Config object to use the default values from.
   */
  void SetDefaultFromConfig(CConfig *config);

  /*!
   * \brief Set default values for all options not yet set.
   */
  void SetDefault();

  /*--- all_options is a map containing all of the options. This is used during config file parsing
   to track the options which have not been set (so the default values can be used). Without this map
   there would be no list of all the config file options. ---*/

  map<string, bool> all_options;

  /*--- brief param is a map from the option name (config file string) to its decoder (the specific child
   class of COptionBase that turns the string into a value) ---*/

  map<string, COptionBase*> option_map;


  // All of the addXxxOptions take in the name of the option, and a reference to the field of that option
  // in the option structure. Depending on the specific type, it may take in a default value, and may
  // take in extra options. The addXxxOptions mostly follow the same pattern, so please see addDoubleOption
  // for detailed comments.
  //
  // List options are those that can be an unknown number of elements, and also take in a reference to
  // an integer. This integer will be populated with the number of elements of that type unmarshaled.
  //
  // Array options are those with a fixed number of elements.
  //
  // List and Array options should also be able to be specified with the string "NONE" indicating that there
  // are no elements. This allows the option to be present in a config file but left blank.

  /*!< \brief addDoubleOption creates a config file parser for an option with the given name whose
   value can be represented by a su2double.*/

  void addDoubleOption(const string name, su2double & option_field, su2double default_value);

  void addStringOption(const string name, string & option_field, string default_value);

  void addIntegerOption(const string name, int & option_field, int default_value);

  void addUnsignedLongOption(const string name, unsigned long & option_field, unsigned long default_value);

  void addUnsignedShortOption(const string name, unsigned short & option_field, unsigned short default_value);

  void addLongOption(const string name, long & option_field, long default_value);

  void addBoolOption(const string name, bool & option_field, bool default_value);

  // enum types work differently than all of the others because there are a small number of valid
  // string entries for the type. One must also provide a list of all the valid strings of that type.
  template <class Tenum, class Tfield>
  void addEnumOption(const string name, Tfield& option_field, const map<string,Tenum>& enum_map, Tenum default_value);

  // input_size is the number of options read in from the config file
  template <class Tenum, class Tfield>
  void addEnumListOption(const string name, unsigned short& input_size, Tfield*& option_field, const map<string,Tenum>& enum_map);

  void addDoubleArrayOption(const string name, const int size, su2double* option_field);

  void addUShortArrayOption(const string name, const int size, unsigned short* option_field);

  void addDoubleListOption(const string name, unsigned short & size, su2double * & option_field);

  void addShortListOption(const string name, unsigned short & size, short * & option_field);

  void addUShortListOption(const string name, unsigned short & size, unsigned short * & option_field);

  void addULongListOption(const string name, unsigned short & size, unsigned long * & option_field);

  void addStringListOption(const string name, unsigned short & num_marker, string* & option_field);

  void addConvectOption(const string name, unsigned short & space_field, unsigned short & centered_field, unsigned short & upwind_field);

  void addConvectFEMOption(const string name, unsigned short & space_field, unsigned short & fem_field);

  void addMathProblemOption(const string name, bool & ContinuousAdjoint, const bool & ContinuousAdjoint_default,
                            bool & DiscreteAdjoint, const bool & DiscreteAdjoint_default,
                            bool & Restart_Flow, const bool & Restart_Flow_default);

  void addDVParamOption(const string name, unsigned short & nDV_field, su2double** & paramDV, string* & FFDTag,
                        unsigned short* & design_variable);

  void addDVValueOption(const string name, unsigned short* & nDVValue_field, su2double** & valueDV, unsigned short & nDV_field,  su2double** & paramDV,
                        unsigned short* & design_variable);

  void addFFDDefOption(const string name, unsigned short & nFFD_field, su2double** & coordFFD, string* & FFDTag);

  void addFFDDegreeOption(const string name, unsigned short & nFFD_field, unsigned short** & degreeFFD);

  void addStringDoubleListOption(const string name, unsigned short & list_size, string * & string_field,
                                 su2double* & double_field);

  void addInletOption(const string name, unsigned short & nMarker_Inlet, string * & Marker_Inlet,
                      su2double* & Ttotal, su2double* & Ptotal, su2double** & FlowDir);

  void addInletSpeciesOption(const string name, unsigned short & nMarker_Inlet_Species, string * & Marker_Inlet_Species,
                             su2double** & inlet_species_val, unsigned short & nSpecies_per_Inlet);

  template <class Tenum>
  void addRiemannOption(const string name, unsigned short & nMarker_Riemann, string * & Marker_Riemann, unsigned short* & option_field, const map<string, Tenum> & enum_map,
                        su2double* & var1, su2double* & var2, su2double** & FlowDir);

  template <class Tenum>
  void addGilesOption(const string name, unsigned short & nMarker_Giles, string * & Marker_Giles, unsigned short* & option_field, const map<string, Tenum> & enum_map,
                     su2double* & var1, su2double* & var2, su2double** & FlowDir, su2double* & relaxfactor1, su2double* & relaxfactor2);

  void addExhaustOption(const string name, unsigned short & nMarker_Exhaust, string * & Marker_Exhaust,
                        su2double* & Ttotal, su2double* & Ptotal);

  void addPeriodicOption(const string & name, unsigned short & nMarker_PerBound,
                         string* & Marker_PerBound, string* & Marker_PerDonor,
                         su2double** & RotCenter, su2double** & RotAngles, su2double** & Translation);

  void addTurboPerfOption(const string & name, unsigned short & nMarker_TurboPerf,
                          string* & Marker_TurboBoundIn, string* & Marker_TurboBoundOut);

  void addActDiskOption(const string & name,
                        unsigned short & nMarker_ActDiskInlet, unsigned short & nMarker_ActDiskOutlet, string* & Marker_ActDiskInlet, string* & Marker_ActDiskOutlet,
                        su2double** & ActDisk_PressJump, su2double** & ActDisk_TempJump, su2double** & ActDisk_Omega);

  void addWallFunctionOption(const string &name,               unsigned short &list_size,
                             string* &string_field,            WALL_FUNCTIONS* &val_Kind_WF,
                             unsigned short** &val_IntInfo_WF, su2double** &val_DoubleInfo_WF);

  void addPythonOption(const string name);

public:

  /*!
   * \brief Tags for the different fields in a restart file.
   */
  vector<string> fields;

  /*!
   * \brief Constructor of the class which reads the input file.
   */
  CConfig(char case_filename[MAX_STRING_SIZE], SU2_COMPONENT val_software, bool verb_high);

  /*!
   * \brief Constructor of the class which takes an istream buffer containing the config options.
   */
  CConfig(istream &case_buffer, SU2_COMPONENT val_software, bool verb_high);

  /*!
   * \brief Constructor of the class which reads the input file and uses default options from another config.
   */
  CConfig(CConfig * config, char case_filename[MAX_STRING_SIZE], SU2_COMPONENT val_software, unsigned short val_iZone, unsigned short val_nZone, bool verb_high);

  /*!
   * \brief Constructor of the class which reads the input file.
   */
  CConfig(char case_filename[MAX_STRING_SIZE], SU2_COMPONENT val_software);

  /*!
   * \brief Constructor of the class which reads the input file.
   */
  CConfig(char case_filename[MAX_STRING_SIZE], CConfig *config);

  /*!
   * \brief Destructor of the class.
   */
  ~CConfig(void);

  /*!
  * \brief Initialize common fields of the config structure.
  */
  void Init();

  /*!
  * \brief Set the number of zones
  */
  void SetnZone();

  /*!
  * \brief Set the physical dimension of the problem
  */
  void SetnDim();

  /*!
  * \brief Print the header to screen
  * \param val_software - Kind of software component
  */
  void SetHeader(SU2_COMPONENT val_software) const;

  /*!
   * \brief Get the MPI communicator of SU2.
   * \return MPI communicator of SU2.
   */
  SU2_MPI::Comm GetMPICommunicator() const;

  /*!
   * \brief Set the MPI communicator for SU2.
   * \param[in] Communicator - MPI communicator for SU2.
   */
  void SetMPICommunicator(SU2_MPI::Comm Communicator);

  /*!
   * \brief Gets the number of zones in the mesh file.
   * \param[in] val_mesh_filename - Name of the file with the grid information.
   * \param[in] val_format - Format of the file with the grid information.
   * \return Total number of zones in the grid file.
   */
  static unsigned short GetnZone(string val_mesh_filename, unsigned short val_format);

  /*!
   * \brief Gets the number of dimensions in the mesh file
   * \param[in] val_mesh_filename - Name of the file with the grid information.
   * \param[in] val_format - Format of the file with the grid information.
   * \return Total number of domains in the grid file.
   */
  static unsigned short GetnDim(string val_mesh_filename, unsigned short val_format);

  /*!
   * \brief Initializes pointers to null
   */
  void SetPointersNull(void);

  /*!
   * \brief breaks an input line from the config file into a set of tokens
   * \param[in] str - the input line string
   * \param[out] option_name - the name of the option found at the beginning of the line
   * \param[out] option_value - the tokens found after the "=" sign on the line
   * \return false if the line is empty or a commment, true otherwise
   */
  bool TokenizeString(string & str, string & option_name, vector<string> & option_value);

  /*!
   * \brief Get reference origin for moment computation.
   * \param[in] val_marker - the marker we are monitoring.
   * \return Reference origin (in cartesians coordinates) for moment computation.
   */
  std::array<su2double,3> GetRefOriginMoment(unsigned short val_marker) const {
    std::array<su2double,3> RefOriginMoment{{0.0}};
    if(val_marker < nMarker_Monitoring) {
      RefOriginMoment[0] = RefOriginMoment_X[val_marker];
      RefOriginMoment[1] = RefOriginMoment_Y[val_marker];
      RefOriginMoment[2] = RefOriginMoment_Z[val_marker];
    }
    return RefOriginMoment;
  }

  /*!
   * \brief Get reference origin x-coordinate for moment computation.
   * \param[in] val_marker - the marker we are monitoring.
   * \return Reference origin x-coordinate (in cartesians coordinates) for moment computation.
   */
  su2double GetRefOriginMoment_X(unsigned short val_marker) const { return RefOriginMoment_X[val_marker]; }

  /*!
   * \brief Get reference origin y-coordinate for moment computation.
   * \param[in] val_marker - the marker we are monitoring.
   * \return Reference origin y-coordinate (in cartesians coordinates) for moment computation.
   */
  su2double GetRefOriginMoment_Y(unsigned short val_marker) const { return RefOriginMoment_Y[val_marker]; }

  /*!
   * \brief Get reference origin z-coordinate for moment computation.
   * \param[in] val_marker - the marker we are monitoring.
   * \return Reference origin z-coordinate (in cartesians coordinates) for moment computation.
   */
  su2double GetRefOriginMoment_Z(unsigned short val_marker) const { return RefOriginMoment_Z[val_marker]; }

  /*!
   * \brief Set reference origin x-coordinate for moment computation.
   * \param[in] val_marker - the marker we are monitoring.
   * \param[in] val_origin - New x-coordinate of the mesh motion origin.
   */
  void SetRefOriginMoment_X(unsigned short val_marker, su2double val_origin) { RefOriginMoment_X[val_marker] = val_origin; }

  /*!
   * \brief Set reference origin y-coordinate for moment computation.
   * \param[in] val_marker - the marker we are monitoring.
   * \param[in] val_origin - New y-coordinate of the mesh motion origin.
   */
  void SetRefOriginMoment_Y(unsigned short val_marker, su2double val_origin) { RefOriginMoment_Y[val_marker] = val_origin; }

  /*!
   * \brief Set reference origin z-coordinate for moment computation.
   * \param[in] val_marker - the marker we are monitoring.
   * \param[in] val_origin - New z-coordinate of the mesh motion origin.
   */
  void SetRefOriginMoment_Z(unsigned short val_marker, su2double val_origin) { RefOriginMoment_Z[val_marker] = val_origin; }

  /*!
   * \brief Get index of the upper and lower horizontal plane.
   * \param[in] index - 0 means upper surface, and 1 means lower surface.
   * \return Index of the upper and lower surface.
   */
  string GetPlaneTag(unsigned short index) const { return PlaneTag[index]; }

  /*!
   * \brief Get the integration limits for the equivalent area computation.
   * \param[in] index - 0 means x_min, and 1 means x_max.
   * \return Integration limits for the equivalent area computation.
   */
  su2double GetEA_IntLimit(unsigned short index) const { return ea_lim[index]; }

  /*!
   * \brief Get the integration limits for the equivalent area computation.
   * \param[in] index - 0 means x_min, and 1 means x_max.
   * \return Integration limits for the equivalent area computation.
   */
  su2double GetEA_ScaleFactor(void) const { return EA_ScaleFactor; }

  /*!
   * \brief Get the limit value for the adjoint variables.
   * \return Limit value for the adjoint variables.
   */
  su2double GetAdjointLimit(void) const { return AdjointLimit; }

  /*!
   * \brief Get the coordinates where of the box where the grid is going to be deformed.
   * \return Coordinates where of the box where the grid is going to be deformed.
   */
  const su2double *GetHold_GridFixed_Coord(void) const { return grid_fix; }

  /*!
   * \brief Get the values of subsonic engine.
   * \return Values of subsonic engine.
   */
  const su2double *GetSubsonicEngine_Values(void) const { return eng_val; }

  /*!
   * \brief Get the cycle of a subsonic engine.
   * \return Cyl of a subsonic engine.
   */
  const su2double *GetSubsonicEngine_Cyl(void) const { return eng_cyl; }

  /*!
   * \brief Get the distortion rack.
   * \return Distortion rack.
   */
  const su2double *GetDistortionRack(void) const { return distortion; }

  /*!
   * \brief Get Description of the geometry to be analyzed
   */
  unsigned short GetGeo_Description(void) const { return Geo_Description; }

  /*!
   * \brief Creates a tecplot file to visualize the partition made by the DDC software.
   * \return <code>TRUE</code> if the partition is going to be plotted; otherwise <code>FALSE</code>.
   */
  bool GetExtraOutput(void) const { return ExtraOutput; }

  /*!
   * \brief Heat solver zone with extra screen output.
   * \return Heat solver zone with extra screen output.
   */
  long GetExtraHeatOutputZone(void) const { return ExtraHeatOutputZone; }

  /*!
   * \brief Get the value of the Mach number (velocity divided by speed of sound).
   * \return Value of the Mach number.
   */
  su2double GetMach(void) const { return Mach; }

  /*!
   * \brief Get the value of the Gamma of fluid (ratio of specific heats).
   * \return Value of the constant: Gamma
   */
  su2double GetGamma(void) const { return Gamma; }

  /*!
   * \brief Get the values of the CFL adaption parameters.
   * \return Value of CFL adaption parameter
   */
  su2double GetCFL_AdaptParam(unsigned short val_index) const { return CFL_AdaptParam[val_index]; }

  /*!
   * \brief Get the value of the CFL adaption flag.
   * \return <code>TRUE</code> if CFL adaption is active; otherwise <code>FALSE</code>.
   */
  bool GetCFL_Adapt(void) const { return CFL_Adapt; }

  /*!
   * \brief Get the value of the limits for the sections.
   * \return Value of the limits for the sections.
   */
  su2double GetStations_Bounds(unsigned short val_var) const { return geo_loc[val_var]; }

  /*!
   * \brief Get the value of the vector that connects the cartesian axis with a sherical or cylindrical one.
   * \return Coordinate of the Axis.
   */
  su2double GetFFD_Axis(unsigned short val_var) const { return ffd_axis[val_var]; }

  /*!
   * \brief Get the value of the bulk modulus.
   * \return Value of the bulk modulus.
   */
  su2double GetBulk_Modulus(void) const { return Bulk_Modulus; }

  /*!
   * \brief Get the epsilon^2 multiplier for Beta in the incompressible preconditioner.
   * \return Value of the epsilon^2 multiplier for Beta in the incompressible preconditioner.
   */
  su2double GetBeta_Factor(void) const { return Beta_Factor; }

  /*!
   * \brief Get the value of specific gas constant.
   * \return Value of the constant: Gamma
   */
  su2double GetGas_Constant(void) const { return Gas_Constant; }

  /*!
   * \brief Get the value of specific gas constant.
   * \return Value of the constant: Gamma
   */
  su2double GetGas_ConstantND(void) const { return Gas_ConstantND; }

  /*!
   * \brief Get the value of the molecular weight for an incompressible ideal gas (g/mol).
   * \return Value of the molecular weight for an incompressible ideal gas (g/mol).
   */
  su2double GetMolecular_Weight(unsigned short val_index = 0) const { return Molecular_Weight[val_index]; }

  /*!
   * \brief Get the value of specific heat at constant pressure.
   * \return Value of the constant: Cp
   */
  su2double GetSpecific_Heat_Cp(unsigned short val_index = 0) const { return Specific_Heat_Cp[val_index]; }

  /*!
   * \brief Get the non-dimensional value of specific heat at constant pressure.
   * \return Value of the non-dim. constant: Cp
   */
  su2double GetSpecific_Heat_CpND(unsigned short val_index = 0) const { return Specific_Heat_Cp[val_index] / Gas_Constant_Ref; }

  /*!
   * \brief Get the value of wall temperature.
   * \return Value of the constant: Temperature
   */
  su2double GetWallTemperature(void) const { return Wall_Temperature; }

    /*!
   * \brief Get the p-norm for heat-flux objective functions (adjoint problem).
   * \return Value of the heat flux p-norm
   */
  su2double GetPnormHeat(void) const { return pnorm_heat; }

  /*!
   * \brief Get the reference value for the specific gas constant.
   * \return Reference value for the specific gas constant.
   */
  su2double GetGas_Constant_Ref(void) const { return Gas_Constant_Ref; }

  /*!
   * \brief Get the reference value for the heat flux.
   * \return Reference value for the heat flux.
   */
  su2double GetHeat_Flux_Ref(void) const { return Heat_Flux_Ref; }

  /*!
   * \brief Get the value of the freestream temperature.
   * \return Freestream temperature.
   */
  su2double GetTemperature_FreeStream(void) const { return Temperature_FreeStream; }
  /*!
   * \brief Get the value of the freestream vibrational-electronic temperature.
   * \return Freestream vibe-el temperature.
   */
  su2double GetTemperature_ve_FreeStream(void) const { return Temperature_ve_FreeStream; }

  /*!
   * \brief Get the value of the freestream energy.
   * \return Freestream energy.
   */
  su2double GetEnergy_FreeStream(void) const { return Energy_FreeStream; }

  /*!
   * \brief Get the value of the freestream viscosity.
   * \return Freestream viscosity.
   */
  su2double GetViscosity_FreeStream(void) const { return Viscosity_FreeStream; }

  /*!
   * \brief Get the value of the freestream density.
   * \return Freestream density.
   */
  su2double GetDensity_FreeStream(void) const { return Density_FreeStream; }

  /*!
   * \brief Get the magnitude of the free-stream velocity of the fluid.
   * \return Magnitude of the free-stream velocity.
   */
  su2double GetModVel_FreeStream(void) const { return ModVel_FreeStream; }

  /*!
   * \brief Get the non-dimensional magnitude of the free-stream velocity of the fluid.
   * \return Non-dimensional magnitude of the free-stream velocity.
   */
  su2double GetModVel_FreeStreamND(void) const { return ModVel_FreeStreamND; }

  /*!
   * \brief Get the value of the laminar Prandtl number.
   * \return Laminar Prandtl number.
   */
  su2double GetPrandtl_Lam(unsigned short val_index = 0) const { return Prandtl_Lam[val_index]; }

  /*!
   * \brief Get the value of the turbulent Prandtl number.
   * \return Turbulent Prandtl number.
   */
  su2double GetPrandtl_Turb(unsigned short val_index = 0) const { return Prandtl_Turb[val_index]; }

  /*!
   * \brief Get the value of the von Karman constant kappa for turbulence wall modeling.
   * \return von Karman constant.
   */
  su2double GetwallModel_Kappa() const { return wallModel_Kappa; }

  /*!
   * \brief Get the value of the max. number of Newton iterations for turbulence wall modeling.
   * \return Max number of iterations.
   */
  unsigned short GetwallModel_MaxIter() const { return wallModel_MaxIter; }

  /*!
   * \brief Get the value of the relaxation factor for turbulence wall modeling.
   * \return Relaxation factor.
   */
  su2double GetwallModel_RelFac() const { return wallModel_RelFac; }

  /*!
   * \brief Get the value of the minimum Y+ value below which the wall function is deactivated.
   * \return Minimum Y+ value.
   */
  su2double GetwallModel_MinYPlus() const { return wallModel_MinYplus; }

  /*!
   * \brief Get the value of the wall model constant B for turbulence wall modeling.
   * \return Wall model constant B.
   */
  su2double GetwallModel_B() const { return wallModel_B; }

  /*!
   * \brief Get the value of the thermal diffusivity for solids.
   * \return Thermal conductivity (solid).
   */
  su2double GetThermalDiffusivity(void) const { return Thermal_Diffusivity; }

  /*!
   * \brief Get the value of the reference length for non-dimensionalization.
   *        This value should always be 1 internally, and is not user-specified.
   * \return Reference length for non-dimensionalization.
   */
  su2double GetLength_Ref(void) const { return Length_Ref; }

  /*!
   * \brief Get the value of the reference pressure for non-dimensionalization.
   * \return Reference pressure for non-dimensionalization.
   */
  su2double GetPressure_Ref(void) const { return Pressure_Ref; }

  /*!
   * \brief Get the value of the reference energy for non-dimensionalization.
   * \return Reference energy for non-dimensionalization.
   */
  su2double GetEnergy_Ref(void) const { return Energy_Ref; }

  /*!
   * \brief Get the value of the reference temperature for non-dimensionalization.
   * \return Reference temperature for non-dimensionalization.
   */
  su2double GetTemperature_Ref(void) const { return Temperature_Ref; }

  /*!
   * \brief Get the value of the reference temperature for non-dimensionalization.
   * \return Reference temperature for non-dimensionalization.
   */
  su2double GetTemperature_ve_Ref(void) const { return Temperature_ve_Ref; }

  /*!
   * \brief Get the value of the reference density for non-dimensionalization.
   * \return Reference density for non-dimensionalization.
   */
  su2double GetDensity_Ref(void) const { return Density_Ref; }

  /*!
   * \brief Get the value of the reference velocity for non-dimensionalization.
   * \return Reference velocity for non-dimensionalization.
   */
  su2double GetVelocity_Ref(void) const { return Velocity_Ref; }

  /*!
   * \brief Get the value of the reference time for non-dimensionalization.
   * \return Reference time for non-dimensionalization.
   */
  su2double GetTime_Ref(void) const { return Time_Ref; }

  /*!
   * \brief Get the value of the reference viscosity for non-dimensionalization.
   * \return Reference viscosity for non-dimensionalization.
   */
  su2double GetViscosity_Ref(void) const { return Viscosity_Ref; }

  /*!
   * \brief Get the value of the reference viscosity for non-dimensionalization.
   * \return Reference viscosity for non-dimensionalization.
   */
  su2double GetHighlite_Area(void) const { return Highlite_Area; }

  /*!
   * \brief Get the value of the reference viscosity for non-dimensionalization.
   * \return Reference viscosity for non-dimensionalization.
   */
  su2double GetFan_Poly_Eff(void) const { return Fan_Poly_Eff; }

  /*!
   * \brief Get the value of the reference thermal conductivity for non-dimensionalization.
   * \return Reference thermal conductivity for non-dimensionalization.
   */
  su2double GetThermal_Conductivity_Ref(void) const { return Thermal_Conductivity_Ref; }

  /*!
   * \brief Get the value of the reference angular velocity for non-dimensionalization.
   * \return Reference angular velocity for non-dimensionalization.
   */
  su2double GetOmega_Ref(void) const { return Omega_Ref; }

  /*!
   * \brief Get the value of the reference force for non-dimensionalization.
   * \return Reference force for non-dimensionalization.
   */
  su2double GetForce_Ref(void) const { return Force_Ref; }

  /*!
   * \brief Get the value of the non-dimensionalized freestream pressure.
   * \return Non-dimensionalized freestream pressure.
   */
  su2double GetPressure_FreeStream(void) const { return Pressure_FreeStream; }

  /*!
   * \brief Get the value of the non-dimensionalized freestream pressure.
   * \return Non-dimensionalized freestream pressure.
   */
  su2double GetPressure_FreeStreamND(void) const { return Pressure_FreeStreamND; }

  /*!
   * \brief Get the value of the thermodynamic pressure.
   * \return Thermodynamic pressure.
   */
  su2double GetPressure_Thermodynamic(void) const { return Pressure_Thermodynamic; }

  /*!
   * \brief Get the value of the non-dimensionalized thermodynamic pressure.
   * \return Non-dimensionalized thermodynamic pressure.
   */
  su2double GetPressure_ThermodynamicND(void) const { return Pressure_ThermodynamicND; }

  /*!
   * \brief Get the vector of the dimensionalized freestream velocity.
   * \return Dimensionalized freestream velocity vector.
   */
  su2double* GetVelocity_FreeStream(void) { return vel_inf; }
  const su2double* GetVelocity_FreeStream(void) const { return vel_inf; }

  /*!
   * \brief Get the value of the non-dimensionalized freestream temperature.
   * \return Non-dimensionalized freestream temperature.
   */
  su2double GetTemperature_FreeStreamND(void) const { return Temperature_FreeStreamND; }

  /*!
   * \brief Get the value of the non-dimensionalized vibrational-electronic freestream temperature.
   * \return Non-dimensionalized vibrational-electronic freestream temperature.
   */
  su2double GetTemperature_ve_FreeStreamND(void) const { return Temperature_ve_FreeStreamND; }

  /*!
   * \brief Get the value of the non-dimensionalized freestream density.
   * \return Non-dimensionalized freestream density.
   */
  su2double GetDensity_FreeStreamND(void) const { return Density_FreeStreamND; }

  /*!
   * \brief Get the vector of the non-dimensionalized freestream velocity.
   * \return Non-dimensionalized freestream velocity vector.
   */
  su2double* GetVelocity_FreeStreamND(void) { return Velocity_FreeStreamND; }
  const su2double* GetVelocity_FreeStreamND(void) const { return Velocity_FreeStreamND; }

  /*!
   * \brief Get the value of the non-dimensionalized freestream energy.
   * \return Non-dimensionalized freestream energy.
   */
  su2double GetEnergy_FreeStreamND(void) const { return Energy_FreeStreamND; }

  /*!
   * \brief Get the value of the non-dimensionalized freestream viscosity.
   * \return Non-dimensionalized freestream viscosity.
   */
  su2double GetViscosity_FreeStreamND(void) const { return Viscosity_FreeStreamND; }

  /*!
   * \brief Get the value of the non-dimensionalized freestream viscosity.
   * \return Non-dimensionalized freestream viscosity.
   */
  su2double GetTke_FreeStreamND(void) const { return Tke_FreeStreamND; }

  /*!
   * \brief Get the value of the non-dimensionalized freestream viscosity.
   * \return Non-dimensionalized freestream viscosity.
   */
  su2double GetOmega_FreeStreamND(void) const { return Omega_FreeStreamND; }

  /*!
   * \brief Get the value of the non-dimensionalized freestream viscosity.
   * \return Non-dimensionalized freestream viscosity.
   */
  su2double GetTke_FreeStream(void) const { return Tke_FreeStream; }

  /*!
   * \brief Get the value of the non-dimensionalized freestream viscosity.
   * \return Non-dimensionalized freestream viscosity.
   */
  su2double GetOmega_FreeStream(void) const { return Omega_FreeStream; }

  /*!
   * \brief Get the value of the non-dimensionalized freestream intermittency.
   * \return Non-dimensionalized freestream intermittency.
   */
  su2double GetIntermittency_FreeStream(void) const { return Intermittency_FreeStream; }

  /*!
<<<<<<< HEAD
   * \brief Get the value of the non-dimensionalized freestream amplification factor.
   * \return Non-dimensionalized freestream amplification factor.
   */
  su2double GetAmplificationFactor_FreeStream(void) const { return AmplificationFactor_FreeStream; }

/*!
=======
>>>>>>> f0dcb86e
   * \brief Get the value of the freestream momentum thickness Reynolds number.
   * \return Freestream momentum thickness Reynolds number.
   */
  su2double GetReThetaT_FreeStream() const { return ReThetaT_FreeStream; }

  /*!
   * \brief Get the value of the non-dimensionalized freestream turbulence intensity.
   * \return Non-dimensionalized freestream intensity.
   */
  su2double GetTurbulenceIntensity_FreeStream(void) const { return TurbulenceIntensity_FreeStream; }

  /*!
   * \brief Get the value of the non-dimensionalized freestream turbulence intensity.
   * \return Non-dimensionalized freestream intensity.
   */
  su2double GetNuFactor_FreeStream(void) const { return NuFactor_FreeStream; }

  /*!
   * \brief Get the value of the non-dimensionalized engine turbulence intensity.
   * \return Non-dimensionalized engine intensity.
   */
  su2double GetNuFactor_Engine(void) const { return NuFactor_Engine; }

  /*!
   * \brief Get the value of the non-dimensionalized actuator disk turbulence intensity.
   * \return Non-dimensionalized actuator disk intensity.
   */
  su2double GetSecondaryFlow_ActDisk(void) const { return SecondaryFlow_ActDisk; }

  /*!
   * \brief Get the value of the non-dimensionalized actuator disk turbulence intensity.
   * \return Non-dimensionalized actuator disk intensity.
   */
  su2double GetInitial_BCThrust(void) const { return Initial_BCThrust; }

  /*!
   * \brief Get the value of the non-dimensionalized actuator disk turbulence intensity.
   * \return Non-dimensionalized actuator disk intensity.
   */
  void SetInitial_BCThrust(su2double val_bcthrust) { Initial_BCThrust = val_bcthrust; }

  /*!
   * \brief Get the value of the turbulent to laminar viscosity ratio.
   * \return Ratio of turbulent to laminar viscosity ratio.
   */
  su2double GetTurb2LamViscRatio_FreeStream(void) const { return Turb2LamViscRatio_FreeStream;}

  /*!
   * \brief Get the value of the Reynolds length.
   * \return Reynolds length.
   */
  su2double GetLength_Reynolds(void) const { return Length_Reynolds; }

  /*!
   * \brief Get the reference area for non dimensional coefficient computation. If the value from the
   *        is 0 then, the code will compute the reference area using the projection of the shape into
   *        the z plane (3D) or the x plane (2D).
   * \return Value of the reference area for coefficient computation.
   */
  su2double GetRefArea(void) const { return RefArea; }

  /*!
   * \brief Get the thermal expansion coefficient.
   * \return Value of the thermal expansion coefficient.
   */
  su2double GetThermal_Expansion_Coeff(void) const { return Thermal_Expansion_Coeff; }

  /*!
   * \brief Get the non-dim. thermal expansion coefficient.
   * \return Value of the non-dim. thermal expansion coefficient.
   */
  su2double GetThermal_Expansion_CoeffND(void) const { return Thermal_Expansion_CoeffND; }

  /*!
   * \brief Set the thermal expansion coefficient.
   * \param[in] val_thermal_expansion - thermal expansion coefficient
   */
  void SetThermal_Expansion_Coeff(su2double val_thermal_expansion) { Thermal_Expansion_Coeff = val_thermal_expansion; }

  /*!
   * \brief Set the non-dim. thermal expansion coefficient.
   * \param[in] val_thermal_expansion - non-dim. thermal expansion coefficient
   */
  void SetThermal_Expansion_CoeffND(su2double val_thermal_expansionnd) { Thermal_Expansion_CoeffND = val_thermal_expansionnd; }

  /*!
   * \brief Get the value of the reference density for custom incompressible non-dimensionalization.
   * \return Reference density for custom incompressible non-dimensionalization.
   */
  su2double GetInc_Density_Ref(void) const { return Inc_Density_Ref; }

  /*!
   * \brief Get the value of the reference velocity for custom incompressible non-dimensionalization.
   * \return Reference velocity for custom incompressible non-dimensionalization.
   */
  su2double GetInc_Velocity_Ref(void) const { return Inc_Velocity_Ref; }

  /*!
   * \brief Get the value of the reference temperature for custom incompressible non-dimensionalization.
   * \return Reference temperature for custom incompressible non-dimensionalization.
   */
  su2double GetInc_Temperature_Ref(void) const { return Inc_Temperature_Ref; }

  /*!
   * \brief Get the value of the initial density for incompressible flows.
   * \return Initial density for incompressible flows.
   */
  su2double GetInc_Density_Init(void) const { return Inc_Density_Init; }

  /*!
   * \brief Get the value of the initial velocity for incompressible flows.
   * \return Initial velocity for incompressible flows.
   */
  const su2double* GetInc_Velocity_Init(void) const { return vel_init; }

  /*!
   * \brief Get the value of the initial temperature for incompressible flows.
   * \return Initial temperature for incompressible flows.
   */
  su2double GetInc_Temperature_Init(void) const { return Inc_Temperature_Init; }

  /*!
   * \brief Get the flag for activating species transport clipping.
   * \return Flag for species clipping.
   */
  bool GetSpecies_Clipping() const { return Species_Clipping; }

  /*!
   * \brief Get the maximum bound for scalar transport clipping
   * \return Maximum value for scalar clipping
   */
  su2double GetSpecies_Clipping_Max(unsigned short iVar) const { return Species_Clipping_Max[iVar]; }

  /*!
   * \brief Get the minimum bound for scalar transport clipping
   * \return Minimum value for scalar clipping
   */
  su2double GetSpecies_Clipping_Min(unsigned short iVar) const { return Species_Clipping_Min[iVar]; }

  /*!
   * \brief Get initial species value/concentration in the range [0,1].
   * \return Initial species value/concentration
   */
  const su2double* GetSpecies_Init() const { return Species_Init; }

  /*!
   * \brief Get the flag for using strong BC's for in- and outlets in the species solver.
   * \return Flag for strong BC's.
   */
  bool GetSpecies_StrongBC() const { return Species_StrongBC; }

  /*!
   * \brief Get the Young's modulus of elasticity.
   * \return Value of the Young's modulus of elasticity.
   */
  su2double GetElasticyMod(unsigned short id_val) const { return ElasticityMod[id_val]; }

  /*!
    * \brief Decide whether to apply DE effects to the model.
    * \return <code>TRUE</code> if the DE effects are to be applied, <code>FALSE</code> otherwise.
    */
  bool GetDE_Effects(void) const { return DE_Effects; }

  /*!
    * \brief Decide whether to predict the DE effects for the next time step.
    * \return <code>TRUE</code> if the DE effects are to be applied, <code>FALSE</code> otherwise.
    */
   bool GetDE_Predicted(void);

  /*!
   * \brief Get the number of different electric constants.
   * \return Value of the DE modulus.
   */
  unsigned short GetnElectric_Constant(void) const { return nElectric_Constant; }

  /*!
   * \brief Get the value of the DE modulus.
   * \return Value of the DE modulus.
   */
  su2double GetElectric_Constant(unsigned short iVar) const { return Electric_Constant[iVar]; }

  /*!
   * \brief Get the value of the B constant in the Knowles material model.
   * \return Value of the B constant in the Knowles material model.
   */
  su2double GetKnowles_B(void) const { return Knowles_B; }

  /*!
   * \brief Get the value of the N constant in the Knowles material model.
   * \return Value of the N constant in the Knowles material model.
   */
  su2double GetKnowles_N(void) const { return Knowles_N; }

  /*!
   * \brief Get the kind of design variable for FEA.
   * \return Value of the DE voltage.
   */
  unsigned short GetDV_FEA(void) const { return Kind_DV_FEA; }

  /*!
   * \brief Get the ID of the reference node.
   * \return Number of FSI subiters.
   */
  unsigned long GetRefNode_ID(void) const { return refNodeID; }

  /*!
   * \brief Get the values for the reference node displacement.
   * \param[in] val_coeff - Index of the displacement.
   */
  su2double GetRefNode_Displacement(unsigned short val_coeff) const { return RefNode_Displacement[val_coeff]; }

  /*!
   * \brief Get the penalty weight value for the objective function.
   * \return  Penalty weight value for the reference geometry objective function.
   */
  su2double GetRefNode_Penalty(void) const { return RefNode_Penalty; }

  /*!
   * \brief Decide whether it's necessary to read a reference geometry.
   */
  bool GetRefGeom(void) const { return RefGeom; }

  /*!
   * \brief Consider only the surface of the reference geometry.
   */
  bool GetRefGeomSurf(void) const { return RefGeomSurf; }

  /*!
   * \brief Get the name of the file with the reference geometry of the structural problem.
   * \return Name of the file with the reference geometry of the structural problem.
   */
  string GetRefGeom_FEMFileName(void) const { return RefGeom_FEMFileName; }

  /*!
   * \brief Get the format of the reference geometry file.
   * \return Format of the reference geometry file.
   */
  unsigned short GetRefGeom_FileFormat(void) const { return RefGeom_FileFormat; }

  /*!
   * \brief Formulation for 2D elasticity (plane stress - strain)
   * \return Flag to 2D elasticity model.
   */
  STRUCT_2DFORM GetElas2D_Formulation() const { return Kind_2DElasForm; }

  /*!
   * \brief Decide whether it's necessary to read a reference geometry.
   * \return <code>TRUE</code> if it's necessary to read a reference geometry, <code>FALSE</code> otherwise.
   */
  bool GetPrestretch(void) const { return Prestretch; }

  /*!
   * \brief Get the name of the file with the element properties for structural problems.
   * \return Name of the file with the element properties of the structural problem.
   */
  string GetFEA_FileName(void) const { return FEA_FileName; }

  /*!
   * \brief Determine if advanced features are used from the element-based FEA analysis (experimental feature).
   * \return <code>TRUE</code> is experimental, <code>FALSE</code> is the default behaviour.
   */
  inline bool GetAdvanced_FEAElementBased(void) const { return FEAAdvancedMode; }

  /*!
   * \brief Get the name of the file with the reference geometry of the structural problem.
   * \return Name of the file with the reference geometry of the structural problem.
   */
  string GetPrestretch_FEMFileName(void) const { return Prestretch_FEMFileName; }

  /*!
   * \brief Get the Poisson's ratio.
   * \return Value of the Poisson's ratio.
   */
  su2double GetPoissonRatio(unsigned short id_val) const { return PoissonRatio[id_val]; }

  /*!
   * \brief Get the Material Density.
   * \return Value of the Material Density.
   */
  su2double GetMaterialDensity(unsigned short id_val) const { return MaterialDensity[id_val]; }

  /*!
   * \brief Compressibility/incompressibility of the solids analysed using the structural solver.
   * \return Compressible or incompressible.
   */
  STRUCT_COMPRESS GetMaterialCompressibility(void) const { return Kind_Material_Compress; }

  /*!
   * \brief Compressibility/incompressibility of the solids analysed using the structural solver.
   * \return Compressible or incompressible.
   */
  STRUCT_MODEL GetMaterialModel(void) const { return Kind_Material; }

  /*!
   * \brief Geometric conditions for the structural solver.
   * \return Small or large deformation structural analysis.
   */
  STRUCT_DEFORMATION GetGeometricConditions(void) const { return Kind_Struct_Solver; }

  /*!
   * \brief Get the reference length for computing moment (the default value is 1).
   * \return Reference length for moment computation.
   */
  su2double GetRefLength(void) const { return RefLength; }

  /*!
   * \brief Get the reference element length for computing the slope limiting epsilon.
   * \return Reference element length for slope limiting epsilon.
   */
  su2double GetRefElemLength(void) const { return RefElemLength; }

  /*!
   * \brief Get the reference coefficient for detecting sharp edges.
   * \return Reference coefficient for detecting sharp edges.
   */
  su2double GetRefSharpEdges(void) const { return RefSharpEdges; }

  /*!
   * \brief Get the volume of the whole domain using the fine grid, this value is common for all the grids
   *        in the multigrid method.
   * \return Volume of the whole domain.
   */
  su2double GetDomainVolume(void) const { return DomainVolume; }

  /*!
   * \brief In case the <i>RefArea</i> is equal to 0 then, it is necessary to compute a reference area,
   *        with this function we set the value of the reference area.
   * \param[in] val_area - Value of the reference area for non dimensional coefficient computation.
   */
  void SetRefArea(su2double val_area) { RefArea = val_area; }

  /*!
   * \brief In case the <i>SemiSpan</i> is equal to 0 then, it is necessary to compute the max y distance,
   *        with this function we set the value of the semi span.
   * \param[in] val_semispan - Value of the semispan.
   */
  void SetSemiSpan(su2double val_semispan) { SemiSpan = val_semispan; }

  /*!
   * \brief Set the value of the domain volume computed on the finest grid.
   * \note This volume do not include the volume of the body that is being simulated.
   * \param[in] val_volume - Value of the domain volume computed on the finest grid.
   */
  void SetDomainVolume(su2double val_volume) { DomainVolume = val_volume; }

  /*!
   * \brief Set the finest mesh in a multigrid strategy.
   * \note If we are using a Full Multigrid Strategy or a start up with finest grid, it is necessary
   *       to change several times the finest grid.
   * \param[in] val_finestmesh - Index of the finest grid.
   */
  void SetFinestMesh(unsigned short val_finestmesh) { FinestMesh = val_finestmesh; }

  /*!
   * \brief Set the kind of time integration scheme.
   * \note If we are solving different equations it will be necessary to change several
   *       times the kind of time integration, to choose the right scheme.
   * \param[in] val_kind_timeintscheme - Kind of time integration scheme.
   */
  void SetKind_TimeIntScheme(unsigned short val_kind_timeintscheme) { Kind_TimeNumScheme = val_kind_timeintscheme; }

  /*!
   * \brief Set the parameters of the convective numerical scheme.
   * \note The parameters will change because we are solving different kind of equations.
   * \param[in] val_kind_convnumscheme - Center or upwind scheme.
   * \param[in] val_kind_centered - If centered scheme, kind of centered scheme (JST, etc.).
   * \param[in] val_kind_upwind - If upwind scheme, kind of upwind scheme (Roe, etc.).
   * \param[in] val_kind_slopelimit - If upwind scheme, kind of slope limit.
   * \param[in] val_muscl - Define if we apply a MUSCL scheme or not.
   * \param[in] val_kind_fem - If FEM, what kind of FEM discretization.
   */
  void SetKind_ConvNumScheme(unsigned short val_kind_convnumscheme, unsigned short val_kind_centered,
                             unsigned short val_kind_upwind,        LIMITER val_kind_slopelimit,
                             bool val_muscl,                        unsigned short val_kind_fem);

  /*!
   * \brief Get the value of limiter coefficient.
   * \return Value of the limiter coefficient.
   */
  su2double GetVenkat_LimiterCoeff(void) const { return Venkat_LimiterCoeff; }

  /*!
   * \brief Freeze the value of the limiter after a number of iterations.
   * \return Number of iterations.
   */
  unsigned long GetLimiterIter(void) const { return LimiterIter; }

  /*!
   * \brief Get the value of sharp edge limiter.
   * \return Value of the sharp edge limiter coefficient.
   */
  su2double GetAdjSharp_LimiterCoeff(void) const { return AdjSharp_LimiterCoeff; }

  /*!
   * \brief Get the Reynolds number. Dimensionless number that gives a measure of the ratio of inertial forces
   *        to viscous forces and consequently quantifies the relative importance of these two types of forces
   *        for given flow condition.
   * \return Value of the Reynolds number.
   */
  su2double GetReynolds(void) const { return Reynolds; }

  /*!
   * \brief Get the Froude number for free surface problems.
   * \return Value of the Froude number.
   */
  su2double GetFroude(void) const { return Froude; }

  /*!
   * \brief Set the Froude number for free surface problems.
   * \param[in] val_froude - Value of the Froude number.
   */
  void SetFroude(su2double val_froude) { Froude = val_froude; }

  /*!
   * \brief Set the Mach number.
   * \param[in] val_mach - Value of the Mach number.
   */
  void SetMach(su2double val_mach) { Mach = val_mach; }

  /*!
   * \brief Set the Reynolds number.
   * \param[in] val_reynolds - Value of the Reynolds number.
   */
  void SetReynolds(su2double val_reynolds) { Reynolds = val_reynolds; }

  /*!
   * \brief Set the reference length for nondimensionalization.
   * \param[in] val_length_ref - Value of the reference length.
   */
  void SetLength_Ref(su2double val_length_ref) { Length_Ref = val_length_ref; }

  /*!
   * \brief Set the reference velocity for nondimensionalization.
   * \param[in] val_velocity_ref - Value of the reference velocity.
   */
  void SetVelocity_Ref(su2double val_velocity_ref) { Velocity_Ref = val_velocity_ref; }

  /*!
   * \brief Set the reference pressure for nondimensionalization.
   * \param[in] val_pressure_ref - Value of the reference pressure.
   */
  void SetPressure_Ref(su2double val_pressure_ref) { Pressure_Ref = val_pressure_ref; }

  /*!
   * \brief Set the reference pressure for nondimensionalization.
   * \param[in] val_density_ref - Value of the reference pressure.
   */
  void SetDensity_Ref(su2double val_density_ref) { Density_Ref = val_density_ref; }

  /*!
   * \brief Set the reference temperature for nondimensionalization.
   * \param[in] val_temperature_ref - Value of the reference temperature.
   */
  void SetTemperature_Ref(su2double val_temperature_ref) { Temperature_Ref = val_temperature_ref; }

  /*!
   * \brief Set the reference temperature.
   * \param[in] val_temperature_ve_ref - Value of the reference temperature.
   */
  void SetTemperature_ve_Ref(su2double val_temperature_ve_ref) { Temperature_ve_Ref = val_temperature_ve_ref; }

  /*!
   * \brief Set the reference time for nondimensionalization.
   * \param[in] val_time_ref - Value of the reference time.
   */
  void SetTime_Ref(su2double val_time_ref) { Time_Ref = val_time_ref; }

  /*!
   * \brief Set the reference energy for nondimensionalization.
   * \param[in] val_energy_ref - Value of the reference energy.
   */
  void SetEnergy_Ref(su2double val_energy_ref) { Energy_Ref = val_energy_ref; }

  /*!
   * \brief Set the reference Omega for nondimensionalization.
   * \param[in] val_omega_ref - Value of the reference omega.
   */
  void SetOmega_Ref(su2double val_omega_ref) { Omega_Ref = val_omega_ref; }

  /*!
   * \brief Set the reference Force for nondimensionalization.
   * \param[in] val_force_ref - Value of the reference Force.
   */
  void SetForce_Ref(su2double val_force_ref) { Force_Ref = val_force_ref; }

  /*!
   * \brief Set the reference gas-constant for nondimensionalization.
   * \param[in] val_gas_constant_ref - Value of the reference gas-constant.
   */
  void SetGas_Constant_Ref(su2double val_gas_constant_ref) { Gas_Constant_Ref = val_gas_constant_ref; }

  /*!
   * \brief Set the gas-constant.
   * \param[in] val_gas_constant - Value of the gas-constant.
   */
  void SetGas_Constant(su2double val_gas_constant) { Gas_Constant = val_gas_constant; }

  /*!
   * \brief Set the heat flux reference value.
   * \return Value of the reference heat flux.
   */
  void SetHeat_Flux_Ref(su2double val_heat_flux_ref) { Heat_Flux_Ref = val_heat_flux_ref; }

  /*!
   * \brief Set the reference viscosity for nondimensionalization.
   * \param[in] val_viscosity_ref - Value of the reference viscosity.
   */
  void SetViscosity_Ref(su2double val_viscosity_ref) { Viscosity_Ref = val_viscosity_ref; }

  /*!
   * \brief Set the reference conductivity for nondimensionalization.
   * \param[in] val_conductivity_ref - Value of the reference conductivity.
   */
  void SetConductivity_Ref(su2double val_conductivity_ref) { Thermal_Conductivity_Ref = val_conductivity_ref; }

  /*!
   * \brief Set the nondimensionalized freestream pressure.
   * \param[in] val_pressure_freestreamnd - Value of the nondimensionalized freestream pressure.
   */
  void SetPressure_FreeStreamND(su2double val_pressure_freestreamnd) { Pressure_FreeStreamND = val_pressure_freestreamnd; }

  /*!
   * \brief Set the freestream pressure.
   * \param[in] val_pressure_freestream - Value of the freestream pressure.
   */
  void SetPressure_FreeStream(su2double val_pressure_freestream) { Pressure_FreeStream = val_pressure_freestream; }

  /*!
   * \brief Set the non-dimensionalized thermodynamic pressure for low Mach problems.
   * \return Value of the non-dimensionalized thermodynamic pressure.
   */
  void SetPressure_ThermodynamicND(su2double val_pressure_thermodynamicnd) { Pressure_ThermodynamicND = val_pressure_thermodynamicnd; }

  /*!
   * \brief Set the thermodynamic pressure for low Mach problems.
   * \return Value of the thermodynamic pressure.
   */
  void SetPressure_Thermodynamic(su2double val_pressure_thermodynamic) { Pressure_Thermodynamic = val_pressure_thermodynamic; }

  /*!
   * \brief Set the nondimensionalized freestream density.
   * \param[in] val_density_freestreamnd - Value of the nondimensionalized freestream density.
   */
  void SetDensity_FreeStreamND(su2double val_density_freestreamnd) { Density_FreeStreamND = val_density_freestreamnd; }

  /*!
   * \brief Set the freestream density.
   * \param[in] val_density_freestream - Value of the freestream density.
   */
  void SetDensity_FreeStream(su2double val_density_freestream) { Density_FreeStream = val_density_freestream; }

  /*!
   * \brief Set the freestream viscosity.
   * \param[in] val_viscosity_freestream - Value of the freestream viscosity.
   */
  void SetViscosity_FreeStream(su2double val_viscosity_freestream) { Viscosity_FreeStream = val_viscosity_freestream; }

  /*!
   * \brief Set the magnitude of the free-stream velocity.
   * \param[in] val_modvel_freestream - Magnitude of the free-stream velocity.
   */
  void SetModVel_FreeStream(su2double val_modvel_freestream) { ModVel_FreeStream = val_modvel_freestream; }

  /*!
   * \brief Set the non-dimensional magnitude of the free-stream velocity.
   * \param[in] val_modvel_freestreamnd - Non-dimensional magnitude of the free-stream velocity.
   */
  void SetModVel_FreeStreamND(su2double val_modvel_freestreamnd) { ModVel_FreeStreamND = val_modvel_freestreamnd; }

  /*!
   * \brief Set the freestream temperature.
   * \param[in] val_temperature_freestream - Value of the freestream temperature.
   */
  void SetTemperature_FreeStream(su2double val_temperature_freestream) { Temperature_FreeStream = val_temperature_freestream; }

  /*!
   * \brief Set the non-dimensional freestream temperature.
   * \param[in] val_temperature_freestreamnd - Value of the non-dimensional freestream temperature.
   */
  void SetTemperature_FreeStreamND(su2double val_temperature_freestreamnd) { Temperature_FreeStreamND = val_temperature_freestreamnd; }

  /*!
   * \brief Set the freestream vibrational-electronic temperature.
   * \param[in] val_temperature_ve_freestream - Value of the freestream vibrational-electronic temperature.
   */
  void SetTemperature_ve_FreeStream(su2double val_temperature_ve_freestream) { Temperature_ve_FreeStream = val_temperature_ve_freestream; }

  /*!
   * \brief Set the non-dimensional freestream vibrational-electronic temperature.
   * \param[in] val_temperature_ve_freestreamnd - Value of the non-dimensional freestream vibrational-electronic temperature.
   */
  void SetTemperature_ve_FreeStreamND(su2double val_temperature_ve_freestreamnd) { Temperature_ve_FreeStreamND = val_temperature_ve_freestreamnd; }

  /*!
   * \brief Set the non-dimensional gas-constant.
   * \param[in] val_gas_constantnd - Value of the non-dimensional gas-constant.
   */
  void SetGas_ConstantND(su2double val_gas_constantnd) { Gas_ConstantND = val_gas_constantnd; }

  /*!
   * \brief Set the free-stream velocity.
   * \param[in] val_velocity_freestream - Value of the free-stream velocity component.
   * \param[in] val_dim - Value of the current dimension.
   */
  void SetVelocity_FreeStream(su2double val_velocity_freestream, unsigned short val_dim) { vel_inf[val_dim] = val_velocity_freestream; }

  /*!
   * \brief Set the non-dimensional free-stream velocity.
   * \param[in] val_velocity_freestreamnd - Value of the non-dimensional free-stream velocity component.
   * \param[in] val_dim - Value of the current dimension.
   */
  void SetVelocity_FreeStreamND(su2double val_velocity_freestreamnd, unsigned short val_dim) { Velocity_FreeStreamND[val_dim] = val_velocity_freestreamnd; }

  /*!
   * \brief Set the non-dimensional free-stream viscosity.
   * \param[in] val_viscosity_freestreamnd - Value of the non-dimensional free-stream viscosity.
   */
  void SetViscosity_FreeStreamND(su2double val_viscosity_freestreamnd) { Viscosity_FreeStreamND = val_viscosity_freestreamnd; }

  /*!
   * \brief Set the non-dimensional freestream turbulent kinetic energy.
   * \param[in] val_tke_freestreamnd - Value of the non-dimensional freestream turbulent kinetic energy.
   */
  void SetTke_FreeStreamND(su2double val_tke_freestreamnd) { Tke_FreeStreamND = val_tke_freestreamnd; }

  /*!
   * \brief Set the non-dimensional freestream specific dissipation rate omega.
   * \param[in] val_omega_freestreamnd - Value of the non-dimensional freestream specific dissipation rate omega.
   */
  void SetOmega_FreeStreamND(su2double val_omega_freestreamnd) { Omega_FreeStreamND = val_omega_freestreamnd; }

  /*!
   * \brief Set the freestream turbulent kinetic energy.
   * \param[in] val_tke_freestream - Value of the freestream turbulent kinetic energy.
   */
  void SetTke_FreeStream(su2double val_tke_freestream) { Tke_FreeStream = val_tke_freestream; }

  /*!
   * \brief Set the freestream specific dissipation rate omega.
   * \param[in] val_omega_freestream - Value of the freestream specific dissipation rate omega.
   */
  void SetOmega_FreeStream(su2double val_omega_freestream) { Omega_FreeStream = val_omega_freestream; }

  /*!
   * \brief Set the freestream momentum thickness Reynolds number.
   * \param[in] val_ReThetaT_freestream - Value of the freestream momentum thickness Reynolds number.
   */
  void SetReThetaT_FreeStream(su2double val_ReThetaT_freestream) { ReThetaT_FreeStream = val_ReThetaT_freestream; }

  /*!
   * \brief Set the non-dimensional freestream energy.
   * \param[in] val_energy_freestreamnd - Value of the non-dimensional freestream energy.
   */
  void SetEnergy_FreeStreamND(su2double val_energy_freestreamnd) { Energy_FreeStreamND = val_energy_freestreamnd; }

  /*!
   * \brief Set the freestream energy.
   * \param[in] val_energy_freestream - Value of the freestream energy.
   */
  void SetEnergy_FreeStream(su2double val_energy_freestream) { Energy_FreeStream = val_energy_freestream; }

  /*!
   * \brief Set the thermal diffusivity for solids.
   * \param[in] val_thermal_diffusivity - Value of the thermal diffusivity.
   */
  void SetThermalDiffusivity(su2double val_thermal_diffusivity) { Thermal_Diffusivity = val_thermal_diffusivity; }

  /*!
   * \brief Set the non-dimensional total time for unsteady simulations.
   * \param[in] val_total_unsttimend - Value of the non-dimensional total time.
   */
  void SetTotal_UnstTimeND(su2double val_total_unsttimend) { Total_UnstTimeND = val_total_unsttimend; }

  /*!
   * \brief Get the angle of attack of the body. This is the angle between a reference line on a lifting body
   *        (often the chord line of an airfoil) and the vector representing the relative motion between the
   *        lifting body and the fluid through which it is moving.
   * \return Value of the angle of attack.
   */
  su2double GetAoA(void) const { return AoA; }

  /*!
   * \brief Get the off set angle of attack of the body. The solution and the geometry
   *        file are able to modifity the angle of attack in the config file
   * \return Value of the off set angle of attack.
   */
  su2double GetAoA_Offset(void) const { return AoA_Offset; }

  /*!
   * \brief Get the off set sideslip angle of the body. The solution and the geometry
   *        file are able to modifity the angle of attack in the config file
   * \return Value of the off set sideslip angle.
   */
  su2double GetAoS_Offset(void) const { return AoS_Offset; }

  /*!
   * \brief Get the functional sensitivity with respect to changes in the angle of attack.
   * \return Value of the angle of attack.
   */
  su2double GetAoA_Sens(void) const { return AoA_Sens; }

  /*!
   * \brief Set the angle of attack.
   * \param[in] val_AoA - Value of the angle of attack.
   */
  void SetAoA(su2double val_AoA) { AoA = val_AoA; }

  /*!
   * \brief Set the off set angle of attack.
   * \param[in] val_AoA - Value of the angle of attack.
   */
  void SetAoA_Offset(su2double val_AoA_offset) { AoA_Offset = val_AoA_offset; }

  /*!
   * \brief Set the off set sideslip angle.
   * \param[in] val_AoA - Value of the off set sideslip angle.
   */
  void SetAoS_Offset(su2double val_AoS_offset) { AoS_Offset = val_AoS_offset; }

  /*!
   * \brief Set the angle of attack.
   * \param[in] val_AoA - Value of the angle of attack.
   */
  void SetAoA_Sens(su2double val_AoA_sens) { AoA_Sens = val_AoA_sens; }

  /*!
   * \brief Set the angle of attack.
   * \param[in] val_AoA - Value of the angle of attack.
   */
  void SetAoS(su2double val_AoS) { AoS = val_AoS; }

  /*!
   * \brief Get the angle of sideslip of the body. It relates to the rotation of the aircraft centerline from
   *        the relative wind.
   * \return Value of the angle of sideslip.
   */
  su2double GetAoS(void) const { return AoS; }

  /*!
   * \brief Get the charge coefficient that is used in the poissonal potential simulation.
   * \return Value of the charge coefficient.
   */
  su2double GetChargeCoeff(void) const { return ChargeCoeff; }

  /*!
   * \brief Get the number of multigrid levels.
   * \return Number of multigrid levels (without including the original grid).
   */
  unsigned short GetnMGLevels(void) const { return nMGLevels; }

  /*!
   * \brief Set the number of multigrid levels.
   * \param[in] val_nMGLevels - Index of the mesh were the CFL is applied
   */
  void SetMGLevels(unsigned short val_nMGLevels) {
    nMGLevels = val_nMGLevels;
    if (MGCycle == FULLMG_CYCLE) {
      SetFinestMesh(val_nMGLevels);
    }
  }

  /*!
   * \brief Get the index of the finest grid.
   * \return Index of the finest grid in a multigrid strategy, this is 0 unless we are
   performing a Full multigrid.
   */
  unsigned short GetFinestMesh(void) const { return FinestMesh; }

  /*!
   * \brief Get the kind of multigrid (V or W).
   * \note This variable is used in a recursive way to perform the different kind of cycles
   * \return 0 or 1 depending of we are dealing with a V or W cycle.
   */
  unsigned short GetMGCycle(void) const { return MGCycle; }

  /*!
   * \brief Get the king of evaluation in the geometrical module.
   * \return 0 or 1 depending of we are dealing with a V or W cycle.
   */
  unsigned short GetGeometryMode(void) const { return GeometryMode; }

  /*!
   * \brief Get the Courant Friedrich Levi number for each grid.
   * \param[in] val_mesh - Index of the mesh were the CFL is applied.
   * \return CFL number for each grid.
   */
  su2double GetCFL(unsigned short val_mesh) const { return CFL[val_mesh]; }

  /*!
   * \brief Get the Courant Friedrich Levi number for each grid.
   * \param[in] val_mesh - Index of the mesh were the CFL is applied.
   * \return CFL number for each grid.
   */
  void SetCFL(unsigned short val_mesh, su2double val_cfl) { CFL[val_mesh] = val_cfl; }

  /*!
   * \brief Get the Courant Friedrich Levi number for unsteady simulations.
   * \return CFL number for unsteady simulations.
   */
  su2double GetUnst_CFL(void) const { return Unst_CFL; }

  /*!
   * \brief Get information about element reorientation
   * \return    <code>TRUE</code> means that elements can be reoriented if suspected unhealthy
   */
  bool GetReorientElements(void) const { return ReorientElements; }

  /*!
   * \brief Get the Courant Friedrich Levi number for unsteady simulations.
   * \return CFL number for unsteady simulations.
   */
  su2double GetMax_DeltaTime(void) const { return Max_DeltaTime; }

  /*!
   * \brief Get a parameter of the particular design variable.
   * \param[in] val_dv - Number of the design variable that we want to read.
   * \param[in] val_param - Index of the parameter that we want to read.
   * \return Design variable parameter.
   */
  su2double GetParamDV(unsigned short val_dv, unsigned short val_param) const { return ParamDV[val_dv][val_param]; }

  /*!
   * \brief Get the coordinates of the FFD corner points.
   * \param[in] val_ffd - Index of the FFD box.
   * \param[in] val_coord - Index of the coordinate that we want to read.
   * \return Value of the coordinate.
   */
  su2double GetCoordFFDBox(unsigned short val_ffd, unsigned short val_index) const { return CoordFFDBox[val_ffd][val_index]; }

  /*!
   * \brief Get the degree of the FFD corner points.
   * \param[in] val_ffd - Index of the FFD box.
   * \param[in] val_degree - Index (I,J,K) to obtain the degree.
   * \return Value of the degree in a particular direction.
   */
  unsigned short GetDegreeFFDBox(unsigned short val_ffd, unsigned short val_index) const { return DegreeFFDBox[val_ffd][val_index]; }

  /*!
   * \brief Get the FFD Tag of a particular design variable.
   * \param[in] val_dv - Number of the design variable that we want to read.
   * \return Name of the FFD box.
   */
  string GetFFDTag(unsigned short val_dv) const { return FFDTag[val_dv]; }

  /*!
   * \brief Get the FFD Tag of a particular FFD box.
   * \param[in] val_ffd - Number of the FFD box that we want to read.
   * \return Name of the FFD box.
   */
  string GetTagFFDBox(unsigned short val_ffd) const { return TagFFDBox[val_ffd]; }

  /*!
   * \brief Get the number of design variables.
   * \return Number of the design variables.
   */
  unsigned short GetnDV(void) const { return nDV; }

  /*!
   * \brief Get the number of design variables.
   * \return Number of the design variables.
   */
  unsigned short GetnDV_Value(unsigned short iDV) const { return nDV_Value[iDV]; }

  /*!
   * \brief Get the total number of design variables.
   */
  unsigned short GetnDV_Total(void) const {
    if (!nDV_Value) return 0;
    unsigned short sum = 0;
    for (unsigned short iDV = 0; iDV < nDV; iDV++) {
      sum += nDV_Value[iDV];
    }
    return sum;
  }

  /*!
   * \brief Get the number of FFD boxes.
   * \return Number of FFD boxes.
   */
  unsigned short GetnFFDBox(void) const { return nFFDBox; }

  /*!
   * \brief Get the required continuity level at the surface intersection with the FFD
   * \return Continuity level at the surface intersection.
   */
  unsigned short GetFFD_Continuity(void) const { return FFD_Continuity; }

  /*!
   * \brief Get the coordinate system that we are going to use to define the FFD
   * \return Coordinate system (cartesian, spherical, etc).
   */
  unsigned short GetFFD_CoordSystem(void) const { return FFD_CoordSystem; }

  /*!
   * \brief Get the kind of FFD Blending function.
   * \return Kind of FFD Blending function.
   */
  unsigned short GetFFD_Blending(void) const { return FFD_Blending;}

  /*!
   * \brief Get the kind BSpline Order in i,j,k direction.
   * \return The kind BSpline Order in i,j,k direction.
   */
  const su2double* GetFFD_BSplineOrder() const { return ffd_coeff;}

  /*!
   * \brief Get the number of Runge-Kutta steps.
   * \return Number of Runge-Kutta steps.
   */
  unsigned short GetnRKStep(void) const { return nRKStep; }

  /*!
   * \brief Get the number of time levels for time accurate local time stepping.
   * \return Number of time levels.
   */
  unsigned short GetnLevels_TimeAccurateLTS(void) const { return nLevels_TimeAccurateLTS; }

  /*!
   * \brief Set the number of time levels for time accurate local time stepping.
   * \param[in] val_nLevels - The number of time levels to be set.
   */
  void SetnLevels_TimeAccurateLTS(unsigned short val_nLevels) { nLevels_TimeAccurateLTS = val_nLevels;}

  /*!
   * \brief Get the number time DOFs for ADER-DG.
   * \return Number of time DOFs used in ADER-DG.
   */
  unsigned short GetnTimeDOFsADER_DG(void) const { return nTimeDOFsADER_DG; }

  /*!
   * \brief Get the location of the time DOFs for ADER-DG on the interval [-1..1].
   * \return The location of the time DOFs used in ADER-DG.
   */
  const su2double *GetTimeDOFsADER_DG(void) const { return TimeDOFsADER_DG; }

  /*!
   * \brief Get the number time integration points for ADER-DG.
   * \return Number of time integration points used in ADER-DG.
   */
  unsigned short GetnTimeIntegrationADER_DG(void) const { return nTimeIntegrationADER_DG; }

  /*!
   * \brief Get the location of the time integration points for ADER-DG on the interval [-1..1].
   * \return The location of the time integration points used in ADER-DG.
   */
  const su2double *GetTimeIntegrationADER_DG(void) const { return TimeIntegrationADER_DG; }

  /*!
   * \brief Get the weights of the time integration points for ADER-DG.
   * \return The weights of the time integration points used in ADER-DG.
   */
  const su2double *GetWeightsIntegrationADER_DG(void) const { return WeightsIntegrationADER_DG; }

  /*!
   * \brief Get the total number of boundary markers of the local process including send/receive domains.
   * \return Total number of boundary markers.
   */
  unsigned short GetnMarker_All(void) const { return nMarker_All; }

  /*!
   * \brief Get the total number of boundary markers in the config file.
   * \return Total number of boundary markers.
   */
  unsigned short GetnMarker_CfgFile(void) const { return nMarker_CfgFile; }

  /*!
   * \brief Get the number of Euler boundary markers.
   * \return Number of Euler boundary markers.
   */
  unsigned short GetnMarker_Euler(void) const { return nMarker_Euler; }

  /*!
   * \brief Get the number of symmetry boundary markers.
   * \return Number of symmetry boundary markers.
   */
  unsigned short GetnMarker_SymWall(void) const { return nMarker_SymWall; }

  /*!
   * \brief Get the total number of boundary markers in the cfg plus the possible send/receive domains.
   * \return Total number of boundary markers.
   */
  unsigned short GetnMarker_Max(void) const { return nMarker_Max; }

  /*!
   * \brief Get the total number of boundary markers.
   * \return Total number of boundary markers.
   */
  unsigned short GetnMarker_EngineInflow(void) const { return nMarker_EngineInflow; }

  /*!
   * \brief Get the total number of boundary markers.
   * \return Total number of boundary markers.
   */
  unsigned short GetnMarker_EngineExhaust(void) const { return nMarker_EngineExhaust; }

  /*!
   * \brief Get the total number of boundary markers.
   * \return Total number of boundary markers.
   */
  unsigned short GetnMarker_NearFieldBound(void) const { return nMarker_NearFieldBound; }

  /*!
   * \brief Get the total number of deformable markers at the boundary.
   * \return Total number of deformable markers at the boundary.
   */
  unsigned short GetnMarker_Deform_Mesh(void) const { return nMarker_Deform_Mesh; }

  /*!
   * \brief Get the total number of markers in which the flow load is computed/employed.
   * \return Total number of markers in which the flow load is computed/employed.
   */
  unsigned short GetnMarker_Fluid_Load(void) const { return nMarker_Fluid_Load; }

  /*!
   * \brief Get the total number of boundary markers.
   * \return Total number of boundary markers.
   */
  unsigned short GetnMarker_Fluid_InterfaceBound(void) const { return nMarker_Fluid_InterfaceBound; }

  /*!
   * \brief Get the total number of boundary markers.
   * \return Total number of boundary markers.
   */
  unsigned short GetnMarker_ActDiskInlet(void) const { return nMarker_ActDiskInlet; }

  /*!
   * \brief Get the total number of boundary markers.
   * \return Total number of boundary markers.
   */
  unsigned short GetnMarker_ActDiskOutlet(void) const { return nMarker_ActDiskOutlet; }

  /*!
   * \brief Get the total number of boundary markers.
   * \return Total number of boundary markers.
   */
  unsigned short GetnMarker_Outlet(void) const { return nMarker_Outlet; }

  /*!
   * \brief Get the total number of monitoring markers.
   * \return Total number of monitoring markers.
   */
  unsigned short GetnMarker_Monitoring(void) const { return nMarker_Monitoring; }

  /*!
   * \brief Get the total number of DV markers.
   * \return Total number of DV markers.
   */
  unsigned short GetnMarker_DV(void) const { return nMarker_DV; }

  /*!
   * \brief Get the total number of moving markers.
   * \return Total number of moving markers.
   */
  unsigned short GetnMarker_Moving(void) const { return nMarker_Moving; }

  /*!
   * \brief Get the total number of markers for gradient treatment.
   * \return Total number of markers for gradient treatment.
   */
  unsigned short GetnMarker_SobolevBC(void) const { return nMarker_SobolevBC; }

  /*!
   * \brief Get the total number of Python customizable markers.
   * \return Total number of Python customizable markers.
   */
  unsigned short GetnMarker_PyCustom(void) const { return nMarker_PyCustom; }

  /*!
   * \brief Get the total number of moving markers.
   * \return Total number of moving markers.
   */
  unsigned short GetnMarker_Analyze(void) const { return nMarker_Analyze; }

  /*!
   * \brief Get the total number of periodic markers.
   * \return Total number of periodic markers.
   */
  unsigned short GetnMarker_Periodic(void) const { return nMarker_PerBound; }

  /*!
   * \brief Get the total (local) number of heat flux markers.
   * \return Total number of heat flux markers.
   */
  unsigned short GetnMarker_HeatFlux(void) const { return nMarker_HeatFlux; }

  /*!
   * \brief Get the total number of rough markers.
   * \return Total number of heat flux markers.
   */
  unsigned short GetnRoughWall(void) const { return nRough_Wall; }

  /*!
   * \brief Get the total number of objectives in kind_objective list
   * \return Total number of objectives in kind_objective list
   */
  unsigned short GetnObj(void) const { return nObj;}

  /*!
   * \brief Stores the number of marker in the simulation.
   * \param[in] val_nmarker - Number of markers of the problem.
   */
  void SetnMarker_All(unsigned short val_nmarker) { nMarker_All = val_nmarker; }

  /*!
   * \brief Get the starting direct iteration number for the unsteady adjoint (reverse time integration).
   * \return Starting direct iteration number for the unsteady adjoint.
   */
  long GetUnst_AdjointIter(void) const { return Unst_AdjointIter; }

  /*!
   * \brief Number of iterations to average (reverse time integration).
   * \return Starting direct iteration number for the unsteady adjoint.
   */
  unsigned long GetIter_Avg_Objective(void) const { return Iter_Avg_Objective ; }

  /*!
   * \brief Retrieves the number of periodic time instances for Harmonic Balance.
   * \return Number of periodic time instances for Harmonic Balance.
   */
  unsigned short GetnTimeInstances(void) const { return nTimeInstances; }

  /*!
   * \brief Retrieves the period of oscillations to be used with Harmonic Balance.
   * \return Period for Harmonic Balance.
   */
  su2double GetHarmonicBalance_Period(void) const { return HarmonicBalance_Period; }

  /*!
   * \brief Set the current external iteration number.
   * \param[in] val_iter - Current external iteration number.
   */
  void SetExtIter_OffSet(unsigned long val_iter) { ExtIter_OffSet = val_iter; }

  /*!
   * \brief Set the current FSI iteration number.
   * \param[in] val_iter - Current FSI iteration number.
   */
  void SetOuterIter(unsigned long val_iter) { OuterIter = val_iter; }

  /*!
   * \brief Set the current FSI iteration number.
   * \param[in] val_iter - Current FSI iteration number.
   */
  void SetInnerIter(unsigned long val_iter) { InnerIter = val_iter; }

  /*!
   * \brief Set the current time iteration number.
   * \param[in] val_iter - Current FSI iteration number.
   */
  void SetTimeIter(unsigned long val_iter) { TimeIter = val_iter; }

  /*!
   * \brief Get the current time iteration number.
   * \param[in] val_iter - Current time iterationnumber.
   */
  unsigned long GetTimeIter() const { return TimeIter; }

  /*!
   * \brief Get the current internal iteration number.
   * \return Current external iteration.
   */
  unsigned long GetExtIter_OffSet(void) const { return ExtIter_OffSet; }

  /*!
   * \brief Get the current FSI iteration number.
   * \return Current FSI iteration.
   */
  unsigned long GetOuterIter(void) const { return OuterIter; }

  /*!
   * \brief Get the current FSI iteration number.
   * \return Current FSI iteration.
   */
  unsigned long GetInnerIter(void) const { return InnerIter; }

  /*!
   * \brief Set the current physical time.
   * \param[in] val_t - Current physical time.
   */
  void SetPhysicalTime(su2double val_t) { PhysicalTime = val_t; }

  /*!
   * \brief Get the current physical time.
   * \return Current physical time.
   */
  su2double GetPhysicalTime(void) const { return PhysicalTime; }

  /*!
   * \brief Get information about writing the performance summary at the end of a calculation.
   * \return <code>TRUE</code> means that the performance summary will be written at the end of a calculation.
   */
  bool GetWrt_Performance(void) const { return Wrt_Performance; }

  /*!
   * \brief Get information about the computational graph (e.g. memory usage) when using AD in reverse mode.
   * \return <code>TRUE</code> means that the tape statistics will be written after each recording.
   */
  bool GetWrt_AD_Statistics(void) const { return Wrt_AD_Statistics; }

  /*!
   * \brief Get information about writing the mesh quality metrics to the visualization files.
   * \return <code>TRUE</code> means that the mesh quality metrics will be written to the visualization files.
   */
  bool GetWrt_MeshQuality(void) const { return Wrt_MeshQuality; }

  /*!
   * \brief Write coarse grids to the visualization files.
   */
  bool GetWrt_MultiGrid(void) const { return Wrt_MultiGrid; }

  /*!
   * \brief Get information about writing projected sensitivities on surfaces to an ASCII file with rows as x, y, z, dJ/dx, dJ/dy, dJ/dz for each vertex.
   * \return <code>TRUE</code> means that projected sensitivities on surfaces in an ASCII file with rows as x, y, z, dJ/dx, dJ/dy, dJ/dz for each vertex will be written.
   */
  bool GetWrt_Projected_Sensitivity(void) const { return Wrt_Projected_Sensitivity; }

  /*!
   * \brief Get information about the format for the input volume sensitvities.
   * \return Format of the input volume sensitivities.
   */
  unsigned short GetSensitivity_Format(void) const { return Sensitivity_FileFormat; }

  /*!
   * \brief Get information about writing sectional force files.
   * \return <code>TRUE</code> means that sectional force files will be written for specified markers.
   */
  bool GetPlot_Section_Forces(void) const { return Plot_Section_Forces; }

  /*!
   * \brief Get the alpha (convective) coefficients for the Runge-Kutta integration scheme.
   * \param[in] val_step - Index of the step.
   * \return Alpha coefficient for the Runge-Kutta integration scheme.
   */
  su2double Get_Alpha_RKStep(unsigned short val_step) const { return RK_Alpha_Step[val_step]; }

  /*!
   * \brief Get the index of the surface defined in the geometry file.
   * \param[in] val_marker - Value of the marker in which we are interested.
   * \return Value of the index that is in the geometry file for the surface that
   *         has the marker <i>val_marker</i>.
   */
  string GetMarker_All_TagBound(unsigned short val_marker) const { return Marker_All_TagBound[val_marker]; }

  /*!
   * \brief Get the index of the surface defined in the geometry file.
   * \param[in] val_marker - Value of the marker in which we are interested.
   * \return Value of the index that is in the geometry file for the surface that
   *         has the marker <i>val_marker</i>.
   */
  string GetMarker_ActDiskInlet_TagBound(unsigned short val_marker) const { return Marker_ActDiskInlet[val_marker]; }

  /*!
   * \brief Get the index of the surface defined in the geometry file.
   * \param[in] val_marker - Value of the marker in which we are interested.
   * \return Value of the index that is in the geometry file for the surface that
   *         has the marker <i>val_marker</i>.
   */
  string GetMarker_ActDiskOutlet_TagBound(unsigned short val_marker) const { return Marker_ActDiskOutlet[val_marker]; }

  /*!
   * \brief Get the index of the surface defined in the geometry file.
   * \param[in] val_marker - Value of the marker in which we are interested.
   * \return Value of the index that is in the geometry file for the surface that
   *         has the marker <i>val_marker</i>.
   */
  string GetMarker_Outlet_TagBound(unsigned short val_marker) const { return Marker_Outlet[val_marker]; }

  /*!
   * \brief Get the index of the surface defined in the geometry file.
   * \param[in] val_marker - Value of the marker in which we are interested.
   * \return Value of the index that is in the geometry file for the surface that
   *         has the marker <i>val_marker</i>.
   */
  string GetMarker_EngineInflow_TagBound(unsigned short val_marker) const { return Marker_EngineInflow[val_marker]; }

  /*!
   * \brief Get the index of the surface defined in the geometry file.
   * \param[in] val_marker - Value of the marker in which we are interested.
   * \return Value of the index that is in the geometry file for the surface that
   *         has the marker <i>val_marker</i>.
   */
  string GetMarker_EngineExhaust_TagBound(unsigned short val_marker) const { return Marker_EngineExhaust[val_marker]; }

  /*!
   * \brief Get the name of the surface defined in the geometry file.
   * \param[in] val_marker - Value of the marker in which we are interested.
   * \return Name that is in the geometry file for the surface that
   *         has the marker <i>val_marker</i>.
   */
  string GetMarker_Monitoring_TagBound(unsigned short val_marker) const { return Marker_Monitoring[val_marker]; }

  /*!
   * \brief Get the name of the surface defined in the geometry file.
   * \param[in] val_marker - Value of the marker in which we are interested.
   * \return Name that is in the geometry file for the surface that
   *         has the marker <i>val_marker</i>.
   */
  string GetMarker_HeatFlux_TagBound(unsigned short val_marker) const { return Marker_HeatFlux[val_marker]; }

  /*!
   * \brief Get the tag if the iMarker defined in the geometry file.
   * \param[in] val_tag - Value of the tag in which we are interested.
   * \return Value of the marker <i>val_marker</i> that is in the geometry file
   *         for the surface that has the tag.
   */
  short GetMarker_All_TagBound(string val_tag)  {
    for (unsigned short iMarker = 0; iMarker < nMarker_All; iMarker++) {
      if (val_tag == Marker_All_TagBound[iMarker]) return iMarker;
    }
    return -1;
  }

  /*!
   * \brief Get the kind of boundary for each marker.
   * \param[in] val_marker - Index of the marker in which we are interested.
   * \return Kind of boundary for the marker <i>val_marker</i>.
   */
  unsigned short GetMarker_All_KindBC(unsigned short val_marker) const { return Marker_All_KindBC[val_marker]; }

  /*!
   * \brief Set the value of the boundary <i>val_boundary</i> (read from the config file)
   *        for the marker <i>val_marker</i>.
   * \param[in] val_marker - Index of the marker in which we are interested.
   * \param[in] val_boundary - Kind of boundary read from config file.
   */
  void SetMarker_All_KindBC(unsigned short val_marker, unsigned short val_boundary) { Marker_All_KindBC[val_marker] = val_boundary; }

  /*!
   * \brief Set the value of the index <i>val_index</i> (read from the geometry file) for
   *        the marker <i>val_marker</i>.
   * \param[in] val_marker - Index of the marker in which we are interested.
   * \param[in] val_index - Index of the surface read from geometry file.
   */
  void SetMarker_All_TagBound(unsigned short val_marker, string val_index) { Marker_All_TagBound[val_marker] = val_index; }

  /*!
   * \brief Set if a marker <i>val_marker</i> is going to be monitored <i>val_monitoring</i>
   *        (read from the config file).
   * \note This is important for non dimensional coefficient computation.
   * \param[in] val_marker - Index of the marker in which we are interested.
   * \param[in] val_monitoring - 0 or 1 depending if the the marker is going to be monitored.
   */
  void SetMarker_All_Monitoring(unsigned short val_marker, unsigned short val_monitoring) { Marker_All_Monitoring[val_marker] = val_monitoring; }

  /*!
   * \brief Set if a marker <i>val_marker</i> is going to be monitored <i>val_monitoring</i>
   *        (read from the config file).
   * \note This is important for non dimensional coefficient computation.
   * \param[in] val_marker - Index of the marker in which we are interested.
   * \param[in] val_monitoring - 0 or 1 depending if the the marker is going to be monitored.
   */
  void SetMarker_All_GeoEval(unsigned short val_marker, unsigned short val_geoeval) { Marker_All_GeoEval[val_marker] = val_geoeval; }

  /*!
   * \brief Set if a marker <i>val_marker</i> is going to be designed <i>val_designing</i>
   *        (read from the config file).
   * \note This is important for non dimensional coefficient computation.
   * \param[in] val_marker - Index of the marker in which we are interested.
   * \param[in] val_monitoring - 0 or 1 depending if the the marker is going to be designed.
   */
  void SetMarker_All_Designing(unsigned short val_marker, unsigned short val_designing) { Marker_All_Designing[val_marker] = val_designing; }

  /*!
   * \brief Set if a marker <i>val_marker</i> is going to be plot <i>val_plotting</i>
   *        (read from the config file).
   * \param[in] val_marker - Index of the marker in which we are interested.
   * \param[in] val_plotting - 0 or 1 depending if the the marker is going to be plot.
   */
  void SetMarker_All_Plotting(unsigned short val_marker, unsigned short val_plotting) { Marker_All_Plotting[val_marker] = val_plotting; }

  /*!
   * \brief Set if a marker <i>val_marker</i> is going to be plot <i>val_plotting</i>
   *        (read from the config file).
   * \param[in] val_marker - Index of the marker in which we are interested.
   * \param[in] val_plotting - 0 or 1 depending if the the marker is going to be plot.
   */
  void SetMarker_All_Analyze(unsigned short val_marker, unsigned short val_analyze) { Marker_All_Analyze[val_marker] = val_analyze; }

  /*!
   * \brief Set if a marker <i>val_marker</i> is part of the FSI interface <i>val_plotting</i>
   *        (read from the config file).
   * \param[in] val_marker - Index of the marker in which we are interested.
   * \param[in] val_plotting - 0 or 1 depending if the the marker is part of the FSI interface.
   */
  void SetMarker_All_ZoneInterface(unsigned short val_marker, unsigned short val_fsiinterface) { Marker_All_ZoneInterface[val_marker] = val_fsiinterface; }

  /*!
   * \brief Set if a marker <i>val_marker</i> is part of the Turbomachinery (read from the config file).
   * \param[in] val_marker - Index of the marker in which we are interested.
   * \param[in] val_turboperf - 0 if not part of Turbomachinery or greater than 1 if it is part.
   */
  void SetMarker_All_Turbomachinery(unsigned short val_marker, unsigned short val_turbo) { Marker_All_Turbomachinery[val_marker] = val_turbo; }

  /*!
   * \brief Set a flag to the marker <i>val_marker</i> part of the Turbomachinery (read from the config file).
   * \param[in] val_marker - Index of the marker in which we are interested.
   * \param[in] val_turboperflag - 0 if is not part of the Turbomachinery, flag INFLOW or OUTFLOW if it is part.
   */
  void SetMarker_All_TurbomachineryFlag(unsigned short val_marker, unsigned short val_turboflag) { Marker_All_TurbomachineryFlag[val_marker] = val_turboflag; }

  /*!
   * \brief Set if a marker <i>val_marker</i> is part of the MixingPlane interface (read from the config file).
   * \param[in] val_marker - Index of the marker in which we are interested.
   * \param[in] val_turboperf - 0 if not part of the MixingPlane interface or greater than 1 if it is part.
   */
  void SetMarker_All_MixingPlaneInterface(unsigned short val_marker, unsigned short val_mixpla_interface) { Marker_All_MixingPlaneInterface[val_marker] = val_mixpla_interface; }

  /*!
   * \brief Set if a marker <i>val_marker</i> is going to be affected by design variables <i>val_moving</i>
   *        (read from the config file).
   * \param[in] val_marker - Index of the marker in which we are interested.
   * \param[in] val_DV - 0 or 1 depending if the the marker is affected by design variables.
   */
  void SetMarker_All_DV(unsigned short val_marker, unsigned short val_DV) { Marker_All_DV[val_marker] = val_DV; }

  /*!
   * \brief Set if a marker <i>val_marker</i> is going to be moved <i>val_moving</i>
   *        (read from the config file).
   * \param[in] val_marker - Index of the marker in which we are interested.
   * \param[in] val_moving - 0 or 1 depending if the the marker is going to be moved.
   */
  void SetMarker_All_Moving(unsigned short val_marker, unsigned short val_moving) { Marker_All_Moving[val_marker] = val_moving; }

  /*!
   * \brief Set if a marker how <i>val_marker</i> is going to be applied in gradient treatment.
   * \param[in] val_marker - Index of the marker in which we are interested.
   * \param[in] val_sobolev - 0 or 1 depending if the marker is selected.
   */
  void SetMarker_All_SobolevBC(unsigned short val_marker, unsigned short val_sobolev) { Marker_All_SobolevBC[val_marker] = val_sobolev; }

  /*!
   * \brief Set if a marker <i>val_marker</i> allows deformation at the boundary.
   * \param[in] val_marker - Index of the marker in which we are interested.
   * \param[in] val_interface - 0 or 1 depending if the the marker is or not a DEFORM_MESH marker.
   */
  void SetMarker_All_Deform_Mesh(unsigned short val_marker, unsigned short val_deform) { Marker_All_Deform_Mesh[val_marker] = val_deform; }

  /*!
   * \brief Set if a marker <i>val_marker</i> allows deformation at the boundary.
   * \param[in] val_marker - Index of the marker in which we are interested.
   * \param[in] val_interface - 0 or 1 depending if the the marker is or not a DEFORM_MESH_SYM_PLANE marker.
   */
  void SetMarker_All_Deform_Mesh_Sym_Plane(unsigned short val_marker, unsigned short val_deform) { Marker_All_Deform_Mesh_Sym_Plane[val_marker] = val_deform; }

  /*!
   * \brief Set if a in marker <i>val_marker</i> the flow load will be computed/employed.
   * \param[in] val_marker - Index of the marker in which we are interested.
   * \param[in] val_interface - 0 or 1 depending if the the marker is or not a Fluid_Load marker.
   */
  void SetMarker_All_Fluid_Load(unsigned short val_marker, unsigned short val_interface) { Marker_All_Fluid_Load[val_marker] = val_interface; }

  /*!
   * \brief Set if a marker <i>val_marker</i> is going to be customized in Python <i>val_PyCustom</i>
   *        (read from the config file).
   * \param[in] val_marker - Index of the marker in which we are interested.
   * \param[in] val_PyCustom - 0 or 1 depending if the the marker is going to be customized in Python.
   */
  void SetMarker_All_PyCustom(unsigned short val_marker, unsigned short val_PyCustom) { Marker_All_PyCustom[val_marker] = val_PyCustom; }

  /*!
   * \brief Set if a marker <i>val_marker</i> is going to be periodic <i>val_perbound</i>
   *        (read from the config file).
   * \param[in] val_marker - Index of the marker in which we are interested.
   * \param[in] val_perbound - Index of the surface with the periodic boundary.
   */
  void SetMarker_All_PerBound(unsigned short val_marker, short val_perbound) { Marker_All_PerBound[val_marker] = val_perbound; }

  /*!
   * \brief Set if a marker <i>val_marker</i> is going to be sent or receive <i>val_index</i>
   *        from another domain.
   * \param[in] val_marker - 0 or 1 depending if the the marker is going to be moved.
   * \param[in] val_index - Index of the surface read from geometry file.
   */
  void SetMarker_All_SendRecv(unsigned short val_marker, short val_index) { Marker_All_SendRecv[val_marker] = val_index; }

  /*!
   * \brief Get the send-receive information for a marker <i>val_marker</i>.
   * \param[in] val_marker - 0 or 1 depending if the the marker is going to be moved.
   * \return If positive, the information is sended to that domain, in case negative
   *         the information is receive from that domain.
   */
  short GetMarker_All_SendRecv(unsigned short val_marker) const { return Marker_All_SendRecv[val_marker]; }

  /*!
   * \brief Get an internal index that identify the periodic boundary conditions.
   * \param[in] val_marker - Value of the marker that correspond with the periodic boundary.
   * \return The internal index of the periodic boundary condition.
   */
  short GetMarker_All_PerBound(unsigned short val_marker) const { return Marker_All_PerBound[val_marker]; }

  /*!
   * \brief Get the monitoring information for a marker <i>val_marker</i>.
   * \param[in] val_marker - 0 or 1 depending if the the marker is going to be monitored.
   * \return 0 or 1 depending if the marker is going to be monitored.
   */
  unsigned short GetMarker_All_Monitoring(unsigned short val_marker) const { return Marker_All_Monitoring[val_marker]; }

  /*!
   * \brief Get the monitoring information for a marker <i>val_marker</i>.
   * \param[in] val_marker - 0 or 1 depending if the the marker is going to be monitored.
   * \return 0 or 1 depending if the marker is going to be monitored.
   */
  unsigned short GetMarker_All_GeoEval(unsigned short val_marker) const { return Marker_All_GeoEval[val_marker]; }

  /*!
   * \brief Get the design information for a marker <i>val_marker</i>.
   * \param[in] val_marker - 0 or 1 depending if the the marker is going to be monitored.
   * \return 0 or 1 depending if the marker is going to be monitored.
   */
  unsigned short GetMarker_All_Designing(unsigned short val_marker) const { return Marker_All_Designing[val_marker]; }

  /*!
   * \brief Get the plotting information for a marker <i>val_marker</i>.
   * \param[in] val_marker - 0 or 1 depending if the the marker is going to be moved.
   * \return 0 or 1 depending if the marker is going to be plotted.
   */
  unsigned short GetMarker_All_Plotting(unsigned short val_marker) const { return Marker_All_Plotting[val_marker]; }

  /*!
   * \brief Get the plotting information for a marker <i>val_marker</i>.
   * \param[in] val_marker - 0 or 1 depending if the the marker is going to be moved.
   * \return 0 or 1 depending if the marker is going to be plotted.
   */
  unsigned short GetMarker_All_Analyze(unsigned short val_marker) const { return Marker_All_Analyze[val_marker]; }

  /*!
   * \brief Get the FSI interface information for a marker <i>val_marker</i>.
   * \param[in] val_marker - 0 or 1 depending if the the marker is going to be moved.
   * \return 0 or 1 depending if the marker is part of the FSI interface.
   */
  unsigned short GetMarker_All_ZoneInterface(unsigned short val_marker) const { return Marker_All_ZoneInterface[val_marker]; }

  /*!
   * \brief Get the MixingPlane interface information for a marker <i>val_marker</i>.
   * \param[in] val_marker value of the marker on the grid.
   * \return 0 if is not part of the MixingPlane Interface and greater than 1 if it is part.
   */
  unsigned short GetMarker_All_MixingPlaneInterface(unsigned short val_marker) const { return Marker_All_MixingPlaneInterface[val_marker]; }

  /*!
   * \brief Get the Turbomachinery information for a marker <i>val_marker</i>.
   * \param[in] val_marker value of the marker on the grid.
   * \return 0 if is not part of the Turbomachinery and greater than 1 if it is part.
   */
  unsigned short GetMarker_All_Turbomachinery(unsigned short val_marker) const { return Marker_All_Turbomachinery[val_marker]; }

  /*!
   * \brief Get the Turbomachinery flag information for a marker <i>val_marker</i>.
   * \param[in] val_marker value of the marker on the grid.
   * \return 0 if is not part of the Turbomachinery, flag INFLOW or OUTFLOW if it is part.
   */
  unsigned short GetMarker_All_TurbomachineryFlag(unsigned short val_marker) const { return Marker_All_TurbomachineryFlag[val_marker]; }

  /*!
   * \brief Get the number of FSI interface markers <i>val_marker</i>.
   * \param[in] void.
   * \return Number of markers belonging to the FSI interface.
   */
  unsigned short GetMarker_n_ZoneInterface(void) const { return nMarker_ZoneInterface; }

  /*!
   * \brief Get the DV information for a marker <i>val_marker</i>.
   * \param[in] val_marker - 0 or 1 depending if the the marker is going to be affected by design variables.
   * \return 0 or 1 depending if the marker is going to be affected by design variables.
   */
  unsigned short GetMarker_All_DV(unsigned short val_marker) const { return Marker_All_DV[val_marker]; }

  /*!
   * \brief Get the motion information for a marker <i>val_marker</i>.
   * \param[in] val_marker - 0 or 1 depending if the the marker is going to be moved.
   * \return 0 or 1 depending if the marker is going to be moved.
   */
  unsigned short GetMarker_All_Moving(unsigned short val_marker) const { return Marker_All_Moving[val_marker]; }

  /*!
   * \brief Get the information if gradient treatment uses a marker <i>val_marker</i>.
   * \param[in] val_marker
   * \return 0 or 1 depending if the marker is going to be selected.
   */
  unsigned short GetMarker_All_SobolevBC(unsigned short val_marker) const { return Marker_All_SobolevBC[val_marker]; }

  /*!
   * \brief Get whether marker <i>val_marker</i> is a DEFORM_MESH marker
   * \param[in] val_marker - 0 or 1 depending if the the marker belongs to the DEFORM_MESH subset.
   * \return 0 or 1 depending if the marker belongs to the DEFORM_MESH subset.
   */
  unsigned short GetMarker_All_Deform_Mesh(unsigned short val_marker) const { return Marker_All_Deform_Mesh[val_marker]; }

  /*!
   * \brief Get whether marker <i>val_marker</i> is a DEFORM_MESH_SYM_PLANE marker
   * \param[in] val_marker - 0 or 1 depending if the the marker belongs to the DEFORM_MESH_SYM_PLANE subset.
   * \return 0 or 1 depending if the marker belongs to the DEFORM_MESH_SYM_PLANE subset.
   */
  unsigned short GetMarker_All_Deform_Mesh_Sym_Plane(unsigned short val_marker) const { return Marker_All_Deform_Mesh_Sym_Plane[val_marker]; }

  /*!
   * \brief Get whether marker <i>val_marker</i> is a Fluid_Load marker
   * \param[in] val_marker - 0 or 1 depending if the the marker belongs to the Fluid_Load subset.
   * \return 0 or 1 depending if the marker belongs to the Fluid_Load subset.
   */
  unsigned short GetMarker_All_Fluid_Load(unsigned short val_marker) const { return Marker_All_Fluid_Load[val_marker]; }

  /*!
   * \brief Get the Python customization for a marker <i>val_marker</i>.
   * \param[in] val_marker - Index of the marker in which we are interested.
   * \return 0 or 1 depending if the marker is going to be customized in Python.
   */
  unsigned short GetMarker_All_PyCustom(unsigned short val_marker) const { return Marker_All_PyCustom[val_marker];}

  /*!
   * \brief Get the airfoil sections in the slicing process.
   * \param[in] val_section - Index of the section.
   * \return Coordinate of the airfoil to slice.
   */
  su2double GetLocationStations(unsigned short val_section) const { return LocationStations[val_section]; }

  /*!
   * \brief Get the defintion of the nacelle location.
   * \param[in] val_index - Index of the section.
   * \return Coordinate of the nacelle location.
   */
  su2double GetNacelleLocation(unsigned short val_index) const { return nacelle_location[val_index]; }

  /*!
   * \brief Get the number of pre-smoothings in a multigrid strategy.
   * \param[in] val_mesh - Index of the grid.
   * \return Number of smoothing iterations.
   */
  unsigned short GetMG_PreSmooth(unsigned short val_mesh) const {
    if (nMG_PreSmooth == 0) return 1;
    return MG_PreSmooth[val_mesh];
  }

  /*!
   * \brief Get the number of post-smoothings in a multigrid strategy.
   * \param[in] val_mesh - Index of the grid.
   * \return Number of smoothing iterations.
   */
  unsigned short GetMG_PostSmooth(unsigned short val_mesh) const {
    if (nMG_PostSmooth == 0) return 0;
    return MG_PostSmooth[val_mesh];
  }

  /*!
   * \brief Get the number of implicit Jacobi smoothings of the correction in a multigrid strategy.
   * \param[in] val_mesh - Index of the grid.
   * \return Number of implicit smoothing iterations.
   */
  unsigned short GetMG_CorrecSmooth(unsigned short val_mesh) const {
    if (nMG_CorrecSmooth == 0) return 0;
    return MG_CorrecSmooth[val_mesh];
  }

  /*!
   * \brief plane of the FFD (I axis) that should be fixed.
   * \param[in] val_index - Index of the arrray with all the planes in the I direction that should be fixed.
   * \return Index of the plane that is going to be freeze.
   */
  short GetFFD_Fix_IDir(unsigned short val_index) const { return FFD_Fix_IDir[val_index]; }

  /*!
   * \brief plane of the FFD (J axis) that should be fixed.
   * \param[in] val_index - Index of the arrray with all the planes in the J direction that should be fixed.
   * \return Index of the plane that is going to be freeze.
   */
  short GetFFD_Fix_JDir(unsigned short val_index) const { return FFD_Fix_JDir[val_index]; }

  /*!
   * \brief plane of the FFD (K axis) that should be fixed.
   * \param[in] val_index - Index of the arrray with all the planes in the K direction that should be fixed.
   * \return Index of the plane that is going to be freeze.
   */
  short GetFFD_Fix_KDir(unsigned short val_index) const { return FFD_Fix_KDir[val_index]; }

  /*!
   * \brief Get the number of planes to fix in the I direction.
   * \return Number of planes to fix in the I direction.
   */
  unsigned short GetnFFD_Fix_IDir(void) const { return nFFD_Fix_IDir; }

  /*!
   * \brief Get the number of planes to fix in the J direction.
   * \return Number of planes to fix in the J direction.
   */
  unsigned short GetnFFD_Fix_JDir(void) const { return nFFD_Fix_JDir; }

  /*!
   * \brief Get the number of planes to fix in the K direction.
   * \return Number of planes to fix in the K direction.
   */
  unsigned short GetnFFD_Fix_KDir(void) const { return nFFD_Fix_KDir; }

  /*!
   * \brief Governing equations of the flow (it can be different from the run time equation).
   * \param[in] val_zone - Zone where the soler is applied.
   * \return Governing equation that we are solving.
   */
  MAIN_SOLVER GetKind_Solver(void) const { return Kind_Solver; }

  /*!
   * \brief Return true if a fluid solver is in use.
   */
  bool GetFluidProblem(void) const {
    switch (Kind_Solver) {
      case MAIN_SOLVER::EULER : case MAIN_SOLVER::NAVIER_STOKES: case MAIN_SOLVER::RANS:
      case MAIN_SOLVER::INC_EULER : case MAIN_SOLVER::INC_NAVIER_STOKES: case MAIN_SOLVER::INC_RANS:
      case MAIN_SOLVER::NEMO_EULER : case MAIN_SOLVER::NEMO_NAVIER_STOKES:
      case MAIN_SOLVER::DISC_ADJ_INC_EULER: case MAIN_SOLVER::DISC_ADJ_INC_NAVIER_STOKES: case MAIN_SOLVER::DISC_ADJ_INC_RANS:
      case MAIN_SOLVER::DISC_ADJ_EULER: case MAIN_SOLVER::DISC_ADJ_NAVIER_STOKES: case MAIN_SOLVER::DISC_ADJ_RANS:
        return true;
      default:
        return false;
    }
  }

  /*!
   * \brief Return true if a structural solver is in use.
   */
  bool GetStructuralProblem(void) const {
    return (Kind_Solver == MAIN_SOLVER::FEM_ELASTICITY) || (Kind_Solver == MAIN_SOLVER::DISC_ADJ_FEM);
  }

  /*!
   * \brief Return true if a heat solver is in use.
   */
  bool GetHeatProblem(void) const {
    return (Kind_Solver == MAIN_SOLVER::HEAT_EQUATION) || (Kind_Solver == MAIN_SOLVER::DISC_ADJ_HEAT);
  }

  /*!
   * \brief Return true if a high order FEM solver is in use.
   */
  bool GetFEMSolver(void) const {
    switch (Kind_Solver) {
      case MAIN_SOLVER::FEM_EULER: case MAIN_SOLVER::FEM_NAVIER_STOKES: case MAIN_SOLVER::FEM_RANS: case MAIN_SOLVER::FEM_LES:
      case MAIN_SOLVER::DISC_ADJ_FEM_EULER: case MAIN_SOLVER::DISC_ADJ_FEM_NS: case MAIN_SOLVER::DISC_ADJ_FEM_RANS:
        return true;
      default:
        return false;
    }
  }

  /*!
   * \brief Return true if a NEMO solver is in use.
   */
  bool GetNEMOProblem(void) const {
    switch (Kind_Solver) {
      case MAIN_SOLVER::NEMO_EULER : case MAIN_SOLVER::NEMO_NAVIER_STOKES:
        return true;
      default:
        return false;
    }
  }

   /*!
   * \brief Return true if an AUSM method is in use.
   */
  bool GetAUSMMethod(void) const {
    switch (Kind_Upwind_Flow) {
      case AUSM : case AUSMPLUSUP: case AUSMPLUSUP2: case AUSMPWPLUS:
        return true;
      default:
        return false;
    }
  }

  /*!
   * \brief Kind of Multizone Solver.
   * \return Governing equation that we are solving.
   */
  ENUM_MULTIZONE GetKind_MZSolver(void) const { return Kind_MZSolver; }

  /*!
   * \brief Governing equations of the flow (it can be different from the run time equation).
   * \param[in] val_zone - Zone where the soler is applied.
   * \return Governing equation that we are solving.
   */
  ENUM_REGIME GetKind_Regime(void) const { return Kind_Regime; }

  /*!
   * \brief Governing equations of the flow (it can be different from the run time equation).
   * \param[in] val_zone - Zone where the soler is applied.
   * \return Governing equation that we are solving.
   */
  unsigned short GetSystemMeasurements(void) const { return SystemMeasurements; }

  /*!
   * \brief Gas model that we are using.
   * \return Gas model that we are using.
   */
  string GetGasModel(void) const {return GasModel;}

  /*!
   * \brief Get the transport coefficient model.
   * \return Index of transport coefficient model.
   */
  TRANSCOEFFMODEL GetKind_TransCoeffModel(void) const { return Kind_TransCoeffModel; }

  /*!
   * \brief Get the total number of heat flux markers.
   * \return Total number of heat flux markers.
   */
  unsigned short GetnWall_Catalytic(void) const { return nWall_Catalytic; }

  /*!
   * \brief Get the name of the surface defined in the geometry file.
   * \param[in] val_marker - Value of the marker in which we are interested.
   * \return Name that is in the geometry file for the surface that
   *         has the marker <i>val_marker</i>.
   */
  string GetWall_Catalytic_TagBound(unsigned short val_marker) const { return Wall_Catalytic[val_marker]; }

  /*!
   * \brief Get wall catalytic efficiency.
   * \return wall catalytic efficiency value.
   */
  su2double GetCatalytic_Efficiency(void) const { return CatalyticEfficiency; }

  /*!
   * \brief Fluid model that we are using.
   * \return Fluid model that we are using.
   */
  unsigned short GetKind_FluidModel(void) const { return Kind_FluidModel; }

  /*!
   * \brief Option to define the density model for incompressible flows.
   * \return Density model option
   */
  INC_DENSITYMODEL GetKind_DensityModel() const { return Kind_DensityModel; }

  /*!
   * \brief Flag for whether to solve the energy equation for incompressible flows.
   * \return Flag for energy equation
   */
  bool GetEnergy_Equation(void) const { return Energy_Equation; }

  /*!
   * \brief free stream option to initialize the solution
   * \return free stream option
   */
  FREESTREAM_OPTION GetKind_FreeStreamOption() const { return Kind_FreeStreamOption; }

  /*!
   * \brief free stream option to initialize the solution
   * \return free stream option
   */
  unsigned short GetKind_InitOption(void) const { return Kind_InitOption; }
  /*!
   * \brief Get the value of the critical pressure.
   * \return Critical pressure.
   */
  su2double GetPressure_Critical(void) const { return Pressure_Critical; }

  /*!
   * \brief Get the value of the critical temperature.
   * \return Critical temperature.
   */
  su2double GetTemperature_Critical(void) const { return Temperature_Critical; }

  /*!
   * \brief Get the value of the critical pressure.
   * \return Critical pressure.
   */
  su2double GetAcentric_Factor(void) const { return Acentric_Factor; }

  /*!
   * \brief Get the value of the viscosity model.
   * \return Viscosity model.
   */
  VISCOSITYMODEL GetKind_ViscosityModel() const { return Kind_ViscosityModel; }

  /*!
   * \brief Get the value of the mixing model for viscosity.
   * \return Mixing Viscosity model.
   */
  MIXINGVISCOSITYMODEL GetKind_MixingViscosityModel() const { return Kind_MixingViscosityModel; }

  /*!
   * \brief Get the value of the thermal conductivity model.
   * \return Conductivity model.
   */
  CONDUCTIVITYMODEL GetKind_ConductivityModel() const { return Kind_ConductivityModel; }

  /*!
   * \brief Get the value of the turbulent thermal conductivity model.
   * \return Turbulent conductivity model.
   */
  CONDUCTIVITYMODEL_TURB GetKind_ConductivityModel_Turb() const { return Kind_ConductivityModel_Turb; }

  /*!
   * \brief Get the value of the mass diffusivity model.
   * \return Mass diffusivity model.
   */
  DIFFUSIVITYMODEL GetKind_Diffusivity_Model(void) const { return Kind_Diffusivity_Model; }

  /*!
   * \brief Get the value of the constant viscosity.
   * \return Constant viscosity.
   */
  su2double GetMu_Constant(unsigned short val_index = 0) const { return Mu_Constant[val_index]; }

  /*!
   * \brief Get the value of the non-dimensional constant viscosity.
   * \return Non-dimensional constant viscosity.
   */
  su2double GetMu_ConstantND(unsigned short val_index = 0) const { return Mu_Constant[val_index] / Viscosity_Ref; }

  /*!
   * \brief Get the value of the thermal conductivity.
   * \return Thermal conductivity.
   */
  su2double GetThermal_Conductivity_Constant(unsigned short val_index = 0) const {
    return Thermal_Conductivity_Constant[val_index];
  }

  /*!
   * \brief Get the value of the non-dimensional thermal conductivity.
   * \return Non-dimensional thermal conductivity.
   */
  su2double GetThermal_Conductivity_ConstantND(unsigned short val_index = 0) const {
    return Thermal_Conductivity_Constant[val_index] / Thermal_Conductivity_Ref;
  }

  /*!
   * \brief Get the value of the constant mass diffusivity for scalar transport.
   * \return Constant mass diffusivity.
   */
  su2double GetDiffusivity_Constant(void) const { return Diffusivity_Constant; }

  /*!
   * \brief Get the value of the non-dimensional constant mass diffusivity.
   * \return Non-dimensional constant mass diffusivity.
   */
  su2double GetDiffusivity_ConstantND(void) const { return Diffusivity_ConstantND; }

  /*!
   * \brief Get the value of the laminar Schmidt number for scalar transport.
   * \return Laminar Schmidt number for scalar transport.
   */
  su2double GetSchmidt_Number_Laminar(void) const { return Schmidt_Number_Laminar; }

  /*!
   * \brief Get the value of the turbulent Schmidt number for scalar transport.
   * \return Turbulent Schmidt number for scalar transport.
   */
  su2double GetSchmidt_Number_Turbulent(void) const { return Schmidt_Number_Turbulent; }

  /*!
   * \brief Get the value of the Lewis number for each species.
   * \return Lewis Number.
   */
  su2double GetConstant_Lewis_Number(unsigned short val_index = 0) const { return Constant_Lewis_Number[val_index]; }

  /*!
   * \brief Get the value of the reference viscosity for Sutherland model.
   * \return The reference viscosity.
   */
  su2double GetMu_Ref(unsigned short val_index = 0) const { return Mu_Ref[val_index]; }

  /*!
   * \brief Get the value of the non-dimensional reference viscosity for Sutherland model.
   * \return The non-dimensional reference viscosity.
   */
  su2double GetMu_RefND(unsigned short val_index = 0) const { return Mu_Ref[val_index] / Viscosity_Ref; }

  /*!
   * \brief Get the value of the reference temperature for Sutherland model.
   * \return The reference temperature.
   */
  su2double GetMu_Temperature_Ref(unsigned short val_index = 0) const { return Mu_Temperature_Ref[val_index]; }

  /*!
   * \brief Get the value of the non-dimensional reference temperature for Sutherland model.
   * \return The non-dimensional reference temperature.
   */
  su2double GetMu_Temperature_RefND(unsigned short val_index = 0) const {
    return Mu_Temperature_Ref[val_index] / Temperature_Ref;
  }

  /*!
   * \brief Get the value of the reference S for Sutherland model.
   * \return The reference S.
   */
  su2double GetMu_S(unsigned short val_index = 0) const { return Mu_S[val_index]; }

  /*!
   * \brief Get the value of the non-dimensional reference S for Sutherland model.
   * \return The non-dimensional reference S.
   */
  su2double GetMu_SND(unsigned short val_index = 0) const { return Mu_S[val_index] / Temperature_Ref; }

  /*!
   * \brief Get the number of coefficients in the temperature polynomial models.
   * \return The the number of coefficients in the temperature polynomial models.
   */
  unsigned short GetnPolyCoeffs(void) const { return N_POLY_COEFFS; }

  /*!
   * \brief Get the temperature polynomial coefficient for specific heat Cp.
   * \param[in] val_index - Index of the array with all polynomial coefficients.
   * \return Temperature polynomial coefficient for specific heat Cp.
   */
  su2double GetCp_PolyCoeff(unsigned short val_index) const { return cp_polycoeffs[val_index]; }

  /*!
   * \brief Get the temperature polynomial coefficient for specific heat Cp.
   * \param[in] val_index - Index of the array with all polynomial coefficients.
   * \return Temperature polynomial coefficient for specific heat Cp.
   */
  su2double GetCp_PolyCoeffND(unsigned short val_index) const { return CpPolyCoefficientsND[val_index]; }

  /*!
   * \brief Get the temperature polynomial coefficient for viscosity.
   * \param[in] val_index - Index of the array with all polynomial coefficients.
   * \return Temperature polynomial coefficient for viscosity.
   */
  su2double GetMu_PolyCoeff(unsigned short val_index) const { return mu_polycoeffs[val_index]; }

  /*!
   * \brief Get the temperature polynomial coefficient for viscosity.
   * \param[in] val_index - Index of the array with all polynomial coefficients.
   * \return Non-dimensional temperature polynomial coefficient for viscosity.
   */
  su2double GetMu_PolyCoeffND(unsigned short val_index) const { return MuPolyCoefficientsND[val_index]; }

  /*!
   * \brief Get the temperature polynomial coefficients for viscosity.
   * \return Non-dimensional temperature polynomial coefficients for viscosity.
   */
  const su2double* GetMu_PolyCoeffND(void) const { return MuPolyCoefficientsND.data(); }

  /*!
   * \brief Get the temperature polynomial coefficient for thermal conductivity.
   * \param[in] val_index - Index of the array with all polynomial coefficients.
   * \return Temperature polynomial coefficient for thermal conductivity.
   */
  su2double GetKt_PolyCoeff(unsigned short val_index) const { return kt_polycoeffs[val_index]; }

  /*!
   * \brief Get the temperature polynomial coefficient for thermal conductivity.
   * \param[in] val_index - Index of the array with all polynomial coefficients.
   * \return Non-dimensional temperature polynomial coefficient for thermal conductivity.
   */
  su2double GetKt_PolyCoeffND(unsigned short val_index) const { return KtPolyCoefficientsND[val_index]; }

  /*!
   * \brief Get the temperature polynomial coefficients for thermal conductivity.
   * \return Non-dimensional temperature polynomial coefficients for thermal conductivity.
   */
  const su2double* GetKt_PolyCoeffND(void) const { return KtPolyCoefficientsND.data(); }

  /*!
   * \brief Set the temperature polynomial coefficient for specific heat Cp.
   * \param[in] val_coeff - Temperature polynomial coefficient for specific heat Cp.
   * \param[in] val_index - Index of the array with all polynomial coefficients.
   */
  void SetCp_PolyCoeffND(su2double val_coeff, unsigned short val_index) { CpPolyCoefficientsND[val_index] = val_coeff; }

  /*!
   * \brief Set the temperature polynomial coefficient for viscosity.
   * \param[in] val_coeff - Non-dimensional temperature polynomial coefficient for viscosity.
   * \param[in] val_index - Index of the array with all polynomial coefficients.
   */
  void SetMu_PolyCoeffND(su2double val_coeff, unsigned short val_index) { MuPolyCoefficientsND[val_index] = val_coeff; }

  /*!
   * \brief Set the temperature polynomial coefficient for thermal conductivity.
   * \param[in] val_coeff - Non-dimensional temperature polynomial coefficient for thermal conductivity.
   * \param[in] val_index - Index of the array with all polynomial coefficients.
   */
  void SetKt_PolyCoeffND(su2double val_coeff, unsigned short val_index) { KtPolyCoefficientsND[val_index] = val_coeff; }

  /*!
   * \brief Set the value of the non-dimensional constant mass diffusivity.
   */
  void SetDiffusivity_ConstantND(su2double diffusivity_const) { Diffusivity_ConstantND = diffusivity_const; }

  /*!
   * \brief Get the kind of method for computation of spatial gradients used for viscous and source terms.
   * \return Numerical method for computation of spatial gradients used for viscous and source terms.
   */
  unsigned short GetKind_Gradient_Method(void) const { return Kind_Gradient_Method; }

  /*!
   * \brief Get the kind of method for computation of spatial gradients used for upwind reconstruction.
   * \return Numerical method for computation of spatial gradients used for upwind reconstruction.
   */
  unsigned short GetKind_Gradient_Method_Recon(void) const { return Kind_Gradient_Method_Recon; }

  /*!
   * \brief Get flag for whether a second gradient calculation is required for upwind reconstruction alone.
   * \return <code>TRUE</code> means that a second gradient will be calculated for upwind reconstruction.
   */
  bool GetReconstructionGradientRequired(void) const { return ReconstructionGradientRequired; }

  /*!
   * \brief Get flag for whether a least-squares gradient method is being applied.
   * \return <code>TRUE</code> means that a least-squares gradient method is being applied.
   */
  bool GetLeastSquaresRequired(void) const { return LeastSquaresRequired; }

  /*!
   * \brief Get the kind of solver for the implicit solver.
   * \return Numerical solver for implicit formulation (solving the linear system).
   */
  unsigned short GetKind_Linear_Solver(void) const { return Kind_Linear_Solver; }


  /*!
   * \brief Get the kind of preconditioner for the implicit solver.
   * \return Numerical preconditioner for implicit formulation (solving the linear system).
   */
  unsigned short GetKind_Linear_Solver_Prec(void) const { return Kind_Linear_Solver_Prec; }

  /*!
   * \brief Get the kind of solver for the implicit solver.
   * \return Numerical solver for implicit formulation (solving the linear system).
   */
  unsigned short GetKind_Deform_Linear_Solver(void) const { return Kind_Deform_Linear_Solver; }

  /*!
   * \brief Get min error of the linear solver for the implicit formulation.
   * \return Min error of the linear solver for the implicit formulation.
   */
  su2double GetLinear_Solver_Error(void) const { return Linear_Solver_Error; }

  /*!
   * \brief Get min error of the linear solver for the implicit formulation.
   * \return Min error of the linear solver for the implicit formulation.
   */
  su2double GetDeform_Linear_Solver_Error(void) const { return Deform_Linear_Solver_Error; }

  /*!
   * \brief Get max number of iterations of the linear solver for the implicit formulation.
   * \return Max number of iterations of the linear solver for the implicit formulation.
   */
  unsigned long GetLinear_Solver_Iter(void) const { return Linear_Solver_Iter; }

  /*!
   * \brief Get max number of iterations of the linear solver for the implicit formulation.
   * \return Max number of iterations of the linear solver for the implicit formulation.
   */
  unsigned long GetDeform_Linear_Solver_Iter(void) const { return Deform_Linear_Solver_Iter; }

  /*!
   * \brief Get the ILU fill-in level for the linear solver.
   * \return Fill in level of the ILU preconditioner for the linear solver.
   */
  unsigned short GetLinear_Solver_ILU_n(void) const { return Linear_Solver_ILU_n; }

  /*!
   * \brief Get restart frequency of the linear solver for the implicit formulation.
   * \return Restart frequency of the linear solver for the implicit formulation.
   */
  unsigned long GetLinear_Solver_Restart_Frequency(void) const { return Linear_Solver_Restart_Frequency; }

  /*!
   * \brief Get the relaxation factor for iterative linear smoothers.
   * \return Relaxation factor.
   */
  su2double GetLinear_Solver_Smoother_Relaxation(void) const { return Linear_Solver_Smoother_Relaxation; }

  /*!
   * \brief Get the relaxation factor for solution updates of adjoint solvers.
   */
  su2double GetRelaxation_Factor_Adjoint(void) const { return Relaxation_Factor_Adjoint; }

  /*!
   * \brief Get the relaxation coefficient of the CHT coupling.
   * \return relaxation coefficient of the CHT coupling.
   */
  su2double GetRelaxation_Factor_CHT(void) const { return Relaxation_Factor_CHT; }

  /*!
   * \brief Get the number of samples used in quasi-Newton methods.
   */
  unsigned short GetnQuasiNewtonSamples(void) const { return nQuasiNewtonSamples; }

  /*!
   * \brief Get whether to use vectorized numerics (if available).
   */
  bool GetUseVectorization(void) const { return UseVectorization; }

  /*!
   * \brief Get whether to use a Newton-Krylov method.
   */
  bool GetNewtonKrylov(void) const { return NewtonKrylov; }

  /*!
   * \brief Get Newton-Krylov integer parameters.
   */
  array<unsigned short,3> GetNewtonKrylovIntParam(void) const { return NK_IntParam; }

  /*!
   * \brief Get Newton-Krylov floating-point parameters.
   */
  array<su2double,4> GetNewtonKrylovDblParam(void) const { return NK_DblParam; }

  /*!
   * \brief Get the relaxation coefficient of the linear solver for the implicit formulation.
   * \return relaxation coefficient of the linear solver for the implicit formulation.
   */
  su2double GetRoe_Kappa(void) const { return Roe_Kappa; }

  /*!
   * \brief Get the wing semi span.
   * \return value of the wing semi span.
   */
  su2double GetSemiSpan(void) const { return SemiSpan; }

  /*!
   * \brief Get the kind of solver for the implicit solver.
   * \return Numerical solver for implicit formulation (solving the linear system).
   */
  unsigned short GetKind_AdjTurb_Linear_Solver(void) const { return Kind_AdjTurb_Linear_Solver; }

  /*!
   * \brief Get the kind of preconditioner for the implicit solver.
   * \return Numerical preconditioner for implicit formulation (solving the linear system).
   */
  unsigned short GetKind_AdjTurb_Linear_Prec(void) const { return Kind_AdjTurb_Linear_Prec; }

  /*!
   * \brief Get the kind of solver for the implicit solver.
   * \return Numerical solver for implicit formulation (solving the linear system).
   */
  unsigned short GetKind_DiscAdj_Linear_Solver(void) const { return Kind_DiscAdj_Linear_Solver; }

  /*!
   * \brief Get the kind of preconditioner for the implicit solver.
   * \return Numerical preconditioner for implicit formulation (solving the linear system).
   */
  unsigned short GetKind_DiscAdj_Linear_Prec(void) const { return Kind_DiscAdj_Linear_Prec; }

  /*!
   * \brief Get the kind of preconditioner for the implicit solver.
   * \return Numerical preconditioner for implicit formulation (solving the linear system).
   */
  unsigned short GetKind_Deform_Linear_Solver_Prec(void) const { return Kind_Deform_Linear_Solver_Prec; }

  /*!
   * \brief Set the kind of preconditioner for the implicit solver.
   * \return Numerical preconditioner for implicit formulation (solving the linear system).
   */
  void SetKind_AdjTurb_Linear_Prec(unsigned short val_kind_prec) { Kind_AdjTurb_Linear_Prec = val_kind_prec; }

  /*!
   * \brief Get min error of the linear solver for the implicit formulation.
   * \return Min error of the linear solver for the implicit formulation.
   */
  su2double GetAdjTurb_Linear_Error(void) const { return AdjTurb_Linear_Error; }

  /*!
   * \brief Get the entropy fix.
   * \return Vaule of the entropy fix.
   */
  su2double GetEntropyFix_Coeff(void) const { return EntropyFix_Coeff; }

  /*!
   * \brief Get max number of iterations of the linear solver for the implicit formulation.
   * \return Max number of iterations of the linear solver for the implicit formulation.
   */
  unsigned short GetAdjTurb_Linear_Iter(void) const { return AdjTurb_Linear_Iter; }

  /*!
   * \brief Get CFL reduction factor for adjoint turbulence model.
   * \return CFL reduction factor.
   */
  su2double GetCFLRedCoeff_AdjTurb(void) const { return CFLRedCoeff_AdjTurb; }

  /*!
   * \brief Get the number of nonlinear increments for mesh deformation.
   * \return Number of nonlinear increments for mesh deformation.
   */
  unsigned long GetGridDef_Nonlinear_Iter(void) const { return GridDef_Nonlinear_Iter; }

  /*!
   * \brief Get information about whether the mesh will be deformed using pseudo linear elasticity.
   * \return <code>TRUE</code> means that grid deformation is active.
   */
  bool GetDeform_Mesh(void) const { return Deform_Mesh; }

  /*!
   * \brief Get information about writing grid deformation residuals to the console.
   * \return <code>TRUE</code> means that grid deformation residuals will be written to the console.
   */
  bool GetDeform_Output(void) const { return Deform_Output; }

  /*!
   * \brief Get factor to multiply smallest volume for deform tolerance.
   * \return Factor to multiply smallest volume for deform tolerance.
   */
  su2double GetDeform_Coeff(void) const { return Deform_Coeff; }

  /*!
   * \brief Get limit for the volumetric deformation.
   * \return Distance to the surface to be deformed.
   */
  su2double GetDeform_Limit(void) const { return Deform_Limit; }

  /*!
   * \brief Get Young's modulus for deformation (constant stiffness deformation)
   */
  su2double GetDeform_ElasticityMod(void) const { return Deform_ElasticityMod; }

  /*!
   * \brief Get Poisson's ratio for deformation (constant stiffness deformation)
   * \
   */
  su2double GetDeform_PoissonRatio(void) const { return Deform_PoissonRatio; }

  /*!
   * \brief Get the type of stiffness to impose for FEA mesh deformation.
   * \return type of stiffness to impose for FEA mesh deformation.
   */
  unsigned short GetDeform_Stiffness_Type(void) const { return Deform_StiffnessType; }

  /*!
   * \brief Get the size of the layer of highest stiffness for wall distance-based mesh stiffness.
   */
  su2double GetDeform_StiffLayerSize(void) const { return Deform_StiffLayerSize; }

  /*!
   * \brief Define the FFD box with a symetry plane.
   * \return <code>TRUE</code> if there is a symmetry plane in the FFD; otherwise <code>FALSE</code>.
   */
  bool GetFFD_Symmetry_Plane(void) const { return FFD_Symmetry_Plane; }

  /*!
   * \brief Get the kind of SU2 software component.
   * \return Kind of the SU2 software component.
   */
  SU2_COMPONENT GetKind_SU2(void) const { return Kind_SU2; }

  /*!
   * \brief Get the kind of non-dimensionalization.
   * \return Kind of non-dimensionalization.
   */
  unsigned short GetRef_NonDim(void) const { return Ref_NonDim; }

  /*!
   * \brief Get the kind of incompressible non-dimensionalization.
   * \return Kind of incompressible non-dimensionalization.
   */
  unsigned short GetRef_Inc_NonDim(void) const { return Ref_Inc_NonDim; }

  /*!
   * \brief Set the kind of SU2 software component.
   * \return Kind of the SU2 software component.
   */
  void SetKind_SU2(SU2_COMPONENT val_kind_su2) { Kind_SU2 = val_kind_su2 ; }

  /*!
   * \brief Get the number of Turbulence Variables.
   * \return Number of Turbulence Variables.
   */
  unsigned short GetnTurbVar(void) const { return nTurbVar; }

  /*!
   * \brief Get the kind of the turbulence model.
   * \return Kind of the turbulence model.
   */
  TURB_MODEL GetKind_Turb_Model(void) const { return Kind_Turb_Model; }

  /*!
   * \brief Get the kind of the transition model.
   * \return Kind of the transion model.
   */
  TURB_TRANS_MODEL GetKind_Trans_Model(void) const { return Kind_Trans_Model; }

  /*!
   * \brief Get the kind of the species model.
   * \return Kind of the species model.
   */
  SPECIES_MODEL GetKind_Species_Model(void) const { return Kind_Species_Model; }

  /*!
   * \brief Get the kind of the subgrid scale model.
   * \return Kind of the subgrid scale model.
   */
  TURB_SGS_MODEL GetKind_SGS_Model(void) const { return Kind_SGS_Model; }

  /*!
   * \brief Get the kind of time integration method.
   * \note This is the information that the code will use, the method will
   *       change in runtime depending of the specific equation (direct, adjoint,
   *       linearized) that is being solved.
   * \return Kind of time integration method.
   */
  unsigned short GetKind_TimeIntScheme(void) const { return Kind_TimeNumScheme; }

  /*!
   * \brief Get the kind of convective numerical scheme.
   * \note This is the information that the code will use, the method will
   *       change in runtime depending of the specific equation (direct, adjoint,
   *       linearized) that is being solved.
   * \return Kind of the convective scheme.
   */
  unsigned short GetKind_ConvNumScheme(void) const { return Kind_ConvNumScheme; }

  /*!
   * \brief Get kind of center scheme for the convective terms.
   * \note This is the information that the code will use, the method will
   *       change in runtime depending of the specific equation (direct, adjoint,
   *       linearized) that is being solved.
   * \return Kind of center scheme for the convective terms.
   */
  unsigned short GetKind_Centered(void) const { return Kind_Centered; }

  /*!
   * \brief Get kind of upwind scheme for the convective terms.
   * \note This is the information that the code will use, the method will
   *       change in runtime depending of the specific equation (direct, adjoint,
   *       linearized) that is being solved.
   * \return Kind of upwind scheme for the convective terms.
   */
  unsigned short GetKind_Upwind(void) const { return Kind_Upwind; }

  /*!
   * \brief Get if the upwind scheme used MUSCL or not.
   * \note This is the information that the code will use, the method will
   *       change in runtime depending of the specific equation (direct, adjoint,
   *       linearized) that is being solved.
   * \return MUSCL scheme.
   */
  bool GetMUSCL(void) const { return MUSCL; }

  /*!
   * \brief Get if the upwind scheme used MUSCL or not.
   * \note This is the information that the code will use, the method will
   *       change in runtime depending of the specific equation (direct, adjoint,
   *       linearized) that is being solved.
   * \return MUSCL scheme.
   */
  bool GetMUSCL_Flow(void) const { return MUSCL_Flow; }

  /*!
   * \brief Get if the upwind scheme used MUSCL or not.
   * \note This is the information that the code will use, the method will
   *       change in runtime depending of the specific equation (direct, adjoint,
   *       linearized) that is being solved.
   * \return MUSCL scheme.
   */
  bool GetMUSCL_Heat(void) const { return MUSCL_Heat; }

  /*!
   * \brief Get if the upwind scheme used MUSCL or not.
   * \note This is the information that the code will use, the method will
   *       change in runtime depending of the specific equation (direct, adjoint,
   *       linearized) that is being solved.
   * \return MUSCL scheme.
   */
  bool GetMUSCL_Turb(void) const { return MUSCL_Turb; }

  /*!
   * \brief Get if the upwind scheme used MUSCL or not.
   * \return MUSCL scheme.
   */
  bool GetMUSCL_Species(void) const { return MUSCL_Species; }

  /*!
   * \brief Get if the upwind scheme used MUSCL or not.
   * \note This is the information that the code will use, the method will
   *       change in runtime depending of the specific equation (direct, adjoint,
   *       linearized) that is being solved.
   * \return MUSCL scheme.
   */
  bool GetMUSCL_AdjFlow(void) const { return MUSCL_AdjFlow; }

  /*!
   * \brief Get if the upwind scheme used MUSCL or not.
   * \note This is the information that the code will use, the method will
   *       change in runtime depending of the specific equation (direct, adjoint,
   *       linearized) that is being solved.
   * \return MUSCL scheme.
   */
  bool GetMUSCL_AdjTurb(void) const { return MUSCL_AdjTurb; }

  /*!
   * \brief Get whether to "Use Accurate Jacobians" for AUSM+up(2) and SLAU(2).
   * \return yes/no.
   */
  bool GetUse_Accurate_Jacobians(void) const { return Use_Accurate_Jacobians; }

  /*!
   * \brief Get the kind of integration scheme (explicit or implicit)
   *        for the flow equations.
   * \note This value is obtained from the config file, and it is constant
   *       during the computation.
   * \return Kind of integration scheme for the flow equations.
   */
  unsigned short GetKind_TimeIntScheme_Flow(void) const { return Kind_TimeIntScheme_Flow; }

  /*!
   * \brief Get the kind of scheme (aliased or non-aliased) to be used in the
   *        predictor step of ADER-DG.
   * \return Kind of scheme used in the predictor step of ADER-DG.
   */
  unsigned short GetKind_ADER_Predictor(void) const { return Kind_ADER_Predictor; }

  /*!
   * \brief Get the kind of integration scheme (explicit or implicit)
   *        for the flow equations.
   * \note This value is obtained from the config file, and it is constant
   *       during the computation.
   * \return Kind of integration scheme for the plasma equations.
   */
  unsigned short GetKind_TimeIntScheme_Heat(void) const { return Kind_TimeIntScheme_Heat; }

  /*!
   * \brief Get the kind of time stepping
   *        for the heat equation.
   * \note This value is obtained from the config file, and it is constant
   *       during the computation.
   * \return Kind of time stepping for the heat equation.
   */
  unsigned short GetKind_TimeStep_Heat(void) const { return Kind_TimeStep_Heat; }

  /*!
   * \brief Get the kind of integration scheme (explicit or implicit)
   *        for the flow equations.
   * \note This value is obtained from the config file, and it is constant
   *       during the computation.
   * \return Kind of integration scheme for the plasma equations.
   */
  STRUCT_TIME_INT GetKind_TimeIntScheme_FEA(void) const { return Kind_TimeIntScheme_FEA; }

  /*!
   * \brief Get the kind of integration scheme (explicit or implicit)
   *        for the radiation equations.
   * \note This value is obtained from the config file, and it is constant
   *       during the computation.
   * \return Kind of integration scheme for the radiation equations.
   */
  unsigned short GetKind_TimeIntScheme_Radiation(void) const { return Kind_TimeIntScheme_Radiation; }

  /*!
   * \brief Get the kind of integration scheme (explicit or implicit)
   *        for the template equations.
   * \note This value is obtained from the config file, and it is constant
   *       during the computation.
   * \return Kind of integration scheme for the plasma equations.
   */
  unsigned short GetKind_TimeIntScheme_Template(void);

  /*!
   * \brief Get the kind of integration scheme (explicit or implicit)
   *        for the flow equations.
   * \note This value is obtained from the config file, and it is constant
   *       during the computation.
   * \return Kind of integration scheme for the plasma equations.
   */
  STRUCT_SPACE_ITE GetKind_SpaceIteScheme_FEA(void) const { return Kind_SpaceIteScheme_FEA; }

  /*!
   * \brief Get the kind of convective numerical scheme for the flow
   *        equations (centered or upwind).
   * \note This value is obtained from the config file, and it is constant
   *       during the computation.
   * \return Kind of convective numerical scheme for the flow equations.
   */
  unsigned short GetKind_ConvNumScheme_Flow(void) const { return Kind_ConvNumScheme_Flow; }

  /*!
   * \brief Get the kind of convective numerical scheme for the flow
   *        equations (finite element).
   * \note This value is obtained from the config file, and it is constant
   *       during the computation.
   * \return Kind of convective numerical scheme for the flow equations.
   */
  unsigned short GetKind_ConvNumScheme_FEM_Flow(void) const { return Kind_ConvNumScheme_FEM_Flow; }

  /*!
   * \brief Get the kind of convective numerical scheme for the template
   *        equations (centered or upwind).
   * \note This value is obtained from the config file, and it is constant
   *       during the computation.
   * \return Kind of convective numerical scheme for the flow equations.
   */
  unsigned short GetKind_ConvNumScheme_Template(void) const { return Kind_ConvNumScheme_Template; }

  /*!
   * \brief Get the kind of center convective numerical scheme for the flow equations.
   * \note This value is obtained from the config file, and it is constant
   *       during the computation.
   * \return Kind of center convective numerical scheme for the flow equations.
   */
  ENUM_CENTERED GetKind_Centered_Flow(void) const { return static_cast<ENUM_CENTERED>(Kind_Centered_Flow); }

  /*!
   * \brief Get the kind of center convective numerical scheme for the plasma equations.
   * \note This value is obtained from the config file, and it is constant
   *       during the computation.
   * \return Kind of center convective numerical scheme for the flow equations.
   */
  unsigned short GetKind_Centered_Template(void);

  /*!
   * \brief Get the kind of upwind convective numerical scheme for the flow equations.
   * \note This value is obtained from the config file, and it is constant
   *       during the computation.
   * \return Kind of upwind convective numerical scheme for the flow equations.
   */
  unsigned short GetKind_Upwind_Flow(void) const { return Kind_Upwind_Flow; }

  /*!
   * \brief Get the kind of finite element convective numerical scheme for the flow equations.
   * \note This value is obtained from the config file, and it is constant
   *       during the computation.
   * \return Kind of finite element convective numerical scheme for the flow equations.
   */
  unsigned short GetKind_FEM_Flow(void) const { return Kind_FEM_Flow; }

  /*!
   * \brief Get the kind of shock capturing method in FEM DG solver.
   * \note This value is obtained from the config file, and it is constant
   *       during the computation.
   * \return Kind of shock capturing method in FEM DG solver.
   */
  FEM_SHOCK_CAPTURING_DG GetKind_FEM_DG_Shock(void) const { return Kind_FEM_Shock_Capturing_DG; }

  /*!
   * \brief Get the kind of matrix coloring used for the sparse Jacobian computation.
   * \note This value is obtained from the config file, and it is constant
   *       during the computation.
   * \return Kind of matrix coloring used.
   */
  unsigned short GetKind_Matrix_Coloring(void) const { return Kind_Matrix_Coloring; }

  /*!
   * \brief Get the method for limiting the spatial gradients.
   * \return Method for limiting the spatial gradients.
   */
  LIMITER GetKind_SlopeLimit(void) const { return Kind_SlopeLimit; }

  /*!
   * \brief Get the method for limiting the spatial gradients.
   * \return Method for limiting the spatial gradients solving the flow equations.
   */
  LIMITER GetKind_SlopeLimit_Flow(void) const { return Kind_SlopeLimit_Flow; }

  /*!
   * \brief Get the method for limiting the spatial gradients.
   * \return Method for limiting the spatial gradients solving the turbulent equation.
   */
  LIMITER GetKind_SlopeLimit_Turb(void) const { return Kind_SlopeLimit_Turb; }

  /*!
   * \brief Get the method for limiting the spatial gradients.
   * \return Method for limiting the spatial gradients solving the species equation.
   */
  LIMITER GetKind_SlopeLimit_Species() const { return Kind_SlopeLimit_Species; }

  /*!
   * \brief Get the method for limiting the spatial gradients.
   * \return Method for limiting the spatial gradients solving the adjoint turbulent equation.
   */
  LIMITER GetKind_SlopeLimit_AdjTurb(void) const { return Kind_SlopeLimit_AdjTurb; }

  /*!
   * \brief Get the method for limiting the spatial gradients.
   * \return Method for limiting the spatial gradients solving the adjoint flow equation.
   */
  LIMITER GetKind_SlopeLimit_AdjFlow(void) const { return Kind_SlopeLimit_AdjFlow; }

  /*!
   * \brief Value of the calibrated constant for the Lax method (center scheme).
   * \note This constant is used in coarse levels and with first order methods.
   * \return Calibrated constant for the Lax method.
   */
  su2double GetKappa_1st_Flow(void) const { return Kappa_1st_Flow; }

  /*!
   * \brief Value of the calibrated constant for the JST method (center scheme).
   * \return Calibrated constant for the JST method for the flow equations.
   */
  su2double GetKappa_2nd_Flow(void) const { return Kappa_2nd_Flow; }

  /*!
   * \brief Value of the calibrated constant for the JST method (center scheme).
   * \return Calibrated constant for the JST method for the flow equations.
   */
  su2double GetKappa_4th_Flow(void) const { return Kappa_4th_Flow; }

  /*!
   * \brief Value of the calibrated constant for the JST method (center scheme).
   * \return Calibrated constant for the JST-like method for the heat equations.
   */
  su2double GetKappa_2nd_Heat(void) const { return Kappa_2nd_Heat; }

  /*!
   * \brief Value of the calibrated constant for the JST-like method (center scheme).
   * \return Calibrated constant for the JST-like method for the heat equation.
   */
  su2double GetKappa_4th_Heat(void) const { return Kappa_4th_Heat; }

  /*!
   * \brief Factor by which to multiply the dissipation contribution to Jacobians of central schemes.
   * \return The factor.
   */
  su2double GetCent_Jac_Fix_Factor(void) const { return Cent_Jac_Fix_Factor; }

  /*!
   * \brief Factor by which to multiply the dissipation contribution to Jacobians of incompressible central schemes.
   * \return The factor.
   */
  su2double GetCent_Inc_Jac_Fix_Factor(void) const { return Cent_Inc_Jac_Fix_Factor; }

  /*!
   * \brief Get the kind of integration scheme (explicit or implicit)
   *        for the adjoint flow equations.
   * \note This value is obtained from the config file, and it is constant
   *       during the computation.
   * \return Kind of integration scheme for the adjoint flow equations.
   */
  unsigned short GetKind_TimeIntScheme_AdjFlow(void) const { return Kind_TimeIntScheme_AdjFlow; }

  /*!
   * \brief Get the kind of convective numerical scheme for the adjoint flow
   *        equations (centered or upwind).
   * \note This value is obtained from the config file, and it is constant
   *       during the computation.
   * \return Kind of convective numerical scheme for the adjoint flow equations.
   */
  unsigned short GetKind_ConvNumScheme_AdjFlow(void) const { return Kind_ConvNumScheme_AdjFlow; }

  /*!
   * \brief Get the kind of center convective numerical scheme for the adjoint flow equations.
   * \note This value is obtained from the config file, and it is constant
   *       during the computation.
   * \return Kind of center convective numerical scheme for the adjoint flow equations.
   */
  unsigned short GetKind_Centered_AdjFlow(void) const { return Kind_Centered_AdjFlow; }

  /*!
   * \brief Get the kind of upwind convective numerical scheme for the adjoint flow equations.
   * \note This value is obtained from the config file, and it is constant
   *       during the computation.
   * \return Kind of upwind convective numerical scheme for the adjoint flow equations.
   */
  unsigned short GetKind_Upwind_AdjFlow(void) const { return Kind_Upwind_AdjFlow; }

  /*!
   * \brief Value of the calibrated constant for the high order method (center scheme).
   * \return Calibrated constant for the high order center method for the adjoint flow equations.
   */
  su2double GetKappa_2nd_AdjFlow(void) const { return Kappa_2nd_AdjFlow; }

  /*!
   * \brief Value of the calibrated constant for the high order method (center scheme).
   * \return Calibrated constant for the high order center method for the adjoint flow equations.
   */
  su2double GetKappa_4th_AdjFlow(void) const { return Kappa_4th_AdjFlow; }

  /*!
   * \brief Value of the calibrated constant for the low order method (center scheme).
   * \return Calibrated constant for the low order center method for the adjoint flow equations.
   */
  su2double GetKappa_1st_AdjFlow(void) const { return Kappa_1st_AdjFlow; }

  /*!
   * \brief Get the kind of integration scheme (implicit)
   *        for the turbulence equations.
   * \note This value is obtained from the config file, and it is constant
   *       during the computation.
   * \return Kind of integration scheme for the turbulence equations.
   */
  unsigned short GetKind_TimeIntScheme_Turb(void) const { return Kind_TimeIntScheme_Turb; }

  /*!
   * \brief Get the kind of convective numerical scheme for the turbulence
   *        equations (upwind).
   * \note This value is obtained from the config file, and it is constant
   *       during the computation.
   * \return Kind of convective numerical scheme for the turbulence equations.
   */
  unsigned short GetKind_ConvNumScheme_Turb(void) const { return Kind_ConvNumScheme_Turb; }

  /*!
   * \brief Get the kind of center convective numerical scheme for the turbulence equations.
   * \note This value is obtained from the config file, and it is constant
   *       during the computation.
   * \return Kind of center convective numerical scheme for the turbulence equations.
   */
  unsigned short GetKind_Centered_Turb(void) const { return Kind_Centered_Turb; }

  /*!
   * \brief Get the kind of upwind convective numerical scheme for the turbulence equations.
   * \note This value is obtained from the config file, and it is constant
   *       during the computation.
   * \return Kind of upwind convective numerical scheme for the turbulence equations.
   */
  unsigned short GetKind_Upwind_Turb(void) const { return Kind_Upwind_Turb; }

  /*!
   * \brief Get the kind of integration scheme (explicit or implicit)
   *        for the adjoint turbulence equations.
   * \note This value is obtained from the config file, and it is constant
   *       during the computation.
   * \return Kind of integration scheme for the adjoint turbulence equations.
   */
  unsigned short GetKind_TimeIntScheme_AdjTurb(void) const { return Kind_TimeIntScheme_AdjTurb; }

  /*!
   * \brief Get the kind of convective numerical scheme for the adjoint turbulence
   *        equations (centered or upwind).
   * \note This value is obtained from the config file, and it is constant
   *       during the computation.
   * \return Kind of convective numerical scheme for the adjoint turbulence equations.
   */
  unsigned short GetKind_ConvNumScheme_AdjTurb(void) const { return Kind_ConvNumScheme_AdjTurb; }

  /*!
   * \brief Get the kind of integration scheme (implicit)
   *        for the Species equations.
   * \note This value is obtained from the config file, and it is constant
   *       during the computation.
   * \return Kind of integration scheme for the Species equations.
   */
  unsigned short GetKind_TimeIntScheme_Species() const { return Kind_TimeIntScheme_Species; }

  /*!
   * \brief Get the kind of convective numerical scheme for the Species
   *        equations (upwind).
   * \note This value is obtained from the config file, and it is constant
   *       during the computation.
   * \return Kind of convective numerical scheme for the Species equations.
   */
  unsigned short GetKind_ConvNumScheme_Species() const { return Kind_ConvNumScheme_Species; }

  /*!
   * \brief Get the kind of center convective numerical scheme for the Species equations.
   * \note This value is obtained from the config file, and it is constant
   *       during the computation.
   * \return Kind of center convective numerical scheme for the Species equations.
   */
  unsigned short GetKind_Centered_Species() const { return Kind_Centered_Species; }

  /*!
   * \brief Get the kind of upwind convective numerical scheme for the Species equations.
   * \note This value is obtained from the config file, and it is constant
   *       during the computation.
   * \return Kind of upwind convective numerical scheme for the Species equations.
   */
  unsigned short GetKind_Upwind_Species() const { return Kind_Upwind_Species; }

  /*!
   * \brief Get the kind of convective numerical scheme for the heat equation.
   * \note This value is obtained from the config file, and it is constant
   *       during the computation.
   * \return Kind of convective numerical scheme for the heat equation.
   */
  unsigned short GetKind_ConvNumScheme_Heat(void) const { return Kind_ConvNumScheme_Heat; }

  /*!
   * \brief Get the kind of center convective numerical scheme for the adjoint turbulence equations.
   * \note This value is obtained from the config file, and it is constant
   *       during the computation.
   * \return Kind of center convective numerical scheme for the adjoint turbulence equations.
   */
  unsigned short GetKind_Centered_AdjTurb(void) const { return Kind_Centered_AdjTurb; }

  /*!
   * \brief Get the kind of upwind convective numerical scheme for the adjoint turbulence equations.
   * \note This value is obtained from the config file, and it is constant
   *       during the computation.
   * \return Kind of upwind convective numerical scheme for the adjoint turbulence equations.
   */
  unsigned short GetKind_Upwind_AdjTurb(void) const { return Kind_Upwind_AdjTurb; }

  /*!
   * \brief Provides information about the way in which the turbulence will be treated by the
   *        cont. adjoint method.
   * \return <code>FALSE</code> means that the adjoint turbulence equations will be used.
   */
  bool GetFrozen_Visc_Cont(void) const { return Frozen_Visc_Cont; }

  /*!
   * \brief Provides information about the way in which the turbulence will be treated by the
   *        disc. adjoint method.
   * \return <code>FALSE</code> means that the adjoint turbulence equations will be used.
   */
  bool GetFrozen_Visc_Disc(void) const { return Frozen_Visc_Disc; }

  /*!
   * \brief Provides information about using an inconsistent (primal/dual) discrete adjoint formulation
   * \return <code>FALSE</code> means that the adjoint use the same numerical methods than the primal problem.
   */
  bool GetInconsistent_Disc(void) const { return Inconsistent_Disc; }

  /*!
   * \brief Provides information about the way in which the limiter will be treated by the
   *        disc. adjoint method.
   * \return <code>FALSE</code> means that the limiter computation is included.
   */
  bool GetFrozen_Limiter_Disc(void) const { return Frozen_Limiter_Disc; }

  /*!
   * \brief Provides information about if the sharp edges are going to be removed from the sensitivity.
   * \return <code>FALSE</code> means that the sharp edges will be removed from the sensitivity.
   */
  bool GetSens_Remove_Sharp(void) const { return Sens_Remove_Sharp; }

  /*!
   * \brief Get the kind of inlet boundary condition treatment (total conditions or mass flow).
   * \return Kind of inlet boundary condition.
   */
  INLET_TYPE GetKind_Inlet(void) const { return Kind_Inlet; }

  /*!
   * \brief Check if the inlet profile(s) are specified in an input file
   * \return True if an input file is to be used for the inlet profile(s)
   */
  bool GetInlet_Profile_From_File(void) const { return Inlet_From_File; }

  /*!
   * \brief Get name of the input file for the specified inlet profile.
   * \return Name of the input file for the specified inlet profile.
   */
  string GetInlet_FileName(void) const { return Inlet_Filename; }

  /*!
   * \brief Get name of the input file for the specified actuator disk.
   * \return Name of the input file for the specified actuator disk.
   */
  string GetActDisk_FileName(void) const { return ActDisk_FileName; }

  /*!
   * \brief Get the tolerance used for matching two points on a specified inlet
   * \return Tolerance used for matching a point to a specified inlet
   */
  su2double GetInlet_Profile_Matching_Tolerance(void) const { return Inlet_Matching_Tol; }

  /*!
   * \brief Get the type of incompressible inlet from the list.
   * \return Kind of the incompressible inlet.
   */
  INLET_TYPE GetKind_Inc_Inlet(string val_marker) const;

  /*!
   * \brief Get the total number of types in Kind_Inc_Inlet list
   * \return Total number of types in Kind_Inc_Inlet list
   */
  unsigned short GetnInc_Inlet(void) const { return nInc_Inlet;}

  /*!
   * \brief Flag for whether the local boundary normal is used as the flow direction for an incompressible pressure inlet.
   * \return <code>FALSE</code> means the prescribed flow direction is used.
   */
  bool GetInc_Inlet_UseNormal(void) const { return Inc_Inlet_UseNormal;}

  /*!
   * \brief Get the type of incompressible outlet from the list.
   * \return Kind of the incompressible outlet.
   */
  INC_OUTLET_TYPE GetKind_Inc_Outlet(string val_marker) const;

  /*!
   * \brief Get the damping factor applied to velocity updates at incompressible pressure inlets.
   * \return Damping factor applied to velocity updates at incompressible pressure inlets.
   */
  su2double GetInc_Inlet_Damping(void) const { return Inc_Inlet_Damping; }

  /*!
   * \brief Get the damping factor applied to pressure updates at incompressible mass flow outlet.
   * \return Damping factor applied to pressure updates at incompressible mass flow outlet.
   */
  su2double GetInc_Outlet_Damping(void) const { return Inc_Outlet_Damping; }

  /*!
   * \brief Get the kind of mixing process for averaging quantities at the boundaries.
   * \return Kind of mixing process.
   */
  unsigned short GetKind_AverageProcess(void) const { return Kind_AverageProcess; }

  /*!
   * \brief Get the kind of mixing process for averaging quantities at the boundaries.
   * \return Kind of mixing process.
   */
  unsigned short GetKind_PerformanceAverageProcess(void) const { return Kind_PerformanceAverageProcess; }

  /*!
   * \brief Set the kind of mixing process for averaging quantities at the boundaries.
   * \return Kind of mixing process.
   */
  void SetKind_AverageProcess(unsigned short new_AverageProcess) { Kind_AverageProcess = new_AverageProcess; }

  /*!
   * \brief Set the kind of mixing process for averaging quantities at the boundaries.
   * \return Kind of mixing process.
   */
  void SetKind_PerformanceAverageProcess(unsigned short new_AverageProcess) { Kind_PerformanceAverageProcess = new_AverageProcess; }

  /*!
   * \brief Get coeff for Rotating Frame Ramp.
   * \return coeff Ramp Rotating Frame.
   */
  su2double GetRampRotatingFrame_Coeff(unsigned short iCoeff) const { return rampRotFrame_coeff[iCoeff];}

  /*!
   * \brief Get Rotating Frame Ramp option.
   * \return Ramp Rotating Frame option.
   */
  bool GetRampRotatingFrame(void) const { return RampRotatingFrame;}

  /*!
   * \brief Get coeff for Outlet Pressure Ramp.
   * \return coeff Ramp Outlet Pressure.
   */
  su2double GetRampOutletPressure_Coeff(unsigned short iCoeff) const { return rampOutPres_coeff[iCoeff];}

  /*!
   * \brief Get final Outlet Pressure value for the ramp.
   * \return final Outlet Pressure value.
   */
  su2double GetFinalOutletPressure(void) const { return  FinalOutletPressure; }

  /*!
   * \brief Get final Outlet Pressure value for the ramp.
   * \return Monitor Outlet Pressure value.
   */
  su2double GetMonitorOutletPressure(void) const { return MonitorOutletPressure; }

  /*!
   * \brief Set Monitor Outlet Pressure value for the ramp.
   */
  void SetMonitotOutletPressure(su2double newMonPres) { MonitorOutletPressure = newMonPres;}

  /*!
   * \brief Get Outlet Pressure Ramp option.
   * \return Ramp Outlet pressure option.
   */
  bool GetRampOutletPressure(void) const { return RampOutletPressure;}

  /*!
   * \brief Get mixedout coefficients.
   * \return mixedout coefficient.
   */
  su2double GetMixedout_Coeff(unsigned short iCoeff) const { return mixedout_coeff[iCoeff];}

  /*!
   * \brief Get extra relaxation factor coefficients for the Giels BC.
   * \return mixedout coefficient.
   */
  su2double GetExtraRelFacGiles(unsigned short iCoeff) const { return extrarelfac[iCoeff];}

  /*!
   * \brief Get mach limit for average massflow-based procedure .
   * \return mach limit.
   */
  su2double GetAverageMachLimit(void) const { return AverageMachLimit;}

  /*!
   * \brief Get the kind of mixing process for averaging quantities at the boundaries.
   * \return Kind of mixing process.
   */
  unsigned short GetKind_MixingPlaneInterface(void) const { return Kind_MixingPlaneInterface;}

  /*!
   * \brief Get the kind of turbomachinery architecture.
   * \return Kind of turbomachinery architecture.
   */
  unsigned short GetKind_TurboMachinery(unsigned short val_iZone) const { return Kind_TurboMachinery[val_iZone]; }

  /*!
   * \brief Get the kind of turbomachinery architecture.
   * \return Kind of turbomachinery architecture.
   */
  unsigned short GetKind_SpanWise(void) const { return Kind_SpanWise; }

  /*!
   * \brief Verify if there is mixing plane interface specified from config file.
   * \return boolean.
   */
  bool GetBoolMixingPlaneInterface(void) const { return (nMarker_MixingPlaneInterface !=0);}

  /*!
   * \brief Verify if there is mixing plane interface specified from config file.
   * \return boolean.
   */
  bool GetBoolTurbMixingPlane(void) const { return turbMixingPlane;}

  /*!
   * \brief Verify if there is mixing plane interface specified from config file.
   * \return boolean.
   */
  bool GetSpatialFourier(void) const { return SpatialFourier;}

  /*!
   * \brief number mixing plane interface specified from config file.
   * \return number of bound.
   */
  unsigned short GetnMarker_MixingPlaneInterface(void) const { return nMarker_MixingPlaneInterface;}

  /*!
   * \brief Verify if there is Turbomachinery performance option specified from config file.
   * \return boolean.
   */
  bool GetBoolTurbomachinery(void) const { return (nMarker_Turbomachinery !=0);}

  /*!
   * \brief number Turbomachinery blades computed using the pitch information.
   * \return nBlades.
   */
  su2double GetnBlades(unsigned short val_iZone) const { return nBlades[val_iZone];}

  /*!
   * \brief number Turbomachinery blades computed using the pitch information.
   * \return nBlades.
   */
  void SetnBlades(unsigned short val_iZone, su2double nblades) { nBlades[val_iZone] = nblades;}

  /*!
   * \brief Verify if there is any Giles Boundary Condition option specified from config file.
   * \return boolean.
   */
  bool GetBoolGiles(void) const { return (nMarker_Giles!=0);}

  /*!
   * \brief Verify if there is any Riemann Boundary Condition option specified from config file.
   * \return boolean.
   */
  bool GetBoolRiemann(void) const { return (nMarker_Riemann!=0);}

  /*!
   * \brief number Turbomachinery performance option specified from config file.
   * \return number of bound.
   */
  unsigned short GetnMarker_Turbomachinery(void) const { return nMarker_Turbomachinery;}

  /*!
   * \brief Get number of shroud markers.
   * \return number of marker shroud.
   */
  unsigned short GetnMarker_Shroud(void) const { return nMarker_Shroud;}

  /*!
   * \brief Get the marker shroud.
   * \return marker shroud.
   */
  string GetMarker_Shroud(unsigned short val_marker) const { return Marker_Shroud[val_marker];}

  /*!
   * \brief number Turbomachinery performance option specified from config file.
   * \return number of bound.
   */
  unsigned short GetnMarker_TurboPerformance(void) const { return nMarker_TurboPerformance;}

  /*!
   * \brief number span-wise sections to compute 3D BC and performance for turbomachinery specified by the user.
   * \return number of span-wise sections.
   */
  unsigned short Get_nSpanWiseSections_User(void) const { return nSpanWiseSections_User;}

  /*!
   * \brief number span-wise sections to compute 3D BC and performance for turbomachinery.
   * \return number of span-wise sections.
   */
  unsigned short GetnSpanWiseSections(void) const { return nSpanWiseSections;}

  /*!
   * \brief set number of maximum span-wise sections among all zones .
   */
  void SetnSpanMaxAllZones(unsigned short val_nSpna_max) { nSpanMaxAllZones = val_nSpna_max;}

  /*!
   * \brief number span-wise sections to compute performance for turbomachinery.
   * \return number of max span-wise sections.
   */
  unsigned short GetnSpanMaxAllZones(void) const { return nSpanMaxAllZones;}

  /*!
   * \brief set number span-wise sections to compute 3D BC and performance for turbomachinery.
   */
  void SetnSpanWiseSections(unsigned short nSpan) { nSpanWiseSections = nSpan;}

  /*!
   * \brief set number span-wise sections to compute 3D BC and performance for turbomachinery.
   */
  unsigned short GetnSpan_iZones(unsigned short iZone) const { return nSpan_iZones[iZone];}

  /*!
   * \brief set number span-wise sections to compute 3D BC and performance for turbomachinery.
   */
  void SetnSpan_iZones(unsigned short nSpan, unsigned short iZone) { nSpan_iZones[iZone] = nSpan;}

  /*!
   * \brief get inlet bounds name for Turbomachinery performance calculation.
   * \return name of the bound.
   */
  string GetMarker_TurboPerf_BoundIn(unsigned short index) const { return Marker_TurboBoundIn[index];}

  /*!
   * \brief get outlet bounds name for Turbomachinery performance calculation.
   * \return name of the bound.
   */
  string GetMarker_TurboPerf_BoundOut(unsigned short index) const { return Marker_TurboBoundOut[index];}

  /*!
   * \brief get marker kind for Turbomachinery performance calculation.
   * \return kind index.
   */
  unsigned short GetKind_TurboPerf(unsigned short index);

  /*!
   * \brief get outlet bounds name for Turbomachinery performance calculation.
   * \return name of the bound.
   */
  string GetMarker_PerBound(unsigned short val_marker) const { return Marker_PerBound[val_marker];}

  /*!
   * \brief Get the kind of inlet boundary condition treatment (total conditions or mass flow).
   * \return Kind of inlet boundary condition.
   */
  unsigned short GetKind_Engine_Inflow(void) const { return Kind_Engine_Inflow; }

  /*!
   * \brief Get the kind of inlet boundary condition treatment (total conditions or mass flow).
   * \return Kind of inlet boundary condition.
   */
  unsigned short GetKind_ActDisk(void) const { return Kind_ActDisk; }

  /*!
   * \brief Set the kind of wall - rough or smooth.
   */
  void SetKindWall(string val_marker, unsigned short val_kindwall);

  /*!
   * \brief Get the number of sections.
   * \return Number of sections
   */
  unsigned short GetnLocationStations(void) const { return nLocationStations; }

  /*!
   * \brief Get the number of sections for computing internal volume.
   * \return Number of sections for computing internal volume.
   */
  unsigned short GetnWingStations(void) const { return nWingStations; }

  /*!
   * \brief Get the location of the waterline.
   * \return Z location of the waterline.
   */
  su2double GetGeo_Waterline_Location(void) const { return Geo_Waterline_Location; }

  /*!
   * \brief Provides information about the the nodes that are going to be moved on a deformation
   *        volumetric grid deformation.
   * \return <code>TRUE</code> means that only the points on the FFD box will be moved.
   */
  bool GetHold_GridFixed(void) const { return Hold_GridFixed; }

  /*!
   * \author H. Kline
   * \brief Get the kind of objective function. There are several options: Drag coefficient,
   *        Lift coefficient, efficiency, etc.
   * \note The objective function will determine the boundary condition of the adjoint problem.
   * \param[in] val_obj
   * \return Kind of objective function.
   */
  unsigned short GetKind_ObjFunc(unsigned short val_obj = 0) const { return Kind_ObjFunc[val_obj]; }

  /*!
   * \author H. Kline
   * \brief Get the weight of objective function. There are several options: Drag coefficient,
   *        Lift coefficient, efficiency, etc.
   * \note The objective function will determine the boundary condition of the adjoint problem.
   * \return Weight of objective function.
   */
  su2double GetWeight_ObjFunc(unsigned short val_obj) const { return Weight_ObjFunc[val_obj]; }

  /*!
   * \author H. Kline
   * \brief Set the weight of objective function. There are several options: Drag coefficient,
   *        Lift coefficient, efficiency, etc.
   * \note The objective function will determine the boundary condition of the adjoint problem.
   * \return Weight of objective function.
   */
  void SetWeight_ObjFunc(unsigned short val_obj, su2double val) { Weight_ObjFunc[val_obj] = val; }

  /*!
   * \brief Get the user expression for the custom objective function.
   */
  const string& GetCustomObjFunc() const { return CustomObjFunc; }

  /*!
   * \brief Get the user expressions for custom outputs.
   */
  const string& GetCustomOutputs() const { return CustomOutputs; }

  /*!
   * \brief Get the kind of sensitivity smoothing technique.
   * \return Kind of sensitivity smoothing technique.
   */
  unsigned short GetKind_SensSmooth(void) const { return Kind_SensSmooth; }

  /*!
   * \brief Provides information about the time integration, and change the write in the output
   *        files information about the iteration.
   * \return The kind of time integration: Steady state, time stepping method (unsteady) or
   *         dual time stepping method (unsteady).
   */
  TIME_MARCHING GetTime_Marching() const { return TimeMarching; }

  /*!
   * \brief Provides the number of species present in the gas mixture.
   * \return The number of species present in the gas mixture.
   */
  unsigned short GetnSpecies() const { return nSpecies; }

  /*!
   * \brief Provides the gas mass fractions of the flow.
   * \return Gas Mass fractions.
   */
  const su2double *GetGas_Composition(void) const { return Gas_Composition; }

  /*!
   * \brief Provides the gas mass fractions at the wall for supercat wall.
   * \return Supercat wall gas mass fractions.
   */
  const su2double *GetSupercatalytic_Wall_Composition(void) const { return Supercatalytic_Wall_Composition; }

  /*!
   * \brief Provides the restart information.
   * \return Restart information, if <code>TRUE</code> then the code will use the solution as restart.
   */
  bool GetRestart(void) const { return Restart; }

  /*!
   * \brief Flag for whether binary SU2 native restart files are read.
   * \return Flag for whether binary SU2 native restart files are read, if <code>TRUE</code> then the code will load binary restart files.
   */
  bool GetRead_Binary_Restart(void) const { return Read_Binary_Restart; }

  /*!
   * \brief Flag for whether restart solution files are overwritten.
   * \return Flag for overwriting. If Flag=false, iteration nr is appended to filename
   */
  bool GetWrt_Restart_Overwrite(void) const { return Wrt_Restart_Overwrite; }

    /*!
   * \brief Flag for whether visualization files are overwritten.
   * \return Flag for overwriting. If Flag=false, iteration nr is appended to filename
   */
  bool GetWrt_Surface_Overwrite(void) const { return Wrt_Surface_Overwrite; }

   /*!
   * \brief Flag for whether visualization files are overwritten.
   * \return Flag for overwriting. If Flag=false, iteration nr is appended to filename
   */
  bool GetWrt_Volume_Overwrite(void) const { return Wrt_Volume_Overwrite; }

  /*!
   * \brief Provides the number of varaibles.
   * \return Number of variables.
   */
  unsigned short GetnVar(void);

  /*!
   * \brief Provides the number of varaibles.
   * \return Number of variables.
   */
  unsigned short GetnZone(void) const { return nZone; }

  /*!
   * \brief Provides the number of varaibles.
   * \return Number of variables.
   */
  unsigned short GetiZone(void) const { return iZone; }

  /*!
   * \brief For some problems like adjoint or the linearized equations it
   *          is necessary to restart the flow solution.
   * \return Flow restart information, if <code>TRUE</code> then the code will restart the flow solution.
   */

  bool GetRestart_Flow(void) const { return Restart_Flow; }

  /*!
   * \brief Indicates whether the flow is frozen (chemistry deactivated).
   */
  bool GetFrozen(void) const { return frozen; }

  /*!
   * \brief Indicates whether electron gas is present in the gas mixture.
   */
  bool GetIonization(void) const { return ionization; }

  /*!
   * \brief Indicates whether the VT source residual is limited.
   */
  bool GetVTTransferResidualLimiting(void) const { return vt_transfer_res_limit; }

  /*!
   * \brief Indicates if mixture is monoatomic.
   */
  bool GetMonoatomic(void) const { return monoatomic; }

  /*!
   * \brief Indicates whether supercatalytic wall is used.
   */
  bool GetSupercatalytic_Wall(void) const { return Supercatalytic_Wall; }

  /*!
   * \brief Information about computing and plotting the equivalent area distribution.
   * \return <code>TRUE</code> or <code>FALSE</code>  depending if we are computing the equivalent area.
   */
  bool GetEquivArea(void) const { return EquivArea; }

  /*!
   * \brief Information about computing and plotting the equivalent area distribution.
   * \return <code>TRUE</code> or <code>FALSE</code>  depending if we are computing the equivalent area.
   */
  bool GetInvDesign_Cp(void) const { return InvDesign_Cp; }

  /*!
   * \brief Information about computing and plotting the equivalent area distribution.
   * \return <code>TRUE</code> or <code>FALSE</code>  depending if we are computing the equivalent area.
   */
  bool GetInvDesign_HeatFlux(void) const { return InvDesign_HeatFlux; }

  /*!
   * \brief Get name of the input grid.
   * \return File name of the input grid.
   */
  string GetMesh_FileName(void) const { return Mesh_FileName; }

  /*!
   * \brief Get name of the output grid, this parameter is important for grid
   *        adaptation and deformation.
   * \return File name of the output grid.
   */
  string GetMesh_Out_FileName(void) const { return Mesh_Out_FileName; }

  /*!
   * \brief Get the name of the file with the solution of the flow problem.
   * \return Name of the file with the solution of the flow problem.
   */
  string GetSolution_FileName(void) const { return Solution_FileName; }

  /*!
   * \brief Get the name of the file with the solution of the adjoint flow problem
   *          with drag objective function.
   * \return Name of the file with the solution of the adjoint flow problem with
   *         drag objective function.
   */
  string GetSolution_AdjFileName(void) const { return Solution_AdjFileName; }

  /*!
   * \brief Get the format of the input/output grid.
   * \return Format of the input/output grid.
   */
  unsigned short GetMesh_FileFormat(void) const { return Mesh_FileFormat; }

  /*!
   * \brief Get the format of the output solution.
   * \return Format of the output solution.
   */
  TAB_OUTPUT GetTabular_FileFormat(void) const { return Tab_FileFormat; }

  /*!
   * \brief Get the output precision to be used in <ofstream>.precision(value) for history and SU2_DOT output.
   * \return Output precision.
   */
  unsigned short GetOutput_Precision(void) const { return output_precision; }

  /*!
   * \brief Get the format of the output solution.
   * \return Format of the output solution.
   */
  unsigned short GetActDisk_Jump(void) const { return ActDisk_Jump; }

  /*!
   * \brief Get the name of the file with the convergence history of the problem.
   * \return Name of the file with convergence history of the problem.
   */
  string GetConv_FileName(void) const { return Conv_FileName; }

  /*!
   * \brief Get the Starting Iteration for the windowing approach
   *        in Sensitivity Analysis for period-averaged outputs, which oscillate.
   * \return
   */
  unsigned long GetStartWindowIteration(void) const { return StartWindowIteration; }

  /*!
   * \brief Get Index of the window function used as weight in the cost functional
   * \return
   */
  WINDOW_FUNCTION GetKindWindow(void) const { return Kind_WindowFct; }

  /*!
   * \brief Get the name of the file with the forces breakdown of the problem.
   * \return Name of the file with forces breakdown of the problem.
   */
  string GetBreakdown_FileName(void) const { return Breakdown_FileName; }

  /*!
   * \brief Get the name of the file with the flow variables.
   * \return Name of the file with the primitive variables.
   */
  string GetVolume_FileName(void) const { return Volume_FileName; }

  /*!
   * \brief Add any numbers necessary to the filename (iteration number, zone ID ...)
   * \param[in] filename - the base filename.
   * \param[in] ext - the extension to be added.
   * \param[in] Iter - the current iteration
   * \return The new filename
   */
  string GetFilename(string filename, string ext, int Iter) const;

  /*!
   * \brief Add steady iteration number to the filename (does not overwrite previous files)
   * \param[in] filename - the base filename.
   * \param[in] inner_iter - the inner iterations
   * \param[in] outer_iter - the outer iterations
   * \return The new filename
   */
  string GetFilename_Iter(const string& filename_iter, unsigned long curInnerIter, unsigned long curOuterIter) const;

  /*!
   * \brief Append the zone index to the restart or the solution files.
   * \return Name of the restart file for the flow variables.
   */
  string GetMultizone_FileName(string val_filename, int val_iZone, string ext) const;

  /*!
   * \brief Append the zone index to the restart or the solution files.
   * \param[in] val_filename - the base filename.
   * \param[in] val_iZone - the zone ID.
   * \param[in] ext - the filename extension.
   * \return Name of the restart file for the flow variables.
   */
  string GetMultizone_HistoryFileName(string val_filename, int val_iZone, string ext) const;

  /*!
   * \brief Append the instance index to the restart or the solution files.
   * \param[in] val_filename - the base filename.
   * \param[in] val_iInst - the current instance.
   * \param[in] ext - the filename extension.
   * \return Name of the restart file for the flow variables.
   */
  string GetMultiInstance_FileName(string val_filename, int val_iInst, string ext) const;

  /*!
   * \brief Append the instance index to the restart or the solution files.
   * \param[in] val_filename - the base filename.
   * \param[in] val_iInst - the current instance.
   * \return Name of the restart file for the flow variables.
   */
  string GetMultiInstance_HistoryFileName(string val_filename, int val_iInst) const;

  /*!
   * \brief Get the name of the restart file for the flow variables.
   * \return Name of the restart file for the flow variables.
   */
  string GetRestart_FileName(void) const { return Restart_FileName; }

  /*!
   * \brief Get the name of the restart file for the adjoint variables (drag objective function).
   * \return Name of the restart file for the adjoint variables (drag objective function).
   */
  string GetRestart_AdjFileName(void) const { return Restart_AdjFileName; }

  /*!
   * \brief Get the name of the file with the adjoint variables.
   * \return Name of the file with the adjoint variables.
   */
  string GetAdj_FileName(void) const { return Adj_FileName; }

  /*!
   * \brief Get the name of the file with the gradient of the objective function.
   * \return Name of the file with the gradient of the objective function.
   */
  string GetObjFunc_Grad_FileName(void) const { return ObjFunc_Grad_FileName; }

  /*!
   * \brief Get the name of the file with the gradient of the objective function.
   * \return Name of the file with the gradient of the objective function.
   */
  string GetObjFunc_Value_FileName(void) const { return ObjFunc_Value_FileName; }

  /*!
   * \brief Get the name of the file with the surface information for the flow problem.
   * \return Name of the file with the surface information for the flow problem.
   */
  string GetSurfCoeff_FileName(void) const { return SurfCoeff_FileName; }

  /*!
   * \brief Get the name of the file with the surface information for the adjoint problem.
   * \return Name of the file with the surface information for the adjoint problem.
   */
  string GetSurfAdjCoeff_FileName(void) const { return SurfAdjCoeff_FileName; }

  /*!
   * \brief Get the name of the file with the surface sensitivity (discrete adjoint).
   * \return Name of the file with the surface sensitivity (discrete adjoint).
   */
  string GetSurfSens_FileName(void) const { return SurfSens_FileName; }

  /*!
   * \brief Get the name of the file with the volume sensitivity (discrete adjoint).
   * \return Name of the file with the volume sensitivity (discrete adjoint).
   */
  string GetVolSens_FileName(void) const { return VolSens_FileName; }

  /*!
   * \brief Augment the input filename with the iteration number for an unsteady file.
   * \param[in] val_filename - String value of the base filename.
   * \param[in] val_iter - Unsteady iteration number or time instance.
   * \param[in] ext - the filename extension.
   * \return Name of the file with the iteration number for an unsteady solution file.
   */
  string GetUnsteady_FileName(string val_filename, int val_iter, string ext) const;

  /*!
   * \brief Append the input filename string with the appropriate objective function extension.
   * \param[in] val_filename - String value of the base filename.
   * \return Name of the file with the appropriate objective function extension.
   */
  string GetObjFunc_Extension(string val_filename) const;

  /*!
   * \brief Get functional that is going to be used to evaluate the residual flow convergence.
   * \return Functional that is going to be used to evaluate the residual flow convergence.
   */
  unsigned short GetResidual_Func_Flow(void) const { return Residual_Func_Flow; }

  /*!
   * \brief Get functional that is going to be used to evaluate the flow convergence.
   * \return Functional that is going to be used to evaluate the flow convergence.
   */
  unsigned short GetCauchy_Func_Flow(void) const { return Cauchy_Func_Flow; }

  /*!
   * \brief Get functional that is going to be used to evaluate the adjoint flow convergence.
   * \return Functional that is going to be used to evaluate the adjoint flow convergence.
   */
  unsigned short GetCauchy_Func_AdjFlow(void) const { return Cauchy_Func_AdjFlow; }

  /*!
   * \brief Get the number of iterations that are considered in the Cauchy convergence criteria.
   * \return Number of elements in the Cauchy criteria.
   */
  unsigned short GetCauchy_Elems(void) const { return Cauchy_Elems; }

  /*!
   * \brief Get the number of iterations that are not considered in the convergence criteria.
   * \return Number of iterations before starting with the convergence criteria.
   */
  unsigned long GetStartConv_Iter(void) const { return StartConv_Iter; }

  /*!
   * \brief Get the value of convergence criteria for the Cauchy method in the direct,
   *        adjoint or linearized problem.
   * \return Value of the convergence criteria.
   */
  su2double GetCauchy_Eps(void) const { return Cauchy_Eps; }

  /*!
   * \brief If we are prforming an unsteady simulation, there is only
   *        one value of the time step for the complete simulation.
   * \return Value of the time step in an unsteady simulation (non dimensional).
   */
  su2double GetDelta_UnstTimeND(void) const { return Delta_UnstTimeND; }

  /*!
   * \brief If we are prforming an unsteady simulation, there is only
   *        one value of the time step for the complete simulation.
   * \return Value of the time step in an unsteady simulation (non dimensional).
   */
  su2double GetTotal_UnstTimeND(void) const { return Total_UnstTimeND; }

  /*!
   * \brief If we are prforming an unsteady simulation, there is only
   *        one value of the time step for the complete simulation.
   * \return Value of the time step in an unsteady simulation.
   */
  su2double GetDelta_UnstTime(void) const { return Delta_UnstTime; }

  /*!
   * \brief Set the value of the unsteadty time step using the CFL number.
   * \param[in] val_delta_unsttimend - Value of the unsteady time step using CFL number.
   */
  void SetDelta_UnstTimeND(su2double val_delta_unsttimend) { Delta_UnstTimeND = val_delta_unsttimend; }

  /*!
   * \brief If we are performing an unsteady simulation, this is the
   *    value of max physical time for which we run the simulation
   * \return Value of the physical time in an unsteady simulation.
   */
  su2double GetTotal_UnstTime(void) const { return Total_UnstTime; }

  /*!
   * \brief If we are performing an unsteady simulation, this is the
   *    value of current time.
   * \return Value of the physical time in an unsteady simulation.
   */
  su2double GetCurrent_UnstTime(void) const { return Current_UnstTime; }

  /*!
   * \brief Divide the rectbles and hexahedron.
   * \return <code>TRUE</code> if the elements must be divided; otherwise <code>FALSE</code>.
   */
  bool GetSubsonicEngine(void) const { return SubsonicEngine; }

  /*!
   * \brief Actuator disk defined with a double surface.
   * \return <code>TRUE</code> if the elements must be divided; otherwise <code>FALSE</code>.
   */
  bool GetActDisk_DoubleSurface(void) const { return ActDisk_DoubleSurface; }

  /*!
   * \brief Only halg of the engine is in the compputational grid.
   * \return <code>TRUE</code> if the engine is complete; otherwise <code>FALSE</code>.
   */
  bool GetEngine_HalfModel(void) const { return Engine_HalfModel; }

  /*!
   * \brief Actuator disk defined with a double surface.
   * \return <code>TRUE</code> if the elements must be divided; otherwise <code>FALSE</code>.
   */
  bool GetActDisk_SU2_DEF(void) const { return ActDisk_SU2_DEF; }

  /*!
   * \brief Value of the design variable step, we use this value in design problems.
   * \param[in] val_dv - Number of the design variable that we want to read.
   * \param[in] val_val - Value of the design variable that we want to read.
   * \return Design variable step.
   */
  su2double& GetDV_Value(unsigned short val_dv, unsigned short val_val = 0) { return DV_Value[val_dv][val_val]; }
  const su2double& GetDV_Value(unsigned short val_dv, unsigned short val_val = 0) const { return DV_Value[val_dv][val_val]; }

  /*!
   * \brief Set the value of the design variable step, we use this value in design problems.
   * \param[in] val_dv - Number of the design variable that we want to read.
   * \param[in] val_ind - value of initial deformation.
   * \param[in] val    - Value of the design variable.
   */
  void SetDV_Value(unsigned short val_dv, unsigned short val_ind, su2double val) { DV_Value[val_dv][val_ind] = val; }

  /*!
   * \brief Get information about the grid movement.
   * \return <code>TRUE</code> if there is a grid movement; otherwise <code>FALSE</code>.
   */
  bool GetGrid_Movement(void) const {
    return (Kind_GridMovement != NO_MOVEMENT) || (nKind_SurfaceMovement > 0);
  }

  /*!
   * \brief Get information about dynamic grids.
   * \return <code>TRUE</code> if there is a grid movement; otherwise <code>FALSE</code>.
   */
  bool GetDynamic_Grid(void) const { return GetGrid_Movement() || (Deform_Mesh && Time_Domain); }

  /*!
   * \brief Get information about the volumetric movement.
   * \return <code>TRUE</code> if there is a volumetric movement is required; otherwise <code>FALSE</code>.
   */
  bool GetVolumetric_Movement(void) const;

  /*!
   * \brief Get information about deforming markers.
   * \param[in] kind_movement - Kind of surface movement.
   * \return <code>TRUE</code> at least one surface of kind_movement moving; otherwise <code>FALSE</code>.
   */
  bool GetSurface_Movement(unsigned short kind_movement) const;

  /*!
   * \brief Set a surface movement marker.
   * \param[in] iMarker - Moving marker.
   * \param[in] kind_movement - Kind of surface movement.
   * \return <code>TRUE</code> at least one surface of kind_movement moving; otherwise <code>FALSE</code>.
   */
  void SetSurface_Movement(unsigned short iMarker, unsigned short kind_movement);

  /*!
   * \brief Get the type of dynamic mesh motion. Each zone gets a config file.
   * \return Type of dynamic mesh motion.
   */
  unsigned short GetKind_GridMovement() const { return Kind_GridMovement; }

  /*!
   * \brief Set the type of dynamic mesh motion.
   * \param[in] motion_Type - Specify motion type.
   */
  void SetKind_GridMovement(unsigned short motion_Type) { Kind_GridMovement = motion_Type; }

  /*!
   * \brief Get the type of surface motion.
   * \param[in] iMarkerMoving -  Index of the moving marker (as specified in Marker_Moving).
   * \return Type of surface motion.
   */
  unsigned short GetKind_SurfaceMovement(unsigned short iMarkerMoving) const { return Kind_SurfaceMovement[iMarkerMoving];}

  /*!
   * \brief Get the mach number based on the mesh velocity and freestream quantities.
   * \return Mach number based on the mesh velocity and freestream quantities.
   */
  su2double GetMach_Motion(void) const { return Mach_Motion; }

  /*!
   * \brief Get the mesh motion origin.
   * \param[in] iDim - spatial component
   * \return The mesh motion origin.
   */
  su2double GetMotion_Origin(unsigned short iDim) const { return Motion_Origin[iDim];}

  /*!
   * \brief Set the mesh motion origin.
   * \param[in] val - new value of the origin
   * \return The mesh motion origin.
   */
  void SetMotion_Origin(const su2double* val) { for (int iDim = 0; iDim < 3; iDim++) Motion_Origin[iDim] = val[iDim]; }

  /*!
   * \brief Get the mesh motion origin.
   * \param[in] iMarkerMoving -  Index of the moving marker (as specified in Marker_Moving)
   * \param[in] iDim - spatial component
   * \return The motion origin of the marker.
   */
  su2double GetMarkerMotion_Origin(unsigned short iMarkerMoving, unsigned short iDim) const { return MarkerMotion_Origin[3*iMarkerMoving + iDim];}

  /*!
   * \brief Set the mesh motion origin.
   * \param[in] val - new value of the origin
   * \param[in] iMarkerMoving -  Index of the moving marker (as specified in Marker_Moving)
   */
  void SetMarkerMotion_Origin(const su2double* val, unsigned short iMarkerMoving) {
    for (int iDim = 0; iDim < 3; iDim++) MarkerMotion_Origin[3*iMarkerMoving + iDim] = val[iDim];
  }

  /*!
   * \brief Get the translational velocity of the mesh.
   * \param[in] iDim - spatial component
   * \return Translational velocity of the mesh.
   */
  su2double GetTranslation_Rate(unsigned short iDim) const { return Translation_Rate[iDim];}

  /*!
   * \brief Get the translational velocity of the marker.
   * \param[in] iMarkerMoving -  Index of the moving marker (as specified in Marker_Moving)
   * \param[in] iDim - spatial component
   * \return Translational velocity of the marker.
   */
  su2double GetMarkerTranslationRate(unsigned short iMarkerMoving, unsigned short iDim) const { return MarkerTranslation_Rate[3*iMarkerMoving + iDim];}

  /*!
   * \brief Get the rotation rate of the mesh.
   * \param[in] iDim - spatial component
   * \return Translational velocity of the mesh.
   */
  su2double GetRotation_Rate(unsigned short iDim) const { return Rotation_Rate[iDim];}

  /*!
   * \brief Get the rotation rate of the mesh.
   * \param[in] iDim - spatial component
   * \param[in] val - new value of the rotation rate.
   * \return Translational velocity of the mesh.
   */
  void SetRotation_Rate(unsigned short iDim, su2double val) { Rotation_Rate[iDim] = val;}

  /*!
   * \brief Get the rotation rate of the marker.
   *  \param[in] iMarkerMoving -  Index of the moving marker (as specified in Marker_Moving)
   * \param[in] iDim - spatial component
   * \return Rotation velocity of the marker.
   */
  su2double GetMarkerRotationRate(unsigned short iMarkerMoving, unsigned short iDim) const { return MarkerRotation_Rate[3*iMarkerMoving + iDim];}

  /*!
   * \brief Get the pitching rate of the mesh.
   * \param[in] iDim - spatial component
   * \return Angular frequency of the mesh pitching.
   */
  su2double GetPitching_Omega(unsigned short iDim) const { return Pitching_Omega[iDim];}

  /*!
   * \brief Get pitching rate of the marker.
   * \param[in] iMarkerMoving - Index of the moving marker (as specified in Marker_Moving)
   * \param[in] iDim - spatial component
   * \return  Angular frequency of the marker pitching.
   */
  su2double GetMarkerPitching_Omega(unsigned short iMarkerMoving, unsigned short iDim) const { return MarkerPitching_Omega[3*iMarkerMoving + iDim];}

  /*!
   * \brief Get the pitching amplitude of the mesh.
   * \param[in] iDim - spatial component
   * \return pitching amplitude of the mesh.
   */
  su2double GetPitching_Ampl(unsigned short iDim) const { return Pitching_Ampl[iDim];}

  /*!
   * \brief Get pitching amplitude of the marker.
   * \param[in] iMarkerMoving -  Index of the moving marker (as specified in Marker_Moving)
   * \param[in] iDim - spatial component
   * \return  pitching amplitude of the marker.
   */
  su2double GetMarkerPitching_Ampl(unsigned short iMarkerMoving, unsigned short iDim) const { return MarkerPitching_Ampl[3*iMarkerMoving + iDim];}

  /*!
   * \brief Get the pitching phase of the mesh.
   * \param[in] iDim - spatial component.
   * \return pitching phase of the mesh.
   */
  su2double GetPitching_Phase(unsigned short iDim) const { return Pitching_Phase[iDim];}

  /*!
   * \brief Get pitching phase of the marker.
   * \param[in] iMarkerMoving -  Index of the moving marker (as specified in Marker_Moving) \
   * \param[in] iDim - spatial component
   * \return pitching phase of the marker.
   */
  su2double GetMarkerPitching_Phase(unsigned short iMarkerMoving, unsigned short iDim) const { return MarkerPitching_Phase[3*iMarkerMoving + iDim];}

  /*!
   * \brief Get the plunging rate of the mesh.
   * \param[in] iDim - spatial component
   * \return Angular frequency of the mesh plunging.
   */
  su2double GetPlunging_Omega(unsigned short iDim) const { return Plunging_Omega[iDim];}

  /*!
   * \brief Get plunging rate of the marker.
   * \param[in] iMarkerMoving -  Index of the moving marker (as specified in Marker_Moving)
   * \param[in] iDim - spatial component
   * \return Angular frequency of the marker plunging.
   */
  su2double GetMarkerPlunging_Omega(unsigned short iMarkerMoving, unsigned short iDim) const { return MarkerPlunging_Omega[3*iMarkerMoving + iDim];}

  /*!
   * \brief Get the plunging amplitude of the mesh.
   * \param[in] iDim - spatial component
   * \return Plunging amplitude of the mesh.
   */
  su2double GetPlunging_Ampl(unsigned short iDim) const { return Plunging_Ampl[iDim];}

  /*!
   * \brief Get plunging amplitude of the marker.
   * \param[in] iMarkerMoving -  Index of the moving marker (as specified in Marker_Moving)
   * \param[in] iDim - spatial component
   * \return Plunging amplitude of the marker.
   */
  su2double GetMarkerPlunging_Ampl(unsigned short iMarkerMoving, unsigned short iDim) const { return MarkerPlunging_Ampl[3*iMarkerMoving + iDim];}

  /*!
   * \brief Get the angular velocity of the mesh about the z-axis.
   * \return Angular velocity of the mesh about the z-axis.
   */
  su2double GetFinalRotation_Rate_Z() const { return FinalRotation_Rate_Z;}

  /*!
   * \brief Set the angular velocity of the mesh about the z-axis.
   * \param[in] newRotation_Rate_Z - new rotation rate after computing the ramp value.
   */
  void SetRotation_Rate_Z(su2double newRotation_Rate_Z);

  /*!
   * \brief Get the Harmonic Balance frequency pointer.
   * \return Harmonic Balance Frequency pointer.
   */
  const su2double* GetOmega_HB(void) const { return  Omega_HB; }

  /*!
   * \brief Get if harmonic balance source term is to be preconditioned
   * \return yes or no to harmonic balance preconditioning
   */
  bool GetHB_Precondition(void) const { return HB_Precondition; }

  /*!
   * \brief Get if we should update the motion origin.
   * \param[in] val_marker - Value of the marker in which we are interested.
   * \return yes or no to update motion origin.
   */
  unsigned short GetMoveMotion_Origin(unsigned short val_marker) const { return MoveMotion_Origin[val_marker]; }

  /*!
   * \brief Get the minimum value of Beta for Roe-Turkel preconditioner
   * \return the minimum value of Beta for Roe-Turkel preconditioner
   */
  su2double GetminTurkelBeta() const { return  Min_Beta_RoeTurkel; }

  /*!
   * \brief Get the minimum value of Beta for Roe-Turkel preconditioner
   * \return the minimum value of Beta for Roe-Turkel preconditioner
   */
  su2double GetmaxTurkelBeta() const { return  Max_Beta_RoeTurkel; }

  /*!
   * \brief Get information about the adibatic wall condition
   * \return <code>TRUE</code> if it is a adiabatic wall condition; otherwise <code>FALSE</code>.
   */
  bool GetAdiabaticWall(void);

  /*!
   * \brief Get information about the isothermal wall condition
   * \return <code>TRUE</code> if it is a isothermal wall condition; otherwise <code>FALSE</code>.
   */
  bool GetIsothermalWall(void);

  /*!
   * \brief Get information about the Low Mach Preconditioning
   * \return <code>TRUE</code> if we are using low Mach preconditioner; otherwise <code>FALSE</code>.
   */
  bool Low_Mach_Preconditioning(void) const { return Low_Mach_Precon; }

  /*!
   * \brief Get information about the Low Mach Correction
   * \return <code>TRUE</code> if we are using low Mach correction; otherwise <code>FALSE</code>.
   */
  bool Low_Mach_Correction(void) const { return Low_Mach_Corr; }

  /*!
   * \brief Get information about the poisson solver condition
   * \return <code>TRUE</code> if it is a poisson solver condition; otherwise <code>FALSE</code>.
   */
  bool GetPoissonSolver(void) const { return PoissonSolver; }

  /*!
   * \brief Get information about the gravity force.
   * \return <code>TRUE</code> if it uses the gravity force; otherwise <code>FALSE</code>.
   */
  bool GetGravityForce(void) const { return GravityForce; }

  /*!
   * \brief Get information about the body force.
   * \return <code>TRUE</code> if it uses a body force; otherwise <code>FALSE</code>.
   */
  bool GetBody_Force(void) const { return Body_Force; }

  /*!
   * \brief Get a pointer to the body force vector.
   * \return A pointer to the body force vector.
   */
  const su2double* GetBody_Force_Vector(void) const { return body_force; }

  /*!
   * \brief Get information about the streamwise periodicity (None, Pressure_Drop, Massflow).
   * \return Driving force identification.
   */
  ENUM_STREAMWISE_PERIODIC GetKind_Streamwise_Periodic(void) const { return Kind_Streamwise_Periodic; }

  /*!
   * \brief Get information about the streamwise periodicity Energy equation handling.
   * \return Real periodic treatment of energy equation.
   */
  bool GetStreamwise_Periodic_Temperature(void) const { return Streamwise_Periodic_Temperature; }

  /*!
   * \brief Get the value of the artificial periodic outlet heat.
   * \return Heat value.
   */
  su2double GetStreamwise_Periodic_OutletHeat(void) const { return Streamwise_Periodic_OutletHeat; }

  /*!
   * \brief Get the value of the pressure delta from which body force vector is computed.
   * \return Delta Pressure for body force computation.
   */
  su2double GetStreamwise_Periodic_PressureDrop(void) const { return Streamwise_Periodic_PressureDrop; }

  /*!
   * \brief Set the value of the pressure delta from which body force vector is computed. Necessary for Restart metadata.
   */
  void SetStreamwise_Periodic_PressureDrop(su2double Streamwise_Periodic_PressureDrop_) { Streamwise_Periodic_PressureDrop = Streamwise_Periodic_PressureDrop_; }

  /*!
   * \brief Get the value of the massflow from which body force vector is computed.
   * \return Massflow for body force computation.
   */
  su2double GetStreamwise_Periodic_TargetMassFlow(void) const { return Streamwise_Periodic_TargetMassFlow; }

  /*!
   * \brief Get information about the volumetric heat source.
   * \return <code>TRUE</code> if it uses a volumetric heat source; otherwise <code>FALSE</code>.
   */
  inline bool GetHeatSource(void) const { return HeatSource; }

  /*!
   * \brief Get information about the volumetric heat source.
   * \return Value of the volumetric heat source
   */
  inline su2double GetHeatSource_Val(void) const {return ValHeatSource;}

  /*!
   * \brief Get the rotation angle of the volumetric heat source in axis Z.
   * \return Rotation (Z) of the volumetric heat source
   */
  inline su2double GetHeatSource_Rot_Z(void) const {return Heat_Source_Rot_Z;}

  /*!
   * \brief Set the rotation angle of the volumetric heat source in axis Z.
   * \param[in] val_rot - Rotation (Z) of the volumetric heat source
   */
  inline void SetHeatSource_Rot_Z(su2double val_rot) {Heat_Source_Rot_Z = val_rot;}

  /*!
   * \brief Get the position of the center of the volumetric heat source.
   * \return Pointer to the center of the ellipsoid that introduces a volumetric heat source.
   */
  inline const su2double* GetHeatSource_Center(void) const {return hs_center;}

  /*!
   * \brief Set the position of the center of the volumetric heat source.
   * \param[in] x_cent = X position of the center of the volumetric heat source.
   * \param[in] y_cent = Y position of the center of the volumetric heat source.
   * \param[in] z_cent = Z position of the center of the volumetric heat source.
   */
  inline void SetHeatSource_Center(su2double x_cent, su2double y_cent, su2double z_cent) {
    hs_center[0] = x_cent; hs_center[1] = y_cent; hs_center[2] = z_cent;
  }

  /*!
   * \brief Get the radius of the ellipsoid that introduces a volumetric heat source.
   * \return Pointer to the radii (x, y, z) of the ellipsoid that introduces a volumetric heat source.
   */
  inline const su2double* GetHeatSource_Axes(void) const {return hs_axes;}

  /*!
   * \brief Get information about the rotational frame.
   * \return <code>TRUE</code> if there is a rotational frame; otherwise <code>FALSE</code>.
   */
  bool GetRotating_Frame(void) const { return Rotating_Frame; }

  /*!
   * \brief Get information about the axisymmetric frame.
   * \return <code>TRUE</code> if there is a rotational frame; otherwise <code>FALSE</code>.
   */
  bool GetAxisymmetric(void) const { return Axisymmetric; }

  /*!
   * \brief Get information about there is a smoothing of the grid coordinates.
   * \return <code>TRUE</code> if there is smoothing of the grid coordinates; otherwise <code>FALSE</code>.
   */
  unsigned short GetSmoothNumGrid(void) const { return SmoothNumGrid; }

  /*!
   * \brief Subtract one to the index of the finest grid (full multigrid strategy).
   * \return Change the index of the finest grid.
   */
  void SubtractFinestMesh(void) { FinestMesh = FinestMesh-1; }

  /*!
   * \brief Obtain the kind of design variable.
   * \param[in] val_dv - Number of the design variable that we want to read.
   * \return Design variable identification.
   */
  unsigned short GetDesign_Variable(unsigned short val_dv) const { return Design_Variable[val_dv]; }

  /*!
   * \brief Get the buffet sensor sharpness coefficient.
   * \return Sharpness coefficient for buffet sensor.
   */
  su2double GetBuffet_k(void) const { return Buffet_k; }

  /*!
   * \brief Get the buffet sensor offset parameter.
   * \return Offset parameter for buffet sensor.
   */
  su2double GetBuffet_lambda(void) const { return Buffet_lambda; }

  /*!
   * \brief Get the index in the config information of the marker <i>val_marker</i>.
   * \note When we read the config file, it stores the markers in a particular vector.
   * \return Index in the config information of the marker <i>val_marker</i>.
   */
  unsigned short GetMarker_CfgFile_TagBound(string val_marker) const;

  /*!
   * \brief Get the name in the config information of the marker number <i>val_marker</i>.
   * \note When we read the config file, it stores the markers in a particular vector.
   * \return Name of the marker in the config information of the marker <i>val_marker</i>.
   */
  string GetMarker_CfgFile_TagBound(unsigned short val_marker) const;

  /*!
   * \brief Get the boundary information (kind of boundary) in the config information of the marker <i>val_marker</i>.
   * \return Kind of boundary in the config information of the marker <i>val_marker</i>.
   */
  unsigned short GetMarker_CfgFile_KindBC(string val_marker) const;

  /*!
   * \brief Get the monitoring information from the config definition for the marker <i>val_marker</i>.
   * \return Monitoring information of the boundary in the config information for the marker <i>val_marker</i>.
   */
  unsigned short GetMarker_CfgFile_Monitoring(string val_marker) const;

  /*!
   * \brief Get the monitoring information from the config definition for the marker <i>val_marker</i>.
   * \return Monitoring information of the boundary in the config information for the marker <i>val_marker</i>.
   */
  unsigned short GetMarker_CfgFile_GeoEval(string val_marker) const;

  /*!
   * \brief Get the monitoring information from the config definition for the marker <i>val_marker</i>.
   * \return Monitoring information of the boundary in the config information for the marker <i>val_marker</i>.
   */
  unsigned short GetMarker_CfgFile_Designing(string val_marker) const;

  /*!
   * \brief Get the plotting information from the config definition for the marker <i>val_marker</i>.
   * \return Plotting information of the boundary in the config information for the marker <i>val_marker</i>.
   */
  unsigned short GetMarker_CfgFile_Plotting(string val_marker) const;

  /*!
   * \brief Get the plotting information from the config definition for the marker <i>val_marker</i>.
   * \return Plotting information of the boundary in the config information for the marker <i>val_marker</i>.
   */
  unsigned short GetMarker_CfgFile_Analyze(string val_marker) const;

  /*!
   * \brief Get the multi-physics interface information from the config definition for the marker <i>val_marker</i>.
   * \return Plotting information of the boundary in the config information for the marker <i>val_marker</i>.
   */
  unsigned short GetMarker_CfgFile_ZoneInterface(string val_marker) const;

  /*!
   * \brief Get the TurboPerformance information from the config definition for the marker <i>val_marker</i>.
   * \return TurboPerformance information of the boundary in the config information for the marker <i>val_marker</i>.
   */
  unsigned short GetMarker_CfgFile_Turbomachinery(string val_marker) const;

  /*!
   * \brief Get the TurboPerformance flag information from the config definition for the marker <i>val_marker</i>.
   * \return TurboPerformance flag information of the boundary in the config information for the marker <i>val_marker</i>.
   */
  unsigned short GetMarker_CfgFile_TurbomachineryFlag(string val_marker) const;

  /*!
   * \brief Get the MixingPlane interface information from the config definition for the marker <i>val_marker</i>.
   * \return Plotting information of the boundary in the config information for the marker <i>val_marker</i>.
   */
  unsigned short GetMarker_CfgFile_MixingPlaneInterface(string val_marker) const;

  /*!
   * \brief Get the DV information from the config definition for the marker <i>val_marker</i>.
   * \return DV information of the boundary in the config information for the marker <i>val_marker</i>.
   */
  unsigned short GetMarker_CfgFile_DV(string val_marker) const;

  /*!
   * \brief Get the motion information from the config definition for the marker <i>val_marker</i>.
   * \return Motion information of the boundary in the config information for the marker <i>val_marker</i>.
   */
  unsigned short GetMarker_CfgFile_Moving(string val_marker) const;

  /*!
   * \brief Get the gradient boundary information from the config definition for the marker <i>val_marker</i>.
   * \return Gradient boundary information of the boundary in the config information for the marker <i>val_marker</i>.
   */
  unsigned short GetMarker_CfgFile_SobolevBC(string val_marker) const;

  /*!
   * \brief Get the DEFORM_MESH information from the config definition for the marker <i>val_marker</i>.
   * \return DEFORM_MESH information of the boundary in the config information for the marker <i>val_marker</i>.
   */
  unsigned short GetMarker_CfgFile_Deform_Mesh(string val_marker) const;

  /*!
   * \brief Get the DEFORM_MESH_SYM_PLANE information from the config definition for the marker <i>val_marker</i>.
   * \return DEFORM_MESH_SYM_PLANE information of the boundary in the config information for the marker <i>val_marker</i>.
   */
  unsigned short GetMarker_CfgFile_Deform_Mesh_Sym_Plane(string val_marker) const;

  /*!
   * \brief Get the Fluid_Load information from the config definition for the marker <i>val_marker</i>.
   * \return Fluid_Load information of the boundary in the config information for the marker <i>val_marker</i>.
   */
  unsigned short GetMarker_CfgFile_Fluid_Load(string val_marker) const;

  /*!
   * \brief Get the Python customization information from the config definition for the marker <i>val_marker</i>.
   * \return Python customization information of the boundary in the config information for the marker <i>val_marker</i>.
   */
  unsigned short GetMarker_CfgFile_PyCustom(string val_marker) const;

  /*!
   * \brief Get the periodic information from the config definition of the marker <i>val_marker</i>.
   * \return Periodic information of the boundary in the config information of the marker <i>val_marker</i>.
   */
  unsigned short GetMarker_CfgFile_PerBound(string val_marker) const;

  /*!
   * \brief  Get the name of the marker <i>val_marker</i>.
   * \return The interface which owns that marker <i>val_marker</i>.
   */
  unsigned short GetMarker_ZoneInterface(string val_marker) const;

  /*!
   * \brief  Get the name of the marker <i>val_iMarker</i>.
   * \return The name of the marker in the interface
   */
  string GetMarkerTag_ZoneInterface(unsigned short val_iMarker) const { return Marker_ZoneInterface[val_iMarker]; }

  /*!
   * \brief  Get the number of markers in the multizone interface.
   * \return The number markers in the multizone interface
   */
  unsigned short GetnMarker_ZoneInterface(void) const { return nMarker_ZoneInterface; }

  /*!
   * \brief Determines whether a marker with index iMarker is a solid boundary.
   * \param iMarker
   * \return <TRUE> it marker with index iMarker is a solid boundary.
   */
  bool GetSolid_Wall(unsigned short iMarker) const;

  /*!
   * \brief Determines whether a marker with index iMarker is a viscous no-slip boundary.
   * \param iMarker
   * \return <TRUE> it marker with index iMarker is a viscous no-slip boundary.
   */
  bool GetViscous_Wall(unsigned short iMarker) const;

  /*!
   * \brief Determines whether a marker with index iMarker is a catalytic boundary.
   * \param iMarker
   * \return <TRUE> it marker with index iMarker is a catalytic boundary.
   */
  bool GetCatalytic_Wall(unsigned short iMarker) const;

  /*!
   * \brief Determines if problem is adjoint.
   * \return true if Adjoint.
   */
  bool GetContinuous_Adjoint(void) const { return ContinuousAdjoint; }

  /*!
   * \brief Determines if problem is viscous.
   * \return true if Viscous.
   */
  bool GetViscous(void) const { return Viscous; }

  /*!
   * \brief Determines if problem has catalytic walls.
   * \return true if catalytic walls are present.
   */
  bool GetCatalytic(void) const { return nWall_Catalytic > 0; }

  /*!
   * \brief Provides the index of the solution in the container.
   * \param[in] val_eqsystem - Equation that is being solved.
   * \return Index on the solution container.
   */
  unsigned short GetContainerPosition(unsigned short val_eqsystem);

  /*!
   * \brief Value of the minimum residual value (log10 scale).
   * \return Value of the minimum residual value (log10 scale).
   */
  su2double GetMinLogResidual(void) const { return MinLogResidual; }

  /*!
   * \brief Value of the damping factor for the engine inlet bc.
   * \return Value of the damping factor.
   */
  su2double GetDamp_Engine_Inflow(void) const { return Damp_Engine_Inflow; }

  /*!
   * \brief Value of the damping factor for the engine exhaust inlet bc.
   * \return Value of the damping factor.
   */
  su2double GetDamp_Engine_Exhaust(void) const { return Damp_Engine_Exhaust; }

  /*!
   * \brief Value of the damping factor for the residual restriction.
   * \return Value of the damping factor.
   */
  su2double GetDamp_Res_Restric(void) const { return Damp_Res_Restric; }

  /*!
   * \brief Value of the damping factor for the correction prolongation.
   * \return Value of the damping factor.
   */
  su2double GetDamp_Correc_Prolong(void) const { return Damp_Correc_Prolong; }

  /*!
   * \brief Value of the position of the Near Field (y coordinate for 2D, and z coordinate for 3D).
   * \return Value of the Near Field position.
   */
  su2double GetPosition_Plane(void) const { return Position_Plane; }

  /*!
   * \brief Value of the weight of the drag coefficient in the Sonic Boom optimization.
   * \return Value of the weight of the drag coefficient in the Sonic Boom optimization.
   */
  su2double GetWeightCd(void) const { return WeightCd; }

  /*!
   * \brief Value of the weight of the CD, CL, CM optimization.
   * \return Value of the weight of the CD, CL, CM optimization.
   */
  void SetdNetThrust_dBCThrust(su2double val_dnetthrust_dbcthrust);

  /*!
   * \brief Value of the azimuthal line to fix due to a misalignments of the nearfield.
   * \return Azimuthal line to fix due to a misalignments of the nearfield.
   */
  su2double GetFixAzimuthalLine(void) const { return FixAzimuthalLine; }

  /*!
   * \brief Value of the weight of the CD, CL, CM optimization.
   * \return Value of the weight of the CD, CL, CM optimization.
   */
  su2double GetdCD_dCL(void) const { return dCD_dCL; }

  /*!
   * \brief Value of the weight of the CD, CL, CM optimization.
   * \return Value of the weight of the CD, CL, CM optimization.
   */
  void SetdCD_dCL(su2double val_dcd_dcl) { dCD_dCL = val_dcd_dcl; }

  /*!
   * \brief Value of the weight of the CD, CL, CM optimization.
   * \return Value of the weight of the CD, CL, CM optimization.
   */
  su2double GetdCMx_dCL(void) const { return dCMx_dCL; }

  /*!
   * \brief Value of the weight of the CD, CL, CM optimization.
   * \return Value of the weight of the CD, CL, CM optimization.
   */
  void SetdCMx_dCL(su2double val_dcmx_dcl) { dCMx_dCL = val_dcmx_dcl; }

  /*!
   * \brief Value of the weight of the CD, CL, CM optimization.
   * \return Value of the weight of the CD, CL, CM optimization.
   */
  su2double GetdCMy_dCL(void) const { return dCMy_dCL; }

  /*!
   * \brief Value of the weight of the CD, CL, CM optimization.
   * \return Value of the weight of the CD, CL, CM optimization.
   */
  void SetdCMy_dCL(su2double val_dcmy_dcl) { dCMy_dCL = val_dcmy_dcl; }

  /*!
   * \brief Value of the weight of the CD, CL, CM optimization.
   * \return Value of the weight of the CD, CL, CM optimization.
   */
  su2double GetdCMz_dCL(void) const { return dCMz_dCL; }

  /*!
   * \brief Value of the weight of the CD, CL, CM optimization.
   * \return Value of the weight of the CD, CL, CM optimization.
   */
  void SetdCMz_dCL(su2double val_dcmz_dcl) { dCMz_dCL = val_dcmz_dcl; }

  /*!
   * \brief Value of the weight of the CD, CL, CM optimization.
   * \return Value of the weight of the CD, CL, CM optimization.
   */
  void SetdCL_dAlpha(su2double val_dcl_dalpha) { dCL_dAlpha = val_dcl_dalpha; }

  /*!
   * \brief Value of the weight of the CD, CL, CM optimization.
   * \return Value of the weight of the CD, CL, CM optimization.
   */
  void SetdCM_diH(su2double val_dcm_dhi) { dCM_diH = val_dcm_dhi; }

  /*!
   * \brief Value of the weight of the CD, CL, CM optimization.
   * \return Value of the weight of the CD, CL, CM optimization.
   */
  su2double GetCL_Target(void) const { return CL_Target; }

  /*!
   * \brief Set the global parameters of each simulation for each runtime system.
   * \param[in] val_solver - Solver of the simulation.
   * \param[in] val_system - Runtime system that we are solving.
   */
  void SetGlobalParam(MAIN_SOLVER val_solver, unsigned short val_system);

  /*!
   * \brief Center of rotation for a rotational periodic boundary.
   */
  const su2double *GetPeriodicRotCenter(string val_marker) const;

  /*!
   * \brief Angles of rotation for a rotational periodic boundary.
   */
  const su2double *GetPeriodicRotAngles(string val_marker) const;

  /*!
   * \brief Translation vector for a translational periodic boundary.
   */
  const su2double *GetPeriodicTranslation(string val_marker) const;

  /*!
   * \brief Get the translation vector for a periodic transformation.
   * \param[in] val_index - Index corresponding to the periodic transformation.
   * \return The translation vector.
   */
  const su2double* GetPeriodic_Translation(unsigned short val_index ) const { return Periodic_Translation[val_index]; }

  /*!
   * \brief Get the rotationally periodic donor marker for boundary <i>val_marker</i>.
   * \return Periodic donor marker from the config information for the marker <i>val_marker</i>.
   */
  unsigned short GetMarker_Periodic_Donor(string val_marker) const;

  /*!
   * \brief Get the origin of the actuator disk.
   */
  su2double GetActDisk_NetThrust(string val_marker) const;

  /*!
   * \brief Get the origin of the actuator disk.
   */
  su2double GetActDisk_Power(string val_marker) const;

  /*!
   * \brief Get the origin of the actuator disk.
   */
  su2double GetActDisk_MassFlow(string val_marker) const;

  /*!
   * \brief Get the origin of the actuator disk.
   */
  su2double GetActDisk_Mach(string val_marker) const;

  /*!
   * \brief Get the origin of the actuator disk.
   */
  su2double GetActDisk_Force(string val_marker) const;

  /*!
   * \brief Get the origin of the actuator disk.
   */
  su2double GetActDisk_BCThrust(string val_marker) const;

  /*!
   * \brief Get the origin of the actuator disk.
   */
  su2double GetActDisk_BCThrust_Old(string val_marker) const;

  /*!
   * \brief Get the tip radius of th actuator disk.
   */
  su2double GetActDisk_Area(string val_marker) const;

  /*!
   * \brief Get the tip radius of th actuator disk.
   */
  su2double GetActDisk_ReverseMassFlow(string val_marker) const;

  /*!
   * \brief Get the thrust corffient of the actuator disk.
   */
  su2double GetActDisk_PressJump(string val_marker, unsigned short val_index) const;

  /*!
   * \brief Get the thrust corffient of the actuator disk.
   */
  su2double GetActDisk_TempJump(string val_marker, unsigned short val_index) const;

  /*!
   * \brief Get the rev / min of the actuator disk.
   */
  su2double GetActDisk_Omega(string val_marker, unsigned short val_index) const;

  /*!
   * \brief Get Actuator Disk Outlet for boundary <i>val_marker</i> (actuator disk inlet).
   * \return Actuator Disk Outlet from the config information for the marker <i>val_marker</i>.
   */
  unsigned short GetMarker_CfgFile_ActDiskOutlet(string val_marker) const;

  /*!
   * \brief Get Actuator Disk Outlet for boundary <i>val_marker</i> (actuator disk inlet).
   * \return Actuator Disk Outlet from the config information for the marker <i>val_marker</i>.
   */
  unsigned short GetMarker_CfgFile_EngineExhaust(string val_marker) const;

  /*!
   * \brief Get the internal index for a moving boundary <i>val_marker</i>.
   * \return Internal index for a moving boundary <i>val_marker</i>.
   */
  unsigned short GetMarker_Moving(string val_marker) const;

  /*!
   * \brief Get bool if marker is moving. <i>val_marker</i>.
   * \param[in] val_marker - String of the marker to test.
   * \return Bool if the marker is a moving boundary <i>val_marker</i>.
   */
  bool GetMarker_Moving_Bool(string val_marker) const;

  /*!
   * \brief Get the internal index for a DEFORM_MESH boundary <i>val_marker</i>.
   * \return Internal index for a DEFORM_MESH boundary <i>val_marker</i>.
   */
  unsigned short GetMarker_Deform_Mesh(string val_marker) const;

  /*!
   * \brief Get the internal index for a DEFORM_MESH_SYM_PLANE boundary <i>val_marker</i>.
   * \return Internal index for a DEFORM_MESH_SYM_PLANE boundary <i>val_marker</i>.
   */
  unsigned short GetMarker_Deform_Mesh_Sym_Plane(string val_marker) const;

  /*!
   * \brief Get the internal index for a Fluid_Load boundary <i>val_marker</i>.
   * \return Internal index for a Fluid_Load boundary <i>val_marker</i>.
   */
  unsigned short GetMarker_Fluid_Load(string val_marker) const;

  /*!
   * \brief Get the internal index for a gradient boundary condition <i>val_marker</i>.
   * \return Internal index for a gradient boundary  condition <i>val_marker</i>.
   */
  unsigned short GetMarker_SobolevBC(string val_marker) const;

  /*!
   * \brief Get the name of the surface defined in the geometry file.
   * \param[in] val_marker - Value of the marker in which we are interested.
   * \return Name that is in the geometry file for the surface that
   *         has the marker <i>val_marker</i>.
   */
  string GetMarker_Moving_TagBound(unsigned short val_marker) const { return Marker_Moving[val_marker]; }

  /*!
   * \brief Get the name of the DEFORM_MESH boundary defined in the geometry file.
   * \param[in] val_marker - Value of the marker in which we are interested.
   * \return Name that is in the geometry file for the surface that
   *         has the marker <i>val_marker</i>.
   */
  string GetMarker_Deform_Mesh_TagBound(unsigned short val_marker) const { return Marker_Deform_Mesh[val_marker]; }

  /*!
   * \brief Get the name of the DEFORM_MESH_SYM_PLANE boundary defined in the geometry file.
   * \param[in] val_marker - Value of the marker in which we are interested.
   * \return Name that is in the geometry file for the surface that
   *         has the marker <i>val_marker</i>.
   */
  string GetMarker_Deform_Mesh_Sym_Plane_TagBound(unsigned short val_marker) const { return Marker_Deform_Mesh_Sym_Plane[val_marker]; }

  /*!
   * \brief Get the name of the Fluid_Load boundary defined in the geometry file.
   * \param[in] val_marker - Value of the marker in which we are interested.
   * \return Name that is in the geometry file for the surface that
   *         has the marker <i>val_marker</i>.
   */
  string GetMarker_Fluid_Load_TagBound(unsigned short val_marker) const { return Marker_Fluid_Load[val_marker]; }

  /*!
   * \brief Get the name of the surface defined in the geometry file.
   * \param[in] val_marker - Value of the marker in which we are interested.
   * \return Name that is in the geometry file for the surface that
   *         has the marker <i>val_marker</i>.
   */
  string GetMarker_PyCustom_TagBound(unsigned short val_marker) const { return Marker_PyCustom[val_marker]; }

  /*!
   * \brief Get the name of the surface defined in the geometry file.
   * \param[in] val_marker - Value of the marker in which we are interested.
   * \return Name that is in the geometry file for the surface that
   *         has the marker <i>val_marker</i>.
   */
  string GetMarker_Analyze_TagBound(unsigned short val_marker) const { return Marker_Analyze[val_marker]; }

  /*!
   * \brief Get the total temperature at a nacelle boundary.
   * \param[in] val_index - Index corresponding to the inlet boundary.
   * \return The total temperature.
   */
  su2double GetExhaust_Temperature_Target(string val_index) const;

  /*!
   * \brief Get the total temperature at an inlet boundary.
   * \param[in] val_index - Index corresponding to the inlet boundary.
   * \return The total temperature.
   */
  su2double GetInlet_Ttotal(string val_index) const;

  /*!
   * \brief Get the temperature at a supersonic inlet boundary.
   * \param[in] val_index - Index corresponding to the inlet boundary.
   * \return The inlet density.
   */
  su2double GetInlet_Temperature(string val_index) const;

  /*!
   * \brief Get the pressure at a supersonic inlet boundary.
   * \param[in] val_index - Index corresponding to the inlet boundary.
   * \return The inlet pressure.
   */
  su2double GetInlet_Pressure(string val_index) const;

  /*!
   * \brief Get the velocity vector at a supersonic inlet boundary.
   * \param[in] val_index - Index corresponding to the inlet boundary.
   * \return The inlet velocity vector.
   */
  const su2double* GetInlet_Velocity(string val_index) const;

  /*!
   * \brief Get the total pressure at an inlet boundary.
   * \param[in] val_index - Index corresponding to the inlet boundary.
   * \return The total pressure.
   */
  su2double GetInlet_Ptotal(string val_index) const;

  /*!
   * \brief Set the total pressure at an inlet boundary.
   * \param[in] val_pressure - Pressure value at the inlet boundary.
   * \param[in] val_index - Index corresponding to the inlet boundary.
   */
  void SetInlet_Ptotal(su2double val_pressure, string val_marker);

  /*!
   * \brief Get the species values at an inlet boundary
   * \param[in] val_index - Index corresponding to the inlet boundary.
   * \return The inlet species values.
   */
  const su2double* GetInlet_SpeciesVal(string val_index) const;

  /*!
   * \brief Get the total pressure at an nacelle boundary.
   * \param[in] val_index - Index corresponding to the inlet boundary.
   * \return The total pressure.
   */
  su2double GetExhaust_Pressure_Target(string val_index) const;

  /*!
   * \brief Value of the CFL reduction in turbulence problems.
   * \return Value of the CFL reduction in turbulence problems.
   */
  su2double GetCFLRedCoeff_Turb(void) const { return CFLRedCoeff_Turb; }

  /*!
   * \brief Value of the CFL reduction in species problems.
   * \return Value of the CFL reduction in species problems.
   */
  su2double GetCFLRedCoeff_Species() const { return CFLRedCoeff_Species; }

  /*!
   * \brief Get the flow direction unit vector at an inlet boundary.
   * \param[in] val_index - Index corresponding to the inlet boundary.
   * \return The flow direction vector.
   */
  const su2double* GetInlet_FlowDir(string val_index) const;

  /*!
   * \brief Get the back pressure (static) at an outlet boundary.
   * \param[in] val_index - Index corresponding to the outlet boundary.
   * \return The outlet pressure.
   */
  su2double GetOutlet_Pressure(string val_index) const;

  /*!
   * \brief Set the back pressure (static) at an outlet boundary.
   * \param[in] val_pressure - Pressure value at the outlet boundary.
   * \param[in] val_index - Index corresponding to the outlet boundary.
   */
  void SetOutlet_Pressure(su2double val_pressure, string val_marker);

  /*!
   * \brief Get the var 1 at Riemann boundary.
   * \param[in] val_marker - Index corresponding to the Riemann boundary.
   * \return The var1
   */
  su2double GetRiemann_Var1(string val_marker) const;

  /*!
   * \brief Get the var 2 at Riemann boundary.
   * \param[in] val_marker - Index corresponding to the Riemann boundary.
   * \return The var2
   */
  su2double GetRiemann_Var2(string val_marker) const;

  /*!
   * \brief Get the Flowdir at Riemann boundary.
   * \param[in] val_marker - Index corresponding to the Riemann boundary.
   * \return The Flowdir
   */
  const su2double* GetRiemann_FlowDir(string val_marker) const;

  /*!
   * \brief Get Kind Data of Riemann boundary.
   * \param[in] val_marker - Index corresponding to the Riemann boundary.
   * \return Kind data
   */
  unsigned short GetKind_Data_Riemann(string val_marker) const;

  /*!
   * \brief Get the var 1 for the Giels BC.
   * \param[in] val_marker - Index corresponding to the Giles BC.
   * \return The var1
   */
  su2double GetGiles_Var1(string val_marker) const;

  /*!
   * \brief Get the var 2 for the Giles boundary.
   * \param[in] val_marker - Index corresponding to the Giles BC.
   * \return The var2
   */
  su2double GetGiles_Var2(string val_marker) const;

  /*!
   * \brief Get the Flowdir for the Giles BC.
   * \param[in] val_marker - Index corresponding to the Giles BC.
   * \return The Flowdir
   */
  const su2double* GetGiles_FlowDir(string val_marker) const;

  /*!
   * \brief Get Kind Data for the Giles BC.
   * \param[in] val_marker - Index corresponding to the Giles BC.
   * \return Kind data
   */
  unsigned short GetKind_Data_Giles(string val_marker) const;

  /*!
   * \brief Set the var 1 for Giles BC.
   * \param[in] val_marker - Index corresponding to the Giles BC.
   */
  void SetGiles_Var1(su2double newVar1, string val_marker);

  /*!
   * \brief Get the relax factor for the average component for the Giles BC.
   * \param[in] val_marker - Index corresponding to the Giles BC.
   * \return The relax factor for the average component
   */
  su2double GetGiles_RelaxFactorAverage(string val_marker) const;

  /*!
   * \brief Get the relax factor for the fourier component for the Giles BC.
   * \param[in] val_marker - Index corresponding to the Giles BC.
   * \return The relax factor for the fourier component
   */
  su2double GetGiles_RelaxFactorFourier(string val_marker) const;

  /*!
   * \brief Get the outlet pressure imposed as BC for internal flow.
   * \return outlet pressure
   */
  su2double GetPressureOut_BC() const;

  /*!
   * \brief Set the outlet pressure imposed as BC for internal flow.
   * \param[in] val_temp - New value of the outlet pressure.
   */
  void SetPressureOut_BC(su2double val_press);

  /*!
   * \brief Get the inlet velocity or pressure imposed for incompressible flow.
   * \return inlet velocity or pressure
   */
  su2double GetIncInlet_BC() const;

  /*!
   * \brief Set the inlet velocity or pressure imposed as BC for incompressible flow.
   * \param[in] val_in - New value of the inlet velocity or pressure.
   */
  void SetIncInlet_BC(su2double val_in);

  /*!
   * \brief Get the inlet temperature imposed as BC for incompressible flow.
   * \return inlet temperature
   */
  su2double GetIncTemperature_BC() const;

  /*!
   * \brief Set the inlet temperature imposed as BC for incompressible flow.
   * \param[in] val_temperature - New value of the inlet temperature.
   */
  void SetIncTemperature_BC(su2double val_temperature);

  /*!
   * \brief Get the outlet pressure imposed as BC for incompressible flow.
   * \return outlet pressure
   */
  su2double GetIncPressureOut_BC() const;

  /*!
   * \brief Set the outlet pressure imposed as BC for incompressible flow.
   * \param[in] val_pressure - New value of the outlet pressure.
   */
  void SetIncPressureOut_BC(su2double val_pressure);

  /*!
   * \brief Get the inlet total pressure imposed as BC for internal flow.
   * \return inlet total pressure
   */
  su2double GetTotalPressureIn_BC() const;

  /*!
   * \brief Get the inlet total temperature imposed as BC for internal flow.
   * \return inlet total temperature
   */
  su2double GetTotalTemperatureIn_BC() const;

  /*!
   * \brief Set the inlet total temperature imposed as BC for internal flow.
   * \param[in] val_temp - New value of the total temperature.
   */
  void SetTotalTemperatureIn_BC(su2double val_temp);

  /*!
   * \brief Get the inlet flow angle imposed as BC for internal flow.
   * \return inlet flow angle
   */
  su2double GetFlowAngleIn_BC() const;

  /*!
   * \brief Get the wall temperature (static) at an isothermal boundary.
   * \param[in] val_index - Index corresponding to the isothermal boundary.
   * \return The wall temperature.
   */
  su2double GetIsothermal_Temperature(string val_index) const;

  /*!
   * \brief Get the wall heat flux on a constant heat flux boundary.
   * \param[in] val_index - Index corresponding to the constant heat flux boundary.
   * \return The heat flux.
   */
  su2double GetWall_HeatFlux(string val_index) const;

  /*!
   * \brief Get the heat transfer coefficient on a heat transfer boundary.
   * \param[in] val_index - Index corresponding to the heat transfer boundary.
   * \return The heat transfer coefficient.
   */
  su2double GetWall_HeatTransfer_Coefficient(string val_index) const;

  /*!
   * \brief Get the temperature at inifinty on a heat transfer boundary.
   * \param[in] val_index - Index corresponding to the heat transfer boundary.
   * \return The temperature at infinity.
   */
  su2double GetWall_HeatTransfer_Temperature(string val_index) const;

  /*!
   * \brief Get the wall function treatment for the given boundary marker.
   * \param[in] val_marker - String of the viscous wall marker.
   * \return The type of wall function treatment.
   */
  WALL_FUNCTIONS GetWallFunction_Treatment(string val_marker) const;

  /*!
   * \brief Get the additional integer info for the wall function treatment
            for the given boundary marker.
   * \param[in] val_marker - String of the viscous wall marker.
   * \return Pointer to the integer info for the given marker.
   */
  const unsigned short* GetWallFunction_IntInfo(string val_marker) const;

  /*!
   * \brief Get the additional double info for the wall function treatment
            for the given boundary marker.
   * \param[in] val_marker - String of the viscous wall marker.
   * \return Pointer to the double info for the given marker.
   */
  const su2double* GetWallFunction_DoubleInfo(string val_marker) const;

  /*!
   * \brief Get the type of wall and roughness height on a wall boundary (Heatflux or Isothermal).
   * \param[in] val_index - Index corresponding to the boundary.
   * \return The wall type and roughness height.
   */
  pair<WALL_TYPE,su2double> GetWallRoughnessProperties(string val_marker) const;

  /*!
   * \brief Get the target (pressure, massflow, etc) at an engine inflow boundary.
   * \param[in] val_index - Index corresponding to the engine inflow boundary.
   * \return Target (pressure, massflow, etc) .
   */
  su2double GetEngineInflow_Target(string val_marker) const;

  /*!
   * \brief Get the fan face Mach number at an engine inflow boundary.
   * \param[in] val_marker - Name of the boundary.
   * \return The fan face Mach number.
   */
  su2double GetInflow_Mach(string val_marker) const;

  /*!
   * \brief Get the back pressure (static) at an engine inflow boundary.
   * \param[in] val_marker - Name of the boundary.
   * \return The engine inflow pressure.
   */
  su2double GetInflow_Pressure(string val_marker) const;

  /*!
   * \brief Get the mass flow rate at an engine inflow boundary.
   * \param[in] val_marker - Name of the boundary.
   * \return The engine mass flow rate.
   */
  su2double GetInflow_MassFlow(string val_marker) const;

  /*!
   * \brief Get the percentage of reverse flow at an engine inflow boundary.
   * \param[in] val_marker - Name of the boundary.
   * \return The percentage of reverse flow.
   */
  su2double GetInflow_ReverseMassFlow(string val_marker) const;

  /*!
   * \brief Get the percentage of reverse flow at an engine inflow boundary.
   * \param[in] val_index - Index corresponding to the engine inflow boundary.
   * \return The percentage of reverse flow.
   */
  su2double GetInflow_ReverseMassFlow(unsigned short val_marker) const { return Inflow_ReverseMassFlow[val_marker]; }

  /*!
   * \brief Get the total pressure at an engine inflow boundary.
   * \param[in] val_marker - Name of the boundary.
   * \return The total pressure.
   */
  su2double GetInflow_TotalPressure(string val_marker) const;

  /*!
   * \brief Get the temperature (static) at an engine inflow boundary.
   * \param[in] val_marker - Name of the boundary.
   * \return The engine inflow temperature.
   */
  su2double GetInflow_Temperature(string val_marker) const;

  /*!
   * \brief Get the total temperature at an engine inflow boundary.
   * \param[in] val_marker - Name of the boundary.
   * \return The engine inflow total temperature.
   */
  su2double GetInflow_TotalTemperature(string val_marker) const;

  /*!
   * \brief Get the ram drag at an engine inflow boundary.
   * \param[in] val_marker - Name of the boundary.
   * \return The engine inflow ram drag.
   */
  su2double GetInflow_RamDrag(string val_marker) const;

  /*!
   * \brief Get the force balance at an engine inflow boundary.
   * \param[in] val_marker - Name of the boundary.
   * \return The engine inflow force balance.
   */
  su2double GetInflow_Force(string val_marker) const;

  /*!
   * \brief Get the power at an engine inflow boundary.
   * \param[in] val_marker - Name of the boundary.
   * \return The engine inflow power.
   */
  su2double GetInflow_Power(string val_marker) const;

  /*!
   * \brief Get the back pressure (static) at an engine exhaust boundary.
   * \param[in] val_marker - Name of the boundary.
   * \return The engine exhaust pressure.
   */
  su2double GetExhaust_Pressure(string val_marker) const;

  /*!
   * \brief Get the temperature (static) at an engine exhaust boundary.
   * \param[in] val_marker - Name of the boundary.
   * \return The engine exhaust temperature.
   */
  su2double GetExhaust_Temperature(string val_marker) const;

  /*!
   * \brief Get the massflow at an engine exhaust boundary.
   * \param[in] val_marker - Name of the boundary.
   * \return The engine exhaust massflow.
   */
  su2double GetExhaust_MassFlow(string val_marker) const;

  /*!
   * \brief Get the total pressure at an engine exhaust boundary.
   * \param[in] val_marker - Name of the boundary.
   * \return The engine exhaust total pressure.
   */
  su2double GetExhaust_TotalPressure(string val_marker) const;

  /*!
   * \brief Get the total temperature at an engine exhaust boundary.
   * \param[in] val_marker - Name of the boundary.
   * \return The total temperature.
   */
  su2double GetExhaust_TotalTemperature(string val_marker) const;

  /*!
   * \brief Get the gross thrust at an engine exhaust boundary.
   * \param[in] val_marker - Name of the boundary.
   * \return Gross thrust.
   */
  su2double GetExhaust_GrossThrust(string val_marker) const;

  /*!
   * \brief Get the force balance at an engine exhaust boundary.
   * \param[in] val_marker - Name of the boundary.
   * \return Force balance.
   */
  su2double GetExhaust_Force(string val_marker) const;

  /*!
   * \brief Get the power at an engine exhaust boundary.
   * \param[in] val_marker - Name of the boundary.
   * \return Power.
   */
  su2double GetExhaust_Power(string val_marker) const;

  /*!
   * \brief Get the back pressure (static) at an outlet boundary.
   * \param[in] val_index - Index corresponding to the outlet boundary.
   * \return The outlet pressure.
   */
  void SetInflow_Mach(unsigned short val_marker, su2double val_fanface_mach) { Inflow_Mach[val_marker] = val_fanface_mach; }

  /*!
   * \brief Set the fan face static pressure at an engine inflow boundary.
   * \param[in] val_index - Index corresponding to the engine inflow boundary.
   * \param[in] val_fanface_pressure - Fan face static pressure.
   */
  void SetInflow_Pressure(unsigned short val_marker, su2double val_fanface_pressure) { Inflow_Pressure[val_marker] = val_fanface_pressure; }

  /*!
   * \brief Set the massflow at an engine inflow boundary.
   * \param[in] val_index - Index corresponding to the engine inflow boundary.
   * \param[in] val_fanface_massflow - Massflow.
   */
  void SetInflow_MassFlow(unsigned short val_marker, su2double val_fanface_massflow) { Inflow_MassFlow[val_marker] = val_fanface_massflow; }

  /*!
   * \brief Set the reverse flow at an engine inflow boundary.
   * \param[in] val_index - Index corresponding to the engine inflow boundary.
   * \param[in] val_fanface_reversemassflow - reverse flow.
   */
  void SetInflow_ReverseMassFlow(unsigned short val_marker, su2double val_fanface_reversemassflow) { Inflow_ReverseMassFlow[val_marker] = val_fanface_reversemassflow; }

  /*!
   * \brief Set the fan face total pressure at an engine inflow boundary.
   * \param[in] val_index - Index corresponding to the engine inflow boundary.
   * \param[in] val_fanface_totalpressure - Fan face total pressure.
   */
  void SetInflow_TotalPressure(unsigned short val_marker, su2double val_fanface_totalpressure) { Inflow_TotalPressure[val_marker] = val_fanface_totalpressure; }

  /*!
   * \brief Set the fan face static temperature at an engine inflow boundary.
   * \param[in] val_index - Index corresponding to the engine inflow boundary.
   * \param[in] val_fanface_pressure - Fan face static temperature.
   */
  void SetInflow_Temperature(unsigned short val_marker, su2double val_fanface_temperature) { Inflow_Temperature[val_marker] = val_fanface_temperature; }

  /*!
   * \brief Set the fan face total temperature at an engine inflow boundary.
   * \param[in] val_index - Index corresponding to the engine inflow boundary.
   * \param[in] val_fanface_totaltemperature - Fan face total temperature.
   */
  void SetInflow_TotalTemperature(unsigned short val_marker, su2double val_fanface_totaltemperature) { Inflow_TotalTemperature[val_marker] = val_fanface_totaltemperature; }

  /*!
   * \brief Set the ram drag temperature at an engine inflow boundary.
   * \param[in] val_index - Index corresponding to the engine inflow boundary.
   * \param[in] val_fanface_ramdrag - Ram drag value.
   */
  void SetInflow_RamDrag(unsigned short val_marker, su2double val_fanface_ramdrag) { Inflow_RamDrag[val_marker] = val_fanface_ramdrag; }

  /*!
   * \brief Set the force balance at an engine inflow boundary.
   * \param[in] val_index - Index corresponding to the engine inflow boundary.
   * \param[in] val_fanface_force - Fan face force.
   */
  void SetInflow_Force(unsigned short val_marker, su2double val_fanface_force) { Inflow_Force[val_marker] = val_fanface_force; }

  /*!
   * \brief Set the power at an engine inflow boundary.
   * \param[in] val_index - Index corresponding to the engine inflow boundary.
   * \param[in] val_fanface_force - Power.
   */
  void SetInflow_Power(unsigned short val_marker, su2double val_fanface_power) { Inflow_Power[val_marker] = val_fanface_power; }

  /*!
   * \brief Set the back pressure (static) at an engine exhaust boundary.
   * \param[in] val_index - Index corresponding to the outlet boundary.
   * \param[in] val_exhaust_pressure - Exhaust static pressure.
   */
  void SetExhaust_Pressure(unsigned short val_marker, su2double val_exhaust_pressure) { Exhaust_Pressure[val_marker] = val_exhaust_pressure; }

  /*!
   * \brief Set the temperature (static) at an engine exhaust boundary.
   * \param[in] val_index - Index corresponding to the outlet boundary.
   * \param[in] val_exhaust_temp - Exhaust static temperature.
   */
  void SetExhaust_Temperature(unsigned short val_marker, su2double val_exhaust_temp) { Exhaust_Temperature[val_marker] = val_exhaust_temp; }

  /*!
   * \brief Set the back pressure (static) at an engine exhaust boundary.
   * \param[in] val_index - Index corresponding to the outlet boundary.
   * \param[in] val_exhaust_temp - Exhaust static temperature.
   */
  void SetExhaust_MassFlow(unsigned short val_marker, su2double val_exhaust_massflow) { Exhaust_MassFlow[val_marker] = val_exhaust_massflow; }

  /*!
   * \brief Set the back pressure (total) at an engine exhaust boundary.
   * \param[in] val_index - Index corresponding to the outlet boundary.
   * \param[in] val_exhaust_totalpressure - Exhaust total pressure.
   */
  void SetExhaust_TotalPressure(unsigned short val_marker, su2double val_exhaust_totalpressure) { Exhaust_TotalPressure[val_marker] = val_exhaust_totalpressure; }

  /*!
   * \brief Set the total temperature at an engine exhaust boundary.
   * \param[in] val_index - Index corresponding to the outlet boundary.
   * \param[in] val_exhaust_totaltemp - Exhaust total temperature.
   */
  void SetExhaust_TotalTemperature(unsigned short val_marker, su2double val_exhaust_totaltemp) { Exhaust_TotalTemperature[val_marker] = val_exhaust_totaltemp; }

  /*!
   * \brief Set the gross thrust at an engine exhaust boundary.
   * \param[in] val_index - Index corresponding to the outlet boundary.
   * \param[in] val_exhaust_grossthrust - Exhaust gross thrust temperature.
   */
  void SetExhaust_GrossThrust(unsigned short val_marker, su2double val_exhaust_grossthrust) { Exhaust_GrossThrust[val_marker] = val_exhaust_grossthrust; }

  /*!
   * \brief Set the force balance at an engine exhaust boundary.
   * \param[in] val_index - Index corresponding to the outlet boundary.
   * \param[in] val_exhaust_force - Exhaust force balance.
   */
  void SetExhaust_Force(unsigned short val_marker, su2double val_exhaust_force) { Exhaust_Force[val_marker] = val_exhaust_force; }

  /*!
   * \brief Set the power at an engine exhaust boundary.
   * \param[in] val_index - Index corresponding to the outlet boundary.
   * \param[in] val_exhaust_power - Exhaust power.
   */
  void SetExhaust_Power(unsigned short val_marker, su2double val_exhaust_power) { Exhaust_Power[val_marker] = val_exhaust_power; }

  /*!
   * \brief Set the back pressure (static) at an outlet boundary.
   * \param[in] val_marker - Index corresponding to a particular engine boundary.
   * \param[in] val_engine_mach - Exhaust power.
   */
  void SetEngine_Mach(unsigned short val_marker, su2double val_engine_mach) { Engine_Mach[val_marker] = val_engine_mach; }

  /*!
   * \brief Set the back pressure (static) at an outlet boundary.
   * \param[in] val_marker - Index corresponding to a particular engine boundary.
   * \param[in] val_engine_force - Exhaust power.
   */
  void SetEngine_Force(unsigned short val_marker, su2double val_engine_force) { Engine_Force[val_marker] = val_engine_force; }

  /*!
   * \brief Get the back pressure (static) at an outlet boundary.
   * \param[in] val_marker - Index corresponding to a particular engine boundary.
   * \param[in] val_engine_power - Exhaust power.
   */
  void SetEngine_Power(unsigned short val_marker, su2double val_engine_power) { Engine_Power[val_marker] = val_engine_power; }

  /*!
   * \brief Get the back pressure (static) at an outlet boundary.
   * \param[in] val_marker - Index corresponding to a particular engine boundary.
   * \param[in] val_engine_netthrust - Exhaust power.
   */
  void SetEngine_NetThrust(unsigned short val_marker, su2double val_engine_netthrust) { Engine_NetThrust[val_marker] = val_engine_netthrust; }

  /*!
   * \brief Get the back pressure (static) at an outlet boundary.
   * \param[in] val_marker - Index corresponding to a particular engine boundary.
   * \param[in] val_engine_grossthrust - Exhaust power.
   */
  void SetEngine_GrossThrust(unsigned short val_marker, su2double val_engine_grossthrust) { Engine_GrossThrust[val_marker] = val_engine_grossthrust; }

  /*!
   * \brief Get the back pressure (static) at an outlet boundary.
   * \param[in] val_marker - Index corresponding to a particular engine boundary.
   * \param[in] val_engine_area - Exhaust power.
   */
  void SetEngine_Area(unsigned short val_marker, su2double val_engine_area) { Engine_Area[val_marker] = val_engine_area; }

  /*!
   * \brief Get the back pressure (static) at an outlet boundary.
   * \param[in] val_marker - Index corresponding to a particular engine boundary.
   * \return The outlet pressure.
   */
  su2double GetEngine_Mach(unsigned short val_marker) const { return Engine_Mach[val_marker]; }

  /*!
   * \brief Get the back pressure (static) at an outlet boundary.
   * \param[in] val_marker - Index corresponding to a particular engine boundary.
   * \return The outlet pressure.
   */
  su2double GetEngine_Force(unsigned short val_marker) const { return Engine_Force[val_marker]; }

  /*!
   * \brief Get the back pressure (static) at an outlet boundary.
   * \param[in] val_marker - Index corresponding to a particular engine boundary.
   * \return The outlet pressure.
   */
  su2double GetEngine_Power(unsigned short val_marker) const { return Engine_Power[val_marker]; }

  /*!
   * \brief Get the back pressure (static) at an outlet boundary.
   * \param[in] val_marker - Index corresponding to a particular engine boundary.
   * \return The outlet pressure.
   */

  su2double GetEngine_NetThrust(unsigned short val_marker) const { return Engine_NetThrust[val_marker]; }
  /*!
   * \brief Get the back pressure (static) at an outlet boundary.
   * \param[in] val_marker - Index corresponding to a particular engine boundary.
   * \return The outlet pressure.
   */

  su2double GetEngine_GrossThrust(unsigned short val_marker) const { return Engine_GrossThrust[val_marker]; }

  /*!
   * \brief Get the back pressure (static) at an outlet boundary.
   * \param[in] val_marker - Index corresponding to a particular engine boundary.
   * \return The outlet pressure.
   */
  su2double GetEngine_Area(unsigned short val_marker) const { return Engine_Area[val_marker]; }

  /*!
   * \brief Get the back pressure (static) at an outlet boundary.
   * \param[in] val_index - Index corresponding to the outlet boundary.
   * \return The outlet pressure.
   */
  void SetActDiskInlet_Temperature(unsigned short val_marker, su2double val_actdisk_temp) { ActDiskInlet_Temperature[val_marker] = val_actdisk_temp; }

  /*!
   * \brief Get the back pressure (static) at an outlet boundary.
   * \param[in] val_index - Index corresponding to the outlet boundary.
   * \return The outlet pressure.
   */
  void SetActDiskInlet_TotalTemperature(unsigned short val_marker, su2double val_actdisk_totaltemp) { ActDiskInlet_TotalTemperature[val_marker] = val_actdisk_totaltemp; }

  /*!
   * \brief Get the back pressure (static) at an outlet boundary.
   * \param[in] val_index - Index corresponding to the outlet boundary.
   * \return The outlet pressure.
   */
  su2double GetActDiskInlet_Temperature(string val_marker) const;

  /*!
   * \brief Get the back pressure (static) at an outlet boundary.
   * \param[in] val_index - Index corresponding to the outlet boundary.
   * \return The outlet pressure.
   */
  su2double GetActDiskInlet_TotalTemperature(string val_marker) const;

  /*!
   * \brief Get the back pressure (static) at an outlet boundary.
   * \param[in] val_index - Index corresponding to the outlet boundary.
   * \return The outlet pressure.
   */
  void SetActDiskOutlet_Temperature(unsigned short val_marker, su2double val_actdisk_temp) { ActDiskOutlet_Temperature[val_marker] = val_actdisk_temp; }

  /*!
   * \brief Get the back pressure (static) at an outlet boundary.
   * \param[in] val_index - Index corresponding to the outlet boundary.
   * \return The outlet pressure.
   */
  void SetActDiskOutlet_TotalTemperature(unsigned short val_marker, su2double val_actdisk_totaltemp) { ActDiskOutlet_TotalTemperature[val_marker] = val_actdisk_totaltemp; }

  /*!
   * \brief Get the back pressure (static) at an outlet boundary.
   * \param[in] val_index - Index corresponding to the outlet boundary.
   * \return The outlet pressure.
   */
  su2double GetActDiskOutlet_Temperature(string val_marker) const;

  /*!
   * \brief Get the back pressure (static) at an outlet boundary.
   * \param[in] val_index - Index corresponding to the outlet boundary.
   * \return The outlet pressure.
   */
  su2double GetActDiskOutlet_TotalTemperature(string val_marker) const;

  /*!
   * \brief Get the back pressure (static) at an outlet boundary.
   * \param[in] val_index - Index corresponding to the outlet boundary.
   * \return The outlet pressure.
   */
  su2double GetActDiskInlet_MassFlow(string val_marker) const;

  /*!
   * \brief Get the back pressure (static) at an outlet boundary.
   * \param[in] val_index - Index corresponding to the outlet boundary.
   * \return The outlet pressure.
   */
  void SetActDiskInlet_MassFlow(unsigned short val_marker, su2double val_actdisk_massflow) { ActDiskInlet_MassFlow[val_marker] = val_actdisk_massflow; }

  /*!
   * \brief Get the back pressure (static) at an outlet boundary.
   * \param[in] val_index - Index corresponding to the outlet boundary.
   * \return The outlet pressure.
   */
  su2double GetActDiskOutlet_MassFlow(string val_marker) const;

  /*!
   * \brief Get the back pressure (static) at an outlet boundary.
   * \param[in] val_index - Index corresponding to the outlet boundary.
   * \return The outlet pressure.
   */
  void SetActDiskOutlet_MassFlow(unsigned short val_marker, su2double val_actdisk_massflow) { ActDiskOutlet_MassFlow[val_marker] = val_actdisk_massflow; }

  /*!
   * \brief Get the back pressure (static) at an outlet boundary.
   * \param[in] val_index - Index corresponding to the outlet boundary.
   * \return The outlet pressure.
   */
  su2double GetActDiskInlet_Pressure(string val_marker) const;

  /*!
   * \brief Get the back pressure (static) at an outlet boundary.
   * \param[in] val_index - Index corresponding to the outlet boundary.
   * \return The outlet pressure.
   */
  su2double GetActDiskInlet_TotalPressure(string val_marker) const;

  /*!
   * \brief Get the back pressure (static) at an outlet boundary.
   * \param[in] val_index - Index corresponding to the outlet boundary.
   * \return The outlet pressure.
   */
  su2double GetActDisk_DeltaPress(unsigned short val_marker) const { return ActDisk_DeltaPress[val_marker]; }

  /*!
   * \brief Get the back pressure (static) at an outlet boundary.
   * \param[in] val_index - Index corresponding to the outlet boundary.
   * \return The outlet pressure.
   */
  su2double GetActDisk_DeltaTemp(unsigned short val_marker) const { return ActDisk_DeltaTemp[val_marker]; }

  /*!
   * \brief Get the back pressure (static) at an outlet boundary.
   * \param[in] val_index - Index corresponding to the outlet boundary.
   * \return The outlet pressure.
   */
  su2double GetActDisk_TotalPressRatio(unsigned short val_marker) const { return ActDisk_TotalPressRatio[val_marker]; }

  /*!
   * \brief Get the back pressure (static) at an outlet boundary.
   * \param[in] val_index - Index corresponding to the outlet boundary.
   * \return The outlet pressure.
   */
  su2double GetActDisk_TotalTempRatio(unsigned short val_marker) const { return ActDisk_TotalTempRatio[val_marker]; }

  /*!
   * \brief Get the back pressure (static) at an outlet boundary.
   * \param[in] val_index - Index corresponding to the outlet boundary.
   * \return The outlet pressure.
   */
  su2double GetActDisk_StaticPressRatio(unsigned short val_marker) const { return ActDisk_StaticPressRatio[val_marker]; }

  /*!
   * \brief Get the back pressure (static) at an outlet boundary.
   * \param[in] val_index - Index corresponding to the outlet boundary.
   * \return The outlet pressure.
   */
  su2double GetActDisk_StaticTempRatio(unsigned short val_marker) const { return ActDisk_StaticTempRatio[val_marker]; }

  /*!
   * \brief Get the back pressure (static) at an outlet boundary.
   * \param[in] val_index - Index corresponding to the outlet boundary.
   * \return The outlet pressure.
   */
  su2double GetActDisk_NetThrust(unsigned short val_marker) const { return ActDisk_NetThrust[val_marker]; }

  /*!
   * \brief Get the back pressure (static) at an outlet boundary.
   * \param[in] val_index - Index corresponding to the outlet boundary.
   * \return The outlet pressure.
   */
  su2double GetActDisk_BCThrust(unsigned short val_marker) const { return ActDisk_BCThrust[val_marker]; }

  /*!
   * \brief Get the back pressure (static) at an outlet boundary.
   * \param[in] val_index - Index corresponding to the outlet boundary.
   * \return The outlet pressure.
   */
  su2double GetActDisk_BCThrust_Old(unsigned short val_marker) const { return ActDisk_BCThrust_Old[val_marker]; }

  /*!
   * \brief Get the back pressure (static) at an outlet boundary.
   * \param[in] val_index - Index corresponding to the outlet boundary.
   * \return The outlet pressure.
   */
  su2double GetActDisk_GrossThrust(unsigned short val_marker) const { return ActDisk_GrossThrust[val_marker]; }

  /*!
   * \brief Get the back pressure (static) at an outlet boundary.
   * \param[in] val_index - Index corresponding to the outlet boundary.
   * \return The outlet pressure.
   */
  su2double GetActDisk_Area(unsigned short val_marker) const { return ActDisk_Area[val_marker]; }

  /*!
   * \brief Get the back pressure (static) at an outlet boundary.
   * \param[in] val_index - Index corresponding to the outlet boundary.
   * \return The outlet pressure.
   */
  su2double GetActDisk_ReverseMassFlow(unsigned short val_marker) const { return ActDisk_ReverseMassFlow[val_marker]; }

  /*!
   * \brief Get the back pressure (static) at an outlet boundary.
   * \param[in] val_index - Index corresponding to the outlet boundary.
   * \return The outlet pressure.
   */
  su2double GetActDiskInlet_RamDrag(string val_marker) const;

  /*!
   * \brief Get the back pressure (static) at an outlet boundary.
   * \param[in] val_index - Index corresponding to the outlet boundary.
   * \return The outlet pressure.
   */
  su2double GetActDiskInlet_Force(string val_marker) const;

  /*!
   * \brief Get the back pressure (static) at an outlet boundary.
   * \param[in] val_index - Index corresponding to the outlet boundary.
   * \return The outlet pressure.
   */
  su2double GetActDiskInlet_Power(string val_marker) const;

  /*!
   * \brief Get the back pressure (static) at an outlet boundary.
   * \param[in] val_index - Index corresponding to the outlet boundary.
   * \return The outlet pressure.
   */
  void SetActDiskInlet_Pressure(unsigned short val_marker, su2double val_actdisk_press) { ActDiskInlet_Pressure[val_marker] = val_actdisk_press; }

  /*!
   * \brief Get the back pressure (static) at an outlet boundary.
   * \param[in] val_index - Index corresponding to the outlet boundary.
   * \return The outlet pressure.
   */
  void SetActDiskInlet_TotalPressure(unsigned short val_marker, su2double val_actdisk_totalpress) { ActDiskInlet_TotalPressure[val_marker] = val_actdisk_totalpress; }

  /*!
   * \brief Get the back pressure (static) at an outlet boundary.
   * \param[in] val_index - Index corresponding to the outlet boundary.
   * \return The outlet pressure.
   */
  void SetActDisk_DeltaPress(unsigned short val_marker, su2double val_actdisk_deltapress) { ActDisk_DeltaPress[val_marker] = val_actdisk_deltapress; }

  /*!
   * \brief Get the back pressure (static) at an outlet boundary.
   * \param[in] val_index - Index corresponding to the outlet boundary.
   * \return The outlet pressure.
   */
  void SetActDisk_Power(unsigned short val_marker, su2double val_actdisk_power) { ActDisk_Power[val_marker] = val_actdisk_power; }

  /*!
   * \brief Get the back pressure (static) at an outlet boundary.
   * \param[in] val_index - Index corresponding to the outlet boundary.
   * \return The outlet pressure.
   */
  void SetActDisk_MassFlow(unsigned short val_marker, su2double val_actdisk_massflow) { ActDisk_MassFlow[val_marker] = val_actdisk_massflow; }

  /*!
   * \brief Get the back pressure (static) at an outlet boundary.
   * \param[in] val_index - Index corresponding to the outlet boundary.
   * \return The outlet pressure.
   */
  void SetActDisk_Mach(unsigned short val_marker, su2double val_actdisk_mach) { ActDisk_Mach[val_marker] = val_actdisk_mach; }

  /*!
   * \brief Get the back pressure (static) at an outlet boundary.
   * \param[in] val_index - Index corresponding to the outlet boundary.
   * \return The outlet pressure.
   */
  void SetActDisk_Force(unsigned short val_marker, su2double val_actdisk_force) { ActDisk_Force[val_marker] = val_actdisk_force; }

  /*!
   * \brief Get the back pressure (static) at an outlet boundary.
   * \param[in] val_index - Index corresponding to the outlet boundary.
   * \return The outlet pressure.
   */
  su2double GetOutlet_MassFlow(string val_marker) const;

  /*!
   * \brief Get the back pressure (static) at an outlet boundary.
   * \param[in] val_index - Index corresponding to the outlet boundary.
   * \return The outlet pressure.
   */
  void SetOutlet_MassFlow(unsigned short val_marker, su2double val_massflow) { Outlet_MassFlow[val_marker] = val_massflow; }

  /*!
   * \brief Get the back pressure (static) at an outlet boundary.
   * \param[in] val_index - Index corresponding to the outlet boundary.
   * \return The outlet pressure.
   */
  su2double GetOutlet_Density(string val_marker) const;

  /*!
   * \brief Get the back pressure (static) at an outlet boundary.
   * \param[in] val_index - Index corresponding to the outlet boundary.
   * \return The outlet pressure.
   */
  void SetOutlet_Density(unsigned short val_marker, su2double val_density) { Outlet_Density[val_marker] = val_density; }

  /*!
   * \brief Get the back pressure (static) at an outlet boundary.
   * \param[in] val_index - Index corresponding to the outlet boundary.
   * \return The outlet pressure.
   */
  su2double GetOutlet_Area(string val_marker) const;

  /*!
   * \brief Get the back pressure (static) at an outlet boundary.
   * \param[in] val_index - Index corresponding to the outlet boundary.
   * \return The outlet pressure.
   */
  void SetOutlet_Area(unsigned short val_marker, su2double val_area) { Outlet_Area[val_marker] = val_area; }

  /*!
   * \brief Get the back pressure (static) at an outlet boundary.
   * \param[in] val_index - Index corresponding to the outlet boundary.
   * \return The outlet pressure.
   */
  void SetSurface_DC60(unsigned short val_marker, su2double val_surface_distortion) { Surface_DC60[val_marker] = val_surface_distortion; }

  /*!
   * \brief Set the massflow at the surface.
   * \param[in] val_marker - Index corresponding to the outlet boundary.
   * \param[in] val_surface_massflow - Value of the mass flow.
   */
  void SetSurface_MassFlow(unsigned short val_marker, su2double val_surface_massflow) { Surface_MassFlow[val_marker] = val_surface_massflow; }

  /*!
   * \brief Set the mach number at the surface.
   * \param[in] val_marker - Index corresponding to the outlet boundary.
   * \param[in] val_surface_massflow - Value of the mach number.
   */
  void SetSurface_Mach(unsigned short val_marker, su2double val_surface_mach) { Surface_Mach[val_marker] = val_surface_mach; }

  /*!
   * \brief Set the temperature at the surface.
   * \param[in] val_marker - Index corresponding to the outlet boundary.
   * \param[in] val_surface_massflow - Value of the temperature.
   */
  void SetSurface_Temperature(unsigned short val_marker, su2double val_surface_temperature) { Surface_Temperature[val_marker] = val_surface_temperature; }

  /*!
   * \brief Set the pressure at the surface.
   * \param[in] val_marker - Index corresponding to the outlet boundary.
   * \param[in] val_surface_massflow - Value of the pressure.
   */
  void SetSurface_Pressure(unsigned short val_marker, su2double val_surface_pressure) { Surface_Pressure[val_marker] = val_surface_pressure; }

  /*!
   * \brief Set the density at the surface.
   * \param[in] val_marker - Index corresponding to the outlet boundary.
   * \param[in] val_surface_density - Value of the density.
   */
  void SetSurface_Density(unsigned short val_marker, su2double val_surface_density) { Surface_Density[val_marker] = val_surface_density; }

  /*!
   * \brief Set the enthalpy at the surface.
   * \param[in] val_marker - Index corresponding to the outlet boundary.
   * \param[in] val_surface_density - Value of the density.
   */
  void SetSurface_Enthalpy(unsigned short val_marker, su2double val_surface_enthalpy) { Surface_Enthalpy[val_marker] = val_surface_enthalpy; }

  /*!
   * \brief Set the normal velocity at the surface.
   * \param[in] val_marker - Index corresponding to the outlet boundary.
   * \param[in] val_surface_normalvelocity - Value of the normal velocity.
   */
  void SetSurface_NormalVelocity(unsigned short val_marker, su2double val_surface_normalvelocity) { Surface_NormalVelocity[val_marker] = val_surface_normalvelocity; }

  /*!
   * \brief Set the streamwise flow uniformity at the surface.
   * \param[in] val_marker - Index corresponding to the outlet boundary.
   * \param[in] val_surface_streamwiseuniformity - Value of the streamwise flow uniformity.
   */
  void SetSurface_Uniformity(unsigned short val_marker, su2double val_surface_streamwiseuniformity) { Surface_Uniformity[val_marker] = val_surface_streamwiseuniformity; }

  /*!
   * \brief Set the secondary flow strength at the surface.
   * \param[in] val_marker - Index corresponding to the outlet boundary.
   * \param[in] val_surface_secondarystrength - Value of the secondary flow strength.
   */
  void SetSurface_SecondaryStrength(unsigned short val_marker, su2double val_surface_secondarystrength) { Surface_SecondaryStrength[val_marker] = val_surface_secondarystrength; }

  /*!
   * \brief Set the relative secondary flow strength at the surface.
   * \param[in] val_marker - Index corresponding to the outlet boundary.
   * \param[in] val_surface_secondaryoverstream - Value of the relative seondary flow strength.
   */
  void SetSurface_SecondOverUniform(unsigned short val_marker, su2double val_surface_secondaryoverstream) { Surface_SecondOverUniform[val_marker] = val_surface_secondaryoverstream; }

  /*!
   * \brief Set the momentum distortion at the surface.
   * \param[in] val_marker - Index corresponding to the outlet boundary.
   * \param[in] val_surface_momentumdistortion - Value of the momentum distortion.
   */
  void SetSurface_MomentumDistortion(unsigned short val_marker, su2double val_surface_momentumdistortion) { Surface_MomentumDistortion[val_marker] = val_surface_momentumdistortion; }

  /*!
   * \brief Set the total temperature at the surface.
   * \param[in] val_marker - Index corresponding to the outlet boundary.
   * \param[in] val_surface_totaltemperature - Value of the total temperature.
   */
  void SetSurface_TotalTemperature(unsigned short val_marker, su2double val_surface_totaltemperature) { Surface_TotalTemperature[val_marker] = val_surface_totaltemperature; }

  /*!
   * \brief Set the total pressure at the surface.
   * \param[in] val_marker - Index corresponding to the outlet boundary.
   * \param[in] val_surface_totalpressure - Value of the total pressure.
   */
  void SetSurface_TotalPressure(unsigned short val_marker, su2double val_surface_totalpressure) { Surface_TotalPressure[val_marker] = val_surface_totalpressure; }

  /*!
   * \brief Set the pressure drop between two surfaces.
   * \param[in] val_marker - Index corresponding to the outlet boundary.
   * \param[in] val_surface_pressuredrop - Value of the pressure drop.
   */
  void SetSurface_PressureDrop(unsigned short val_marker, su2double val_surface_pressuredrop) { Surface_PressureDrop[val_marker] = val_surface_pressuredrop; }

  /*!
   * \brief Set the average of species_0 at the surface.
   * \param[in] val_marker - Index corresponding to boundary.
   * \param[in] val_surface_species_0 - Value of avg species_0.
   */
  void SetSurface_Species_0(unsigned short val_marker, su2double val_surface_species_0) { Surface_Species_0[val_marker] = val_surface_species_0; }

  /*!
   * \brief Set the species variance at the surface.
   * \param[in] val_marker - Index corresponding to boundary.
   * \param[in] val_surface_species_variance - Value of the species variance.
   */
  void SetSurface_Species_Variance(unsigned short val_marker, su2double val_surface_species_variance) { Surface_Species_Variance[val_marker] = val_surface_species_variance; }

  /*!
   * \brief Get the back pressure (static) at an outlet boundary.
   * \param[in] val_index - Index corresponding to the outlet boundary.
   * \return The outlet pressure.
   */
  void SetSurface_IDC(unsigned short val_marker, su2double val_surface_distortion) { Surface_IDC[val_marker] = val_surface_distortion; }

  /*!
   * \brief Get the back pressure (static) at an outlet boundary.
   * \param[in] val_index - Index corresponding to the outlet boundary.
   * \return The outlet pressure.
   */
  void SetSurface_IDC_Mach(unsigned short val_marker, su2double val_surface_distortion) { Surface_IDC_Mach[val_marker] = val_surface_distortion; }

  /*!
   * \brief Get the back pressure (static) at an outlet boundary.
   * \param[in] val_index - Index corresponding to the outlet boundary.
   * \return The outlet pressure.
   */
  void SetSurface_IDR(unsigned short val_marker, su2double val_surface_distortion) { Surface_IDR[val_marker] = val_surface_distortion; }

  /*!
   * \brief Get the back pressure (static) at an outlet boundary.
   * \param[in] val_index - Index corresponding to the outlet boundary.
   * \return The outlet pressure.
   */
  void SetActDisk_DeltaTemp(unsigned short val_marker, su2double val_actdisk_deltatemp) { ActDisk_DeltaTemp[val_marker] = val_actdisk_deltatemp; }

  /*!
   * \brief Get the back pressure (static) at an outlet boundary.
   * \param[in] val_index - Index corresponding to the outlet boundary.
   * \return The outlet pressure.
   */
  void SetActDisk_TotalPressRatio(unsigned short val_marker, su2double val_actdisk_pressratio) { ActDisk_TotalPressRatio[val_marker] = val_actdisk_pressratio; }

  /*!
   * \brief Get the back pressure (static) at an outlet boundary.
   * \param[in] val_index - Index corresponding to the outlet boundary.
   * \return The outlet pressure.
   */
  void SetActDisk_TotalTempRatio(unsigned short val_marker, su2double val_actdisk_tempratio) { ActDisk_TotalTempRatio[val_marker] = val_actdisk_tempratio; }

  /*!
   * \brief Get the back pressure (static) at an outlet boundary.
   * \param[in] val_index - Index corresponding to the outlet boundary.
   * \return The outlet pressure.
   */
  void SetActDisk_StaticPressRatio(unsigned short val_marker, su2double val_actdisk_pressratio) { ActDisk_StaticPressRatio[val_marker] = val_actdisk_pressratio; }

  /*!
   * \brief Get the back pressure (static) at an outlet boundary.
   * \param[in] val_index - Index corresponding to the outlet boundary.
   * \return The outlet pressure.
   */
  void SetActDisk_StaticTempRatio(unsigned short val_marker, su2double val_actdisk_tempratio) { ActDisk_StaticTempRatio[val_marker] = val_actdisk_tempratio; }

  /*!
   * \brief Get the back pressure (static) at an outlet boundary.
   * \param[in] val_index - Index corresponding to the outlet boundary.
   * \return The outlet pressure.
   */
  void SetActDisk_NetThrust(unsigned short val_marker, su2double val_actdisk_netthrust) { ActDisk_NetThrust[val_marker] = val_actdisk_netthrust; }

  /*!
   * \brief Get the back pressure (static) at an outlet boundary.
   * \param[in] val_index - Index corresponding to the outlet boundary.
   * \return The outlet pressure.
   */
  void SetActDisk_BCThrust(string val_marker, su2double val_actdisk_bcthrust);

  /*!
   * \brief Get the back pressure (static) at an outlet boundary.
   * \param[in] val_index - Index corresponding to the outlet boundary.
   * \return The outlet pressure.
   */
  void SetActDisk_BCThrust(unsigned short val_marker, su2double val_actdisk_bcthrust) { ActDisk_BCThrust[val_marker] = val_actdisk_bcthrust; }

  /*!
   * \brief Get the back pressure (static) at an outlet boundary.
   * \param[in] val_index - Index corresponding to the outlet boundary.
   * \return The outlet pressure.
   */
  void SetActDisk_BCThrust_Old(string val_marker, su2double val_actdisk_bcthrust_old);

  /*!
   * \brief Get the back pressure (static) at an outlet boundary.
   * \param[in] val_index - Index corresponding to the outlet boundary.
   * \return The outlet pressure.
   */
  void SetActDisk_BCThrust_Old(unsigned short val_marker, su2double val_actdisk_bcthrust_old) { ActDisk_BCThrust_Old[val_marker] = val_actdisk_bcthrust_old; }

  /*!
   * \brief Get the back pressure (static) at an outlet boundary.
   * \param[in] val_index - Index corresponding to the outlet boundary.
   * \return The outlet pressure.
   */
  void SetActDisk_GrossThrust(unsigned short val_marker, su2double val_actdisk_grossthrust) { ActDisk_GrossThrust[val_marker] = val_actdisk_grossthrust; }

  /*!
   * \brief Get the back pressure (static) at an outlet boundary.
   * \param[in] val_index - Index corresponding to the outlet boundary.
   * \return The outlet pressure.
   */
  void SetActDisk_Area(unsigned short val_marker, su2double val_actdisk_area) { ActDisk_Area[val_marker] = val_actdisk_area; }

  /*!
   * \brief Get the back pressure (static) at an outlet boundary.
   * \param[in] val_index - Index corresponding to the outlet boundary.
   * \return The outlet pressure.
   */
  void SetActDiskInlet_ReverseMassFlow(unsigned short val_marker, su2double val_actdisk_area) { ActDisk_ReverseMassFlow[val_marker] = val_actdisk_area; }

  /*!
   * \brief Get the back pressure (static) at an outlet boundary.
   * \param[in] val_index - Index corresponding to the outlet boundary.
   * \return The outlet pressure.
   */
  void SetActDiskInlet_RamDrag(unsigned short val_marker, su2double val_actdisk_ramdrag) { ActDiskInlet_RamDrag[val_marker] = val_actdisk_ramdrag; }

  /*!
   * \brief Get the back pressure (static) at an outlet boundary.
   * \param[in] val_index - Index corresponding to the outlet boundary.
   * \return The outlet pressure.
   */
  void SetActDiskInlet_Force(unsigned short val_marker, su2double val_actdisk_force) { ActDiskInlet_Force[val_marker] = val_actdisk_force; }

  /*!
   * \brief Get the back pressure (static) at an outlet boundary.
   * \param[in] val_index - Index corresponding to the outlet boundary.
   * \return The outlet pressure.
   */
  void SetActDiskInlet_Power(unsigned short val_marker, su2double val_actdisk_power) { ActDiskInlet_Power[val_marker] = val_actdisk_power; }

  /*!
   * \brief Get the back pressure (static) at an outlet boundary.
   * \param[in] val_index - Index corresponding to the outlet boundary.
   * \return The outlet pressure.
   */
  su2double GetActDisk_Power(unsigned short val_marker) const { return ActDisk_Power[val_marker]; }

  /*!
   * \brief Get the back pressure (static) at an outlet boundary.
   * \param[in] val_index - Index corresponding to the outlet boundary.
   * \return The outlet pressure.
   */
  su2double GetActDisk_MassFlow(unsigned short val_marker) const { return ActDisk_MassFlow[val_marker]; }

  /*!
   * \brief Get the back pressure (static) at an outlet boundary.
   * \param[in] val_index - Index corresponding to the outlet boundary.
   * \return The outlet pressure.
   */
  su2double GetActDisk_Mach(unsigned short val_marker) const { return ActDisk_Mach[val_marker]; }

  /*!
   * \brief Get the back pressure (static) at an outlet boundary.
   * \param[in] val_index - Index corresponding to the outlet boundary.
   * \return The outlet pressure.
   */
  su2double GetActDisk_Force(unsigned short val_marker) const { return ActDisk_Force[val_marker]; }

  /*!
   * \brief Get the back pressure (static) at an outlet boundary.
   * \param[in] val_index - Index corresponding to the outlet boundary.
   * \return The outlet pressure.
   */
  su2double GetSurface_DC60(unsigned short val_marker) const { return Surface_DC60[val_marker]; }

  /*!
   * \brief Get the massflow at an outlet boundary.
   * \param[in] val_index - Index corresponding to the outlet boundary.
   * \return The massflow.
   */
  su2double GetSurface_MassFlow(unsigned short val_marker) const { return Surface_MassFlow[val_marker]; }

  /*!
   * \brief Get the mach number at an outlet boundary.
   * \param[in] val_index - Index corresponding to the outlet boundary.
   * \return The mach number.
   */
  su2double GetSurface_Mach(unsigned short val_marker) const { return Surface_Mach[val_marker]; }

  /*!
   * \brief Get the temperature at an outlet boundary.
   * \param[in] val_index - Index corresponding to the outlet boundary.
   * \return The temperature.
   */
  su2double GetSurface_Temperature(unsigned short val_marker) const { return Surface_Temperature[val_marker]; }

  /*!
   * \brief Get the pressure at an outlet boundary.
   * \param[in] val_index - Index corresponding to the outlet boundary.
   * \return The pressure.
   */
  su2double GetSurface_Pressure(unsigned short val_marker) const { return Surface_Pressure[val_marker]; }

  /*!
   * \brief Get the density at an outlet boundary.
   * \param[in] val_index - Index corresponding to the outlet boundary.
   * \return The density.
   */
  su2double GetSurface_Density(unsigned short val_marker) const { return Surface_Density[val_marker]; }

  /*!
   * \brief Get the enthalpy at an outlet boundary.
   * \param[in] val_index - Index corresponding to the outlet boundary.
   * \return The density.
   */
  su2double GetSurface_Enthalpy(unsigned short val_marker) const { return Surface_Enthalpy[val_marker]; }

  /*!
   * \brief Get the normal velocity at an outlet boundary.
   * \param[in] val_index - Index corresponding to the outlet boundary.
   * \return The normal velocity.
   */
  su2double GetSurface_NormalVelocity(unsigned short val_marker) const { return Surface_NormalVelocity[val_marker]; }

  /*!
   * \brief Get the streamwise flow uniformity at the surface.
   * \param[in] val_marker - Index corresponding to the outlet boundary.
   * \return The streamwise flow uniformity.
   */
  su2double GetSurface_Uniformity(unsigned short val_marker) const { return Surface_Uniformity[val_marker]; }

  /*!
   * \brief Get the secondary flow strength at the surface.
   * \param[in] val_marker - Index corresponding to the outlet boundary.
   * \return The secondary flow strength.
   */
  su2double GetSurface_SecondaryStrength(unsigned short val_marker) const { return Surface_SecondaryStrength[val_marker]; }

  /*!
   * \brief Get the relative secondary flow strength at the surface.
   * \param[in] val_marker - Index corresponding to the outlet boundary.
   * \return The relative seondary flow strength.
   */
  su2double GetSurface_SecondOverUniform(unsigned short val_marker) const { return Surface_SecondOverUniform[val_marker]; }

  /*!
   * \brief Get the momentum distortion at the surface.
   * \param[in] val_marker - Index corresponding to the outlet boundary.
   * \return The momentum distortion.
   */
  su2double GetSurface_MomentumDistortion(unsigned short val_marker) const { return Surface_MomentumDistortion[val_marker]; }

  /*!
   * \brief Get the total temperature at an outlet boundary.
   * \param[in] val_index - Index corresponding to the outlet boundary.
   * \return The total temperature.
   */
  su2double GetSurface_TotalTemperature(unsigned short val_marker) const { return Surface_TotalTemperature[val_marker]; }

  /*!
   * \brief Get the total pressure at an outlet boundary.
   * \param[in] val_index - Index corresponding to the outlet boundary.
   * \return The total pressure.
   */
  su2double GetSurface_TotalPressure(unsigned short val_marker) const { return Surface_TotalPressure[val_marker]; }

  /*!
   * \brief Get the pressure drop between two surfaces.
   * \param[in] val_index - Index corresponding to the outlet boundary.
   * \return The pressure drop.
   */
  su2double GetSurface_PressureDrop(unsigned short val_marker) const { return Surface_PressureDrop[val_marker]; }

  /*!
   * \brief Get avg species_0 at a boundary.
   * \param[in] val_index - Index corresponding to the boundary.
   * \return The avg species_0.
   */
  su2double GetSurface_Species_0(unsigned short val_marker) const { return Surface_Species_0[val_marker]; }

  /*!
   * \brief Get the species variance at a boundary.
   * \param[in] val_index - Index corresponding to the boundary.
   * \return The species variance.
   */
  su2double GetSurface_Species_Variance(unsigned short val_marker) const { return Surface_Species_Variance[val_marker]; }

  /*!
   * \brief Get the back pressure (static) at an outlet boundary.
   * \param[in] val_index - Index corresponding to the outlet boundary.
   * \return The outlet pressure.
   */
  su2double GetSurface_IDC(unsigned short val_marker) const { return Surface_IDC[val_marker]; }

  /*!
   * \brief Get the back pressure (static) at an outlet boundary.
   * \param[in] val_index - Index corresponding to the outlet boundary.
   * \return The outlet pressure.
   */
  su2double GetSurface_IDC_Mach(unsigned short val_marker) const { return Surface_IDC_Mach[val_marker]; }

  /*!
   * \brief Get the back pressure (static) at an outlet boundary.
   * \param[in] val_index - Index corresponding to the outlet boundary.
   * \return The outlet pressure.
   */
  su2double GetSurface_IDR(unsigned short val_marker) const { return Surface_IDR[val_marker]; }

  /*!
   * \brief Get the back pressure (static) at an outlet boundary.
   * \param[in] val_index - Index corresponding to the outlet boundary.
   * \return The outlet pressure.
   */
  su2double GetActDiskOutlet_Pressure(string val_marker) const;

  /*!
   * \brief Get the back pressure (static) at an outlet boundary.
   * \param[in] val_index - Index corresponding to the outlet boundary.
   * \return The outlet pressure.
   */
  su2double GetActDiskOutlet_TotalPressure(string val_marker) const;

  /*!
   * \brief Get the back pressure (static) at an outlet boundary.
   * \param[in] val_index - Index corresponding to the outlet boundary.
   * \return The outlet pressure.
   */
  su2double GetActDiskOutlet_GrossThrust(string val_marker) const;

  /*!
   * \brief Get the back pressure (static) at an outlet boundary.
   * \param[in] val_index - Index corresponding to the outlet boundary.
   * \return The outlet pressure.
   */
  su2double GetActDiskOutlet_Force(string val_marker) const;

  /*!
   * \brief Get the back pressure (static) at an outlet boundary.
   * \param[in] val_index - Index corresponding to the outlet boundary.
   * \return The outlet pressure.
   */
  su2double GetActDiskOutlet_Power(string val_marker) const;

  /*!
   * \brief Get the back pressure (static) at an outlet boundary.
   * \param[in] val_index - Index corresponding to the outlet boundary.
   * \return The outlet pressure.
   */
  void SetActDiskOutlet_Pressure(unsigned short val_marker, su2double val_actdisk_press) { ActDiskOutlet_Pressure[val_marker] = val_actdisk_press; }

  /*!
   * \brief Get the back pressure (static) at an outlet boundary.
   * \param[in] val_index - Index corresponding to the outlet boundary.
   * \return The outlet pressure.
   */
  void SetActDiskOutlet_TotalPressure(unsigned short val_marker, su2double val_actdisk_totalpress) { ActDiskOutlet_TotalPressure[val_marker] = val_actdisk_totalpress; }

  /*!
   * \brief Get the back pressure (static) at an outlet boundary.
   * \param[in] val_index - Index corresponding to the outlet boundary.
   * \return The outlet pressure.
   */
  void SetActDiskOutlet_GrossThrust(unsigned short val_marker, su2double val_actdisk_grossthrust) { ActDiskOutlet_GrossThrust[val_marker] = val_actdisk_grossthrust; }

  /*!
   * \brief Get the back pressure (static) at an outlet boundary.
   * \param[in] val_index - Index corresponding to the outlet boundary.
   * \return The outlet pressure.
   */
  void SetActDiskOutlet_Force(unsigned short val_marker, su2double val_actdisk_force) { ActDiskOutlet_Force[val_marker] = val_actdisk_force; }

  /*!
   * \brief Get the back pressure (static) at an outlet boundary.
   * \param[in] val_index - Index corresponding to the outlet boundary.
   * \return The outlet pressure.
   */
  void SetActDiskOutlet_Power(unsigned short val_marker, su2double val_actdisk_power) { ActDiskOutlet_Power[val_marker] = val_actdisk_power; }

  /*!
   * \brief Get the displacement value at an displacement boundary.
   * \param[in] val_index - Index corresponding to the displacement boundary.
   * \return The displacement value.
   */
  su2double GetDispl_Value(string val_index) const;

  /*!
   * \brief Get the force value at an load boundary.
   * \param[in] val_index - Index corresponding to the load boundary.
   * \return The load value.
   */
  su2double GetLoad_Value(string val_index) const;

  /*!
   * \brief Get the constant value at a damper boundary.
   * \param[in] val_index - Index corresponding to the load boundary.
   * \return The damper constant.
   */
  su2double GetDamper_Constant(string val_index) const;

  /*!
   * \brief Get the force value at a load boundary defined in cartesian coordinates.
   * \param[in] val_index - Index corresponding to the load boundary.
   * \return The load value.
   */
  su2double GetLoad_Dir_Value(string val_index) const;

  /*!
   * \brief Get the force multiplier at a load boundary in cartesian coordinates.
   * \param[in] val_index - Index corresponding to the load boundary.
   * \return The load multiplier.
   */
  su2double GetLoad_Dir_Multiplier(string val_index) const;

  /*!
   * \brief Get the force value at a load boundary defined in cartesian coordinates.
   * \param[in] val_index - Index corresponding to the load boundary.
   * \return The load value.
   */
  su2double GetDisp_Dir_Value(string val_index) const;

  /*!
   * \brief Get the force multiplier at a load boundary in cartesian coordinates.
   * \param[in] val_index - Index corresponding to the load boundary.
   * \return The load multiplier.
   */
  su2double GetDisp_Dir_Multiplier(string val_index) const;

  /*!
   * \brief Get the force direction at a loaded boundary in cartesian coordinates.
   * \param[in] val_index - Index corresponding to the load boundary.
   * \return The load direction.
   */
  const su2double* GetLoad_Dir(string val_index) const;

  /*!
   * \brief Get the force direction at a loaded boundary in cartesian coordinates.
   * \param[in] val_index - Index corresponding to the load boundary.
   * \return The load direction.
   */
  const su2double* GetDisp_Dir(string val_index) const;

  /*!
   * \brief Get the amplitude of the sine-wave at a load boundary defined in cartesian coordinates.
   * \param[in] val_index - Index corresponding to the load boundary.
   * \return The load value.
   */
  su2double GetLoad_Sine_Amplitude(string val_index) const;

  /*!
   * \brief Get the frequency of the sine-wave at a load boundary in cartesian coordinates.
   * \param[in] val_index - Index corresponding to the load boundary.
   * \return The load frequency.
   */
  su2double GetLoad_Sine_Frequency(string val_index) const;

  /*!
   * \brief Get the force direction at a sine-wave loaded boundary in cartesian coordinates.
   * \param[in] val_index - Index corresponding to the load boundary.
   * \return The load direction.
   */
  const su2double* GetLoad_Sine_Dir(string val_index) const;

  /*!
   * \brief Get the force value at an load boundary.
   * \param[in] val_index - Index corresponding to the load boundary.
   * \return The load value.
   */
  su2double GetFlowLoad_Value(string val_index) const;

  /*!
   * \brief Cyclic pitch amplitude for rotor blades.
   * \return The specified cyclic pitch amplitude.
   */
  su2double GetCyclic_Pitch(void) const { return Cyclic_Pitch; }

  /*!
   * \brief Collective pitch setting for rotor blades.
   * \return The specified collective pitch setting.
   */
  su2double GetCollective_Pitch(void) const { return Collective_Pitch; }

  /*!
   * \brief Get name of the arbitrary mesh motion input file.
   * \return File name of the arbitrary mesh motion input file.
   */
  string GetDV_Filename(void) const { return DV_Filename; }

  /*!
   * \brief Get name of the unordered ASCII volume sensitivity file.
   * \return File name of the unordered ASCII volume sensitivity file.
   */
  string GetDV_Unordered_Sens_Filename(void) const { return DV_Unordered_Sens_Filename; }

  /*!
   * \brief Get name of the unordered ASCII surface sensitivity file.
   * \return File name of the unordered ASCII surface sensitivity file.
   */
  string GetDV_Sens_Filename(void) const { return DV_Sens_Filename; }

  /*!
   * \brief Set the config options.
   */
  void SetConfig_Options();

  /*!
   * \brief Set the config file parsing.
   */
  void SetConfig_Parsing(char case_filename[MAX_STRING_SIZE]);

  /*!
   * \brief Set the config file parsing.
   */
  void SetConfig_Parsing(istream &config_buffer);

  /*!
   * \brief Set the config file parsing.
   */
  bool SetRunTime_Parsing(char case_filename[MAX_STRING_SIZE]);

  /*!
   * \brief Config file postprocessing.
   */
  void SetPostprocessing(SU2_COMPONENT val_software, unsigned short val_izone, unsigned short val_nDim);

  /*!
   * \brief Config file markers processing.
   */
  void SetMarkers(SU2_COMPONENT val_software);

  /*!
   * \brief Config file output.
   */
  void SetOutput(SU2_COMPONENT val_software, unsigned short val_izone);

  /*!
   * \brief Value of Aeroelastic solution coordinate at time n+1.
   */
  vector<vector<su2double> > GetAeroelastic_np1(unsigned short iMarker) const { return Aeroelastic_np1[iMarker]; }

  /*!
   * \brief Value of Aeroelastic solution coordinate at time n.
   */
  vector<vector<su2double> > GetAeroelastic_n(unsigned short iMarker) const { return Aeroelastic_n[iMarker]; }

  /*!
   * \brief Value of Aeroelastic solution coordinate at time n-1.
   */
  vector<vector<su2double> > GetAeroelastic_n1(unsigned short iMarker) const { return Aeroelastic_n1[iMarker]; }

  /*!
   * \brief Value of Aeroelastic solution coordinate at time n+1.
   */
  void SetAeroelastic_np1(unsigned short iMarker, vector<vector<su2double> > solution) { Aeroelastic_np1[iMarker] = solution;}

  /*!
   * \brief Value of Aeroelastic solution coordinate at time n from time n+1.
   */
  void SetAeroelastic_n(void) { Aeroelastic_n = Aeroelastic_np1; }

  /*!
   * \brief Value of Aeroelastic solution coordinate at time n-1 from time n.
   */
  void SetAeroelastic_n1(void) { Aeroelastic_n1 = Aeroelastic_n; }

  /*!
   * \brief Aeroelastic Flutter Speed Index.
   */
  su2double GetAeroelastic_Flutter_Speed_Index(void) const { return FlutterSpeedIndex; }

  /*!
   * \brief Uncoupled Aeroelastic Frequency Plunge.
   */
  su2double GetAeroelastic_Frequency_Plunge(void) const { return PlungeNaturalFrequency; }

  /*!
   * \brief Uncoupled Aeroelastic Frequency Pitch.
   */
  su2double GetAeroelastic_Frequency_Pitch(void) const { return PitchNaturalFrequency; }

  /*!
   * \brief Aeroelastic Airfoil Mass Ratio.
   */
  su2double GetAeroelastic_Airfoil_Mass_Ratio(void) const { return AirfoilMassRatio; }

  /*!
   * \brief Aeroelastic center of gravity location.
   */
  su2double GetAeroelastic_CG_Location(void) const { return CG_Location; }

  /*!
   * \brief Aeroelastic radius of gyration squared.
   */
  su2double GetAeroelastic_Radius_Gyration_Squared(void) const { return RadiusGyrationSquared; }

  /*!
   * \brief Aeroelastic solve every x inner iteration.
   */
  unsigned short GetAeroelasticIter(void) const { return AeroelasticIter; }

  /*!
   * \brief Value of plunging coordinate.
   * \param[in] val_marker - the marker we are monitoring.
   * \return Value of plunging coordinate.
   */
  su2double GetAeroelastic_plunge(unsigned short val_marker) const { return Aeroelastic_plunge[val_marker]; }

  /*!
   * \brief Value of pitching coordinate.
   * \param[in] val_marker - the marker we are monitoring.
   * \return Value of pitching coordinate.
   */
  su2double GetAeroelastic_pitch(unsigned short val_marker) const { return Aeroelastic_pitch[val_marker]; }

  /*!
   * \brief Value of plunging coordinate.
   * \param[in] val_marker - the marker we are monitoring.
   * \param[in] val - value of plunging coordinate.
   */
  void SetAeroelastic_plunge(unsigned short val_marker, su2double val) { Aeroelastic_plunge[val_marker] = val; }

  /*!
   * \brief Value of pitching coordinate.
   * \param[in] val_marker - the marker we are monitoring.
   * \param[in] val - value of pitching coordinate.
   */
  void SetAeroelastic_pitch(unsigned short val_marker, su2double val) { Aeroelastic_pitch[val_marker] = val; }

  /*!
   * \brief Get information about the aeroelastic simulation.
   * \return <code>TRUE</code> if it is an aeroelastic case; otherwise <code>FALSE</code>.
   */
  bool GetAeroelastic_Simulation(void) const { return Aeroelastic_Simulation; }

  /*!
   * \brief Get information about the wind gust.
   * \return <code>TRUE</code> if there is a wind gust; otherwise <code>FALSE</code>.
   */
  bool GetWind_Gust(void) const { return Wind_Gust; }

  /*!
   * \brief Get the type of gust to simulate.
   * \return type of gust to use for the simulation.
   */
  unsigned short GetGust_Type(void) const { return Gust_Type; }

  /*!
   * \brief Get the gust direction.
   * \return the gust direction.
   */
  unsigned short GetGust_Dir(void) const { return Gust_Dir; }

  /*!
   * \brief Value of the gust wavelength.
   */
  su2double GetGust_WaveLength(void) const { return Gust_WaveLength; }

  /*!
   * \brief Value of the number of gust periods.
   */
  su2double GetGust_Periods(void) const { return Gust_Periods; }

  /*!
   * \brief Value of the gust amplitude.
   */
  su2double GetGust_Ampl(void) const { return Gust_Ampl; }

  /*!
   * \brief Value of the time at which to begin the gust.
   */
  su2double GetGust_Begin_Time(void) const { return Gust_Begin_Time; }

  /*!
   * \brief Value of the location ath which the gust begins.
   */
  su2double GetGust_Begin_Loc(void) const { return Gust_Begin_Loc; }

  /*!
   * \brief Get whether fixed values for turbulence quantities are applied.
   * \return <code>TRUE</code> if fixed values are applied; otherwise <code>FALSE</code>.
   */
  bool GetTurb_Fixed_Values(void) const { return Turb_Fixed_Values; }

  /*!
   * \brief Get shift of the upstream half-plane where fixed values for turbulence quantities are applied.
   * \details This half-plane is given by the condition that the dot product between the
   * coordinate vector and the normalized far-field velocity vector is less than what this
   * function returns.
   */
  su2double GetTurb_Fixed_Values_MaxScalarProd(void) const { return Turb_Fixed_Values_MaxScalarProd; }

  /*!
   * \brief Get the number of iterations to evaluate the parametric coordinates.
   * \return Number of iterations to evaluate the parametric coordinates.
   */
  unsigned short GetnFFD_Iter(void) const { return nFFD_Iter; }

  /*!
   * \brief Get the tolerance of the point inversion algorithm.
   * \return Tolerance of the point inversion algorithm.
   */
  su2double GetFFD_Tol(void) const { return FFD_Tol; }

  /*!
   * \brief Get information about whether to do a check on self-intersections within
      the FFD box based on value on the Jacobian determinant.
   * \param[out] FFD_IntPrev: <code>TRUE</code> if FFD intersection prevention is active; otherwise <code>FALSE</code>.
   * \param[out] FFD_IntPrev_MaxIter: Maximum number of iterations in the intersection prevention procedure.
   * \param[out] FFD_IntPrev_MaxDepth: Maximum recursion depth in the intersection prevention procedure.
   */
  tuple<bool, unsigned short, unsigned short> GetFFD_IntPrev(void) const {
    return make_tuple(FFD_IntPrev, FFD_IntPrev_MaxIter, FFD_IntPrev_MaxDepth);
  }

  /*!
   * \brief Get information about whether to do a check on convexity of the mesh elements.
   * \param[out] ConvexityCheck: <code>TRUE</code> if convexity check is active; otherwise <code>FALSE</code>.
   * \param[out] ConvexityCheck_MaxIter: Maximum number of iterations in the convexity check.
   * \param[out] ConvexityCheck_MaxDepth: Maximum recursion depth in the convexity check.
   */
  tuple<bool, unsigned short, unsigned short> GetConvexityCheck(void) const {
    return make_tuple(ConvexityCheck, ConvexityCheck_MaxIter, ConvexityCheck_MaxDepth);
  }

  /*!
   * \brief Get the scale factor for the line search.
   * \return Scale factor for the line search.
   */
  su2double GetOpt_RelaxFactor(void) const { return Opt_RelaxFactor; }

  /*!
   * \brief Get the bound for the line search.
   * \return Bound for the line search.
   */
  su2double GetOpt_LineSearch_Bound(void) const { return Opt_LineSearch_Bound; }

  /*!
   * \brief Set the scale factor for the line search.
   * \param[in] val_scale - scale of the deformation.
   */
  void SetOpt_RelaxFactor(su2double val_scale) { Opt_RelaxFactor = val_scale; }

  /*!
   * \brief Get the node number of the CV to visualize.
   * \return Node number of the CV to visualize.
   */
  long GetVisualize_CV(void) const { return Visualize_CV; }

  /*!
   * \brief Get information about whether to use fixed CL mode.
   * \return <code>TRUE</code> if fixed CL mode is active; otherwise <code>FALSE</code>.
   */
  bool GetFixed_CL_Mode(void) const { return Fixed_CL_Mode; }

  /*!
   * \brief Get information about whether to use fixed CL mode.
   * \return <code>TRUE</code> if fixed CL mode is active; otherwise <code>FALSE</code>.
   */
  bool GetEval_dOF_dCX(void) const { return Eval_dOF_dCX; }

  /*!
   * \brief Get information about whether to use fixed CL mode.
   * \return <code>TRUE</code> if fixed CL mode is active; otherwise <code>FALSE</code>.
   */
  bool GetDiscard_InFiles(void) const { return Discard_InFiles; }

  /*!
   * \brief Get the value specified for the target CL.
   * \return Value of the target CL.
   */
  su2double GetTarget_CL(void) const { return Target_CL; }

  /*!
   * \brief Get the value for the lift curve slope for fixed CL mode.
   * \return Lift curve slope for fixed CL mode.
   */
  su2double GetdCL_dAlpha(void) const { return dCL_dAlpha; }

  /*!
   * \brief Number of iterations to evaluate dCL_dAlpha.
   * \return Number of iterations.
   */
  unsigned long GetIter_dCL_dAlpha(void) const { return Iter_dCL_dAlpha; }

  /*!
   * \brief Get the value of the damping coefficient for fixed CL mode.
   * \return Damping coefficient for fixed CL mode.
   */
  su2double GetdCM_diH(void) const { return dCM_diH; }

  /*!
   * \brief Get the value of iterations to re-evaluate the angle of attack.
   * \return Number of iterations.
   */
  unsigned long GetIter_Fixed_NetThrust(void) const { return Iter_Fixed_NetThrust; }

  /*!
   * \brief Get the value of the damping coefficient for fixed CL mode.
   * \return Damping coefficient for fixed CL mode.
   */
  su2double GetdNetThrust_dBCThrust(void) const { return dNetThrust_dBCThrust; }

  /*!
   * \brief Get the value of iterations to re-evaluate the angle of attack.
   * \return Number of iterations.
   */
  unsigned long GetUpdate_BCThrust(void) const { return Update_BCThrust; }

  /*!
   * \brief Set the value of the boolean for updating AoA in fixed lift mode.
   * \param[in] val_update - the bool for whether to update the AoA.
   */
  void SetUpdate_BCThrust_Bool(bool val_update) { Update_BCThrust_Bool = val_update; }

  /*!
   * \brief Set the value of the boolean for updating AoA in fixed lift mode.
   * \param[in] val_update - the bool for whether to update the AoA.
   */
  void SetUpdate_AoA(bool val_update) { Update_AoA = val_update; }

  /*!
   * \brief Get information about whether to update the AoA for fixed lift mode.
   * \return <code>TRUE</code> if we should update the AoA for fixed lift mode; otherwise <code>FALSE</code>.
   */
  bool GetUpdate_BCThrust_Bool(void) const { return Update_BCThrust_Bool; }

  /*!
   * \brief Get information about whether to update the AoA for fixed lift mode.
   * \return <code>TRUE</code> if we should update the AoA for fixed lift mode; otherwise <code>FALSE</code>.
   */
  bool GetUpdate_AoA(void) const { return Update_AoA; }

  /*!
   * \brief Get the maximum number of iterations between AoA updates for fixed C_L mode
   * \return Number of maximum iterations between AoA updates
   */
  unsigned long GetUpdate_AoA_Iter_Limit(void) const { return Update_AoA_Iter_Limit; }

  /*!
   * \brief Get whether at the end of finite differencing (Fixed CL mode)
   * \return boolean indicating end of finite differencing mode (Fixed CL mode)
   */
  bool GetFinite_Difference_Mode(void) const { return Finite_Difference_Mode; }

  /*!
   * \brief Set whether at the end of finite differencing (Fixed CL mode)
   */
  void SetFinite_Difference_Mode(bool val_fd_mode) { Finite_Difference_Mode = val_fd_mode; }

  /*!
   * \brief Set the current number of non-physical nodes in the solution.
   * \param[in] val_nonphys_points - current number of non-physical points.
   */
  void SetNonphysical_Points(unsigned long val_nonphys_points) { Nonphys_Points = val_nonphys_points; }

  /*!
   * \brief Get the current number of non-physical nodes in the solution.
   * \return Current number of non-physical points.
   */
  unsigned long GetNonphysical_Points(void) const { return Nonphys_Points; }

  /*!
   * \brief Set the current number of non-physical reconstructions for 2nd-order upwinding.
   * \param[in] val_nonphys_reconstr - current number of non-physical reconstructions for 2nd-order upwinding.
   */
  void SetNonphysical_Reconstr(unsigned long val_nonphys_reconstr) { Nonphys_Reconstr = val_nonphys_reconstr; }

  /*!
   * \brief Get the current number of non-physical reconstructions for 2nd-order upwinding.
   * \return Current number of non-physical reconstructions for 2nd-order upwinding.
   */
  unsigned long GetNonphysical_Reconstr(void) const { return Nonphys_Reconstr; }

  /*!
   * \brief Start the timer for profiling subroutines.
   * \param[in] val_start_time - the value of the start time.
   */
  void Tick(double *val_start_time);

  /*!
   * \brief Stop the timer for profiling subroutines and store results.
   * \param[in] val_start_time - the value of the start time.
   * \param[in] val_function_name - string for the name of the profiled subroutine.
   * \param[in] val_group_id - string for the name of the profiled subroutine.
   */
  void Tock(double val_start_time, string val_function_name, int val_group_id);

  /*!
   * \brief Write a CSV file containing the results of the profiling.
   */
  void SetProfilingCSV(void);

  /*!
   * \brief Start the timer for profiling subroutines.
   * \param[in] val_start_time - the value of the start time.
   */
  void GEMM_Tick(double *val_start_time) const;

  /*!
   * \brief Stop the timer for the GEMM profiling and store results.
   * \param[in] val_start_time - The value of the start time.
   * \param[in] M, N, K        - Matrix size of the GEMM call.
   */
  void GEMM_Tock(double val_start_time, int M, int N, int K) const;

  /*!
   * \brief Write a CSV file containing the results of the profiling.
   */
  void GEMMProfilingCSV(void);

  /*!
   * \brief Set freestream turbonormal for initializing solution.
   */
  void SetFreeStreamTurboNormal(const su2double* turboNormal);

  /*!
   * \brief Set freestream turbonormal for initializing solution.
   */
  const su2double* GetFreeStreamTurboNormal(void) const { return FreeStreamTurboNormal; }

  /*!
   * \brief Set multizone properties.
   */
  void SetMultizone(const CConfig *driver_config, const CConfig* const* config_container);

  /*!
   * \brief Get the verbosity level of the console output.
   * \return Verbosity level for the console output.
   */
  unsigned short GetConsole_Output_Verb(void) const { return Console_Output_Verb; }

  /*!
   * \brief Get the kind of marker analyze marker (area-averaged, mass flux averaged, etc).
   * \return Kind of average.
   */
  unsigned short GetKind_Average(void) const { return Kind_Average; }

  /*!
   *
   * \brief Get the direct differentation method.
   * \return direct differentiation method.
   */
  unsigned short GetDirectDiff() const { return DirectDiff;}

  /*!
   * \brief Get the indicator whether we are solving an discrete adjoint problem.
   * \return the discrete adjoint indicator.
   */
  bool GetDiscrete_Adjoint(void) const { return DiscreteAdjoint; }

  /*!
   * \brief Get the number of subiterations while a ramp is applied.
   * \return Number of FSI subiters.
   */
  unsigned short GetnIterFSI_Ramp(void) const { return nIterFSI_Ramp; }

  /*!
   * \brief Get Aitken's relaxation parameter for static relaxation cases.
   * \return Aitken's relaxation parameters.
   */
  su2double GetAitkenStatRelax(void) const { return AitkenStatRelax; }

  /*!
   * \brief Get Aitken's maximum relaxation parameter for dynamic relaxation cases and first iteration.
   * \return Aitken's relaxation parameters.
   */
  su2double GetAitkenDynMaxInit(void) const { return AitkenDynMaxInit; }

  /*!
   * \brief Get Aitken's maximum relaxation parameter for dynamic relaxation cases and first iteration.
   * \return Aitken's relaxation parameters.
   */
  su2double GetAitkenDynMinInit(void) const { return AitkenDynMinInit; }

  /*!
   * \brief Decide whether to apply dead loads to the model.
   * \return <code>TRUE</code> if the dead loads are to be applied, <code>FALSE</code> otherwise.
   */
  bool GetDeadLoad(void) const { return DeadLoad; }

  /*!
   * \brief Identifies if the mesh is matching or not (temporary, while implementing interpolation procedures).
   * \return <code>TRUE</code> if the mesh is matching, <code>FALSE</code> otherwise.
   */
  bool GetPseudoStatic(void) const { return PseudoStatic; }

  /*!
   * \brief Identifies if we want to restart from a steady or an unsteady solution.
   * \return <code>TRUE</code> if we restart from steady state solution, <code>FALSE</code> otherwise.
   */
  bool GetSteadyRestart(void) const { return SteadyRestart; }

  /*!
   * \brief Provides information about the time integration of the structural analysis, and change the write in the output
   *        files information about the iteration.
   * \return The kind of time integration: Static or dynamic analysis
   */
  unsigned short GetDynamic_Analysis(void) const { return Dynamic_Analysis; }

  /*!
   * \brief If we are prforming an unsteady simulation, there is only
   *        one value of the time step for the complete simulation.
   * \return Value of the time step in an unsteady simulation (non dimensional).
   */
  su2double GetDelta_DynTime(void) const { return Delta_DynTime; }

  /*!
   * \brief If we are prforming an unsteady simulation, there is only
   *        one value of the time step for the complete simulation.
   * \return Value of the time step in an unsteady simulation (non dimensional).
   */
  su2double GetTotal_DynTime(void) const { return Total_DynTime; }

  /*!
   * \brief If we are prforming an unsteady simulation, there is only
   *        one value of the time step for the complete simulation.
   * \return Value of the time step in an unsteady simulation (non dimensional).
   */
  su2double GetCurrent_DynTime(void) const { return Current_DynTime; }

  /*!
   * \brief Get the current instance.
   * \return Current instance identifier.
   */
  unsigned short GetiInst(void) const { return iInst; }

  /*!
   * \brief Set the current instance.
   * \param[in] iInst - current instance identifier.
   */
  void SetiInst(unsigned short val_iInst) { iInst = val_iInst; }

  /*!
   * \brief Get Newmark alpha parameter.
   * \return Value of the Newmark alpha parameter.
   */
  su2double GetNewmark_beta(void) const { return Newmark_beta; }

  /*!
   * \brief Get Newmark delta parameter.
   * \return Value of the Newmark delta parameter.
   */
  su2double GetNewmark_gamma(void) const { return Newmark_gamma; }

  /*!
   * \brief Get the number of integration coefficients provided by the user.
   * \return Number of integration coefficients.
   */
  unsigned short GetnIntCoeffs(void) const { return nIntCoeffs; }

  /*!
   * \brief Get the number of different values for the elasticity modulus.
   * \return Number of different values for the elasticity modulus.
   */
  unsigned short GetnElasticityMod(void) const { return nElasticityMod; }

  /*!
   * \brief Get the number of different values for the Poisson ratio.
   * \return Number of different values for the Poisson ratio.
   */
  unsigned short GetnPoissonRatio(void) const { return nPoissonRatio; }

  /*!
   * \brief Get the number of different values for the Material density.
   * \return Number of different values for the Material density.
   */
  unsigned short GetnMaterialDensity(void) const { return nMaterialDensity; }

  /*!
   * \brief Get the integration coefficients for the Generalized Alpha - Newmark integration integration scheme.
   * \param[in] val_coeff - Index of the coefficient.
   * \return Alpha coefficient for the Runge-Kutta integration scheme.
   */
  su2double Get_Int_Coeffs(unsigned short val_coeff) const { return Int_Coeffs[val_coeff]; }

  /*!
   * \brief Get the number of different values for the modulus of the electric field.
   * \return Number of different values for the modulus of the electric field.
   */
  unsigned short GetnElectric_Field(void) const { return nElectric_Field; }

  /*!
   * \brief Get the dimensionality of the electric field.
   * \return Number of integration coefficients.
   */
  unsigned short GetnDim_Electric_Field(void) const { return nDim_Electric_Field; }

  /*!
   * \brief Get the values for the electric field modulus.
   * \param[in] val_coeff - Index of the coefficient.
   * \return Alpha coefficient for the Runge-Kutta integration scheme.
   */
  su2double Get_Electric_Field_Mod(unsigned short val_coeff) const { return Electric_Field_Mod[val_coeff]; }

  /*!
   * \brief Set the values for the electric field modulus.
   * \param[in] val_coeff - Index of the electric field.
   * \param[in] val_el_field - Value of the electric field.
   */
  void Set_Electric_Field_Mod(unsigned short val_coeff, su2double val_el_field) { Electric_Field_Mod[val_coeff] = val_el_field; }

  /*!
   * \brief Get the direction of the electric field in reference configuration.
   * \param[in] val_coeff - Index of the coefficient.
   * \return Alpha coefficient for the Runge-Kutta integration scheme.
   */
  const su2double* Get_Electric_Field_Dir(void) const { return Electric_Field_Dir; }

  /*!
   * \brief Check if the user wants to apply the load as a ramp.
   * \return    <code>TRUE</code> means that the load is to be applied as a ramp.
   */
  bool GetRamp_Load(void) const { return Ramp_Load; }

  /*!
   * \brief Get the maximum time of the ramp.
   * \return    Value of the max time while the load is linearly increased
   */
  su2double GetRamp_Time(void) const { return Ramp_Time; }

  /*!
   * \brief Check if the user wants to apply the load as a ramp.
   * \return  <code>TRUE</code> means that the load is to be applied as a ramp.
   */
  bool GetRampAndRelease_Load(void) const { return RampAndRelease; }

  /*!
   * \brief Check if the user wants to apply the load as a ramp.
   * \return  <code>TRUE</code> means that the load is to be applied as a ramp.
   */
  bool GetSine_Load(void) const { return Sine_Load; }

  /*!
   * \brief Get the sine load properties.
   * \param[in] val_index - Index corresponding to the load boundary.
   * \return The pointer to the sine load values.
   */
  const su2double* GetLoad_Sine(void) const { return sineload_coeff; }

  /*!
   * \brief Get the kind of load transfer method we want to use for dynamic problems
   * \note This value is obtained from the config file, and it is constant
   *       during the computation.
   * \return Kind of transfer method for multiphysics problems
   */
  unsigned short GetDynamic_LoadTransfer(void) const { return Dynamic_LoadTransfer; }

  /*!
   * \brief Get the penalty weight value for the objective function.
   * \return  Penalty weight value for the reference geometry objective function.
   */
  su2double GetRefGeom_Penalty(void) const { return RefGeom_Penalty; }

  /*!
   * \brief Get the penalty weight value for the objective function.
   * \return  Penalty weight value for the reference geometry objective function.
   */
  su2double GetTotalDV_Penalty(void) const { return DV_Penalty; }

  /*!
   * \brief Get the maximum allowed VM stress and KS exponent for the stress penalty objective function.
   */
  array<su2double,2> GetStressPenaltyParam(void) const { return StressPenaltyParam; }

  /*!
   * \brief Get whether a predictor is used for FSI applications.
   * \return Bool: determines if predictor is used or not
   */
  bool GetPredictor(void) const { return Predictor; }

  /*!
   * \brief Get the order of the predictor for FSI applications.
   * \return Order of predictor
   */
  unsigned short GetPredictorOrder(void) const { return Pred_Order; }

  /*!
   * \brief Get boolean for using Persson's shock capturing method in Euler flow DG-FEM
   * \return Boolean for using Persson's shock capturing method in Euler flow DG-FEM
   */
  bool GetEulerPersson(void) const { return EulerPersson; }

  /*!
   * \brief Set boolean for using Persson's shock capturing method in Euler flow DG-FEM
   * \param[in] val_EulerPersson - Boolean for using Persson's shock capturing method in Euler flow DG-FEM
   */
  void SetEulerPersson(bool val_EulerPersson) { EulerPersson = val_EulerPersson; }

  /*!
   * \brief Get whether a relaxation parameter is used for FSI applications.
   * \return Bool: determines if relaxation parameter  is used or not
   */
  bool GetRelaxation(void) const { return Relaxation; }

  /*!
   * \brief Check if the simulation we are running is a FSI simulation
   * \return Value of the physical time in an unsteady simulation.
   */
  bool GetFSI_Simulation(void) const { return FSI_Problem || (nMarker_Fluid_Load > 0); }

  /*!
   * \brief Set that the simulation we are running is a multizone simulation
   * \param[in] MZ_problem - boolean that determines is Multizone_Problem is true/false.
   */
  void SetMultizone_Problem(bool MZ_problem) { Multizone_Problem = MZ_problem; }

  /*!
   * \brief Get whether the simulation we are running is a multizone simulation
   * \return Multizone_Problem - boolean that determines is Multizone_Problem is true/false.
   */
  bool GetMultizone_Problem(void) const { return Multizone_Problem; }

  /*!
   * \brief Get the ID for the FEA region that we want to compute the gradient for using direct differentiation
   * \return ID
   */
  unsigned short GetnID_DV(void) const { return nID_DV; }

  /*!
   * \brief Check if we want to apply an incremental load to the nonlinear structural simulation
   * \return <code>TRUE</code> means that the load is to be applied in increments.
   */
  bool GetIncrementalLoad(void) const { return IncrementalLoad; }

  /*!
   * \brief Get the number of increments for an incremental load.
   * \return Number of increments.
   */
  unsigned long GetNumberIncrements(void) const { return IncLoad_Nincrements; }

  /*!
   * \brief Get the value of the criteria for applying incremental loading.
   * \return Value of the log10 of the residual.
   */
  su2double GetIncLoad_Criteria(unsigned short val_var) const { return inc_crit[val_var]; }

  /*!
   * \brief Get the relaxation method chosen for the simulation
   * \return Value of the relaxation method
   */
  BGS_RELAXATION GetRelaxation_Method_BGS(void) const { return Kind_BGS_RelaxMethod; }

  /*!
   * \brief Get the kind of Riemann solver for the DG method (FEM flow solver).
   * \note This value is obtained from the config file, and it is constant during the computation.
   * \return Kind of Riemann solver for the DG method (FEM flow solver).
   */
  unsigned short GetRiemann_Solver_FEM(void) const { return Riemann_Solver_FEM; }

  /*!
   * \brief Get the factor applied during quadrature of straight elements.
   * \return The specified straight element quadrature factor.
   */
  su2double GetQuadrature_Factor_Straight(void) const { return Quadrature_Factor_Straight; }

  /*!
   * \brief Get the factor applied during quadrature of curved elements.
   * \return The specified curved element quadrature factor.
   */
  su2double GetQuadrature_Factor_Curved(void) const { return Quadrature_Factor_Curved; }

  /*!
   * \brief Get the factor applied during time quadrature for ADER-DG.
   * \return The specified ADER-DG time quadrature factor.
   */
  su2double GetQuadrature_Factor_Time_ADER_DG(void) const { return Quadrature_Factor_Time_ADER_DG; }

  /*!
   * \brief Function to make available the multiplication factor theta of the
   *        symmetrizing terms in the DG discretization of the viscous terms.
   * \return The specified factor for the DG discretization.
   */
  su2double GetTheta_Interior_Penalty_DGFEM(void) const { return Theta_Interior_Penalty_DGFEM; }

  /*!
   * \brief Function to make available the matrix size in vectorization in
            order to optimize the gemm performance.
   * \return The matrix size in this direction.
   */
  unsigned short GetSizeMatMulPadding(void) const { return sizeMatMulPadding; }

  /*!
   * \brief Function to make available whether or not the entropy must be computed.
   * \return The boolean whether or not the entropy must be computed.
   */
  bool GetCompute_Entropy(void) const { return Compute_Entropy; }

  /*!
   * \brief Function to make available whether or not the lumped mass matrix
            must be used for steady computations.
   * \return The boolean whether or not to use the lumped mass matrix.
   */
  bool GetUse_Lumped_MassMatrix_DGFEM(void) const { return Use_Lumped_MassMatrix_DGFEM; }

  /*!
   * \brief Function to make available whether or not only the exact Jacobian
   *        of the spatial discretization must be computed.
   * \return The boolean whether or not the Jacobian must be computed.
   */
  bool GetJacobian_Spatial_Discretization_Only(void) const { return Jacobian_Spatial_Discretization_Only; }

  /*!
   * \brief Get the interpolation method used for matching between zones.
   */
  INTERFACE_INTERPOLATOR GetKindInterpolation(void) const { return Kind_Interpolation; }

  /*!
   * \brief Get option of whether to use conservative interpolation between zones.
   */
  bool GetConservativeInterpolation(void) const { return ConservativeInterpolation && GetStructuralProblem(); }

  /*!
   * \brief Get the basis function to use for radial basis function interpolation for FSI.
   */
  RADIAL_BASIS GetKindRadialBasisFunction(void) const { return Kind_RadialBasisFunction; }

  /*!
   * \brief Get option of whether to use polynomial terms in Radial Basis Function interpolation.
   */
  bool GetRadialBasisFunctionPolynomialOption(void) const { return RadialBasisFunction_PolynomialOption; }

  /*!
   * \brief Get the basis function radius to use for radial basis function interpolation for FSI.
   */
  su2double GetRadialBasisFunctionParameter(void) const { return RadialBasisFunction_Parameter; }

  /*!
   * \brief Get the tolerance used to prune the interpolation matrix (making it sparser).
   */
  su2double GetRadialBasisFunctionPruneTol(void) const { return RadialBasisFunction_PruneTol; }

  /*!
   * \brief Get the number of donor points to use in Nearest Neighbor interpolation.
   */
  unsigned short GetNumNearestNeighbors(void) const { return NumNearestNeighbors; }

  /*!
   * \brief Get the kind of inlet face interpolation function to use.
   */
  inline INLET_SPANWISE_INTERP GetKindInletInterpolationFunction(void) const { return Kind_InletInterpolationFunction; }

  /*!
   * \brief Get the kind of inlet face interpolation data type.
   */
  inline INLET_INTERP_TYPE GetKindInletInterpolationType (void) const  { return Kind_Inlet_InterpolationType; }

  /*!
   * \brief Get whether to print inlet interpolated data or not.
   */
  bool GetPrintInlet_InterpolatedData(void) const { return PrintInlet_InterpolatedData; }

  /*!
   * \brief Get the amount of eigenvalue perturbation to be done
   * \return Value of the uq_delta_b parameter
   */
  su2double GetUQ_Delta_B(void) const { return uq_delta_b; }

  /*!
   * \brief Get the kind of eigenspace perturbation to be done
   * \return Value of the eig_val_comp
   */
  unsigned short GetEig_Val_Comp(void) const { return eig_val_comp; }

  /*!
   * \brief Get the underelaxation factor
   * \return Value of the uq_urlx parameter
   */
  su2double GetUQ_URLX(void) const { return uq_urlx; }

  /*!
   * \brief Get information about eigenspace perturbation
   * \return <code>TRUE</code> means eigenspace perterturbation will be used
   */
  bool GetUQ_Permute(void) const { return uq_permute; }

  /*!
   * \brief Get information about whether to use wall functions.
   * \return <code>TRUE</code> if wall functions are on; otherwise <code>FALSE</code>.
   */
  bool GetWall_Functions(void) const { return Wall_Functions; }

  /*!
   * \brief Get the AD support.
   */
  bool GetAD_Mode(void) const { return AD_Mode;}

  /*!
   * \brief Set the maximum velocity^2 in the domain for the incompressible preconditioner.
   * \param[in] Value of the maximum velocity^2 in the domain for the incompressible preconditioner.
   */
  void SetMax_Vel2(su2double val_max_vel2) { Max_Vel2 = val_max_vel2; }

  /*!
   * \brief Get the maximum velocity^2 in the domain for the incompressible preconditioner.
   * \return Value of the maximum velocity^2 in the domain for the incompressible preconditioner.
   */
  su2double GetMax_Vel2(void) const { return Max_Vel2; }

  /*!
   * \brief Set the sum of the bandwidth for writing binary restarts (to be averaged later).
   * \param[in] Sum of the bandwidth for writing binary restarts.
   */
  void SetRestart_Bandwidth_Agg(su2double val_restart_bandwidth_sum) { Restart_Bandwidth_Agg = val_restart_bandwidth_sum; }

  /*!
   * \brief Set the sum of the bandwidth for writing binary restarts (to be averaged later).
   * \return Sum of the bandwidth for writing binary restarts.
   */
  su2double GetRestart_Bandwidth_Agg(void) const { return Restart_Bandwidth_Agg; }

  /*!
   * \brief Get the Kind of Hybrid RANS/LES.
   * \return Value of Hybrid RANS/LES method.
   */
  unsigned short GetKind_HybridRANSLES(void) const { return Kind_HybridRANSLES; }

  /*!
   * \brief Get the Kind of Roe Low Dissipation Scheme for Unsteady flows.
   * \return Value of Low dissipation approach.
   */
  unsigned short GetKind_RoeLowDiss(void) const { return Kind_RoeLowDiss; }

  /*!
   * \brief Get the DES Constant.
   * \return Value of DES constant.
   */
  su2double GetConst_DES(void) const { return Const_DES; }

  /*!
   * \brief Get if AD preaccumulation should be performed.
   */
  bool GetAD_Preaccumulation(void) const { return AD_Preaccumulation;}

  /*!
   * \brief Get the heat equation.
   * \return YES if weakly coupled heat equation for inc. flow is enabled.
   */
  bool GetWeakly_Coupled_Heat(void) const { return Weakly_Coupled_Heat; }

  /*!
   * \brief Get the CHT couling method.
   * \return Kind of the method.
   */
  CHT_COUPLING GetKind_CHT_Coupling() const { return Kind_CHT_Coupling; }

  /*!
   * \brief Check if values passed to the BC_HeatFlux-Routine are already integrated.
   * \return YES if the passed values is the integrated heat flux over the marker's surface.
   */
  bool GetIntegrated_HeatFlux() const { return Integrated_HeatFlux; }

  /*!
   * \brief Get Compute Average.
   * \return YES if start computing averages
   */
  bool GetCompute_Average(void) const { return Compute_Average;}

  /*!
   * \brief Get the verification solution.
   * \return The verification solution to be used.
   */
  VERIFICATION_SOLUTION GetVerification_Solution(void) const { return Kind_Verification_Solution;}

  /*!
   * \brief Get topology optimization.
   */
  bool GetTopology_Optimization(void) const { return topology_optimization; }

  /*!
   * \brief Get name of output file for topology optimization derivatives.
   */
  string GetTopology_Optim_FileName(void) const { return top_optim_output_file; }

  /*!
   * \brief Get exponent for density-based stiffness penalization.
   */
  su2double GetSIMP_Exponent(void) const { return simp_exponent; }

  /*!
   * \brief Get lower bound for density-based stiffness penalization.
   */
  su2double GetSIMP_MinStiffness(void) const { return simp_minimum_stiffness; }

  /*!
   * \brief Number of kernels to use in filtering the design density field.
   */
  unsigned short GetTopology_Optim_Num_Kernels(void) const { return top_optim_nKernel; }

  /*!
   * \brief Get the i'th kernel to use, its parameter, and the radius.
   */
  void GetTopology_Optim_Kernel(const unsigned short iKernel, ENUM_FILTER_KERNEL &type,
                                su2double &param, su2double &radius) const {
    type = top_optim_kernels[iKernel];
    param = top_optim_kernel_params[iKernel];
    radius = top_optim_filter_radius[iKernel];
  }

  /*!
   * \brief Get the maximum "logical radius" (degree of neighborhood) to consider in the neighbor search.
   */
  unsigned short GetTopology_Search_Limit(void) const { return top_optim_search_lim; }

  /*!
   * \brief Get the type and parameter for the projection function used in topology optimization
   */
  void GetTopology_Optim_Projection(ENUM_PROJECTION_FUNCTION &type, su2double &param) const {
    type = top_optim_proj_type;  param = top_optim_proj_param;
  }

  /*!
   * \brief Get the filenames of the individual config files
   * \return File name of the config file for zone "index"
   */
  string GetConfigFilename(unsigned short index) const { return Config_Filenames[index]; }

  /*!
   * \brief Get the number of config files
   * \return Number of config filenames in CONFIG_LIST
   */
  unsigned short GetnConfigFiles(void) const { return nConfig_Files; }

  /*!
   * \brief Check if the multizone problem is solved for time domain.
   * \return YES if time-domain is considered.
   */
  bool GetTime_Domain(void) const { return Time_Domain; }

  /*!
   * \brief Get the number of inner iterations
   * \return Number of inner iterations on each multizone block
   */
  unsigned long GetnInner_Iter(void) const { return nInnerIter; }

  /*!
   * \brief Get the number of outer iterations
   * \return Number of outer iterations for the multizone problem
   */
  unsigned long GetnOuter_Iter(void) const { return nOuterIter; }

  /*!
   * \brief Get the number of time iterations
   * \return Number of time steps run
   */
  unsigned long GetnTime_Iter(void) const { return nTimeIter; }

  /*!
   * \brief Set the number of time iterations
   * \param[in] val_iter - Number of time steps run
   */
  void SetnTime_Iter(unsigned long val_iter) { nTimeIter = val_iter; }

  /*!
   * \brief Get the number of pseudo-time iterations
   * \return Number of pseudo-time steps run for the single-zone problem
   */
  unsigned long GetnIter(void) const { return nIter; }

  /*!
   * \brief Get the restart iteration
   * \return Iteration for the restart of multizone problems
   */
  unsigned long GetRestart_Iter(void) const { return Restart_Iter; }

  /*!
   * \brief Get the time step for multizone problems
   * \return Time step for multizone problems, it is set on all the zones
   */
  su2double GetTime_Step(void) const { return Time_Step; }

  /*!
   * \brief Get the maximum simulation time for time-domain problems
   * \return Simulation time for multizone problems, it is set on all the zones
   */
  su2double GetMax_Time(void) const { return Max_Time; }

  /*!
   * \brief Get the level of MPI communications to be performed.
   * \return Level of MPI communications.
   */
  unsigned short GetComm_Level(void) const { return Comm_Level; }

  /*!
   * \brief Check if the mesh read supports multiple zones.
   * \return YES if multiple zones can be contained in the mesh file.
   */
  bool GetMultizone_Mesh(void) const { return Multizone_Mesh; }

  /*!
   * \brief Check if the mesh read supports multiple zones.
   * \return YES if multiple zones can be contained in the mesh file.
   */
  bool GetMultizone_Residual(void) const { return Multizone_Residual; }

  /*!
   * \brief Check if the (new) single-zone driver is to be used (temporary)
   * \return YES if the (new) single-zone driver is to be used.
   */
  bool GetSinglezone_Driver(void) const { return SinglezoneDriver; }

  /*!
   * \brief Get the Kind of Radiation model applied.
   * \return Kind of radiation model used.
   */
  RADIATION_MODEL GetKind_RadiationModel(void) const { return Kind_Radiation; }

  /*!
   * \brief Get the Kind of P1 initialization method applied.
   * \return Kind of P1 initialization method used.
   */
  P1_INIT GetKind_P1_Init(void) const { return Kind_P1_Init; }

  /*!
   * \brief Get the value of the absorption coefficient of the medium.
   * \return Value of the absorption coefficient of the medium.
   */
  su2double GetAbsorption_Coeff(void) const { return Absorption_Coeff; }

  /*!
   * \brief Get the value of the scattering coefficient of the medium.
   * \return Value of the scattering coefficient of the medium.
   */
  su2double GetScattering_Coeff(void) const { return Scattering_Coeff; }

  /*!
   * \brief Get the wall emissivity at a boundary.
   * \param[in] val_index - Index corresponding to the boundary.
   * \return The wall emissivity.
   */
  su2double GetWall_Emissivity(string val_index) const;

  /*!
   * \brief Get the value of the CFL condition for radiation solvers.
   * \return Value of the CFL condition for radiation solvers.
   */
  su2double GetCFL_Rad(void) const { return CFL_Rad; }

  /*!
   * \brief Determines if radiation needs to be incorporated to the analysis.
   * \return Radiation boolean
   */
  bool AddRadiation(void) const { return Radiation; }

  /*!
   * \brief Check if the convergence history of each individual zone is written to screen
   * \return YES if the zone convergence history of each individual zone must be written to screen
   */
  bool GetWrt_ZoneConv(void) const { return Wrt_ZoneConv; }

  /*!
   * \brief Check if the convergence history of each individual zone is written to file
   * \return YES if the zone convergence history of each individual zone must be written to file
   */
  bool GetWrt_ZoneHist(void) const { return Wrt_ZoneHist; }

  /*!
   * \brief Check if the special output is written
   * \return YES if the special output is written.
   */
  bool GetSpecial_Output(void) const { return SpecialOutput; }

  /*!
   * \brief Check if the forces breakdown file is written
   * \return YES if the forces breakdown file is written.
   */
  bool GetWrt_ForcesBreakdown(void) const { return Wrt_ForcesBreakdown; }

  /*!
   * \brief Get the number of grid points in the analytic RECTANGLE or BOX grid in the specified coordinate direction.
   * \return Number of grid points in the analytic RECTANGLE or BOX grid in the specified coordinate direction.
   */
  short GetMeshBoxSize(unsigned short val_iDim) const { return Mesh_Box_Size[val_iDim]; }

  /*!
   * \brief Get the length of the analytic RECTANGLE or BOX grid in the specified coordinate direction.
   * \return Length the analytic RECTANGLE or BOX grid in the specified coordinate direction.
   */
  su2double GetMeshBoxLength(unsigned short val_iDim) const { return mesh_box_length[val_iDim]; }

  /*!
   * \brief Get the offset from 0.0 of the analytic RECTANGLE or BOX grid in the specified coordinate direction.
   * \return Offset from 0.0 the analytic RECTANGLE or BOX grid in the specified coordinate direction.
   */
  su2double GetMeshBoxOffset(unsigned short val_iDim) const { return mesh_box_offset[val_iDim]; }

  /*!
   * \brief Get the number of screen output variables requested (maximum 6)
   */
  unsigned short GetnScreenOutput(void) const { return nScreenOutput; }

  /*!
   * \brief Get the screen output field iField
   */
  string GetScreenOutput_Field(unsigned short iField) const { return ScreenOutput[iField]; }

  /*!
   * \brief Get the number of history output variables requested
   */
  unsigned short GetnHistoryOutput(void) const { return nHistoryOutput; }

  /*!
   * \brief Get the history output field iField
   */
  string GetHistoryOutput_Field(unsigned short iField) const { return HistoryOutput[iField]; }

  /*!
   * \brief Get the number of history output variables requested
   */
  unsigned short GetnVolumeOutput(void) const { return nVolumeOutput; }

  /*!
   * \brief Get the history output field iField
   */
  string GetVolumeOutput_Field(unsigned short iField) const { return VolumeOutput[iField]; }

  /*!
  * \brief Get the convergence fields for monitoring
  * \param[in] iField - Index of the field
  * return Field name for monitoring convergence
  */
  string GetConv_Field(unsigned short iField) const { return ConvField[iField]; }

  /*!
   * \brief Get functional that is going to be used to evaluate the convergence of the windowed time average of the unsteady problem.
   * \param[in] iField - Index of the field
   * \return Field name for monitoring convergence
   */
  string GetWndConv_Field(unsigned short iField) const { return WndConvField[iField]; }

  /*!
   * \brief Get the number of iterations that are considered in the Cauchy convergence criteria for the windowed time average of the unsteady problem.
   * \return Number of elements in the Cauchy criteria windowed time average of the unsteady problem.
   */
  unsigned short GetWnd_Cauchy_Elems(void) const { return Wnd_Cauchy_Elems; }

  /*!
   * \brief Get the value of convergence criteria for the Cauchy method for the time averaged
   *        windowed objective functions for unsteady flows
   * \return Value of the convergence criteria.
   */
  su2double GetWnd_Cauchy_Eps(void) const { return Wnd_Cauchy_Eps; }

  /*!
   * \brief Get the number of iterations that are not considered in the convergence criteria for the windowed average output function
   * \return Number of iterations before starting with the convergence criteria for the windowed average output function.
   */
  unsigned long  GetWnd_StartConv_Iter(void) const { return Wnd_StartConv_Iter; }

  /*!
   * \brief Get the boolean value, whether the the Cauchy method for the time averaged
   *        windowed objective functions for unsteady flows is used or not.
   * \return Boolean value, if the criterion is used.
   */
  bool GetWnd_Cauchy_Crit(void) const { return Wnd_Cauchy_Crit; }

  /*!
  * \brief Get the number of convergence monitoring fields for time convergence monitoring.
  * return Number of convergence monitoring fields.
  */
  unsigned short GetnWndConv_Field() const { return nWndConvField; }

  /*!
  * \brief Get the number of convergence monitoring fields for inner convergence monitoring.
  * return Number of convergence monitoring fields.
  */
  unsigned short GetnConv_Field() const { return nConvField; }

  /*!
   * \brief Set the start time to track a phase of the code (preprocessing, compute, output).
   * \param[in] Value of the start time to track a phase of the code.
   */
  void Set_StartTime(su2double starttime) { StartTime = starttime; }

  /*!
   * \brief Get the start time to track a phase of the code (preprocessing, compute, output).
   * \return Value of the start time to track a phase of the code.
   */
  su2double Get_StartTime() const { return StartTime; }

  /*!
   * \brief GetHistory_Wrt_Freq_Inner
   * \return
   */
  unsigned long GetHistory_Wrt_Freq(unsigned short iter) const { return HistoryWrtFreq[iter];}

  /*!
   * \brief SetHistory_Wrt_Freq_Inner
   * \param[in] iter: index for Time (0), Outer (1), or Inner (2) iterations
   * \param[in] nIter: Number of iterations
   */
  void SetHistory_Wrt_Freq(unsigned short iter, unsigned long nIter) { HistoryWrtFreq[iter] = nIter;}

  /*!
   * \brief GetScreen_Wrt_Freq_Inner
   * \param[in] iter: index for Time (0), Outer (1), or Inner (2) iterations
   * \return
   */
  unsigned long GetScreen_Wrt_Freq(unsigned short iter) const { return ScreenWrtFreq[iter]; }

  /*!
   * \brief SetScreen_Wrt_Freq_Inner
   * \param[in] iter: index for Time (0), Outer (1), or Inner (2) iterations
   * \param[in] nIter: Number of iterations
   */
  void SetScreen_Wrt_Freq(unsigned short iter, unsigned long nIter) { ScreenWrtFreq[iter] = nIter; }

  /*!
   * \brief GetVolumeOutputFiles
   */
  const OUTPUT_TYPE* GetVolumeOutputFiles() const { return VolumeOutputFiles; }

  /*!
   * \brief GetnVolumeOutputFiles
   */
  unsigned short GetnVolumeOutputFiles() const { return nVolumeOutputFiles; }

  /*!
   * \brief GetVolumeOutputFrequency
   * \param[in] iFile: index of file number for which the writing frequency needs to be returned.
   */
  unsigned long GetVolumeOutputFrequency(unsigned short iFile) const { return VolumeOutputFrequencies[iFile]; }

  /*!
   * \brief Get the desired factorization frequency for PaStiX
   * \return Number of calls to 'Build' that trigger re-factorization.
   */
  unsigned long GetPastixFactFreq(void) const { return pastix_fact_freq; }

  /*!
   * \brief Get the desired level of verbosity for PaStiX
   * \return 0 - Quiet, 1 - During factorization and cleanup, 2 - Even more detail.
   */
  unsigned short GetPastixVerbLvl(void) const { return pastix_verb_lvl; }

  /*!
   * \brief Get the desired level of fill for the PaStiX ILU
   * \return Level of fill.
   */
  unsigned short GetPastixFillLvl(void) const { return pastix_fill_lvl; }

  /*!
   * \brief Check if an option is present in the config file
   * \param[in] - Name of the option
   * \return <TRUE> if option was set in the config file
   */
  bool OptionIsSet(string option) const { return all_options.find(option) == all_options.end(); }

  /*!
   * \brief Get the name of the current case
   * \return the case name
   */
  const string& GetCaseName() const { return caseName; }

  /*!
   * \brief Get the number of threads per rank to use for ILU and LU_SGS preconditioners.
   * \return Number of threads per rank.
   */
  unsigned long GetLinear_Solver_Prec_Threads(void) const { return Linear_Solver_Prec_Threads; }

  /*!
   * \brief Get the size of the edge groups colored for OpenMP parallelization of edge loops.
   */
  unsigned long GetEdgeColoringGroupSize(void) const { return edgeColorGroupSize; }

  /*!
   * \brief Get the ParMETIS load balancing tolerance.
   */
  passivedouble GetParMETIS_Tolerance() const { return SU2_TYPE::GetValue(ParMETIS_tolerance); }

  /*!
   * \brief Get the ParMETIS load balancing weight for points.
   */
  long GetParMETIS_PointWeight() const { return ParMETIS_pointWgt; }

  /*!
   * \brief Get the ParMETIS load balancing weight for edges
   */
  long GetParMETIS_EdgeWeight() const { return ParMETIS_edgeWgt; }

  /*!
   * \brief Find the marker index (if any) that is part of a given interface pair.
   * \param[in] iInterface - Number of the interface pair being tested, starting at 0.
   * \return -1 if (on this mpi rank) the zone defined by config is not part of the interface.
   */
  short FindInterfaceMarker(unsigned short iInterface) const;

  /*!
   * \brief Get whether or not to save solution data to libROM.
   * \return True if specified in config file.
   */
  bool GetSave_libROM(void) const {return libROM; }

  /*!
   * \brief Get the name of the file for libROM to save.
   * \return Filename prefix for libROM to save to (default: "su2").
   */
  string GetlibROMbase_FileName(void) const { return libROMbase_FileName; }

  /*!
   * \brief Static or incremental toggle for POD basis generation type.
   * \return Type of POD generation type
   */
  POD_KIND GetKind_PODBasis(void) const { return POD_Basis_Gen; }

  /*!
   * \brief Get maximum number of POD basis dimensions (default: 100).
   * \return Maximum number of POD basis vectors.
   */
  unsigned short GetMax_BasisDim(void) const { return maxBasisDim; }

  /*!
   * \brief Get frequency of unsteady time steps to save (default: 1).
   * \return Save frequency for unsteady time steps.
   */
  unsigned short GetRom_SaveFreq(void) const { return rom_save_freq; }

  /*!
   * \brief Check if the gradient smoothing is active
   * \return true means that smoothing is applied to the sensitivities
   */
  bool GetSmoothGradient(void) const {return SmoothGradient; }

  /*!
   * \brief Gets the factor epsilon in front of the Laplace term
   * \return epsilon
   */
  su2double GetSmoothingEps1(void) const { return SmoothingEps1; }

  /*!
   * \brief Gets the factor zeta in front of the identity term
   * \return zeta
   */
  su2double GetSmoothingEps2(void) const { return SmoothingEps2; }

  /*!
   * \brief Check if we split in the dimensions
   * \return true means that smoothing is for each dimension separate
   */
  bool GetSmoothSepDim(void) const { return SmoothSepDim; }

  /*!
   * \brief Check if we assemble the operator on the surface
   * \return true means that smoothing is done on the surface level
   */
  bool GetSmoothOnSurface(void) const { return SmoothOnSurface; }

  /*!
   * \brief Check if we use zero Dirichlet boundarys on the bound of the surface
   * \return true means that we use zero Dirichlet boundary
   */
  bool GetDirichletSurfaceBound(void) const { return SmoothDirichletSurfaceBound; }

  /*!
   * \brief The modus of operation for the Sobolev solver
   * \return returns on what level we operate
   */
  ENUM_SOBOLEV_MODUS GetSobMode(void) const { return SmoothNumMode; }

  /*!
   * \brief Get the name of the file with the hessian of the objective function.
   * \return Name of the file with the hessian of the objective function.
   */
  string GetObjFunc_Hess_FileName(void) const { return ObjFunc_Hess_FileName; }

  /*!
   * \brief Get min error of the linear solver for the gradient smoothing.
   * \return Min error of the linear solver for the gradient smoothing.
   */
  su2double GetGrad_Linear_Solver_Error(void) const { return Grad_Linear_Solver_Error; }

  /*!
   * \brief Get the kind of solver for the gradient smoothing.
   * \return Numerical solver for the gradient smoothing.
   */
  unsigned short GetKind_Grad_Linear_Solver(void) const { return Kind_Grad_Linear_Solver; }

  /*!
   * \brief Get the kind of preconditioner for the gradient smoothing.
   * \return Numerical preconditioner for the gradient smoothing.
   */
  unsigned short GetKind_Grad_Linear_Solver_Prec(void) const { return Kind_Grad_Linear_Solver_Prec; }

  /*!
   * \brief Get max number of iterations of the for the gradient smoothing.
   * \return Max number of iterations of the linear solver for the gradient smoothing.
   */
  unsigned long GetGrad_Linear_Solver_Iter(void) const { return Grad_Linear_Solver_Iter; }

  /*!
   * \brief Get parsed SST option data structure.
   * \return SST option data structure.
   */
  SST_ParsedOptions GetSSTParsedOptions() const { return sstParsedOptions; }

  /*!
   * \brief Get parsed SA option data structure.
   * \return SA option data structure.
   */
  SA_ParsedOptions GetSAParsedOptions() const { return saParsedOptions; }

};<|MERGE_RESOLUTION|>--- conflicted
+++ resolved
@@ -1929,19 +1929,16 @@
   su2double GetIntermittency_FreeStream(void) const { return Intermittency_FreeStream; }
 
   /*!
-<<<<<<< HEAD
+   * \brief Get the value of the freestream momentum thickness Reynolds number.
+   * \return Freestream momentum thickness Reynolds number.
+   */
+  su2double GetReThetaT_FreeStream() const { return ReThetaT_FreeStream; }
+  
+  /*!
    * \brief Get the value of the non-dimensionalized freestream amplification factor.
    * \return Non-dimensionalized freestream amplification factor.
    */
   su2double GetAmplificationFactor_FreeStream(void) const { return AmplificationFactor_FreeStream; }
-
-/*!
-=======
->>>>>>> f0dcb86e
-   * \brief Get the value of the freestream momentum thickness Reynolds number.
-   * \return Freestream momentum thickness Reynolds number.
-   */
-  su2double GetReThetaT_FreeStream() const { return ReThetaT_FreeStream; }
 
   /*!
    * \brief Get the value of the non-dimensionalized freestream turbulence intensity.
