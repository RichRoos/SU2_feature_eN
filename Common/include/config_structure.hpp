--- conflicted
+++ resolved
@@ -9230,7 +9230,6 @@
    */
   bool GetWrt_ForcesBreakdown(void);
 
-<<<<<<< HEAD
   /*!
    * \brief Check if solution interpolation is being carried out
    * \return <code>TRUE<\code> if solution interpolation is taking place
@@ -9320,8 +9319,6 @@
    * \return Mesh complexity
    */
   unsigned long GetMesh_Complexity(void);
-=======
->>>>>>> 3bef190c
 };
 
 #include "config_structure.inl"