--- conflicted
+++ resolved
@@ -910,11 +910,6 @@
   bool DiscreteAdjoint; /*!< \brief AD-based discrete adjoint mode. */
   unsigned long Wrt_Surf_Freq_DualTime;	/*!< \brief Writing surface solution frequency for Dual Time. */
   su2double Const_DES;   /*!< \brief Detached Eddy Simulation Constant. */
-<<<<<<< HEAD
-  su2double Zonal_Dist;  /*!< \brief Zonal DES distance. */
-  bool Zonal_DES; /*!< \brief Zonal DES flag. */
-=======
->>>>>>> 1871448d
   unsigned short Kind_HybridRANSLES; /*!< \brief Kind of Hybrid RANS/LES. */
   unsigned short Kind_RoeLowDiss;    /*!< \brief Kind of Roe scheme with low dissipation for unsteady flows. */
   bool QCR;                   /*!< \brief Spalart-Allmaras with Quadratic Constitutive Relation, 2000 version (SA-QCR2000) . */
@@ -7834,46 +7829,24 @@
     
   /*!
    * \brief Get the Kind of Hybrid RANS/LES.
-<<<<<<< HEAD
-   * \return Verbosity level for the console output.
-=======
    * \return Value of Hybrid RANS/LES method.
->>>>>>> 1871448d
    */
   unsigned short GetKind_HybridRANSLES(void);
 
   /*!
    * \brief Get the Kind of Roe Low Dissipation Scheme for Unsteady flows.
-<<<<<<< HEAD
-   * \return Verbosity level for the console output.
-=======
    * \return Value of Low dissipation approach.
->>>>>>> 1871448d
    */
    unsigned short GetKind_RoeLowDiss(void);
     
   /*!
    * \brief Get the DES Constant.
-<<<<<<< HEAD
-   * \return Verbosity level for the console output.
+   * \return Value of DES constant.
    */
    su2double GetConst_DES(void);
-    
-  /*!
-   * \brief Get the Zonal DES Distance.
-   * \return Verbosity level for the console output.
-   */
-  su2double GetZonal_Dist(void);
-   
-  /*!
-   * \brief Get Zonal DES.
-   * \return Verbosity level for the console output 
-   */
-  bool GetZonal_DES(void);
-   
+
   /*!
    * \brief Get QCR (SA-QCR2000).
-   * \return Verbosity level for the console output 
    */
   bool GetQCR(void);
 
@@ -7888,21 +7861,10 @@
    * \return
    */
   unsigned short GetCSP_EnergyDefinition();
-=======
-   * \return Value of DES constant.
-   */
-   su2double GetConst_DES(void);
-
-  /*!
-   * \brief Get QCR (SA-QCR2000).
-   */
-  bool GetQCR(void);
-
   /*!
    * \brief Get if AD preaccumulation should be performed.
    */
   bool GetAD_Preaccumulation(void);
->>>>>>> 1871448d
 };
 
 #include "config_structure.inl"