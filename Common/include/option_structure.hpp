--- conflicted
+++ resolved
@@ -401,31 +401,6 @@
  * \brief different types of systems
  */
 enum RUNTIME_TYPE {
-<<<<<<< HEAD
-  RUNTIME_FLOW_SYS = 2,			/*!< \brief One-physics case, the code is solving the flow equations(Euler and Navier-Stokes). */
-  RUNTIME_TURB_SYS = 3,			/*!< \brief One-physics case, the code is solving the turbulence model. */
-  RUNTIME_ADJPOT_SYS = 5,		/*!< \brief One-physics case, the code is solving the adjoint potential flow equation. */
-  RUNTIME_ADJFLOW_SYS = 6,		/*!< \brief One-physics case, the code is solving the adjoint equations is being solved (Euler and Navier-Stokes). */
-  RUNTIME_ADJTURB_SYS = 7,		/*!< \brief One-physics case, the code is solving the adjoint turbulence model. */
-  RUNTIME_MULTIGRID_SYS = 14,   /*!< \brief Full Approximation Storage Multigrid system of equations. */
-  RUNTIME_FEA_SYS = 20,		    /*!< \brief One-physics case, the code is solving the FEA equation. */
-  RUNTIME_ADJFEA_SYS = 30,		/*!< \brief One-physics case, the code is solving the adjoint FEA equation. */
-  RUNTIME_HEAT_SYS = 21,		/*!< \brief One-physics case, the code is solving the heat equation. */
-  RUNTIME_ADJHEAT_SYS = 31,     /*!< \brief One-physics case, the code is solving the adjoint heat equation. */
-  RUNTIME_TRANS_SYS = 22,		/*!< \brief One-physics case, the code is solving the turbulence model. */
-  RUNTIME_RADIATION_SYS = 23,           /*!< \brief One-physics case, the code is solving the radiation model. */
-  RUNTIME_ADJRAD_SYS = 24,              /*!< \brief One-physics case, the code is solving the adjoint radiation model. */
-};
-
-const int FLOW_SOL = 0;		/*!< \brief Position of the mean flow solution in the solver container array. */
-const int ADJFLOW_SOL = 1;	/*!< \brief Position of the continuous adjoint flow solution in the solver container array. */
-
-const int TURB_SOL = 2;		/*!< \brief Position of the turbulence model solution in the solver container array. */
-const int ADJTURB_SOL = 3;	/*!< \brief Position of the continuous adjoint turbulence solution in the solver container array. */
-
-const int TRANS_SOL = 4;	/*!< \brief Position of the transition model solution in the solver container array. */
-const int HEAT_SOL = 5;		/*!< \brief Position of the heat equation in the solution solver array. */
-=======
   RUNTIME_FLOW_SYS = 2,       /*!< \brief One-physics case, the code is solving the flow equations(Euler and Navier-Stokes). */
   RUNTIME_TURB_SYS = 3,       /*!< \brief One-physics case, the code is solving the turbulence model. */
   RUNTIME_ADJPOT_SYS = 5,     /*!< \brief One-physics case, the code is solving the adjoint potential flow equation. */
@@ -437,20 +412,21 @@
   RUNTIME_HEAT_SYS = 21,      /*!< \brief One-physics case, the code is solving the heat equation. */
   RUNTIME_ADJHEAT_SYS = 31,   /*!< \brief One-physics case, the code is solving the adjoint heat equation. */
   RUNTIME_TRANS_SYS = 22,     /*!< \brief One-physics case, the code is solving the turbulence model. */
-};
-
-const int FLOW_SOL = 0;     /*!< \brief Position of the mean flow solution in the solver container array. */
-const int ADJFLOW_SOL = 1;  /*!< \brief Position of the continuous adjoint flow solution in the solver container array. */
-
-const int TURB_SOL = 2;     /*!< \brief Position of the turbulence model solution in the solver container array. */
-const int ADJTURB_SOL = 3;  /*!< \brief Position of the continuous adjoint turbulence solution in the solver container array. */
+  RUNTIME_RADIATION_SYS = 23, /*!< \brief One-physics case, the code is solving the radiation model. */
+  RUNTIME_ADJRAD_SYS = 24,    /*!< \brief One-physics case, the code is solving the adjoint radiation model. */
+};
+
+const int FLOW_SOL = 0;		/*!< \brief Position of the mean flow solution in the solver container array. */
+const int ADJFLOW_SOL = 1;	/*!< \brief Position of the continuous adjoint flow solution in the solver container array. */
+
+const int TURB_SOL = 2;		/*!< \brief Position of the turbulence model solution in the solver container array. */
+const int ADJTURB_SOL = 3;	/*!< \brief Position of the continuous adjoint turbulence solution in the solver container array. */
 
 const int TRANS_SOL = 4;    /*!< \brief Position of the transition model solution in the solver container array. */
 const int HEAT_SOL = 5;     /*!< \brief Position of the heat equation in the solution solver array. */
->>>>>>> b7081be9
 const int ADJHEAT_SOL = 6;  /*!< \brief Position of the adjoint heat equation in the solution solver array. */
-const int RAD_SOL = 7;    /*!< \brief Position of the radiation equation in the solution solver array. */
-const int ADJRAD_SOL = 8;  /*!< \brief Position of the continuous adjoint turbulence solution in the solver container array. */
+const int RAD_SOL = 7;      /*!< \brief Position of the radiation equation in the solution solver array. */
+const int ADJRAD_SOL = 8;   /*!< \brief Position of the continuous adjoint turbulence solution in the solver container array. */
 
 const int FEA_SOL = 0;      /*!< \brief Position of the FEA equation in the solution solver array. */
 const int ADJFEA_SOL = 1;   /*!< \brief Position of the FEA adjoint equation in the solution solver array. */
@@ -1159,6 +1135,30 @@
 };
 
 /*!
+ * \brief Kinds of radiation models
+ */
+enum ENUM_RADIATION {
+  NO_RADIATION = 0,      /*!< \brief No radiation model */
+  P1_MODEL = 1           /*!< \brief P1 Radiation model. */
+};
+static const MapType<string, ENUM_RADIATION> Radiation_Map = {
+  MakePair("NONE", NO_RADIATION)
+  MakePair("P1", P1_MODEL)
+};
+
+/*!
+ * \brief Kinds of P1 initialization
+ */
+enum ENUM_P1_INIT {
+  P1_INIT_ZERO = 0,      /*!< \brief Initialize the P1 model from zero values */
+  P1_INIT_TEMP = 1       /*!< \brief Initialize the P1 model from blackbody energy computed from the initial temperature. */
+};
+static const MapType<string, ENUM_P1_INIT> P1_Init_Map = {
+  MakePair("ZERO", P1_INIT_ZERO)
+  MakePair("TEMPERATURE_INIT", P1_INIT_TEMP)
+};
+
+/*!
  * \brief Kinds of coupling methods at CHT interfaces.
  * The first (temperature) part determines the BC method on the fluid side, the second (heatflux) part determines
  * the BC method on the solid side of the CHT interface.
@@ -1177,33 +1177,7 @@
 };
 
 /*!
-<<<<<<< HEAD
- * \brief Kinds of radiation models
- */
-enum ENUM_RADIATION {
-  NO_RADIATION = 0,      /*!< \brief No radiation model */
-  P1_MODEL = 1           /*!< \brief P1 Radiation model. */
-};
-static const map<string, ENUM_RADIATION> Radiation_Map = CCreateMap<string, ENUM_RADIATION>
-("NONE", NO_RADIATION)
-("P1", P1_MODEL);
-
-/*!
- * \brief Kinds of P1 initialization
- */
-enum ENUM_P1_INIT {
-  P1_INIT_ZERO = 0,      /*!< \brief Initialize the P1 model from zero values */
-  P1_INIT_TEMP = 1       /*!< \brief Initialize the P1 model from blackbody energy computed from the initial temperature. */
-};
-static const map<string, ENUM_P1_INIT> P1_Init_Map = CCreateMap<string, ENUM_P1_INIT>
-("ZERO", P1_INIT_ZERO)
-("TEMPERATURE_INIT", P1_INIT_TEMP);
-
-/*!
- * \brief types Riemann boundary treatments
-=======
  * \brief Types Riemann boundary treatments
->>>>>>> b7081be9
  */
 enum RIEMANN_TYPE {
   TOTAL_CONDITIONS_PT = 1,          /*!< \brief User specifies total pressure, total temperature, and flow direction. */
