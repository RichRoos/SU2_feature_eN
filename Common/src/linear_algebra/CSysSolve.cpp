--- conflicted
+++ resolved
@@ -515,6 +515,7 @@
     xIsZero = false;
     tol_type = LinearToleranceType::ABSOLUTE;
   }
+  END_SU2_OMP_MASTER
 
   const ScalarType norm0 = b.norm(); // <- Has a barrier
 
@@ -868,16 +869,6 @@
 #endif
   }
 
-<<<<<<< HEAD
-  SU2_OMP_MASTER
-  if (KindSolver == RESTARTED_FGMRES) {
-    xIsZero = false;
-    tol_type = LinearToleranceType::ABSOLUTE;
-  }
-  END_SU2_OMP_MASTER
-
-=======
->>>>>>> 62676bb5
   /*--- Create matrix-vector product, preconditioner, and solve the linear system ---*/
 
   HandleTemporariesIn(LinSysRes, LinSysSol);
@@ -1050,16 +1041,6 @@
 
   /*--- Solve the system ---*/
 
-<<<<<<< HEAD
-  SU2_OMP_MASTER
-  if (KindSolver == RESTARTED_FGMRES) {
-    xIsZero = false;
-    tol_type = LinearToleranceType::ABSOLUTE;
-  }
-  END_SU2_OMP_MASTER
-
-=======
->>>>>>> 62676bb5
   HandleTemporariesIn(LinSysRes, LinSysSol);
 
   switch(KindSolver) {
