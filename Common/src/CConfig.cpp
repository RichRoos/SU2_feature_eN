/*!
 * \file CConfig.cpp
 * \brief Main file for managing the config file
 * \author F. Palacios, T. Economon, B. Tracey, H. Kline
 * \version 7.4.0 "Blackbird"
 *
 * SU2 Project Website: https://su2code.github.io
 *
 * The SU2 Project is maintained by the SU2 Foundation
 * (http://su2foundation.org)
 *
 * Copyright 2012-2022, SU2 Contributors (cf. AUTHORS.md)
 *
 * SU2 is free software; you can redistribute it and/or
 * modify it under the terms of the GNU Lesser General Public
 * License as published by the Free Software Foundation; either
 * version 2.1 of the License, or (at your option) any later version.
 *
 * SU2 is distributed in the hope that it will be useful,
 * but WITHOUT ANY WARRANTY; without even the implied warranty of
 * MERCHANTABILITY or FITNESS FOR A PARTICULAR PURPOSE. See the GNU
 * Lesser General Public License for more details.
 *
 * You should have received a copy of the GNU Lesser General Public
 * License along with SU2. If not, see <http://www.gnu.org/licenses/>.
 */

#define ENABLE_MAPS
#include "../include/CConfig.hpp"
#undef ENABLE_MAPS

#include "../include/fem/fem_gauss_jacobi_quadrature.hpp"
#include "../include/fem/fem_geometry_structure.hpp"

#include "../include/basic_types/ad_structure.hpp"
#include "../include/toolboxes/printing_toolbox.hpp"

using namespace PrintingToolbox;

#ifdef PROFILE
#ifdef HAVE_MKL
#include "mkl.h"
#endif
#endif

vector<string> Profile_Function_tp;       /*!< \brief Vector of string names for profiled functions. */
vector<double> Profile_Time_tp;           /*!< \brief Vector of elapsed time for profiled functions. */
vector<double> Profile_ID_tp;             /*!< \brief Vector of group ID number for profiled functions. */
map<string, vector<int> > Profile_Map_tp; /*!< \brief Map containing the final results for profiled functions. */

map<CLong3T, int> GEMM_Profile_MNK;       /*!< \brief Map, which maps the GEMM size to the index where
                                                      the data for this GEMM is stored in several vectors. */
vector<long>   GEMM_Profile_NCalls;       /*!< \brief Vector, which stores the number of calls to this
                                                      GEMM size. */
vector<double> GEMM_Profile_TotTime;      /*!< \brief Total time spent for this GEMM size. */
vector<double> GEMM_Profile_MinTime;      /*!< \brief Minimum time spent for this GEMM size. */
vector<double> GEMM_Profile_MaxTime;      /*!< \brief Maximum time spent for this GEMM size. */

//#pragma omp threadprivate(Profile_Function_tp, Profile_Time_tp, Profile_ID_tp, Profile_Map_tp)


CConfig::CConfig(char case_filename[MAX_STRING_SIZE], SU2_COMPONENT val_software, bool verb_high) {

  /*--- Set the case name to the base config file name without extension ---*/

  caseName = PrintingToolbox::split(string(case_filename),'.')[0];

  base_config = true;

  /*--- Store MPI rank and size ---*/

  rank = SU2_MPI::GetRank();
  size = SU2_MPI::GetSize();

  iZone = 0;
  nZone = 1;

  Init();

  /*--- Parsing the config file  ---*/

  SetConfig_Parsing(case_filename);

  /*--- Set the default values for all of the options that weren't set ---*/

  SetDefault();

  /*--- Set number of zone ---*/

  SetnZone();

  /*--- Configuration file postprocessing ---*/

  SetPostprocessing(val_software, iZone, 0);

  /*--- Configuration file boundaries/markers setting ---*/

  SetMarkers(val_software);

  /*--- Configuration file output ---*/

  if ((rank == MASTER_NODE) && verb_high)
    SetOutput(val_software, iZone);

}

CConfig::CConfig(istream &case_buffer, SU2_COMPONENT val_software, bool verb_high) {

  base_config = true;

  iZone = 0;
  nZone = 1;

  Init();

  /*--- Parsing the config file  ---*/

  SetConfig_Parsing(case_buffer);

  /*--- Set the default values for all of the options that weren't set ---*/

  SetDefault();

  /*--- Set number of zone ---*/

  SetnZone();

  /*--- Configuration file postprocessing ---*/

  SetPostprocessing(val_software, iZone, 0);

  /*--- Configuration file boundaries/markers setting ---*/

  SetMarkers(val_software);

  /*--- Configuration file output ---*/

  if ((rank == MASTER_NODE) && verb_high)
    SetOutput(val_software, iZone);

}

CConfig::CConfig(CConfig* config, char case_filename[MAX_STRING_SIZE], SU2_COMPONENT val_software, unsigned short val_iZone, unsigned short val_nZone, bool verb_high) {

  caseName = config->GetCaseName();

  unsigned short val_nDim;

  base_config = false;

  iZone = val_iZone;
  nZone = val_nZone;

  Init();

  /*--- Parsing the config file  ---*/

  SetConfig_Parsing(case_filename);

  /*--- Set default options from base config ---*/

  SetDefaultFromConfig(config);

  /*--- Set the default values for all of the options that weren't set ---*/

  SetDefault();

  /*--- Get the dimension --- */

  val_nDim = GetnDim(Mesh_FileName, Mesh_FileFormat);

  /*--- Configuration file postprocessing ---*/

  SetPostprocessing(val_software, val_iZone, val_nDim);

  /*--- Configuration file boundaries/markers setting ---*/

  SetMarkers(val_software);

  /*--- Configuration file output ---*/

  if ((rank == MASTER_NODE) && verb_high)
    SetOutput(val_software, val_iZone);

  Multizone_Problem = config->GetMultizone_Problem();

}

CConfig::CConfig(char case_filename[MAX_STRING_SIZE], SU2_COMPONENT val_software) {

  /*--- Set the case name to the base config file name without extension ---*/

  caseName = PrintingToolbox::split(string(case_filename),'.')[0];

  base_config = true;

  nZone = 1;
  iZone = 0;

  Init();

  /*--- Parsing the config file  ---*/

  SetConfig_Parsing(case_filename);

  /*--- Set the default values for all of the options that weren't set ---*/

  SetDefault();

  /*--- Set number of zones --- */

  SetnZone();

  /*--- Configuration file postprocessing ---*/

  SetPostprocessing(val_software, 0, 1);

  /*--- Configuration file boundaries/markers setting ---*/

  SetMarkers(val_software);

  /*--- Print the header --- */

  SetHeader(val_software);

}

CConfig::CConfig(char case_filename[MAX_STRING_SIZE], CConfig *config) {

  /*--- Set the case name to the base config file name without extension ---*/

  caseName = PrintingToolbox::split(string(case_filename),'.')[0];

  base_config = true;

  bool runtime_file = false;

  Init();

  /*--- Parsing the config file  ---*/

  runtime_file = SetRunTime_Parsing(case_filename);

  /*--- Set the default values for all of the options that weren't set ---*/

  SetDefault();

  /*--- Update original config file ---*/

  if (runtime_file) {
    if (all_options.find("TIME_ITER") == all_options.end())
      config->SetnTime_Iter(nTimeIter);
  }
}

SU2_MPI::Comm CConfig::GetMPICommunicator() const {

  return SU2_Communicator;

}

void CConfig::Init(){

  /*--- Store MPI rank and size ---*/

  rank = SU2_MPI::GetRank();
  size = SU2_MPI::GetSize();

  /*--- Initialize pointers to Null---*/

  SetPointersNull();

  /*--- Reading config options  ---*/

  SetConfig_Options();

}

void CConfig::SetMPICommunicator(SU2_MPI::Comm Communicator) {

  SU2_Communicator = Communicator;

}

void CConfig::addDoubleOption(const string name, su2double & option_field, su2double default_value) {
  // Check if the key is already in the map. If this fails, it is coder error
  // and not user error, so throw.
  assert(option_map.find(name) == option_map.end());

  // Add this option to the list of all the options
  all_options.insert(pair<string, bool>(name, true));

  // Create the parser for a su2double option with a reference to the option_field and the desired
  // default value. This will take the string in the config file, convert it to a su2double, and
  // place that su2double in the memory location specified by the reference.
  COptionBase* val = new COptionDouble(name, option_field, default_value);

  // Create an association between the option name ("CFL") and the parser generated above.
  // During configuration, the parsing script will get the option name, and use this map
  // to find how to parse that option.
  option_map.insert(pair<string, COptionBase *>(name, val));
}

void CConfig::addStringOption(const string name, string & option_field, string default_value) {

  assert(option_map.find(name) == option_map.end());
  all_options.insert(pair<string, bool>(name, true));
  COptionBase* val = new COptionString(name, option_field, default_value);
  option_map.insert(pair<string, COptionBase *>(name, val));
}

void CConfig::addIntegerOption(const string name, int & option_field, int default_value) {
  assert(option_map.find(name) == option_map.end());
  all_options.insert(pair<string, bool>(name, true));
  COptionBase* val = new COptionInt(name, option_field, default_value);
  option_map.insert(pair<string, COptionBase *>(name, val));
}

void CConfig::addUnsignedLongOption(const string name, unsigned long & option_field, unsigned long default_value) {
  assert(option_map.find(name) == option_map.end());
  all_options.insert(pair<string, bool>(name, true));
  COptionBase* val = new COptionULong(name, option_field, default_value);
  option_map.insert(pair<string, COptionBase *>(name, val));
}

void CConfig::addUnsignedShortOption(const string name, unsigned short & option_field, unsigned short default_value) {
  assert(option_map.find(name) == option_map.end());
  all_options.insert(pair<string, bool>(name, true));
  COptionBase* val = new COptionUShort(name, option_field, default_value);
  option_map.insert(pair<string, COptionBase *>(name, val));
}

void CConfig::addLongOption(const string name, long & option_field, long default_value) {
  assert(option_map.find(name) == option_map.end());
  all_options.insert(pair<string, bool>(name, true));
  COptionBase* val = new COptionLong(name, option_field, default_value);
  option_map.insert(pair<string, COptionBase *>(name, val));
}

void CConfig::addBoolOption(const string name, bool & option_field, bool default_value) {
  assert(option_map.find(name) == option_map.end());
  all_options.insert(pair<string, bool>(name, true));
  COptionBase* val = new COptionBool(name, option_field, default_value);
  option_map.insert(pair<string, COptionBase *>(name, val));
}

// enum types work differently than all of the others because there are a small number of valid
// string entries for the type. One must also provide a list of all the valid strings of that type.
template <class Tenum, class TField>
void CConfig::addEnumOption(const string name, TField& option_field, const map<string,Tenum>& enum_map, Tenum default_value) {
  assert(option_map.find(name) == option_map.end());
  all_options.insert(pair<string, bool>(name, true));
  COptionBase* val = new COptionEnum<Tenum, TField>(name, enum_map, option_field, default_value);
  option_map.insert(pair<string, COptionBase *>(name, val));
  return;
}

// input_size is the number of options read in from the config file
template <class Tenum, class TField>
void CConfig::addEnumListOption(const string name, unsigned short& input_size, TField*& option_field, const map<string, Tenum>& enum_map) {
  input_size = 0;
  assert(option_map.find(name) == option_map.end());
  all_options.insert(pair<string, bool>(name, true));
  COptionBase* val = new COptionEnumList<Tenum,TField>(name, enum_map, option_field, input_size);
  option_map.insert( pair<string, COptionBase*>(name, val) );
}

void CConfig::addDoubleArrayOption(const string name, const int size, su2double* option_field) {
  assert(option_map.find(name) == option_map.end());
  all_options.insert(pair<string, bool>(name, true));
  COptionBase* val = new COptionArray<su2double>(name, size, option_field);
  option_map.insert(pair<string, COptionBase *>(name, val));
}

void CConfig::addUShortArrayOption(const string name, const int size, unsigned short* option_field) {
  assert(option_map.find(name) == option_map.end());
  all_options.insert(pair<string, bool>(name, true));
  COptionBase* val = new COptionArray<unsigned short>(name, size, option_field);
  option_map.insert(pair<string, COptionBase *>(name, val));
}

void CConfig::addDoubleListOption(const string name, unsigned short & size, su2double * & option_field) {
  assert(option_map.find(name) == option_map.end());
  all_options.insert(pair<string, bool>(name, true));
  COptionBase* val = new COptionDoubleList(name, size, option_field);
  option_map.insert(pair<string, COptionBase *>(name, val));
}

void CConfig::addShortListOption(const string name, unsigned short & size, short * & option_field) {
  assert(option_map.find(name) == option_map.end());
  all_options.insert(pair<string, bool>(name, true));
  COptionBase* val = new COptionShortList(name, size, option_field);
  option_map.insert(pair<string, COptionBase *>(name, val));
}

void CConfig::addUShortListOption(const string name, unsigned short & size, unsigned short * & option_field) {
  assert(option_map.find(name) == option_map.end());
  all_options.insert(pair<string, bool>(name, true));
  COptionBase* val = new COptionUShortList(name, size, option_field);
  option_map.insert(pair<string, COptionBase *>(name, val));
}

void CConfig::addULongListOption(const string name, unsigned short & size, unsigned long * & option_field) {
  assert(option_map.find(name) == option_map.end());
  all_options.insert(pair<string, bool>(name, true));
  COptionBase* val = new COptionULongList(name, size, option_field);
  option_map.insert(pair<string, COptionBase *>(name, val));
}

void CConfig::addStringListOption(const string name, unsigned short & num_marker, string* & option_field) {
  assert(option_map.find(name) == option_map.end());
  all_options.insert(pair<string, bool>(name, true));
  COptionBase* val = new COptionStringList(name, num_marker, option_field);
  option_map.insert(pair<string, COptionBase *>(name, val));
}

void CConfig::addConvectOption(const string name, unsigned short & space_field, CENTERED & centered_field, UPWIND & upwind_field) {
  assert(option_map.find(name) == option_map.end());
  all_options.insert(pair<string, bool>(name, true));
  COptionBase* val = new COptionConvect(name, space_field, centered_field, upwind_field);
  option_map.insert(pair<string, COptionBase *>(name, val));
}

void CConfig::addConvectFEMOption(const string name, unsigned short & space_field, unsigned short & fem_field) {
  assert(option_map.find(name) == option_map.end());
  all_options.insert(pair<string, bool>(name, true));
  COptionBase* val = new COptionFEMConvect(name, space_field, fem_field);
  option_map.insert(pair<string, COptionBase *>(name, val));
}

void CConfig::addMathProblemOption(const string name, bool & ContinuousAdjoint, const bool & ContinuousAdjoint_default,
                          bool & DiscreteAdjoint, const bool & DiscreteAdjoint_default,
                          bool & Restart_Flow, const bool & Restart_Flow_default) {
  assert(option_map.find(name) == option_map.end());
  all_options.insert(pair<string, bool>(name, true));
  COptionBase* val = new COptionMathProblem(name, ContinuousAdjoint, ContinuousAdjoint_default, DiscreteAdjoint, DiscreteAdjoint_default, Restart_Flow, Restart_Flow_default);
  option_map.insert(pair<string, COptionBase *>(name, val));
}

void CConfig::addDVParamOption(const string name, unsigned short & nDV_field, su2double** & paramDV, string* & FFDTag,
                      unsigned short* & design_variable) {
  assert(option_map.find(name) == option_map.end());
  all_options.insert(pair<string, bool>(name, true));
  COptionBase* val = new COptionDVParam(name, nDV_field, paramDV, FFDTag, design_variable);
  option_map.insert(pair<string, COptionBase *>(name, val));
}

void CConfig::addDVValueOption(const string name, unsigned short* & nDVValue_field, su2double** & valueDV, unsigned short & nDV_field,  su2double** & paramDV,
                      unsigned short* & design_variable) {
  assert(option_map.find(name) == option_map.end());
  all_options.insert(pair<string, bool>(name, true));
  COptionBase* val = new COptionDVValue(name, nDVValue_field, valueDV, nDV_field, paramDV, design_variable);
  option_map.insert(pair<string, COptionBase *>(name, val));
}

void CConfig::addFFDDefOption(const string name, unsigned short & nFFD_field, su2double** & coordFFD, string* & FFDTag) {
  assert(option_map.find(name) == option_map.end());
  all_options.insert(pair<string, bool>(name, true));
  COptionBase* val = new COptionFFDDef(name, nFFD_field, coordFFD, FFDTag);
  option_map.insert(pair<string, COptionBase *>(name, val));
}

void CConfig::addFFDDegreeOption(const string name, unsigned short & nFFD_field, unsigned short** & degreeFFD) {
  assert(option_map.find(name) == option_map.end());
  all_options.insert(pair<string, bool>(name, true));
  COptionBase* val = new COptionFFDDegree(name, nFFD_field, degreeFFD);
  option_map.insert(pair<string, COptionBase *>(name, val));
}

void CConfig::addStringDoubleListOption(const string name, unsigned short & list_size, string * & string_field,
                                        su2double* & double_field) {
  assert(option_map.find(name) == option_map.end());
  all_options.insert(pair<string, bool>(name, true));
  COptionBase* val = new COptionStringValuesList<su2double>(name, list_size, string_field, double_field);
  option_map.insert(pair<string, COptionBase *>(name, val));
}

void CConfig::addInletOption(const string name, unsigned short & nMarker_Inlet, string * & Marker_Inlet,
                    su2double* & Ttotal, su2double* & Ptotal, su2double** & FlowDir) {
  assert(option_map.find(name) == option_map.end());
  all_options.insert(pair<string, bool>(name, true));
  COptionBase* val = new COptionInlet(name, nMarker_Inlet, Marker_Inlet, Ttotal, Ptotal, FlowDir);
  option_map.insert(pair<string, COptionBase *>(name, val));
}

void CConfig::addInletSpeciesOption(const string name, unsigned short & nMarker_Inlet_Species,
                                    string * & Marker_Inlet_Species, su2double** & inlet_species_val,
                                    unsigned short & nSpecies_per_Inlet) {
  assert(option_map.find(name) == option_map.end());
  all_options.insert(pair<string, bool>(name, true));
  COptionBase* val = new COptionStringValuesList<su2double*>(name, nMarker_Inlet_Species, Marker_Inlet_Species,
                                                             inlet_species_val, nSpecies_per_Inlet);
  option_map.insert(pair<string, COptionBase *>(name, val));
}

void CConfig::addInletTurbOption(const string name, unsigned short& nMarker_Inlet_Turb, string*& Marker_Inlet_Turb,
                                 su2double**& Turb_Properties_val, unsigned short& nTurb_Properties) {
  assert(option_map.find(name) == option_map.end());
  all_options.insert(pair<string, bool>(name, true));
  COptionBase* val = new COptionStringValuesList<su2double*>(name, nMarker_Inlet_Turb, Marker_Inlet_Turb,
                                                             Turb_Properties_val, nTurb_Properties);
  option_map.insert(pair<string, COptionBase*>(name, val));
}

template <class Tenum>
void CConfig::addRiemannOption(const string name, unsigned short & nMarker_Riemann, string * & Marker_Riemann, unsigned short* & option_field, const map<string, Tenum> & enum_map,
                               su2double* & var1, su2double* & var2, su2double** & FlowDir) {
  assert(option_map.find(name) == option_map.end());
  all_options.insert(pair<string, bool>(name, true));
  COptionBase* val = new COptionRiemann<Tenum>(name, nMarker_Riemann, Marker_Riemann, option_field, enum_map, var1, var2, FlowDir);
  option_map.insert(pair<string, COptionBase *>(name, val));
}

template <class Tenum>
void CConfig::addGilesOption(const string name, unsigned short & nMarker_Giles, string * & Marker_Giles, unsigned short* & option_field, const map<string, Tenum> & enum_map,
                             su2double* & var1, su2double* & var2, su2double** & FlowDir, su2double* & relaxfactor1, su2double* & relaxfactor2) {
  assert(option_map.find(name) == option_map.end());
  all_options.insert(pair<string, bool>(name, true));
  COptionBase* val = new COptionGiles<Tenum>(name, nMarker_Giles, Marker_Giles, option_field, enum_map, var1, var2, FlowDir, relaxfactor1, relaxfactor2);
  option_map.insert(pair<string, COptionBase *>(name, val));
}

void CConfig::addExhaustOption(const string name, unsigned short & nMarker_Exhaust, string * & Marker_Exhaust,
                               su2double* & Ttotal, su2double* & Ptotal) {
  assert(option_map.find(name) == option_map.end());
  all_options.insert(pair<string, bool>(name, true));
  COptionBase* val = new COptionExhaust(name, nMarker_Exhaust, Marker_Exhaust, Ttotal, Ptotal);
  option_map.insert(pair<string, COptionBase *>(name, val));
}

void CConfig::addPeriodicOption(const string & name, unsigned short & nMarker_PerBound,
                                string* & Marker_PerBound, string* & Marker_PerDonor,
                                su2double** & RotCenter, su2double** & RotAngles, su2double** & Translation) {
  assert(option_map.find(name) == option_map.end());
  all_options.insert(pair<string, bool>(name, true));
  COptionBase* val = new COptionPeriodic(name, nMarker_PerBound, Marker_PerBound, Marker_PerDonor, RotCenter, RotAngles, Translation);
  option_map.insert(pair<string, COptionBase *>(name, val));
}

void CConfig::addTurboPerfOption(const string & name, unsigned short & nMarker_TurboPerf,
                                 string* & Marker_TurboBoundIn, string* & Marker_TurboBoundOut) {
  assert(option_map.find(name) == option_map.end());
  all_options.insert(pair<string, bool>(name, true));
  COptionBase* val = new COptionTurboPerformance(name, nMarker_TurboPerf, Marker_TurboBoundIn, Marker_TurboBoundOut);
  option_map.insert(pair<string, COptionBase *>(name, val));
}

void CConfig::addActDiskOption(const string & name, unsigned short & nMarker_ActDiskInlet,
                               unsigned short & nMarker_ActDiskOutlet, string* & Marker_ActDiskInlet,
                               string* & Marker_ActDiskOutlet, su2double** & ActDisk_PressJump,
                               su2double** & ActDisk_TempJump, su2double** & ActDisk_Omega) {
  assert(option_map.find(name) == option_map.end());
  all_options.insert(pair<string, bool>(name, true));
  COptionBase* val = new COptionActDisk(name, nMarker_ActDiskInlet, nMarker_ActDiskOutlet, Marker_ActDiskInlet,
                                        Marker_ActDiskOutlet, ActDisk_PressJump, ActDisk_TempJump, ActDisk_Omega);
  option_map.insert(pair<string, COptionBase *>(name, val));
}

void CConfig::addWallFunctionOption(const string &name, unsigned short &list_size, string* &string_field,
                                    WALL_FUNCTIONS* &val_Kind_WF, unsigned short** &val_IntInfo_WF,
                                    su2double** &val_DoubleInfo_WF) {
  assert(option_map.find(name) == option_map.end());
  all_options.insert(pair<string, bool>(name, true));
  COptionBase* val = new COptionWallFunction(name, list_size, string_field, val_Kind_WF,
                                             val_IntInfo_WF, val_DoubleInfo_WF);
  option_map.insert(pair<string, COptionBase *>(name, val));
}

void CConfig::addPythonOption(const string name) {
  assert(option_map.find(name) == option_map.end());
  all_options.insert(pair<string, bool>(name, true));
  COptionBase* val = new COptionPython(name);
  option_map.insert(pair<string, COptionBase *>(name, val));
}

unsigned short CConfig::GetnZone(string val_mesh_filename, unsigned short val_format) {

  int nZone = 1; /* Default value if nothing is specified. */

  switch (val_format) {
    case SU2: {

      /*--- Local variables for reading the SU2 file. ---*/
      string text_line;
      ifstream mesh_file;

      /*--- Check if the mesh file can be opened for reading. ---*/
      mesh_file.open(val_mesh_filename.c_str(), ios::in);
      if (mesh_file.fail())
        SU2_MPI::Error(string("There is no geometry file called ") + val_mesh_filename,
                              CURRENT_FUNCTION);

      /*--- Read the SU2 mesh file until the zone data is reached or
            when it can be decided that it is not present. ---*/
      while( getline (mesh_file, text_line) ) {

        /*--- Search for the "NZONE" keyword to see if there are multiple Zones ---*/
        if(text_line.find ("NZONE=",0) != string::npos) {
          text_line.erase (0,6); nZone = atoi(text_line.c_str());
          break;
        }

        /*--- If one of the keywords IZONE, NELEM or NPOIN, NMARK is encountered,
              it can be assumed that the NZONE keyword is not present and the loop
              can be terminated. ---*/
        if(text_line.find ("IZONE=",0) != string::npos) break;
        if(text_line.find ("NELEM=",0) != string::npos) break;
        if(text_line.find ("NPOIN=",0) != string::npos) break;
        if(text_line.find ("NMARK=",0) != string::npos) break;
      }

      mesh_file.close();
      break;

    }

    case CGNS_GRID: {

#ifdef HAVE_CGNS

      /*--- Local variables which are needed when calling the CGNS mid-level API. ---*/

      int fn, nbases = 0, nzones = 0, file_type;
      int cell_dim = 0, phys_dim = 0;
      char basename[CGNS_STRING_SIZE];

      /*--- Check whether the supplied file is truly a CGNS file. ---*/

      if ( cg_is_cgns(val_mesh_filename.c_str(), &file_type) != CG_OK ) {
        SU2_MPI::Error(val_mesh_filename +
                       string(" was not found or is not a properly formatted CGNS file.\n") +
                       string("Note that SU2 expects unstructured CGNS files in ADF data format."),
                       CURRENT_FUNCTION);
      }

      /*--- Open the CGNS file for reading. The value of fn returned
       is the specific index number for this file and will be
       repeatedly used in the function calls. ---*/

      if (cg_open(val_mesh_filename.c_str(), CG_MODE_READ, &fn)) cg_error_exit();

      /*--- Get the number of databases. This is the highest node
       in the CGNS heirarchy. ---*/

      if (cg_nbases(fn, &nbases)) cg_error_exit();

      /*--- Check if there is more than one database. Throw an
       error if there is because this reader can currently
       only handle one database. ---*/

      if ( nbases > 1 ) {
        SU2_MPI::Error("CGNS reader currently incapable of handling more than 1 database." ,
                       CURRENT_FUNCTION);
      }

      /*--- Read the databases. Note that the indexing starts at 1. ---*/

      for ( int i = 1; i <= nbases; i++ ) {

        if (cg_base_read(fn, i, basename, &cell_dim, &phys_dim)) cg_error_exit();

        /*--- Get the number of zones for this base. ---*/

        if (cg_nzones(fn, i, &nzones)) cg_error_exit();

      }

      /*--- Close the CGNS file. ---*/

      if ( cg_close(fn) ) cg_error_exit();

      /*--- Set the number of zones as read from the CGNS file ---*/

      nZone = nzones;

#else
      SU2_MPI::Error(string(" SU2 built without CGNS support. \n") +
                     string(" To use CGNS, build SU2 accordingly."),
                     CURRENT_FUNCTION);
#endif

      break;
    }
    case RECTANGLE: {
      nZone = 1;
      break;
    }
    case BOX: {
      nZone = 1;
      break;
    }
  }

  return (unsigned short) nZone;

}

unsigned short CConfig::GetnDim(string val_mesh_filename, unsigned short val_format) {

  short nDim = -1;

  switch (val_format) {
    case SU2: {

      /*--- Local variables for reading the SU2 file. ---*/
      string text_line;
      ifstream mesh_file;

      /*--- Open grid file ---*/
      mesh_file.open(val_mesh_filename.c_str(), ios::in);
      if (mesh_file.fail()) {
        SU2_MPI::Error(string("The SU2 mesh file named ") + val_mesh_filename + string(" was not found."), CURRENT_FUNCTION);
      }

      /*--- Read the SU2 mesh file until the dimension data is reached
            or when it can be decided that it is not present. ---*/
      while( getline (mesh_file, text_line) ) {

        /*--- Search for the "NDIME" keyword to determine the number
              of dimensions.  ---*/
        if(text_line.find ("NDIME=",0) != string::npos) {
          text_line.erase (0,6); nDim = atoi(text_line.c_str());
          break;
        }

        /*--- If one of the keywords NELEM or NPOIN, NMARK is encountered,
              it can be assumed that the NZONE keyword is not present and
              the loop can be terminated. ---*/
        if(text_line.find ("NELEM=",0) != string::npos) break;
        if(text_line.find ("NPOIN=",0) != string::npos) break;
        if(text_line.find ("NMARK=",0) != string::npos) break;
      }

      mesh_file.close();

      /*--- Throw an error if the dimension was not found. ---*/
      if (nDim == -1) {
        SU2_MPI::Error(val_mesh_filename + string(" is not an SU2 mesh file or has the wrong format \n ('NDIME=' not found). Please check."),
                       CURRENT_FUNCTION);
      }

      break;
    }

    case CGNS_GRID: {

#ifdef HAVE_CGNS

      /*--- Local variables which are needed when calling the CGNS mid-level API. ---*/
      int fn, nbases, file_type;
      int cell_dim, phys_dim;
      char basename[CGNS_STRING_SIZE];

      /*--- Check whether the supplied file is truly a CGNS file. ---*/
      if ( cg_is_cgns(val_mesh_filename.c_str(), &file_type) != CG_OK ) {
        SU2_MPI::Error(val_mesh_filename +
                       string(" was not found or is not a properly formatted CGNS file.\n") +
                       string("Note that SU2 expects unstructured CGNS files in ADF data format."),
                       CURRENT_FUNCTION);
      }

      /*--- Open the CGNS file for reading. The value of fn returned
            is the specific index number for this file and will be
            repeatedly used in the function calls. ---*/
      if (cg_open(val_mesh_filename.c_str(), CG_MODE_READ, &fn) != CG_OK) cg_error_exit();

      /*--- Get the number of databases. This is the highest node
            in the CGNS heirarchy. ---*/
      if (cg_nbases(fn, &nbases) != CG_OK) cg_error_exit();

      /*--- Check if there is more than one database. Throw an
            error if there is because this reader can currently
            only handle one database. ---*/
      if ( nbases > 1 )
        SU2_MPI::Error("CGNS reader currently incapable of handling more than 1 database." ,
                       CURRENT_FUNCTION);

      /*--- Read the database. Note that the indexing starts at 1.
            Afterwards close the file again. ---*/
      if (cg_base_read(fn, 1, basename, &cell_dim, &phys_dim) != CG_OK) cg_error_exit();
      if (cg_close(fn) != CG_OK) cg_error_exit();

      /*--- Set the problem dimension as read from the CGNS file ---*/
      nDim = cell_dim;

#else
      SU2_MPI::Error(string(" SU2 built without CGNS support. \n") +
                     string(" To use CGNS, build SU2 accordingly."),
                     CURRENT_FUNCTION);
#endif

      break;
    }
    case RECTANGLE: {
      nDim = 2;
      break;
    }
    case BOX: {
      nDim = 3;
      break;
    }
  }

  /*--- After reading the mesh, assert that the dimension is equal to 2 or 3. ---*/
  assert((nDim == 2) || (nDim == 3));

  return (unsigned short) nDim;
}

void CConfig::SetPointersNull(void) {

  Marker_CfgFile_GeoEval      = nullptr;   Marker_All_GeoEval       = nullptr;
  Marker_CfgFile_Monitoring   = nullptr;   Marker_All_Monitoring    = nullptr;
  Marker_CfgFile_Designing    = nullptr;   Marker_All_Designing     = nullptr;
  Marker_CfgFile_Plotting     = nullptr;   Marker_All_Plotting      = nullptr;
  Marker_CfgFile_Analyze      = nullptr;   Marker_All_Analyze       = nullptr;
  Marker_CfgFile_DV           = nullptr;   Marker_All_DV            = nullptr;
  Marker_CfgFile_Moving       = nullptr;   Marker_All_Moving        = nullptr;
  Marker_CfgFile_PerBound     = nullptr;   Marker_All_PerBound      = nullptr;    Marker_PerBound   = nullptr;
  Marker_CfgFile_Turbomachinery = nullptr; Marker_All_Turbomachinery = nullptr;
  Marker_CfgFile_TurbomachineryFlag = nullptr; Marker_All_TurbomachineryFlag = nullptr;
  Marker_CfgFile_MixingPlaneInterface = nullptr; Marker_All_MixingPlaneInterface = nullptr;
  Marker_CfgFile_ZoneInterface = nullptr;
  Marker_CfgFile_Deform_Mesh   = nullptr;  Marker_All_Deform_Mesh   = nullptr;
  Marker_CfgFile_Deform_Mesh_Sym_Plane   = nullptr;  Marker_All_Deform_Mesh_Sym_Plane   = nullptr;
  Marker_CfgFile_Fluid_Load    = nullptr;  Marker_All_Fluid_Load    = nullptr;
  Marker_CfgFile_SobolevBC     = nullptr;  Marker_All_SobolevBC     = nullptr;

  Marker_CfgFile_Turbomachinery       = nullptr; Marker_All_Turbomachinery       = nullptr;
  Marker_CfgFile_TurbomachineryFlag   = nullptr; Marker_All_TurbomachineryFlag   = nullptr;
  Marker_CfgFile_MixingPlaneInterface = nullptr; Marker_All_MixingPlaneInterface = nullptr;

  Marker_CfgFile_PyCustom     = nullptr;   Marker_All_PyCustom      = nullptr;

  Marker_DV                   = nullptr;   Marker_Moving            = nullptr;    Marker_Monitoring = nullptr;
  Marker_Designing            = nullptr;   Marker_GeoEval           = nullptr;    Marker_Plotting   = nullptr;
  Marker_Analyze              = nullptr;   Marker_PyCustom          = nullptr;    Marker_WallFunctions        = nullptr;
  Marker_CfgFile_KindBC       = nullptr;   Marker_All_KindBC        = nullptr;    Marker_SobolevBC  = nullptr;

  Kind_WallFunctions       = nullptr;
  IntInfo_WallFunctions    = nullptr;
  DoubleInfo_WallFunctions = nullptr;
  Kind_Wall                = nullptr;

  Config_Filenames = nullptr;

  /*--- Marker Pointers ---*/

  Marker_Euler                = nullptr;    Marker_FarField             = nullptr;    Marker_Custom              = nullptr;
  Marker_SymWall              = nullptr;    Marker_PerBound             = nullptr;
  Marker_PerDonor             = nullptr;    Marker_NearFieldBound       = nullptr;    Marker_Inlet_Turb          = nullptr;
  Marker_Deform_Mesh          = nullptr;    Marker_Deform_Mesh_Sym_Plane= nullptr;    Marker_Fluid_Load          = nullptr;
  Marker_Inlet                = nullptr;    Marker_Outlet               = nullptr;    Marker_Inlet_Species       = nullptr;
  Marker_Supersonic_Inlet     = nullptr;    Marker_Supersonic_Outlet    = nullptr;    Marker_Smoluchowski_Maxwell= nullptr;
  Marker_Isothermal           = nullptr;    Marker_HeatFlux             = nullptr;    Marker_EngineInflow        = nullptr;
  Marker_Load                 = nullptr;    Marker_Disp_Dir             = nullptr;    Marker_RoughWall           = nullptr;
  Marker_EngineExhaust        = nullptr;    Marker_Displacement         = nullptr;    Marker_Load                = nullptr;
  Marker_Load_Dir             = nullptr;    Marker_Load_Sine            = nullptr;    Marker_Clamped             = nullptr;
  Marker_FlowLoad             = nullptr;    Marker_Internal             = nullptr;
  Marker_All_TagBound         = nullptr;    Marker_CfgFile_TagBound     = nullptr;    Marker_All_KindBC          = nullptr;
  Marker_CfgFile_KindBC       = nullptr;    Marker_All_SendRecv         = nullptr;    Marker_All_PerBound        = nullptr;
  Marker_ZoneInterface        = nullptr;    Marker_All_ZoneInterface    = nullptr;    Marker_Riemann             = nullptr;
  Marker_Fluid_InterfaceBound = nullptr;    Marker_CHTInterface         = nullptr;    Marker_Damper              = nullptr;
  Marker_Emissivity           = nullptr;    Marker_HeatTransfer         = nullptr;

    /*--- Boundary Condition settings ---*/

  Isothermal_Temperature = nullptr;    HeatTransfer_Coeff     = nullptr;    HeatTransfer_WallTemp  = nullptr;
  Heat_Flux              = nullptr;    Displ_Value            = nullptr;    Load_Value             = nullptr;
  FlowLoad_Value         = nullptr;    Damper_Constant        = nullptr;    Wall_Emissivity        = nullptr;
  Roughness_Height       = nullptr;

  /*--- Inlet Outlet Boundary Condition settings ---*/

  Inlet_Ttotal    = nullptr;    Inlet_Ptotal      = nullptr;
  Inlet_FlowDir   = nullptr;    Inlet_Temperature = nullptr;    Inlet_Pressure = nullptr;
  Inlet_Velocity  = nullptr;
  Outlet_Pressure = nullptr;    Inlet_SpeciesVal  = nullptr;    Inlet_TurbVal = nullptr;

  /*--- Engine Boundary Condition settings ---*/

  Inflow_Pressure      = nullptr;    Inflow_MassFlow    = nullptr;    Inflow_ReverseMassFlow  = nullptr;
  Inflow_TotalPressure = nullptr;    Inflow_Temperature = nullptr;    Inflow_TotalTemperature = nullptr;
  Inflow_RamDrag       = nullptr;    Inflow_Force       = nullptr;    Inflow_Power            = nullptr;
  Inflow_Mach          = nullptr;

  Exhaust_Pressure        = nullptr;   Exhaust_Temperature        = nullptr;    Exhaust_MassFlow = nullptr;
  Exhaust_TotalPressure   = nullptr;   Exhaust_TotalTemperature   = nullptr;
  Exhaust_GrossThrust     = nullptr;   Exhaust_Force              = nullptr;
  Exhaust_Power           = nullptr;   Exhaust_Temperature_Target = nullptr;
  Exhaust_Pressure_Target = nullptr;

  Engine_Mach  = nullptr;    Engine_Force        = nullptr;
  Engine_Power = nullptr;    Engine_NetThrust    = nullptr;    Engine_GrossThrust = nullptr;
  Engine_Area  = nullptr;    EngineInflow_Target = nullptr;

  Exhaust_Temperature_Target  = nullptr;   Exhaust_Temperature     = nullptr;   Exhaust_Pressure      = nullptr;
  Exhaust_Pressure_Target     = nullptr;   Inlet_Ttotal            = nullptr;   Inlet_Ptotal          = nullptr;
  Inlet_FlowDir               = nullptr;   Inlet_Temperature       = nullptr;   Inlet_Pressure        = nullptr;
  Inlet_Velocity              = nullptr;   Inflow_Mach             = nullptr;   Inflow_Pressure       = nullptr;
  Outlet_Pressure             = nullptr;   Isothermal_Temperature  = nullptr;

  ElasticityMod             = nullptr;     PoissonRatio                = nullptr;     MaterialDensity       = nullptr;

  Load_Dir = nullptr;            Load_Dir_Value = nullptr;          Load_Dir_Multiplier = nullptr;
  Disp_Dir = nullptr;            Disp_Dir_Value = nullptr;          Disp_Dir_Multiplier = nullptr;
  Load_Sine_Dir = nullptr;       Load_Sine_Amplitude = nullptr;     Load_Sine_Frequency = nullptr;
  Electric_Field_Mod = nullptr;  Electric_Field_Dir = nullptr;      RefNode_Displacement = nullptr;

  Electric_Constant = nullptr;

  /*--- Actuator Disk Boundary Condition settings ---*/

  ActDiskInlet_Pressure         = nullptr;    ActDiskInlet_TotalPressure = nullptr;    ActDiskInlet_Temperature = nullptr;
  ActDiskInlet_TotalTemperature = nullptr;    ActDiskInlet_MassFlow      = nullptr;    ActDiskInlet_RamDrag     = nullptr;
  ActDiskInlet_Force            = nullptr;    ActDiskInlet_Power         = nullptr;

  ActDiskOutlet_Pressure      = nullptr;
  ActDiskOutlet_TotalPressure = nullptr;   ActDiskOutlet_GrossThrust = nullptr;  ActDiskOutlet_Force            = nullptr;
  ActDiskOutlet_Power         = nullptr;   ActDiskOutlet_Temperature = nullptr;  ActDiskOutlet_TotalTemperature = nullptr;
  ActDiskOutlet_MassFlow      = nullptr;

  ActDisk_DeltaPress      = nullptr;    ActDisk_DeltaTemp      = nullptr;
  ActDisk_TotalPressRatio = nullptr;    ActDisk_TotalTempRatio = nullptr;    ActDisk_StaticPressRatio = nullptr;
  ActDisk_StaticTempRatio = nullptr;    ActDisk_NetThrust      = nullptr;    ActDisk_GrossThrust      = nullptr;
  ActDisk_Power           = nullptr;    ActDisk_MassFlow       = nullptr;    ActDisk_Area             = nullptr;
  ActDisk_ReverseMassFlow = nullptr;    Surface_MassFlow        = nullptr;   Surface_Mach             = nullptr;
  Surface_Temperature      = nullptr;   Surface_Pressure         = nullptr;  Surface_Density          = nullptr;   Surface_Enthalpy          = nullptr;
  Surface_NormalVelocity   = nullptr;   Surface_TotalTemperature = nullptr;  Surface_TotalPressure    = nullptr;   Surface_PressureDrop    = nullptr;
  Surface_DC60             = nullptr;   Surface_IDC = nullptr;
  Surface_Species_Variance = nullptr;   Surface_Species_0 = nullptr;

  Outlet_MassFlow      = nullptr;       Outlet_Density      = nullptr;      Outlet_Area     = nullptr;

  Surface_Uniformity = nullptr; Surface_SecondaryStrength = nullptr; Surface_SecondOverUniform = nullptr;
  Surface_MomentumDistortion = nullptr;

  Surface_IDC_Mach        = nullptr;    Surface_IDR            = nullptr;    ActDisk_Mach             = nullptr;
  ActDisk_Force           = nullptr;    ActDisk_BCThrust       = nullptr;    ActDisk_BCThrust_Old     = nullptr;

  /*--- Miscellaneous/unsorted ---*/

  Aeroelastic_plunge  = nullptr;
  Aeroelastic_pitch   = nullptr;

  CFL_AdaptParam      = nullptr;
  CFL                 = nullptr;
  PlaneTag            = nullptr;
  ParamDV             = nullptr;
  DV_Value            = nullptr;
  Design_Variable     = nullptr;

  TimeDOFsADER_DG           = nullptr;
  TimeIntegrationADER_DG    = nullptr;
  WeightsIntegrationADER_DG = nullptr;
  RK_Alpha_Step             = nullptr;
  MG_CorrecSmooth           = nullptr;
  MG_PreSmooth              = nullptr;
  MG_PostSmooth             = nullptr;
  Int_Coeffs                = nullptr;

  Kind_Inc_Inlet = nullptr;
  Kind_Inc_Outlet = nullptr;

  Kind_ObjFunc   = nullptr;

  Weight_ObjFunc = nullptr;

  /*--- Species solver pointers. ---*/

  Species_Init           = nullptr;
  Species_Clipping_Min   = nullptr;
  Species_Clipping_Max   = nullptr;

  /*--- Moving mesh pointers ---*/

  nKind_SurfaceMovement = 0;
  Kind_SurfaceMovement = nullptr;
  LocationStations   = nullptr;
  MarkerMotion_Origin     = nullptr;
  MarkerTranslation_Rate  = nullptr;
  MarkerRotation_Rate     = nullptr;
  MarkerPitching_Omega    = nullptr;
  MarkerPitching_Ampl     = nullptr;
  MarkerPitching_Phase    = nullptr;
  MarkerPlunging_Omega    = nullptr;
  MarkerPlunging_Ampl     = nullptr;
  RefOriginMoment_X   = nullptr;    RefOriginMoment_Y   = nullptr;    RefOriginMoment_Z   = nullptr;
  MoveMotion_Origin   = nullptr;

  /*--- Periodic BC pointers. ---*/

  Periodic_Translation= nullptr;    Periodic_RotAngles  = nullptr;    Periodic_RotCenter  = nullptr;

  /* Harmonic Balance Frequency pointer */

  Omega_HB = nullptr;

  /*--- Initialize some default arrays to NULL. ---*/

  Riemann_FlowDir       = nullptr;
  Giles_FlowDir         = nullptr;
  CoordFFDBox           = nullptr;
  DegreeFFDBox          = nullptr;
  FFDTag                = nullptr;
  nDV_Value             = nullptr;
  TagFFDBox             = nullptr;

  Kind_Data_Riemann        = nullptr;
  Riemann_Var1             = nullptr;
  Riemann_Var2             = nullptr;
  Kind_Data_Giles          = nullptr;
  Giles_Var1               = nullptr;
  Giles_Var2               = nullptr;
  RelaxFactorAverage       = nullptr;
  RelaxFactorFourier       = nullptr;
  nSpan_iZones             = nullptr;
  Kind_TurboMachinery      = nullptr;

  Marker_MixingPlaneInterface  = nullptr;
  Marker_TurboBoundIn          = nullptr;
  Marker_TurboBoundOut         = nullptr;
  Marker_Giles                 = nullptr;
  Marker_Shroud                = nullptr;

  nBlades                      = nullptr;
  FreeStreamTurboNormal        = nullptr;

  top_optim_kernels       = nullptr;
  top_optim_kernel_params = nullptr;
  top_optim_filter_radius = nullptr;

  ScreenOutput = nullptr;
  HistoryOutput = nullptr;
  VolumeOutput = nullptr;
  VolumeOutputFiles = nullptr;
  VolumeOutputFrequencies = nullptr;
  ConvField = nullptr;

  /*--- Variable initialization ---*/

  TimeIter   = 0;
  InnerIter  = 0;
  nIntCoeffs = 0;
  OuterIter  = 0;

  AoA_Offset = 0;
  AoS_Offset = 0;

  nMarker_PerBound = 0;

  Aeroelastic_Simulation = false;

  nSpanMaxAllZones = 1;

  Restart_Bandwidth_Agg = 0.0;

  Mesh_Box_Size = nullptr;

  Time_Ref = 1.0;

  Delta_UnstTime = 0.0;
  Delta_UnstTimeND = 0.0;
  Total_UnstTime = 0.0;
  Total_UnstTimeND = 0.0;

  Kind_TimeNumScheme = EULER_IMPLICIT;

}

void CConfig::SetConfig_Options() {

  // This config file is parsed by a number of programs to make it easy to write SU2
  // wrapper scripts (in python, go, etc.) so please do
  // the best you can to follow the established format. It's very hard to parse c++ code
  // and none of us that write the parsers want to write a full c++ interpreter. Please
  // play nice with the existing format so that you don't break the existing scripts.

  /* BEGIN_CONFIG_OPTIONS */

  /*!\par CONFIG_CATEGORY: Problem Definition \ingroup Config */
  /*--- Options related to problem definition and partitioning ---*/

  /*!\brief SOLVER \n DESCRIPTION: Type of solver \n Options: see \link Solver_Map \endlink \n DEFAULT: NONE \ingroup Config*/
  addEnumOption("SOLVER", Kind_Solver, Solver_Map, MAIN_SOLVER::NONE);
  /*!\brief MULTIZONE \n DESCRIPTION: Enable multizone mode \ingroup Config*/
  addBoolOption("MULTIZONE", Multizone_Problem, NO);
  /*!\brief PHYSICAL_PROBLEM \n DESCRIPTION: Physical governing equations \n Options: see \link Solver_Map \endlink \n DEFAULT: NONE \ingroup Config*/
  addEnumOption("MULTIZONE_SOLVER", Kind_MZSolver, Multizone_Map, ENUM_MULTIZONE::MZ_BLOCK_GAUSS_SEIDEL);
#ifdef CODI_REVERSE_TYPE
  const bool discAdjDefault = true;
#else
  const bool discAdjDefault = false;
#endif
  /*!\brief MATH_PROBLEM  \n DESCRIPTION: Mathematical problem \n  Options: DIRECT, ADJOINT \ingroup Config*/
  addMathProblemOption("MATH_PROBLEM", ContinuousAdjoint, false, DiscreteAdjoint, discAdjDefault, Restart_Flow, discAdjDefault);
  /*!\brief KIND_TURB_MODEL \n DESCRIPTION: Specify turbulence model \n Options: see \link Turb_Model_Map \endlink \n DEFAULT: NONE \ingroup Config*/
  addEnumOption("KIND_TURB_MODEL", Kind_Turb_Model, Turb_Model_Map, TURB_MODEL::NONE);
  /*!\brief SST_OPTIONS \n DESCRIPTION: Specify SST turbulence model options/corrections. \n Options: see \link SST_Options_Map \endlink \n DEFAULT: NONE \ingroup Config*/
  addEnumListOption("SST_OPTIONS", nSST_Options, SST_Options, SST_Options_Map);
  /*!\brief SST_OPTIONS \n DESCRIPTION: Specify SA turbulence model options/corrections. \n Options: see \link SA_Options_Map \endlink \n DEFAULT: NONE \ingroup Config*/
  addEnumListOption("SA_OPTIONS", nSA_Options, SA_Options, SA_Options_Map);

  /*!\brief KIND_TRANS_MODEL \n DESCRIPTION: Specify transition model OPTIONS: see \link Trans_Model_Map \endlink \n DEFAULT: NONE \ingroup Config*/
  addEnumOption("KIND_TRANS_MODEL", Kind_Trans_Model, Trans_Model_Map, TURB_TRANS_MODEL::NONE);
  /*!\brief SST_OPTIONS \n DESCRIPTION: Specify LM transition model options/correlations. \n Options: see \link LM_Options_Map \endlink \n DEFAULT: NONE \ingroup Config*/
  addEnumListOption("LM_OPTIONS", nLM_Options, LM_Options, LM_Options_Map);
  /*!\brief HROUGHNESS \n DESCRIPTION: Value of RMS roughness for transition model \n DEFAULT: 1E-6 \ingroup Config*/
  addDoubleOption("HROUGHNESS", hRoughness, 1e-6);

  /*!\brief KIND_SCALAR_MODEL \n DESCRIPTION: Specify scalar transport model \n Options: see \link Scalar_Model_Map \endlink \n DEFAULT: NONE \ingroup Config*/
  addEnumOption("KIND_SCALAR_MODEL", Kind_Species_Model, Species_Model_Map, SPECIES_MODEL::NONE);

  /*!\brief KIND_SGS_MODEL \n DESCRIPTION: Specify subgrid scale model OPTIONS: see \link SGS_Model_Map \endlink \n DEFAULT: NONE \ingroup Config*/
  addEnumOption("KIND_SGS_MODEL", Kind_SGS_Model, SGS_Model_Map, TURB_SGS_MODEL::NONE);

  /*!\brief KIND_FEM_DG_SHOCK \n DESCRIPTION: Specify shock capturing method for DG OPTIONS: see \link ShockCapturingDG_Map \endlink \n DEFAULT: NONE \ingroup Config*/
  addEnumOption("KIND_FEM_DG_SHOCK", Kind_FEM_Shock_Capturing_DG, ShockCapturingDG_Map, FEM_SHOCK_CAPTURING_DG::NONE);

  /*!\brief KIND_VERIFICATION_SOLUTION \n DESCRIPTION: Specify the verification solution OPTIONS: see \link Verification_Solution_Map \endlink \n DEFAULT: NO_VERIFICATION_SOLUTION \ingroup Config*/
  addEnumOption("KIND_VERIFICATION_SOLUTION", Kind_Verification_Solution, Verification_Solution_Map, VERIFICATION_SOLUTION::NONE);

  /*!\brief KIND_MATRIX_COLORING \n DESCRIPTION: Specify the method for matrix coloring for Jacobian computations OPTIONS: see \link MatrixColoring_Map \endlink \n DEFAULT GREEDY_COLORING \ingroup Config*/
  addEnumOption("KIND_MATRIX_COLORING", Kind_Matrix_Coloring, MatrixColoring_Map, GREEDY_COLORING);

  /*!\brief WEAKLY_COUPLED_HEAT_EQUATION \n DESCRIPTION: Enable heat equation for incompressible flows. \ingroup Config*/
  addBoolOption("WEAKLY_COUPLED_HEAT_EQUATION", Weakly_Coupled_Heat, NO);

  /*\brief AXISYMMETRIC \n DESCRIPTION: Axisymmetric simulation \n DEFAULT: false \ingroup Config */
  addBoolOption("AXISYMMETRIC", Axisymmetric, false);
  /* DESCRIPTION: Add the gravity force */
  addBoolOption("GRAVITY_FORCE", GravityForce, false);
  /* DESCRIPTION: Apply a body force as a source term (NO, YES) */
  addBoolOption("BODY_FORCE", Body_Force, false);
  body_force[0] = 0.0; body_force[1] = 0.0; body_force[2] = 0.0;
  /* DESCRIPTION: Vector of body force values (BodyForce_X, BodyForce_Y, BodyForce_Z) */
  addDoubleArrayOption("BODY_FORCE_VECTOR", 3, body_force);

  /* DESCRIPTION: Apply a body force as a source term for periodic boundary conditions \n Options: NONE, PRESSURE_DROP, MASSFLOW \n DEFAULT: NONE \ingroup Config */
  addEnumOption("KIND_STREAMWISE_PERIODIC", Kind_Streamwise_Periodic, Streamwise_Periodic_Map, ENUM_STREAMWISE_PERIODIC::NONE);
  /* DESCRIPTION: Use real periodicity for temperature \n Options: NO, YES \n DEFAULT: NO \ingroup Config */
  addBoolOption("STREAMWISE_PERIODIC_TEMPERATURE", Streamwise_Periodic_Temperature, false);
  /* DESCRIPTION: Heatflux boundary at streamwise periodic 'outlet', choose heat [W] such that net domain heatflux is zero. Only active if STREAMWISE_PERIODIC_TEMPERATURE is active. \n DEFAULT: 0.0 \ingroup Config */
  addDoubleOption("STREAMWISE_PERIODIC_OUTLET_HEAT", Streamwise_Periodic_OutletHeat, 0.0);
  /* DESCRIPTION: Delta pressure [Pa] on which basis body force will be computed, serves as initial value if MASSFLOW is chosen. \n DEFAULT: 1.0 \ingroup Config */
  addDoubleOption("STREAMWISE_PERIODIC_PRESSURE_DROP", Streamwise_Periodic_PressureDrop, 1.0);
  /* DESCRIPTION: Target Massflow [kg/s], Delta P will be adapted until m_dot is met. \n DEFAULT: 0.0 \ingroup Config  */
  addDoubleOption("STREAMWISE_PERIODIC_MASSFLOW", Streamwise_Periodic_TargetMassFlow, 0.0);

  /*!\brief RESTART_SOL \n DESCRIPTION: Restart solution from native solution file \n Options: NO, YES \ingroup Config */
  addBoolOption("RESTART_SOL", Restart, false);
  /*!\brief BINARY_RESTART \n DESCRIPTION: Read binary SU2 native restart files. \n Options: YES, NO \ingroup Config */
  addBoolOption("READ_BINARY_RESTART", Read_Binary_Restart, true);
  /*!\brief WRT_RESTART_OVERWRITE \n DESCRIPTION: overwrite restart files or append iteration number. \n Options: YES, NO \ingroup Config */
  addBoolOption("WRT_RESTART_OVERWRITE", Wrt_Restart_Overwrite, true);
  /*!\brief WRT_SURFACE_OVERWRITE \n DESCRIPTION: overwrite visualisation files or append iteration number. \n Options: YES, NO \ingroup Config */
  addBoolOption("WRT_SURFACE_OVERWRITE", Wrt_Surface_Overwrite, true);
  /*!\brief WRT_VOLUME_OVERWRITE \n DESCRIPTION: overwrite visualisation files or append iteration number. \n Options: YES, NO \ingroup Config */
  addBoolOption("WRT_VOLUME_OVERWRITE", Wrt_Volume_Overwrite, true);
  /*!\brief SYSTEM_MEASUREMENTS \n DESCRIPTION: System of measurements \n OPTIONS: see \link Measurements_Map \endlink \n DEFAULT: SI \ingroup Config*/
  addEnumOption("SYSTEM_MEASUREMENTS", SystemMeasurements, Measurements_Map, SI);

  /*!\par CONFIG_CATEGORY: FluidModel \ingroup Config*/
  /*!\brief FLUID_MODEL \n DESCRIPTION: Fluid model \n OPTIONS: See \link FluidModel_Map \endlink \n DEFAULT: STANDARD_AIR \ingroup Config*/
  addEnumOption("FLUID_MODEL", Kind_FluidModel, FluidModel_Map, STANDARD_AIR);
  /*!\brief FLUID_NAME \n DESCRIPTION: Fluid name \n OPTIONS: see coolprop homepage \n DEFAULT: nitrogen \ingroup Config*/
  addStringOption("FLUID_NAME", FluidName, string("nitrogen"));


  /*!\par CONFIG_CATEGORY: Freestream Conditions \ingroup Config*/
  /*--- Options related to freestream specification ---*/

  /*!\brief GAS_CONSTANT \n DESCRIPTION: Specific gas constant (287.058 J/kg*K (air), only for compressible flows) \ingroup Config*/
  addDoubleOption("GAS_CONSTANT", Gas_Constant, 287.058);
  /*!\brief GAMMA_VALUE  \n DESCRIPTION: Ratio of specific heats (1.4 (air), only for compressible flows) \ingroup Config*/
  addDoubleOption("GAMMA_VALUE", Gamma, 1.4);
  /*!\brief THERMODYNAMIC_PRESSURE  \n DESCRIPTION: Thermodynamics(operating) Pressure (101325 Pa), only for incompressible flows) \ingroup Config*/
  addDoubleOption("THERMODYNAMIC_PRESSURE", Pressure_Thermodynamic, 101325.0);
  /*!\brief CP_VALUE  \n DESCRIPTION: Specific heat at constant pressure, Cp (1004.703 J/kg*K (air), constant density incompressible fluids only) \ingroup Config*/
  addDoubleListOption("SPECIFIC_HEAT_CP", nSpecific_Heat_Cp, Specific_Heat_Cp);
  /*!\brief THERMAL_EXPANSION_COEFF  \n DESCRIPTION: Thermal expansion coefficient (0.00347 K^-1 (air), used for Boussinesq approximation for liquids/non-ideal gases) \ingroup Config*/
  addDoubleOption("THERMAL_EXPANSION_COEFF", Thermal_Expansion_Coeff, 0.00347);
  /*!\brief MOLECULAR_WEIGHT \n DESCRIPTION: Molecular weight for an incompressible ideal gas (28.96 g/mol (air) default) \ingroup Config*/
  addDoubleListOption("MOLECULAR_WEIGHT", nMolecular_Weight, Molecular_Weight);

  ///* DESCRIPTION: Specify if Mutation++ library is used */
  /*--- Reading gas model as string or integer depending on TC library used. ---*/
  /* DESCRIPTION: Specify chemical model for multi-species simulations - read by Mutation++ library*/
  addStringOption("GAS_MODEL", GasModel, string("N2"));
  /* DESCRIPTION: Specify transport coefficient model for multi-species simulations */
  addEnumOption("TRANSPORT_COEFF_MODEL", Kind_TransCoeffModel, TransCoeffModel_Map, TRANSCOEFFMODEL::WILKE);
  /* DESCRIPTION: Specify mass fraction of each species */
  addDoubleListOption("GAS_COMPOSITION", nSpecies, Gas_Composition);
  /* DESCRIPTION: Specify if mixture is frozen */
  addBoolOption("FROZEN_MIXTURE", frozen, false);
  /* DESCRIPTION: Specify if there is ionization */
  addBoolOption("IONIZATION", ionization, false);
  /* DESCRIPTION: Specify if there is VT transfer residual limiting */
  addBoolOption("VT_RESIDUAL_LIMITING", vt_transfer_res_limit, false);
  /* DESCRIPTION: List of catalytic walls */
  addStringListOption("CATALYTIC_WALL", nWall_Catalytic, Wall_Catalytic);
  /* DESCRIPTION: Specfify super-catalytic wall */
  addBoolOption("SUPERCATALYTIC_WALL", Supercatalytic_Wall, false);
  /* DESCRIPTION: Wall mass fractions for supercatalytic case */
  addDoubleListOption("SUPERCATALYTIC_WALL_COMPOSITION", nSpecies_Cat_Wall, Supercatalytic_Wall_Composition);
  /* DESCRIPTION: Specfify catalytic efficiency of wall if using gamma model */
  addDoubleOption("CATALYTIC_EFFICIENCY", CatalyticEfficiency, 1.0);
  /*!\brief MARKER_MONITORING\n DESCRIPTION: Marker(s) of the surface where evaluate the non-dimensional coefficients \ingroup Config*/

  /*--- Options related to VAN der WAALS MODEL and PENG ROBINSON ---*/

  /* DESCRIPTION: Critical Temperature, default value for AIR */
  addDoubleOption("CRITICAL_TEMPERATURE", Temperature_Critical, 131.00);
  /* DESCRIPTION: Critical Pressure, default value for MDM */
  addDoubleOption("CRITICAL_PRESSURE", Pressure_Critical, 3588550.0);
  /* DESCRIPTION: Critical Density, default value for MDM */
  addDoubleOption("CRITICAL_DENSITY", Density_Critical, 263.0);

  /*--- Options related to VAN der WAALS MODEL and PENG ROBINSON ---*/
  /* DESCRIPTION: Critical Density, default value for MDM */
   addDoubleOption("ACENTRIC_FACTOR", Acentric_Factor, 0.035);

   /*--- Options related to Viscosity Model ---*/
  /*!\brief VISCOSITY_MODEL \n DESCRIPTION: model of the viscosity \n OPTIONS: See \link ViscosityModel_Map \endlink \n DEFAULT: SUTHERLAND \ingroup Config*/
  addEnumOption("VISCOSITY_MODEL", Kind_ViscosityModel, ViscosityModel_Map, VISCOSITYMODEL::SUTHERLAND);

  /*--- Options related to Constant Viscosity Model ---*/

  /* DESCRIPTION: default value for AIR */
  addDoubleListOption("MU_CONSTANT", nMu_Constant, Mu_Constant);

  /*--- Options related to Sutherland Viscosity Model ---*/

  /* DESCRIPTION: Sutherland Viscosity Ref default value for AIR SI */
  addDoubleListOption("MU_REF", nMu_Ref, Mu_Ref);
  /* DESCRIPTION: Sutherland Temperature Ref, default value for AIR SI */
  addDoubleListOption("MU_T_REF", nMu_Temperature_Ref, Mu_Temperature_Ref);
  /* DESCRIPTION: Sutherland constant, default value for AIR SI */
  addDoubleListOption("SUTHERLAND_CONSTANT", nMu_S, Mu_S);

  /*--- Options related to Viscosity Model ---*/
  /*!\brief MIXINGVISCOSITY_MODEL \n DESCRIPTION: Mixing model of the viscosity \n OPTIONS: See \link ViscosityModel_Map \endlink \n DEFAULT: DAVIDSON \ingroup Config*/
  addEnumOption("MIXING_VISCOSITY_MODEL", Kind_MixingViscosityModel, MixingViscosityModel_Map, MIXINGVISCOSITYMODEL::DAVIDSON);

  /*--- Options related to Thermal Conductivity Model ---*/

  addEnumOption("CONDUCTIVITY_MODEL", Kind_ConductivityModel, ConductivityModel_Map, CONDUCTIVITYMODEL::CONSTANT_PRANDTL);

  /* DESCRIPTION: Definition of the turbulent thermal conductivity model (CONSTANT_PRANDTL_TURB (default), NONE). */
  addEnumOption("TURBULENT_CONDUCTIVITY_MODEL", Kind_ConductivityModel_Turb, TurbConductivityModel_Map, CONDUCTIVITYMODEL_TURB::CONSTANT_PRANDTL);

 /*--- Options related to Constant Thermal Conductivity Model ---*/

 /* DESCRIPTION: default value for AIR */
  addDoubleListOption("THERMAL_CONDUCTIVITY_CONSTANT", nThermal_Conductivity_Constant , Thermal_Conductivity_Constant);

  /*--- Options related to temperature polynomial coefficients for fluid models. ---*/

  /* DESCRIPTION: Definition of the temperature polynomial coefficients for specific heat Cp. */
  addDoubleArrayOption("CP_POLYCOEFFS", N_POLY_COEFFS, cp_polycoeffs.data());
  /* DESCRIPTION: Definition of the temperature polynomial coefficients for specific heat Cp. */
  addDoubleArrayOption("MU_POLYCOEFFS", N_POLY_COEFFS, mu_polycoeffs.data());
  /* DESCRIPTION: Definition of the temperature polynomial coefficients for specific heat Cp. */
  addDoubleArrayOption("KT_POLYCOEFFS", N_POLY_COEFFS, kt_polycoeffs.data());

  /*!\brief REYNOLDS_NUMBER \n DESCRIPTION: Reynolds number (non-dimensional, based on the free-stream values). Needed for viscous solvers. For incompressible solvers the Reynolds length will always be 1.0 \n DEFAULT: 0.0 \ingroup Config */
  addDoubleOption("REYNOLDS_NUMBER", Reynolds, 0.0);
  /*!\brief REYNOLDS_LENGTH \n DESCRIPTION: Reynolds length (1 m by default). Used for compressible solver: incompressible solver will use 1.0. \ingroup Config */
  addDoubleOption("REYNOLDS_LENGTH", Length_Reynolds, 1.0);
  /*!\brief PRANDTL_LAM \n DESCRIPTION: Laminar Prandtl number (0.72 (air), only for compressible flows) \n DEFAULT: 0.72 \ingroup Config*/
  addDoubleListOption("PRANDTL_LAM", nPrandtl_Lam , Prandtl_Lam);
  /*!\brief PRANDTL_TURB \n DESCRIPTION: Turbulent Prandtl number (0.9 (air), only for compressible flows) \n DEFAULT 0.90 \ingroup Config*/
  addDoubleListOption("PRANDTL_TURB", nPrandtl_Turb , Prandtl_Turb);

  /*--- Options related to wall models. ---*/

  /*!\brief WALLMODEL_KAPPA \n DESCRIPTION: von Karman constant used for the wall model \n DEFAULT 0.41 \ingroup Config*/
  addDoubleOption("WALLMODEL_KAPPA", wallModel_Kappa, 0.41);
  /*!\brief WALLMODEL_MAXITER \n DESCRIPTION: Max iterations used for the wall model \n DEFAULT 200 \ingroup Config*/
  addUnsignedShortOption("WALLMODEL_MAXITER", wallModel_MaxIter, 200);
  /*!\brief WALLMODEL_RELFAC \n DESCRIPTION: Relaxation factor used for the wall model \n DEFAULT 0.5 \ingroup Config*/
  addDoubleOption("WALLMODEL_RELFAC", wallModel_RelFac, 0.5);
  /*!\brief WALLMODEL_MINYPLUS \n DESCRIPTION: lower limit for Y+ used for the wall model \n DEFAULT 5.0 \ingroup Config*/
  addDoubleOption("WALLMODEL_MINYPLUS", wallModel_MinYplus, 5.0);
  /*!\brief WALLMODEL_B \n DESCRIPTION: constant B used for the wall model \n DEFAULT 5.5 \ingroup Config*/
  addDoubleOption("WALLMODEL_B", wallModel_B, 5.5);

  /*!\brief BULK_MODULUS \n DESCRIPTION: Value of the Bulk Modulus  \n DEFAULT 1.42E5 \ingroup Config*/
  addDoubleOption("BULK_MODULUS", Bulk_Modulus, 1.42E5);
  /* DESCRIPTION: Epsilon^2 multipier in Beta calculation for incompressible preconditioner.  */
  addDoubleOption("BETA_FACTOR", Beta_Factor, 4.1);
  /*!\brief MACH_NUMBER  \n DESCRIPTION:  Mach number (non-dimensional, based on the free-stream values). 0.0 by default \ingroup Config*/
  addDoubleOption("MACH_NUMBER", Mach, 0.0);
  /*!\brief INIT_OPTION \n DESCRIPTION: Init option to choose between Reynolds or thermodynamics quantities for initializing the solution \n OPTIONS: see \link InitOption_Map \endlink \n DEFAULT REYNOLDS \ingroup Config*/
  addEnumOption("INIT_OPTION", Kind_InitOption, InitOption_Map, REYNOLDS);
  /* DESCRIPTION: Free-stream option to choose between density and temperature for initializing the solution */
  addEnumOption("FREESTREAM_OPTION", Kind_FreeStreamOption, FreeStreamOption_Map, FREESTREAM_OPTION::TEMPERATURE_FS);
  /*!\brief FREESTREAM_PRESSURE\n DESCRIPTION: Free-stream pressure (101325.0 N/m^2 by default) \ingroup Config*/
  addDoubleOption("FREESTREAM_PRESSURE", Pressure_FreeStream, 101325.0);
  /*!\brief FREESTREAM_DENSITY\n DESCRIPTION: Free-stream density (1.2886 Kg/m^3 (air), 998.2 Kg/m^3 (water)) \n DEFAULT -1.0 (calculated from others) \ingroup Config*/
  addDoubleOption("FREESTREAM_DENSITY", Density_FreeStream, -1.0);
  /*!\brief FREESTREAM_TEMPERATURE\n DESCRIPTION: Free-stream temperature (288.15 K by default) \ingroup Config*/
  addDoubleOption("FREESTREAM_TEMPERATURE", Temperature_FreeStream, 288.15);
  /*!\brief FREESTREAM_TEMPERATURE_VE\n DESCRIPTION: Free-stream vibrational-electronic temperature (288.15 K by default) \ingroup Config*/
  addDoubleOption("FREESTREAM_TEMPERATURE_VE", Temperature_ve_FreeStream, 288.15);


  /*--- Options related to incompressible flow solver ---*/

  /* DESCRIPTION: Option to choose the density model used in the incompressible flow solver. */
  addEnumOption("INC_DENSITY_MODEL", Kind_DensityModel, DensityModel_Map, INC_DENSITYMODEL::CONSTANT);
    /*!\brief ENERGY_EQUATION \n DESCRIPTION: Solve the energy equation in the incompressible flow solver. \ingroup Config*/
  addBoolOption("INC_ENERGY_EQUATION", Energy_Equation, false);
  /*!\brief INC_DENSITY_REF \n DESCRIPTION: Reference density for incompressible flows  \ingroup Config*/
  addDoubleOption("INC_DENSITY_REF", Inc_Density_Ref, 1.0);
  /*!\brief INC_VELOCITY_REF \n DESCRIPTION: Reference velocity for incompressible flows (1.0 by default) \ingroup Config*/
  addDoubleOption("INC_VELOCITY_REF", Inc_Velocity_Ref, 1.0);
  /*!\brief INC_TEMPERATURE_REF \n DESCRIPTION: Reference temperature for incompressible flows with the energy equation (1.0 by default) \ingroup Config*/
  addDoubleOption("INC_TEMPERATURE_REF", Inc_Temperature_Ref, 1.0);
  /*!\brief INC_DENSITY_INIT \n DESCRIPTION: Initial density for incompressible flows (1.2886 kg/m^3 by default) \ingroup Config*/
  addDoubleOption("INC_DENSITY_INIT", Inc_Density_Init, 1.2886);
  /*!\brief INC_VELOCITY_INIT \n DESCRIPTION: Initial velocity for incompressible flows (1.0,0,0 m/s by default) \ingroup Config*/
  vel_init[0] = 1.0; vel_init[1] = 0.0; vel_init[2] = 0.0;
  addDoubleArrayOption("INC_VELOCITY_INIT", 3, vel_init);
  /*!\brief INC_TEMPERATURE_INIT \n DESCRIPTION: Initial temperature for incompressible flows with the energy equation (288.15 K by default) \ingroup Config*/
  addDoubleOption("INC_TEMPERATURE_INIT", Inc_Temperature_Init, 288.15);
  /*!\brief INC_NONDIM \n DESCRIPTION: Non-dimensionalization scheme for incompressible flows. \ingroup Config*/
  addEnumOption("INC_NONDIM", Ref_Inc_NonDim, NonDim_Map, INITIAL_VALUES);
    /*!\brief INC_INLET_USENORMAL \n DESCRIPTION: Use the local boundary normal for the flow direction with the incompressible pressure inlet. \ingroup Config*/
  addBoolOption("INC_INLET_USENORMAL", Inc_Inlet_UseNormal, false);
  /*!\brief INC_INLET_DAMPING \n DESCRIPTION: Damping factor applied to the iterative updates to the velocity at a pressure inlet in incompressible flow (0.1 by default). \ingroup Config*/
  addDoubleOption("INC_INLET_DAMPING", Inc_Inlet_Damping, 0.1);
  /*!\brief INC_OUTLET_DAMPING \n DESCRIPTION: Damping factor applied to the iterative updates to the pressure at a mass flow outlet in incompressible flow (0.1 by default). \ingroup Config*/
  addDoubleOption("INC_OUTLET_DAMPING", Inc_Outlet_Damping, 0.1);

  /*--- Options related to the species solver. ---*/

  /*!\brief SPECIES_INIT \n DESCRIPTION: Initial values for scalar transport \ingroup Config*/
  addDoubleListOption("SPECIES_INIT", nSpecies_Init, Species_Init);
  /*!\brief SPECIES_CLIPPING \n DESCRIPTION: Activate clipping for scalar transport equations \n DEFAULT: false \ingroup Config*/
  addBoolOption("SPECIES_CLIPPING", Species_Clipping, false);
  /*!\brief SPECIES_CLIPPING_MAX \n DESCRIPTION: Maximum values for scalar clipping \ingroup Config*/
  addDoubleListOption("SPECIES_CLIPPING_MAX", nSpecies_Clipping_Max, Species_Clipping_Max);
  /*!\brief SPECIES_CLIPPING_MIN \n DESCRIPTION: Minimum values for scalar clipping \ingroup Config*/
  addDoubleListOption("SPECIES_CLIPPING_MIN", nSpecies_Clipping_Min, Species_Clipping_Min);
  /*!\brief SPECIES_CLIPPING \n DESCRIPTION: Use strong inlet and outlet BC in the species solver \n DEFAULT: false \ingroup Config*/
  addBoolOption("SPECIES_USE_STRONG_BC", Species_StrongBC, false);

  /*--- Options related to mass diffusivity and thereby the species solver. ---*/

  /*!\brief DIFFUSIVITY_MODEL\n DESCRIPTION: mass diffusivity model \n DEFAULT constant disffusivity \ingroup Config*/
  addEnumOption("DIFFUSIVITY_MODEL", Kind_Diffusivity_Model, Diffusivity_Model_Map, DIFFUSIVITYMODEL::CONSTANT_DIFFUSIVITY);
  /*!\brief DIFFUSIVITY_CONSTANT\n DESCRIPTION: mass diffusivity if DIFFUSIVITYMODEL::CONSTANT_DIFFUSIVITY is chosen \n DEFAULT 0.001 (Air) \ingroup Config*/
  addDoubleOption("DIFFUSIVITY_CONSTANT", Diffusivity_Constant , 0.001);
  /*!\brief SCHMIDT_LAM \n DESCRIPTION: Laminar Schmidt number of mass diffusion \n DEFAULT 1.0 (~for Gases) \ingroup Config*/
  addDoubleOption("SCHMIDT_NUMBER_LAMINAR", Schmidt_Number_Laminar, 1.0);
  /*!\brief SCHMIDT_TURB \n DESCRIPTION: Turbulent Schmidt number of mass diffusion \n DEFAULT 0.70 (more or less experimental value) \ingroup Config*/
  addDoubleOption("SCHMIDT_NUMBER_TURBULENT", Schmidt_Number_Turbulent, 0.7);
  /*!\brief DESCRIPTION: Constant Lewis number for mass diffusion */
  addDoubleListOption("CONSTANT_LEWIS_NUMBER", nConstant_Lewis_Number, Constant_Lewis_Number);

  vel_inf[0] = 1.0; vel_inf[1] = 0.0; vel_inf[2] = 0.0;
  /*!\brief FREESTREAM_VELOCITY\n DESCRIPTION: Free-stream velocity (m/s) */
  addDoubleArrayOption("FREESTREAM_VELOCITY", 3, vel_inf);
  /* DESCRIPTION: Free-stream viscosity (1.853E-5 Ns/m^2 (air), 0.798E-3 Ns/m^2 (water)) */
  addDoubleOption("FREESTREAM_VISCOSITY", Viscosity_FreeStream, -1.0);
  /* DESCRIPTION:  */
  addDoubleOption("FREESTREAM_INTERMITTENCY", Intermittency_FreeStream, 1.0);
  /* DESCRIPTION:  */
  addDoubleOption("FREESTREAM_TURBULENCEINTENSITY", TurbIntensityAndViscRatioFreeStream[0], 0.05);
  /* DESCRIPTION:  */
  addDoubleOption("FREESTREAM_NU_FACTOR", NuFactor_FreeStream, 3.0);
  /* DESCRIPTION:  */
  addDoubleOption("ENGINE_NU_FACTOR", NuFactor_Engine, 3.0);
  /* DESCRIPTION:  */
  addDoubleOption("ACTDISK_SECONDARY_FLOW", SecondaryFlow_ActDisk, 0.0);
  /* DESCRIPTION:  */
  addDoubleOption("INITIAL_BCTHRUST", Initial_BCThrust, 4000.0);
  /* DESCRIPTION:  */
  addDoubleOption("FREESTREAM_TURB2LAMVISCRATIO", TurbIntensityAndViscRatioFreeStream[1], 10.0);
  /* DESCRIPTION: Side-slip angle (degrees, only for compressible flows) */
  addDoubleOption("SIDESLIP_ANGLE", AoS, 0.0);
  /*!\brief AOA  \n DESCRIPTION: Angle of attack (degrees, only for compressible flows) \ingroup Config*/
  addDoubleOption("AOA", AoA, 0.0);
  /* DESCRIPTION: Activate fixed CL mode (specify a CL instead of AoA). */
  addBoolOption("FIXED_CL_MODE", Fixed_CL_Mode, false);
  /* DESCRIPTION: Evaluate the dOF_dCL or dOF_dCMy during run time. */
  addBoolOption("EVAL_DOF_DCX", Eval_dOF_dCX, false);
  /* DESCRIPTION: DIscard the angle of attack in the solution and the increment in the geometry files. */
  addBoolOption("DISCARD_INFILES", Discard_InFiles, false);
  /* DESCRIPTION: Specify a fixed coefficient of lift instead of AoA (only for compressible flows) */
  addDoubleOption("TARGET_CL", Target_CL, 0.0);
  /* DESCRIPTION: Damping factor for fixed CL mode. */
  addDoubleOption("DCL_DALPHA", dCL_dAlpha, 0.2);
  /* DESCRIPTION: Damping factor for fixed CL mode. */
  addDoubleOption("DCM_DIH", dCM_diH, 0.05);
  /* DESCRIPTION: Maximum number of iterations between AoA updates for fixed CL problem. */
  addUnsignedLongOption("UPDATE_AOA_ITER_LIMIT", Update_AoA_Iter_Limit, 200);
  /* DESCRIPTION: Number of times Alpha is updated in a fix CL problem. */
  addUnsignedLongOption("UPDATE_IH", Update_iH, 5);
  /* DESCRIPTION: Number of iterations to evaluate dCL_dAlpha . */
  addUnsignedLongOption("ITER_DCL_DALPHA", Iter_dCL_dAlpha, 500);
  /* DESCRIPTION: Damping factor for fixed CL mode. */
  addDoubleOption("DNETTHRUST_DBCTHRUST", dNetThrust_dBCThrust, 1.0);
  /* DESCRIPTION: Number of times Alpha is updated in a fix CL problem. */
  addUnsignedLongOption("UPDATE_BCTHRUST", Update_BCThrust, 5);


  /*!\par CONFIG_CATEGORY: Reference Conditions \ingroup Config*/
  /*--- Options related to reference values for nondimensionalization ---*/

  Length_Ref = 1.0; //<---- NOTE: this should be given an option or set as a const

  /*!\brief REF_ORIGIN_MOMENT_X\n DESCRIPTION: X Reference origin for moment computation \ingroup Config*/
  addDoubleListOption("REF_ORIGIN_MOMENT_X", nRefOriginMoment_X, RefOriginMoment_X);
  /*!\brief REF_ORIGIN_MOMENT_Y\n DESCRIPTION: Y Reference origin for moment computation \ingroup Config*/
  addDoubleListOption("REF_ORIGIN_MOMENT_Y", nRefOriginMoment_Y, RefOriginMoment_Y);
  /*!\brief REF_ORIGIN_MOMENT_Z\n DESCRIPTION: Z Reference origin for moment computation \ingroup Config*/
  addDoubleListOption("REF_ORIGIN_MOMENT_Z", nRefOriginMoment_Z, RefOriginMoment_Z);
  /*!\brief REF_AREA\n DESCRIPTION: Reference area for force coefficients (0 implies automatic calculation) \ingroup Config*/
  addDoubleOption("REF_AREA", RefArea, 1.0);
  /*!\brief SEMI_SPAN\n DESCRIPTION: Wing semi-span (0 implies automatic calculation) \ingroup Config*/
  addDoubleOption("SEMI_SPAN", SemiSpan, 0.0);
  /*!\brief REF_LENGTH\n DESCRIPTION: Reference length for pitching, rolling, and yawing non-dimensional moment \ingroup Config*/
  addDoubleOption("REF_LENGTH", RefLength, 1.0);
  /*!\brief REF_SHARP_EDGES\n DESCRIPTION: Reference coefficient for detecting sharp edges \ingroup Config*/
  addDoubleOption("REF_SHARP_EDGES", RefSharpEdges, 3.0);
  /*!\brief REF_VELOCITY\n DESCRIPTION: Reference velocity (incompressible only)  \ingroup Config*/
  addDoubleOption("REF_VELOCITY", Velocity_Ref, -1.0);
  /* !\brief REF_VISCOSITY  \n DESCRIPTION: Reference viscosity (incompressible only)  \ingroup Config*/
  addDoubleOption("REF_VISCOSITY", Viscosity_Ref, -1.0);
  /* DESCRIPTION: Type of mesh motion */
  addEnumOption("REF_DIMENSIONALIZATION", Ref_NonDim, NonDim_Map, DIMENSIONAL);

  /*!\par CONFIG_CATEGORY: Boundary Markers \ingroup Config*/
  /*--- Options related to various boundary markers ---*/

  /*!\brief HTP_AXIS\n DESCRIPTION: Location of the HTP axis*/
  htp_axis[0] = 0.0; htp_axis[1] = 0.0;
  addDoubleArrayOption("HTP_AXIS", 2, htp_axis);
  /*!\brief MARKER_PLOTTING\n DESCRIPTION: Marker(s) of the surface in the surface flow solution file  \ingroup Config*/
  addStringListOption("MARKER_PLOTTING", nMarker_Plotting, Marker_Plotting);
  /*!\brief MARKER_MONITORING\n DESCRIPTION: Marker(s) of the surface where evaluate the non-dimensional coefficients \ingroup Config*/
  addStringListOption("MARKER_MONITORING", nMarker_Monitoring, Marker_Monitoring);

  /*!\brief MARKER_CONTROL_VOLUME\n DESCRIPTION: Marker(s) of the surface in the surface flow solution file  \ingroup Config*/
  addStringListOption("MARKER_ANALYZE", nMarker_Analyze, Marker_Analyze);
  /*!\brief MARKER_DESIGNING\n DESCRIPTION: Marker(s) of the surface where objective function (design problem) will be evaluated \ingroup Config*/
  addStringListOption("MARKER_DESIGNING", nMarker_Designing, Marker_Designing);
  /*!\brief GEO_MARKER\n DESCRIPTION: Marker(s) of the surface where evaluate the geometrical functions \ingroup Config*/
  addStringListOption("GEO_MARKER", nMarker_GeoEval, Marker_GeoEval);
  /*!\brief MARKER_EULER\n DESCRIPTION: Euler wall boundary marker(s) \ingroup Config*/
  addStringListOption("MARKER_EULER", nMarker_Euler, Marker_Euler);
  /*!\brief MARKER_FAR\n DESCRIPTION: Far-field boundary marker(s) \ingroup Config*/
  addStringListOption("MARKER_FAR", nMarker_FarField, Marker_FarField);
  /*!\brief MARKER_SYM\n DESCRIPTION: Symmetry boundary condition \ingroup Config*/
  addStringListOption("MARKER_SYM", nMarker_SymWall, Marker_SymWall);
  /*!\brief MARKER_NEARFIELD\n DESCRIPTION: Near-Field boundary condition \ingroup Config*/
  addStringListOption("MARKER_NEARFIELD", nMarker_NearFieldBound, Marker_NearFieldBound);
  /*!\brief MARKER_FLUID_INTERFACE\n DESCRIPTION: Fluid interface boundary marker(s) \ingroup Config*/
  addStringListOption("MARKER_FLUID_INTERFACE", nMarker_Fluid_InterfaceBound, Marker_Fluid_InterfaceBound);
  /*!\brief MARKER_DEFORM_MESH\n DESCRIPTION: Deformable marker(s) at the interface \ingroup Config*/
  addStringListOption("MARKER_DEFORM_MESH", nMarker_Deform_Mesh, Marker_Deform_Mesh);
  /*!\brief MARKER_DEFORM_MESH_SYM_PLANE\n DESCRIPTION: Symmetry plane for mesh deformation only \ingroup Config*/
  addStringListOption("MARKER_DEFORM_MESH_SYM_PLANE", nMarker_Deform_Mesh_Sym_Plane, Marker_Deform_Mesh_Sym_Plane);
  /*!\brief MARKER_FLUID_LOAD\n DESCRIPTION: Marker(s) in which the flow load is computed/applied \ingroup Config*/
  addStringListOption("MARKER_FLUID_LOAD", nMarker_Fluid_Load, Marker_Fluid_Load);
  /*!\brief MARKER_FSI_INTERFACE \n DESCRIPTION: ZONE interface boundary marker(s) \ingroup Config*/
  addStringListOption("MARKER_ZONE_INTERFACE", nMarker_ZoneInterface, Marker_ZoneInterface);
  /*!\brief MARKER_CHT_INTERFACE \n DESCRIPTION: CHT interface boundary marker(s) \ingroup Config*/
  addStringListOption("MARKER_CHT_INTERFACE", nMarker_CHTInterface, Marker_CHTInterface);
  /* DESCRIPTION: Internal boundary marker(s) */
  addStringListOption("MARKER_INTERNAL", nMarker_Internal, Marker_Internal);
  /* DESCRIPTION: Custom boundary marker(s) */
  addStringListOption("MARKER_CUSTOM", nMarker_Custom, Marker_Custom);
  /* DESCRIPTION: Periodic boundary marker(s)
   Format: ( periodic marker, donor marker, rotation_center_x, rotation_center_y,
   rotation_center_z, rotation_angle_x-axis, rotation_angle_y-axis,
   rotation_angle_z-axis, translation_x, translation_y, translation_z, ... ) */
  addPeriodicOption("MARKER_PERIODIC", nMarker_PerBound, Marker_PerBound, Marker_PerDonor,
                    Periodic_RotCenter, Periodic_RotAngles, Periodic_Translation);

  /*!\brief MARKER_PYTHON_CUSTOM\n DESCRIPTION: Python customizable marker(s) \ingroup Config*/
  addStringListOption("MARKER_PYTHON_CUSTOM", nMarker_PyCustom, Marker_PyCustom);

  /*!\brief MARKER_WALL_FUNCTIONS\n DESCRIPTION: Viscous wall markers for which wall functions must be applied.
   Format: (Wall function marker, wall function type, ...) \ingroup Config*/
  addWallFunctionOption("MARKER_WALL_FUNCTIONS", nMarker_WallFunctions, Marker_WallFunctions,
                        Kind_WallFunctions, IntInfo_WallFunctions, DoubleInfo_WallFunctions);

  /*!\brief ACTDISK_TYPE  \n DESCRIPTION: Actuator Disk boundary type \n OPTIONS: see \link ActDisk_Map \endlink \n Default: VARIABLES_JUMP \ingroup Config*/
  addEnumOption("ACTDISK_TYPE", Kind_ActDisk, ActDisk_Map, VARIABLES_JUMP);

  /*!\brief MARKER_ACTDISK\n DESCRIPTION: \ingroup Config*/
  addActDiskOption("MARKER_ACTDISK",
                   nMarker_ActDiskInlet, nMarker_ActDiskOutlet,  Marker_ActDiskInlet, Marker_ActDiskOutlet,
                   ActDisk_PressJump, ActDisk_TempJump, ActDisk_Omega);

  /*!\brief ACTDISK_FILENAME \n DESCRIPTION: Input file for a specified actuator disk (w/ extension) \n DEFAULT: actdiskinput.dat \ingroup Config*/
  addStringOption("ACTDISK_FILENAME", ActDisk_FileName, string("actdiskinput.dat"));

  /*!\brief INLET_TYPE  \n DESCRIPTION: Inlet boundary type \n OPTIONS: see \link Inlet_Map \endlink \n DEFAULT: TOTAL_CONDITIONS \ingroup Config*/
  addEnumOption("INLET_TYPE", Kind_Inlet, Inlet_Map, INLET_TYPE::TOTAL_CONDITIONS);
  /*!\brief INC_INLET_TYPE \n DESCRIPTION: List of inlet types for incompressible flows. List length must match number of inlet markers. Options: VELOCITY_INLET, PRESSURE_INLET, INPUT_FILE. \ingroup Config*/
  addEnumListOption("INC_INLET_TYPE", nInc_Inlet, Kind_Inc_Inlet, Inlet_Map);
  addBoolOption("SPECIFIED_INLET_PROFILE", Inlet_From_File, false);
  /*!\brief INLET_FILENAME \n DESCRIPTION: Input file for a specified inlet profile (w/ extension) \n DEFAULT: inlet.dat \ingroup Config*/
  addStringOption("INLET_FILENAME", Inlet_Filename, string("inlet.dat"));
  /*!\brief INLET_MATCHING_TOLERANCE
   * \n DESCRIPTION: If a file is provided to specify the inlet profile,
   * this tolerance will be used to match the coordinates in the input file to
   * the points on the grid. \n DEFAULT: 1E-6 \ingroup Config*/
  addDoubleOption("INLET_MATCHING_TOLERANCE", Inlet_Matching_Tol, 1e-6);
  /*!\brief MARKER_INLET  \n DESCRIPTION: Inlet boundary marker(s) with the following formats,
   Total Conditions: (inlet marker, total temp, total pressure, flow_direction_x,
   flow_direction_y, flow_direction_z, ... ) where flow_direction is
   a unit vector.
   Mass Flow: (inlet marker, density, velocity magnitude, flow_direction_x,
   flow_direction_y, flow_direction_z, ... ) where flow_direction is
   a unit vector. \ingroup Config*/
  addInletOption("MARKER_INLET", nMarker_Inlet, Marker_Inlet, Inlet_Ttotal, Inlet_Ptotal, Inlet_FlowDir);
  /*!\brief MARKER_INLET_SPECIES \n DESCRIPTION: Inlet Species boundary marker(s) with the following format
   Inlet Species: (inlet_marker, Species1, Species2, ..., SpeciesN-1, inlet_marker2, Species1, Species2, ...) */
  addInletSpeciesOption("MARKER_INLET_SPECIES",nMarker_Inlet_Species, Marker_Inlet_Species, Inlet_SpeciesVal, nSpecies_per_Inlet);
  /*!\brief MARKER_INLET_TURBULENT \n DESCRIPTION: Inlet Turbulence boundary marker(s) with the following format
   Inlet Turbulent: (inlet_marker, TurbulentIntensity1, ViscosityRatio1, inlet_marker2, TurbulentIntensity2,
   ViscosityRatio2, ...) */
  addInletTurbOption("MARKER_INLET_TURBULENT", nMarker_Inlet_Turb, Marker_Inlet_Turb, Inlet_TurbVal, nTurb_Properties);
  /*!\brief MARKER_RIEMANN \n DESCRIPTION: Riemann boundary marker(s) with the following formats, a unit vector.
   * \n OPTIONS: See \link Riemann_Map \endlink. The variables indicated by the option and the flow direction unit vector must be specified. \ingroup Config*/
  addRiemannOption("MARKER_RIEMANN", nMarker_Riemann, Marker_Riemann, Kind_Data_Riemann, Riemann_Map, Riemann_Var1, Riemann_Var2, Riemann_FlowDir);
  /*!\brief MARKER_GILES \n DESCRIPTION: Giles boundary marker(s) with the following formats, a unit vector. */
  /* \n OPTIONS: See \link Giles_Map \endlink. The variables indicated by the option and the flow direction unit vector must be specified. \ingroup Config*/
  addGilesOption("MARKER_GILES", nMarker_Giles, Marker_Giles, Kind_Data_Giles, Giles_Map, Giles_Var1, Giles_Var2, Giles_FlowDir, RelaxFactorAverage, RelaxFactorFourier);
  /*!\brief SPATIAL_FOURIER \n DESCRIPTION: Option to compute the spatial fourier trasformation for the Giles BC. */
  addBoolOption("SPATIAL_FOURIER", SpatialFourier, false);
  /*!\brief GILES_EXTRA_RELAXFACTOR \n DESCRIPTION: the 1st coeff the value of the under relaxation factor to apply to the shroud and hub,
   * the 2nd coefficient is the the percentage of span-wise height influenced by this extra under relaxation factor.*/
  extrarelfac[0] = 0.1; extrarelfac[1] = 0.1;
  addDoubleArrayOption("GILES_EXTRA_RELAXFACTOR", 2, extrarelfac);
  /*!\brief AVERAGE_PROCESS_TYPE \n DESCRIPTION: types of mixing process for averaging quantities at the boundaries.
    \n OPTIONS: see \link MixingProcess_Map \endlink \n DEFAULT: AREA_AVERAGE \ingroup Config*/
  addEnumOption("MIXINGPLANE_INTERFACE_KIND", Kind_MixingPlaneInterface, MixingPlaneInterface_Map, NEAREST_SPAN);
  /*!\brief AVERAGE_PROCESS_KIND \n DESCRIPTION: types of mixing process for averaging quantities at the boundaries.
    \n OPTIONS: see \link MixingProcess_Map \endlink \n DEFAULT: AREA_AVERAGE \ingroup Config*/
  addEnumOption("AVERAGE_PROCESS_KIND", Kind_AverageProcess, AverageProcess_Map, AREA);
  /*!\brief PERFORMANCE_AVERAGE_PROCESS_KIND \n DESCRIPTION: types of mixing process for averaging quantities at the boundaries for performance computation.
      \n OPTIONS: see \link MixingProcess_Map \endlink \n DEFAULT: AREA_AVERAGE \ingroup Config*/
  addEnumOption("PERFORMANCE_AVERAGE_PROCESS_KIND", Kind_PerformanceAverageProcess, AverageProcess_Map, AREA);
  mixedout_coeff[0] = 1.0; mixedout_coeff[1] = 1.0E-05; mixedout_coeff[2] = 15.0;
  /*!\brief MIXEDOUT_COEFF \n DESCRIPTION: the 1st coeff is an under relaxation factor for the Newton method,
   * the 2nd coefficient is the tolerance for the Newton method, 3rd coefficient is the maximum number of
   * iteration for the Newton Method.*/
  addDoubleArrayOption("MIXEDOUT_COEFF", 3, mixedout_coeff);
  /*!\brief RAMP_ROTATING_FRAME\n DESCRIPTION: option to ramp up or down the rotating frame velocity value*/
  addBoolOption("RAMP_ROTATING_FRAME", RampRotatingFrame, false);
  rampRotFrame_coeff[0] = 0; rampRotFrame_coeff[1] = 1.0; rampRotFrame_coeff[2] = 1000.0;
      /*!\brief RAMP_ROTATING_FRAME_COEFF \n DESCRIPTION: the 1st coeff is the staring velocity,
   * the 2nd coeff is the number of iterations for the update, 3rd is the number of iteration */
  addDoubleArrayOption("RAMP_ROTATING_FRAME_COEFF", 3, rampRotFrame_coeff);
  /* DESCRIPTION: AVERAGE_MACH_LIMIT is a limit value for average procedure based on the mass flux. */
  addDoubleOption("AVERAGE_MACH_LIMIT", AverageMachLimit, 0.03);
  /*!\brief RAMP_OUTLET_PRESSURE\n DESCRIPTION: option to ramp up or down the rotating frame velocity value*/
  addBoolOption("RAMP_OUTLET_PRESSURE", RampOutletPressure, false);
  rampOutPres_coeff[0] = 100000.0; rampOutPres_coeff[1] = 1.0; rampOutPres_coeff[2] = 1000.0;
  /*!\brief RAMP_OUTLET_PRESSURE_COEFF \n DESCRIPTION: the 1st coeff is the staring outlet pressure,
   * the 2nd coeff is the number of iterations for the update, 3rd is the number of total iteration till reaching the final outlet pressure value */
  addDoubleArrayOption("RAMP_OUTLET_PRESSURE_COEFF", 3, rampOutPres_coeff);
  /*!\brief MARKER_MIXINGPLANE \n DESCRIPTION: Identify the boundaries in which the mixing plane is applied. \ingroup Config*/
  addStringListOption("MARKER_MIXINGPLANE_INTERFACE", nMarker_MixingPlaneInterface, Marker_MixingPlaneInterface);
  /*!\brief TURBULENT_MIXINGPLANE \n DESCRIPTION: Activate mixing plane also for turbulent quantities \ingroup Config*/
  addBoolOption("TURBULENT_MIXINGPLANE", turbMixingPlane, false);
  /*!\brief MARKER_TURBOMACHINERY \n DESCRIPTION: Identify the inflow and outflow boundaries in which the turbomachinery settings are  applied. \ingroup Config*/
  addTurboPerfOption("MARKER_TURBOMACHINERY", nMarker_Turbomachinery, Marker_TurboBoundIn, Marker_TurboBoundOut);
  /*!\brief NUM_SPANWISE_SECTIONS \n DESCRIPTION: Integer number of spanwise sections to compute 3D turbo BC and Performance for turbomachinery */
  addUnsignedShortOption("NUM_SPANWISE_SECTIONS", nSpanWiseSections_User, 1);
  /*!\brief SPANWISE_KIND \n DESCRIPTION: type of algorithm to identify the span-wise sections at the turbo boundaries.
   \n OPTIONS: see \link SpanWise_Map \endlink \n Default: AUTOMATIC */
  addEnumOption("SPANWISE_KIND", Kind_SpanWise, SpanWise_Map, AUTOMATIC);
  /*!\brief TURBOMACHINERY_KIND \n DESCRIPTION: types of turbomachynery architecture.
      \n OPTIONS: see \link TurboMachinery_Map \endlink \n Default: AXIAL */
  addEnumListOption("TURBOMACHINERY_KIND",nTurboMachineryKind, Kind_TurboMachinery, TurboMachinery_Map);
  /*!\brief MARKER_SHROUD \n DESCRIPTION: markers in which velocity is forced to 0.0 .
   * \n Format: (shroud1, shroud2, ...)*/
  addStringListOption("MARKER_SHROUD", nMarker_Shroud, Marker_Shroud);
  /*!\brief MARKER_SUPERSONIC_INLET  \n DESCRIPTION: Supersonic inlet boundary marker(s)
   * \n   Format: (inlet marker, temperature, static pressure, velocity_x,   velocity_y, velocity_z, ... ), i.e. primitive variables specified. \ingroup Config*/
  addInletOption("MARKER_SUPERSONIC_INLET", nMarker_Supersonic_Inlet, Marker_Supersonic_Inlet, Inlet_Temperature, Inlet_Pressure, Inlet_Velocity);
  /*!\brief MARKER_SUPERSONIC_OUTLET \n DESCRIPTION: Supersonic outlet boundary marker(s) \ingroup Config*/
  addStringListOption("MARKER_SUPERSONIC_OUTLET", nMarker_Supersonic_Outlet, Marker_Supersonic_Outlet);
  /*!\brief MARKER_OUTLET  \n DESCRIPTION: Outlet boundary marker(s)\n
   Format: ( outlet marker, back pressure (static), ... ) \ingroup Config*/
  addStringDoubleListOption("MARKER_OUTLET", nMarker_Outlet, Marker_Outlet, Outlet_Pressure);
  /*!\brief INC_INLET_TYPE \n DESCRIPTION: List of outlet types for incompressible flows. List length must match number of inlet markers. Options: PRESSURE_OUTLET, MASS_FLOW_OUTLET. \ingroup Config*/
  addEnumListOption("INC_OUTLET_TYPE", nInc_Outlet, Kind_Inc_Outlet, Inc_Outlet_Map);
  /*!\brief MARKER_ISOTHERMAL DESCRIPTION: Isothermal wall boundary marker(s)\n
   * Format: ( isothermal marker, wall temperature (static), ... ) \ingroup Config  */
  addStringDoubleListOption("MARKER_ISOTHERMAL", nMarker_Isothermal, Marker_Isothermal, Isothermal_Temperature);
  /*!\brief MARKER_HEATFLUX  \n DESCRIPTION: Specified heat flux wall boundary marker(s)
   Format: ( Heat flux marker, wall heat flux (static), ... ) \ingroup Config*/
  addStringDoubleListOption("MARKER_HEATFLUX", nMarker_HeatFlux, Marker_HeatFlux, Heat_Flux);
  /*!\brief INTEGRATED_HEATFLUX \n DESCRIPTION: Prescribe Heatflux in [W] instead of [W/m^2] \ingroup Config \default false */
  addBoolOption("INTEGRATED_HEATFLUX", Integrated_HeatFlux, false);
  /*!\brief MARKER_HEATTRANSFER DESCRIPTION: Heat flux with specified heat transfer coefficient boundary marker(s)\n
   * Format: ( Heat transfer marker, heat transfer coefficient, wall temperature (static), ... ) \ingroup Config  */
  addExhaustOption("MARKER_HEATTRANSFER", nMarker_HeatTransfer, Marker_HeatTransfer, HeatTransfer_Coeff, HeatTransfer_WallTemp);
  /*!\brief Smluchowski/Maxwell wall boundary marker(s)  \n DESCRIPTION: Slip velocity and temperature jump wall boundary marker(s)
   Format: ( Heat flux marker,  wall temperature (static), momentum accomodation coefficient, thermal accomodation coefficient ... ) \ingroup Config*/
  addStringDoubleListOption("MARKER_SMOLUCHOWSKI_MAXWELL", nMarker_Smoluchowski_Maxwell, Marker_Smoluchowski_Maxwell, Isothermal_Temperature); //Missing TMAC and TAC
  /*!\brief WALL_ROUGHNESS  \n DESCRIPTION: Specified roughness heights at wall boundary marker(s)
   Format: ( Wall marker, roughness_height (static), ... ) \ingroup Config*/
  addStringDoubleListOption("WALL_ROUGHNESS", nRough_Wall, Marker_RoughWall, Roughness_Height);
  /*!\brief MARKER_ENGINE_INFLOW  \n DESCRIPTION: Engine inflow boundary marker(s)
   Format: ( nacelle inflow marker, fan face Mach, ... ) \ingroup Config*/
  addStringDoubleListOption("MARKER_ENGINE_INFLOW", nMarker_EngineInflow, Marker_EngineInflow, EngineInflow_Target);
  /* DESCRIPTION: Highlite area */
  addDoubleOption("HIGHLITE_AREA", Highlite_Area, 1.0);
  /* DESCRIPTION: Fan poly efficiency */
  addDoubleOption("FAN_POLY_EFF", Fan_Poly_Eff, 1.0);
  /*!\brief SUBSONIC_ENGINE\n DESCRIPTION: Engine subsonic intake region \ingroup Config*/
  addBoolOption("SUBSONIC_ENGINE", SubsonicEngine, false);
  /* DESCRIPTION: Actuator disk double surface */
  addBoolOption("ACTDISK_DOUBLE_SURFACE", ActDisk_DoubleSurface, false);
  /* DESCRIPTION: Only half engine is in the computational grid */
  addBoolOption("ENGINE_HALF_MODEL", Engine_HalfModel, false);
  /* DESCRIPTION: Actuator disk double surface */
  addBoolOption("ACTDISK_SU2_DEF", ActDisk_SU2_DEF, false);
  /* DESCRIPTION: Definition of the distortion rack (radial number of proves / circumferential density (degree) */
  distortion[0] =  5.0; distortion[1] =  15.0;
  addDoubleArrayOption("DISTORTION_RACK", 2, distortion);
  /* DESCRIPTION: Values of the box to impose a subsonic nacellle (mach, Pressure, Temperature) */
  eng_val[0]=0.0; eng_val[1]=0.0; eng_val[2]=0.0; eng_val[3]=0.0;  eng_val[4]=0.0;
  addDoubleArrayOption("SUBSONIC_ENGINE_VALUES", 5, eng_val);
  /* DESCRIPTION: Coordinates of the box to impose a subsonic nacellle cylinder (Xmin, Ymin, Zmin, Xmax, Ymax, Zmax, Radius) */
  eng_cyl[0] = 0.0; eng_cyl[1] = 0.0; eng_cyl[2] = 0.0;
  eng_cyl[3] = 1E15; eng_cyl[4] = 1E15; eng_cyl[5] = 1E15; eng_cyl[6] = 1E15;
  addDoubleArrayOption("SUBSONIC_ENGINE_CYL", 7, eng_cyl);
  /* DESCRIPTION: Engine exhaust boundary marker(s)
   Format: (nacelle exhaust marker, total nozzle temp, total nozzle pressure, ... )*/
  addExhaustOption("MARKER_ENGINE_EXHAUST", nMarker_EngineExhaust, Marker_EngineExhaust, Exhaust_Temperature_Target, Exhaust_Pressure_Target);
  /* DESCRIPTION: Clamped boundary marker(s) */
  addStringListOption("MARKER_CLAMPED", nMarker_Clamped, Marker_Clamped);
  /* DESCRIPTION: Displacement boundary marker(s) */
  addStringDoubleListOption("MARKER_NORMAL_DISPL", nMarker_Displacement, Marker_Displacement, Displ_Value);
  /* DESCRIPTION: Load boundary marker(s) - uniform pressure in Pa */
  addStringDoubleListOption("MARKER_PRESSURE", nMarker_Load, Marker_Load, Load_Value);
  /* DESCRIPTION: Load boundary marker(s) */
  addStringDoubleListOption("MARKER_DAMPER", nMarker_Damper, Marker_Damper, Damper_Constant);
  /* DESCRIPTION: Load boundary marker(s)
   Format: (inlet marker, load, multiplier, dir_x, dir_y, dir_z, ... ), i.e. primitive variables specified. */
  addInletOption("MARKER_LOAD", nMarker_Load_Dir, Marker_Load_Dir, Load_Dir_Value, Load_Dir_Multiplier, Load_Dir);
  /* DESCRIPTION: Load boundary marker(s)
   Format: (inlet marker, load, multiplier, dir_x, dir_y, dir_z, ... ), i.e. primitive variables specified. */
  addInletOption("MARKER_DISPLACEMENT", nMarker_Disp_Dir, Marker_Disp_Dir, Disp_Dir_Value, Disp_Dir_Multiplier, Disp_Dir);
  /* DESCRIPTION: Sine load boundary marker(s)
   Format: (inlet marker, load, multiplier, dir_x, dir_y, dir_z, ... ), i.e. primitive variables specified. */
  addInletOption("MARKER_SINE_LOAD", nMarker_Load_Sine, Marker_Load_Sine, Load_Sine_Amplitude, Load_Sine_Frequency, Load_Sine_Dir);
  /*!\brief SINE_LOAD\n DESCRIPTION: option to apply the load as a sine*/
  addBoolOption("SINE_LOAD", Sine_Load, false);
  sineload_coeff[0] = 0.0; sineload_coeff[1] = 0.0; sineload_coeff[2] = 0.0;
  /*!\brief SINE_LOAD_COEFF \n DESCRIPTION: the 1st coeff is the amplitude, the 2nd is the frequency, 3rd is the phase in radians */
  addDoubleArrayOption("SINE_LOAD_COEFF", 3, sineload_coeff);
  /*!\brief RAMP_AND_RELEASE\n DESCRIPTION: release the load after applying the ramp*/
  addBoolOption("RAMP_AND_RELEASE_LOAD", RampAndRelease, false);

  /* DESCRIPTION: Flow load boundary marker(s) */
  addStringDoubleListOption("MARKER_FLOWLOAD", nMarker_FlowLoad, Marker_FlowLoad, FlowLoad_Value);
  /* DESCRIPTION: Damping factor for engine inlet condition */
  addDoubleOption("DAMP_ENGINE_INFLOW", Damp_Engine_Inflow, 0.95);
  /* DESCRIPTION: Damping factor for engine exhaust condition */
  addDoubleOption("DAMP_ENGINE_EXHAUST", Damp_Engine_Exhaust, 0.95);
  /*!\brief ENGINE_INFLOW_TYPE  \n DESCRIPTION: Inlet boundary type \n OPTIONS: see \link Engine_Inflow_Map \endlink \n Default: FAN_FACE_MACH \ingroup Config*/
  addEnumOption("ENGINE_INFLOW_TYPE", Kind_Engine_Inflow, Engine_Inflow_Map, FAN_FACE_MACH);
  /* DESCRIPTION: Evaluate a problem with engines */
  addBoolOption("ENGINE", Engine, false);

  /* DESCRIPTION:  Sharpness coefficient for the buffet sensor */
  addDoubleOption("BUFFET_K", Buffet_k, 10.0);
  /* DESCRIPTION:  Offset parameter for the buffet sensor */
  addDoubleOption("BUFFET_LAMBDA", Buffet_lambda, 0.0);

  /* DESCRIPTION: Use a Newton-Krylov method. */
  addBoolOption("NEWTON_KRYLOV", NewtonKrylov, false);
  /* DESCRIPTION: Integer parameters {startup iters, precond iters, initial tolerance relaxation}. */
  addUShortArrayOption("NEWTON_KRYLOV_IPARAM", NK_IntParam.size(), NK_IntParam.data());
  /* DESCRIPTION: Double parameters {startup residual drop, precond tolerance, full tolerance residual drop, findiff step}. */
  addDoubleArrayOption("NEWTON_KRYLOV_DPARAM", NK_DblParam.size(), NK_DblParam.data());

  /* DESCRIPTION: Number of samples for quasi-Newton methods. */
  addUnsignedShortOption("QUASI_NEWTON_NUM_SAMPLES", nQuasiNewtonSamples, 0);
  /* DESCRIPTION: Whether to use vectorized numerical schemes, less robust against transients. */
  addBoolOption("USE_VECTORIZATION", UseVectorization, false);

  /*!\par CONFIG_CATEGORY: Time-marching \ingroup Config*/
  /*--- Options related to time-marching ---*/

  /* DESCRIPTION: Unsteady simulation  */
  addEnumOption("TIME_MARCHING", TimeMarching, TimeMarching_Map, TIME_MARCHING::STEADY);
  /* DESCRIPTION:  Courant-Friedrichs-Lewy condition of the finest grid */
  addDoubleOption("CFL_NUMBER", CFLFineGrid, 1.25);
  /* DESCRIPTION:  Max time step in local time stepping simulations */
  addDoubleOption("MAX_DELTA_TIME", Max_DeltaTime, 1000000);
  /* DESCRIPTION: Activate The adaptive CFL number. */
  addBoolOption("CFL_ADAPT", CFL_Adapt, false);
  /* !\brief CFL_ADAPT_PARAM
   * DESCRIPTION: Parameters of the adaptive CFL number (factor down, factor up, CFL limit (min and max), acceptable linear residual )
   * Factor down generally <1.0, factor up generally > 1.0 to cause the CFL to increase when the under-relaxation parameter is 1.0
   * and to decrease when the under-relaxation parameter is less than 0.1. Factor is multiplicative. \ingroup Config*/
  default_cfl_adapt[0] = 1.0; default_cfl_adapt[1] = 1.0; default_cfl_adapt[2] = 10.0; default_cfl_adapt[3] = 100.0;
  default_cfl_adapt[4] = 0.001;
  addDoubleListOption("CFL_ADAPT_PARAM", nCFL_AdaptParam, CFL_AdaptParam);
  /* DESCRIPTION: Reduction factor of the CFL coefficient in the adjoint problem */
  addDoubleOption("CFL_REDUCTION_ADJFLOW", CFLRedCoeff_AdjFlow, 0.8);
  /* DESCRIPTION: Reduction factor of the CFL coefficient in the level set problem */
  addDoubleOption("CFL_REDUCTION_TURB", CFLRedCoeff_Turb, 1.0);
  /* DESCRIPTION: Reduction factor of the CFL coefficient in the turbulent adjoint problem */
  addDoubleOption("CFL_REDUCTION_ADJTURB", CFLRedCoeff_AdjTurb, 1.0);
  /*!\brief CFL_REDUCTION_SPECIES \n DESCRIPTION: Reduction factor of the CFL coefficient in the species problem \n DEFAULT: 1.0 */
  addDoubleOption("CFL_REDUCTION_SPECIES", CFLRedCoeff_Species, 1.0);
  /* DESCRIPTION: External iteration offset due to restart */
  addUnsignedLongOption("EXT_ITER_OFFSET", ExtIter_OffSet, 0);
  // these options share nRKStep as their size, which is not a good idea in general
  /* DESCRIPTION: Runge-Kutta alpha coefficients */
  addDoubleListOption("RK_ALPHA_COEFF", nRKStep, RK_Alpha_Step);
  /* DESCRIPTION: Number of time levels for time accurate local time stepping. */
  addUnsignedShortOption("LEVELS_TIME_ACCURATE_LTS", nLevels_TimeAccurateLTS, 1);
  /* DESCRIPTION: Number of time DOFs used in the predictor step of ADER-DG. */
  addUnsignedShortOption("TIME_DOFS_ADER_DG", nTimeDOFsADER_DG, 2);
  /* DESCRIPTION: Unsteady Courant-Friedrichs-Lewy number of the finest grid */
  addDoubleOption("UNST_CFL_NUMBER", Unst_CFL, 0.0);
  /* DESCRIPTION: Integer number of periodic time instances for Harmonic Balance */
  addUnsignedShortOption("TIME_INSTANCES", nTimeInstances, 1);
  /* DESCRIPTION: Time period for Harmonic Balance wihtout moving meshes */
  addDoubleOption("HB_PERIOD", HarmonicBalance_Period, -1.0);
  /* DESCRIPTION:  Turn on/off harmonic balance preconditioning */
  addBoolOption("HB_PRECONDITION", HB_Precondition, false);
  /* DESCRIPTION: Starting direct solver iteration for the unsteady adjoint */
  addLongOption("UNST_ADJOINT_ITER", Unst_AdjointIter, 0);
  /* DESCRIPTION: Number of iterations to average the objective */
  addLongOption("ITER_AVERAGE_OBJ", Iter_Avg_Objective , 0);
  /* DESCRIPTION: Time discretization */
  addEnumOption("TIME_DISCRE_FLOW", Kind_TimeIntScheme_Flow, Time_Int_Map, EULER_IMPLICIT);
  /* DESCRIPTION: Time discretization */
  addEnumOption("TIME_DISCRE_FEM_FLOW", Kind_TimeIntScheme_FEM_Flow, Time_Int_Map, RUNGE_KUTTA_EXPLICIT);
  /* DESCRIPTION: ADER-DG predictor step */
  addEnumOption("ADER_PREDICTOR", Kind_ADER_Predictor, Ader_Predictor_Map, ADER_ALIASED_PREDICTOR);
  /* DESCRIPTION: Time discretization */
  addEnumOption("TIME_DISCRE_ADJFLOW", Kind_TimeIntScheme_AdjFlow, Time_Int_Map, EULER_IMPLICIT);
  /* DESCRIPTION: Time discretization */
  addEnumOption("TIME_DISCRE_TURB", Kind_TimeIntScheme_Turb, Time_Int_Map, EULER_IMPLICIT);
  /* DESCRIPTION: Time discretization */
  addEnumOption("TIME_DISCRE_ADJTURB", Kind_TimeIntScheme_AdjTurb, Time_Int_Map, EULER_IMPLICIT);
  /* DESCRIPTION: Time discretization for species equations */
  addEnumOption("TIME_DISCRE_SPECIES", Kind_TimeIntScheme_Species, Time_Int_Map, EULER_IMPLICIT);
  /* DESCRIPTION: Time discretization */
  addEnumOption("TIME_DISCRE_FEA", Kind_TimeIntScheme_FEA, Time_Int_Map_FEA, STRUCT_TIME_INT::NEWMARK_IMPLICIT);
  /* DESCRIPTION: Time discretization for radiation problems*/
  addEnumOption("TIME_DISCRE_RADIATION", Kind_TimeIntScheme_Radiation, Time_Int_Map, EULER_IMPLICIT);
  /* DESCRIPTION: Time discretization */
  addEnumOption("TIME_DISCRE_HEAT", Kind_TimeIntScheme_Heat, Time_Int_Map, EULER_IMPLICIT);
  /* DESCRIPTION: Time discretization */
  addEnumOption("TIMESTEP_HEAT", Kind_TimeStep_Heat, Heat_TimeStep_Map, MINIMUM);

  /*!\par CONFIG_CATEGORY: Linear solver definition \ingroup Config*/
  /*--- Options related to the linear solvers ---*/

  /*!\brief LINEAR_SOLVER
   *  \n DESCRIPTION: Linear solver for the implicit, mesh deformation, or discrete adjoint systems \n OPTIONS: see \link Linear_Solver_Map \endlink \n DEFAULT: FGMRES \ingroup Config*/
  addEnumOption("LINEAR_SOLVER", Kind_Linear_Solver, Linear_Solver_Map, FGMRES);
  /*!\brief LINEAR_SOLVER_PREC
   *  \n DESCRIPTION: Preconditioner for the Krylov linear solvers \n OPTIONS: see \link Linear_Solver_Prec_Map \endlink \n DEFAULT: LU_SGS \ingroup Config*/
  addEnumOption("LINEAR_SOLVER_PREC", Kind_Linear_Solver_Prec, Linear_Solver_Prec_Map, ILU);
  /* DESCRIPTION: Minimum error threshold for the linear solver for the implicit formulation */
  addDoubleOption("LINEAR_SOLVER_ERROR", Linear_Solver_Error, 1E-6);
  /* DESCRIPTION: Maximum number of iterations of the linear solver for the implicit formulation */
  addUnsignedLongOption("LINEAR_SOLVER_ITER", Linear_Solver_Iter, 10);
  /* DESCRIPTION: Fill in level for the ILU preconditioner */
  addUnsignedShortOption("LINEAR_SOLVER_ILU_FILL_IN", Linear_Solver_ILU_n, 0);
  /* DESCRIPTION: Maximum number of iterations of the linear solver for the implicit formulation */
  addUnsignedLongOption("LINEAR_SOLVER_RESTART_FREQUENCY", Linear_Solver_Restart_Frequency, 10);
  /* DESCRIPTION: Relaxation factor for iterative linear smoothers (SMOOTHER_ILU/JACOBI/LU-SGS/LINELET) */
  addDoubleOption("LINEAR_SOLVER_SMOOTHER_RELAXATION", Linear_Solver_Smoother_Relaxation, 1.0);
  /* DESCRIPTION: Custom number of threads used for additive domain decomposition for ILU and LU_SGS (0 is "auto"). */
  addUnsignedLongOption("LINEAR_SOLVER_PREC_THREADS", Linear_Solver_Prec_Threads, 0);
  /* DESCRIPTION: Relaxation factor for updates of adjoint variables. */
  addDoubleOption("RELAXATION_FACTOR_ADJOINT", Relaxation_Factor_Adjoint, 1.0);
  /* DESCRIPTION: Relaxation of the CHT coupling */
  addDoubleOption("RELAXATION_FACTOR_CHT", Relaxation_Factor_CHT, 1.0);
  /* DESCRIPTION: Roe coefficient */
  addDoubleOption("ROE_KAPPA", Roe_Kappa, 0.5);
  /* DESCRIPTION: Roe-Turkel preconditioning for low Mach number flows */
  addBoolOption("LOW_MACH_PREC", Low_Mach_Precon, false);
  /* DESCRIPTION: Post-reconstruction correction for low Mach number flows */
  addBoolOption("LOW_MACH_CORR", Low_Mach_Corr, false);
  /* DESCRIPTION: Time Step for dual time stepping simulations (s) */
  addDoubleOption("MIN_ROE_TURKEL_PREC", Min_Beta_RoeTurkel, 0.01);
  /* DESCRIPTION: Time Step for dual time stepping simulations (s) */
  addDoubleOption("MAX_ROE_TURKEL_PREC", Max_Beta_RoeTurkel, 0.2);
  /* DESCRIPTION: Linear solver for the turbulent adjoint systems */
  addEnumOption("ADJTURB_LIN_SOLVER", Kind_AdjTurb_Linear_Solver, Linear_Solver_Map, FGMRES);
  /* DESCRIPTION: Preconditioner for the turbulent adjoint Krylov linear solvers */
  addEnumOption("ADJTURB_LIN_PREC", Kind_AdjTurb_Linear_Prec, Linear_Solver_Prec_Map, ILU);
  /* DESCRIPTION: Minimum error threshold for the turbulent adjoint linear solver for the implicit formulation */
  addDoubleOption("ADJTURB_LIN_ERROR", AdjTurb_Linear_Error, 1E-5);
  /* DESCRIPTION: Maximum number of iterations of the turbulent adjoint linear solver for the implicit formulation */
  addUnsignedShortOption("ADJTURB_LIN_ITER", AdjTurb_Linear_Iter, 10);
  /* DESCRIPTION: Entropy fix factor */
  addDoubleOption("ENTROPY_FIX_COEFF", EntropyFix_Coeff, 0.001);
  /* DESCRIPTION: Linear solver for the discete adjoint systems */
  addEnumOption("DISCADJ_LIN_SOLVER", Kind_DiscAdj_Linear_Solver, Linear_Solver_Map, FGMRES);
  /* DESCRIPTION: Preconditioner for the discrete adjoint Krylov linear solvers */
  addEnumOption("DISCADJ_LIN_PREC", Kind_DiscAdj_Linear_Prec, Linear_Solver_Prec_Map, ILU);
  /* DESCRIPTION: Linear solver for the discete adjoint systems */

  /*!\par CONFIG_CATEGORY: Convergence\ingroup Config*/
  /*--- Options related to convergence ---*/

  /*!\brief CONV_RESIDUAL_MINVAL\n DESCRIPTION: Min value of the residual (log10 of the residual)\n DEFAULT: -14.0 \ingroup Config*/
  addDoubleOption("CONV_RESIDUAL_MINVAL", MinLogResidual, -14.0);
  /*!\brief CONV_STARTITER\n DESCRIPTION: Iteration number to begin convergence monitoring\n DEFAULT: 5 \ingroup Config*/
  addUnsignedLongOption("CONV_STARTITER", StartConv_Iter, 5);
  /*!\brief CONV_CAUCHY_ELEMS\n DESCRIPTION: Number of elements to apply the criteria. \n DEFAULT 100 \ingroup Config*/
  addUnsignedShortOption("CONV_CAUCHY_ELEMS", Cauchy_Elems, 100);
  /*!\brief CONV_CAUCHY_EPS\n DESCRIPTION: Epsilon to control the series convergence \n DEFAULT: 1e-10 \ingroup Config*/
  addDoubleOption("CONV_CAUCHY_EPS", Cauchy_Eps, 1E-10);
  /*!\brief CONV_FIELD\n DESCRIPTION: Output field to monitor \n Default: depends on solver \ingroup Config*/
  addStringListOption("CONV_FIELD", nConvField, ConvField);

  /*!\brief CONV_WINDOW_STARTITER\n DESCRIPTION: Iteration number after START_ITER_WND  to begin convergence monitoring\n DEFAULT: 15 \ingroup Config*/
  addUnsignedLongOption("CONV_WINDOW_STARTITER", Wnd_StartConv_Iter, 15);
  /*!\brief CONV_WINDOW_CAUCHY_ELEMS\n DESCRIPTION: Number of elements to apply the criteria. \n DEFAULT 100 \ingroup Config*/
  addUnsignedShortOption("CONV_WINDOW_CAUCHY_ELEMS", Wnd_Cauchy_Elems, 100);
  /*!\brief CONV_WINDOW_CAUCHY_EPS\n DESCRIPTION: Epsilon to control the series convergence \n DEFAULT: 1e-3 \ingroup Config*/
  addDoubleOption("CONV_WINDOW_CAUCHY_EPS", Wnd_Cauchy_Eps, 1E-3);
  /*!\brief WINDOW_CAUCHY_CRIT \n DESCRIPTION: Determines, if the cauchy convergence criterion should be used for windowed time averaged objective functions*/
  addBoolOption("WINDOW_CAUCHY_CRIT",Wnd_Cauchy_Crit, false);
  /*!\brief CONV_WINDOW_FIELD
   * \n DESCRIPTION: Output fields  for the Cauchy criterium for the TIME iteration. The criterium is applied to the windowed time average of the chosen funcion. */
  addStringListOption("CONV_WINDOW_FIELD",nWndConvField, WndConvField);

  /*!\par CONFIG_CATEGORY: Multi-grid \ingroup Config*/
  /*!\brief MGLEVEL\n DESCRIPTION: Multi-grid Levels. DEFAULT: 0 \ingroup Config*/
  addUnsignedShortOption("MGLEVEL", nMGLevels, 0);
  /*!\brief MGCYCLE\n DESCRIPTION: Multi-grid cycle. OPTIONS: See \link MG_Cycle_Map \endlink. Defualt V_CYCLE \ingroup Config*/
  addEnumOption("MGCYCLE", MGCycle, MG_Cycle_Map, V_CYCLE);
  /*!\brief MG_PRE_SMOOTH\n DESCRIPTION: Multi-grid pre-smoothing level \ingroup Config*/
  addUShortListOption("MG_PRE_SMOOTH", nMG_PreSmooth, MG_PreSmooth);
  /*!\brief MG_POST_SMOOTH\n DESCRIPTION: Multi-grid post-smoothing level \ingroup Config*/
  addUShortListOption("MG_POST_SMOOTH", nMG_PostSmooth, MG_PostSmooth);
  /*!\brief MG_CORRECTION_SMOOTH\n DESCRIPTION: Jacobi implicit smoothing of the correction \ingroup Config*/
  addUShortListOption("MG_CORRECTION_SMOOTH", nMG_CorrecSmooth, MG_CorrecSmooth);
  /*!\brief MG_DAMP_RESTRICTION\n DESCRIPTION: Damping factor for the residual restriction. DEFAULT: 0.75 \ingroup Config*/
  addDoubleOption("MG_DAMP_RESTRICTION", Damp_Res_Restric, 0.75);
  /*!\brief MG_DAMP_PROLONGATION\n DESCRIPTION: Damping factor for the correction prolongation. DEFAULT 0.75 \ingroup Config*/
  addDoubleOption("MG_DAMP_PROLONGATION", Damp_Correc_Prolong, 0.75);

  /*!\par CONFIG_CATEGORY: Spatial Discretization \ingroup Config*/
  /*--- Options related to the spatial discretization ---*/

  /*!\brief NUM_METHOD_GRAD
   *  \n DESCRIPTION: Numerical method for spatial gradients \n OPTIONS: See \link Gradient_Map \endlink. \n DEFAULT: WEIGHTED_LEAST_SQUARES. \ingroup Config*/
  addEnumOption("NUM_METHOD_GRAD", Kind_Gradient_Method, Gradient_Map, WEIGHTED_LEAST_SQUARES);
  /*!\brief NUM_METHOD_GRAD
   *  \n DESCRIPTION: Numerical method for spatial gradients used only for upwind reconstruction \n OPTIONS: See \link Gradient_Map \endlink. \n DEFAULT: NO_GRADIENT. \ingroup Config*/
  addEnumOption("NUM_METHOD_GRAD_RECON", Kind_Gradient_Method_Recon, Gradient_Map, NO_GRADIENT);
  /*!\brief VENKAT_LIMITER_COEFF
   *  \n DESCRIPTION: Coefficient for the limiter. DEFAULT value 0.5. Larger values decrease the extent of limiting, values approaching zero cause lower-order approximation to the solution. \ingroup Config */
  addDoubleOption("VENKAT_LIMITER_COEFF", Venkat_LimiterCoeff, 0.05);
  /*!\brief ADJ_SHARP_LIMITER_COEFF
   *  \n DESCRIPTION: Coefficient for detecting the limit of the sharp edges. DEFAULT value 3.0.  Use with sharp edges limiter. \ingroup Config*/
  addDoubleOption("ADJ_SHARP_LIMITER_COEFF", AdjSharp_LimiterCoeff, 3.0);
  /*!\brief LIMITER_ITER
   *  \n DESCRIPTION: Freeze the value of the limiter after a number of iterations. DEFAULT value 999999. \ingroup Config*/
  addUnsignedLongOption("LIMITER_ITER", LimiterIter, 999999);

  /*!\brief CONV_NUM_METHOD_FLOW
   *  \n DESCRIPTION: Convective numerical method \n OPTIONS: See \link Upwind_Map \endlink , \link Centered_Map \endlink. \ingroup Config*/
  addConvectOption("CONV_NUM_METHOD_FLOW", Kind_ConvNumScheme_Flow, Kind_Centered_Flow, Kind_Upwind_Flow);

  /*!\brief NUM_METHOD_FEM_FLOW
   *  \n DESCRIPTION: Numerical method \n OPTIONS: See \link FEM_Map \endlink , \link Centered_Map \endlink. \ingroup Config*/
  addConvectFEMOption("NUM_METHOD_FEM_FLOW", Kind_ConvNumScheme_FEM_Flow, Kind_FEM_Flow);

  /*!\brief MUSCL_FLOW \n DESCRIPTION: Check if the MUSCL scheme should be used \ingroup Config*/
  addBoolOption("MUSCL_FLOW", MUSCL_Flow, true);
  /*!\brief SLOPE_LIMITER_FLOW
   * DESCRIPTION: Slope limiter for the direct solution. \n OPTIONS: See \link Limiter_Map \endlink \n DEFAULT VENKATAKRISHNAN \ingroup Config*/
  addEnumOption("SLOPE_LIMITER_FLOW", Kind_SlopeLimit_Flow, Limiter_Map, LIMITER::VENKATAKRISHNAN);
  jst_coeff[0] = 0.5; jst_coeff[1] = 0.02;
  /*!\brief JST_SENSOR_COEFF \n DESCRIPTION: 2nd and 4th order artificial dissipation coefficients for the JST method \ingroup Config*/
  addDoubleArrayOption("JST_SENSOR_COEFF", 2, jst_coeff);
  /*!\brief LAX_SENSOR_COEFF \n DESCRIPTION: 1st order artificial dissipation coefficients for the Lax-Friedrichs method. \ingroup Config*/
  addDoubleOption("LAX_SENSOR_COEFF", Kappa_1st_Flow, 0.15);
  ad_coeff_heat[0] = 0.5; ad_coeff_heat[1] = 0.02;
  /*!\brief JST_SENSOR_COEFF_HEAT \n DESCRIPTION: 2nd and 4th order artificial dissipation coefficients for the JST method \ingroup Config*/
  addDoubleArrayOption("JST_SENSOR_COEFF_HEAT", 2, ad_coeff_heat);
  /*!\brief USE_ACCURATE_FLUX_JACOBIANS \n DESCRIPTION: Use numerically computed Jacobians for AUSM+up(2) and SLAU(2) \ingroup Config*/
  addBoolOption("USE_ACCURATE_FLUX_JACOBIANS", Use_Accurate_Jacobians, false);
  /*!\brief CENTRAL_JACOBIAN_FIX_FACTOR \n DESCRIPTION: Improve the numerical properties (diagonal dominance) of the global Jacobian matrix, 3 to 4 is "optimum" (central schemes) \ingroup Config*/
  addDoubleOption("CENTRAL_JACOBIAN_FIX_FACTOR", Cent_Jac_Fix_Factor, 4.0);
  /*!\brief CENTRAL_JACOBIAN_FIX_FACTOR \n DESCRIPTION: Control numerical properties of the global Jacobian matrix using a multiplication factor for incompressible central schemes \ingroup Config*/
  addDoubleOption("CENTRAL_INC_JACOBIAN_FIX_FACTOR", Cent_Inc_Jac_Fix_Factor, 1.0);

  /*!\brief CONV_NUM_METHOD_ADJFLOW
   *  \n DESCRIPTION: Convective numerical method for the adjoint solver.
   *  \n OPTIONS:  See \link Upwind_Map \endlink , \link Centered_Map \endlink. Note: not all methods are guaranteed to be implemented for the adjoint solver. \ingroup Config */
  addConvectOption("CONV_NUM_METHOD_ADJFLOW", Kind_ConvNumScheme_AdjFlow, Kind_Centered_AdjFlow, Kind_Upwind_AdjFlow);
  /*!\brief MUSCL_FLOW \n DESCRIPTION: Check if the MUSCL scheme should be used \ingroup Config*/
  addBoolOption("MUSCL_ADJFLOW", MUSCL_AdjFlow, true);
  /*!\brief SLOPE_LIMITER_ADJFLOW
     * DESCRIPTION: Slope limiter for the adjoint solution. \n OPTIONS: See \link Limiter_Map \endlink \n DEFAULT VENKATAKRISHNAN \ingroup Config*/
  addEnumOption("SLOPE_LIMITER_ADJFLOW", Kind_SlopeLimit_AdjFlow, Limiter_Map, LIMITER::VENKATAKRISHNAN);
  jst_adj_coeff[0] = 0.5; jst_adj_coeff[1] = 0.02;
  /*!\brief ADJ_JST_SENSOR_COEFF \n DESCRIPTION: 2nd and 4th order artificial dissipation coefficients for the adjoint JST method. \ingroup Config*/
  addDoubleArrayOption("ADJ_JST_SENSOR_COEFF", 2, jst_adj_coeff);
  /*!\brief LAX_SENSOR_COEFF \n DESCRIPTION: 1st order artificial dissipation coefficients for the adjoint Lax-Friedrichs method. \ingroup Config*/
  addDoubleOption("ADJ_LAX_SENSOR_COEFF", Kappa_1st_AdjFlow, 0.15);

  /*!\brief MUSCL_FLOW \n DESCRIPTION: Check if the MUSCL scheme should be used \ingroup Config*/
  addBoolOption("MUSCL_TURB", MUSCL_Turb, false);
  /*!\brief SLOPE_LIMITER_TURB
   *  \n DESCRIPTION: Slope limiter  \n OPTIONS: See \link Limiter_Map \endlink \n DEFAULT VENKATAKRISHNAN \ingroup Config*/
  addEnumOption("SLOPE_LIMITER_TURB", Kind_SlopeLimit_Turb, Limiter_Map, LIMITER::VENKATAKRISHNAN);
  /*!\brief CONV_NUM_METHOD_TURB
   *  \n DESCRIPTION: Convective numerical method \ingroup Config*/
  addConvectOption("CONV_NUM_METHOD_TURB", Kind_ConvNumScheme_Turb, Kind_Centered_Turb, Kind_Upwind_Turb);

  /*!\brief MUSCL_FLOW \n DESCRIPTION: Check if the MUSCL scheme should be used \ingroup Config*/
  addBoolOption("MUSCL_ADJTURB", MUSCL_AdjTurb, false);
  /*!\brief SLOPE_LIMITER_ADJTURB
   *  \n DESCRIPTION: Slope limiter \n OPTIONS: See \link Limiter_Map \endlink \n DEFAULT VENKATAKRISHNAN \ingroup Config */
  addEnumOption("SLOPE_LIMITER_ADJTURB", Kind_SlopeLimit_AdjTurb, Limiter_Map, LIMITER::VENKATAKRISHNAN);
  /*!\brief CONV_NUM_METHOD_ADJTURB\n DESCRIPTION: Convective numerical method for the adjoint/turbulent problem \ingroup Config*/
  addConvectOption("CONV_NUM_METHOD_ADJTURB", Kind_ConvNumScheme_AdjTurb, Kind_Centered_AdjTurb, Kind_Upwind_AdjTurb);

  /*!\brief MUSCL_SPECIES \n DESCRIPTION: Check if the MUSCL scheme should be used \n DEFAULT false \ingroup Config*/
  addBoolOption("MUSCL_SPECIES", MUSCL_Species, false);
  /*!\brief SLOPE_LIMITER_SPECIES \n DESCRIPTION: Slope limiter \n OPTIONS: See \link Limiter_Map \endlink \n DEFAULT NONE \ingroup Config*/
  addEnumOption("SLOPE_LIMITER_SPECIES", Kind_SlopeLimit_Species, Limiter_Map, LIMITER::NONE);
  /*!\brief CONV_NUM_METHOD_SPECIES \n DESCRIPTION: Convective numerical method for species transport \ingroup Config*/
  addConvectOption("CONV_NUM_METHOD_SPECIES", Kind_ConvNumScheme_Species, Kind_Centered_Species, Kind_Upwind_Species);

  /*!\brief MUSCL_FLOW \n DESCRIPTION: Check if the MUSCL scheme should be used \ingroup Config*/
  addBoolOption("MUSCL_HEAT", MUSCL_Heat, false);
  /*!\brief CONV_NUM_METHOD_HEAT
   *  \n DESCRIPTION: Convective numerical method \n DEFAULT: UPWIND */
  addEnumOption("CONV_NUM_METHOD_HEAT", Kind_ConvNumScheme_Heat, Space_Map, SPACE_UPWIND);

  /*!\par CONFIG_CATEGORY: Adjoint and Gradient \ingroup Config*/
  /*--- Options related to the adjoint and gradient ---*/

  /*!\brief LIMIT_ADJFLOW \n DESCRIPTION: Limit value for the adjoint variable.\n DEFAULT: 1E6. \ingroup Config*/
  addDoubleOption("LIMIT_ADJFLOW", AdjointLimit, 1E6);
  /*!\brief MG_ADJFLOW\n DESCRIPTION: Multigrid with the adjoint problem. \n Defualt: YES \ingroup Config*/
  addBoolOption("MG_ADJFLOW", MG_AdjointFlow, true);

  /*!\brief OBJECTIVE_WEIGHT  \n DESCRIPTION: Adjoint problem boundary condition weights. Applies scaling factor to objective(s) \ingroup Config*/
  addDoubleListOption("OBJECTIVE_WEIGHT", nObjW, Weight_ObjFunc);
  /*!\brief OBJECTIVE_FUNCTION \n DESCRIPTION: Adjoint problem boundary condition \n OPTIONS: see \link Objective_Map \endlink \n DEFAULT: DRAG_COEFFICIENT \ingroup Config*/
  addEnumListOption("OBJECTIVE_FUNCTION", nObj, Kind_ObjFunc, Objective_Map);

  /*!\brief CUSTOM_OBJFUNC \n DESCRIPTION: User-provided definition of a custom objective function. \ingroup Config*/
  addStringOption("CUSTOM_OBJFUNC", CustomObjFunc, "");
  /*!\brief CUSTOM_OUTPUTS \n DESCRIPTION: User-provided definitions for custom output. \ingroup Config*/
  addStringOption("CUSTOM_OUTPUTS", CustomOutputs, "");

  /* DESCRIPTION: parameter for the definition of a complex objective function */
  addDoubleOption("DCD_DCL_VALUE", dCD_dCL, 0.0);
  /* DESCRIPTION: parameter for the definition of a complex objective function */
  addDoubleOption("DCMX_DCL_VALUE", dCMx_dCL, 0.0);
  /* DESCRIPTION: parameter for the definition of a complex objective function */
  addDoubleOption("DCMY_DCL_VALUE", dCMy_dCL, 0.0);
  /* DESCRIPTION: parameter for the definition of a complex objective function */
  addDoubleOption("DCMZ_DCL_VALUE", dCMz_dCL, 0.0);

  geo_loc[0] = 0.0; geo_loc[1] = 1.0;
  /* DESCRIPTION: Definition of the airfoil section */
  addDoubleArrayOption("GEO_BOUNDS", 2, geo_loc);
  /* DESCRIPTION: Identify the body to slice */
  addEnumOption("GEO_DESCRIPTION", Geo_Description, Geo_Description_Map, WING);
  /* DESCRIPTION: Z location of the waterline */
  addDoubleOption("GEO_WATERLINE_LOCATION", Geo_Waterline_Location, 0.0);
  /* DESCRIPTION: Number of section cuts to make when calculating internal volume */
  addUnsignedShortOption("GEO_NUMBER_STATIONS", nWingStations, 25);
  /* DESCRIPTION: Definition of the airfoil sections */
  addDoubleListOption("GEO_LOCATION_STATIONS", nLocationStations, LocationStations);
  nacelle_location[0] = 0.0; nacelle_location[1] = 0.0; nacelle_location[2] = 0.0;
  nacelle_location[3] = 0.0; nacelle_location[4] = 0.0;
  /* DESCRIPTION: Definition of the nacelle location (higlite coordinates, tilt angle, toe angle) */
  addDoubleArrayOption("GEO_NACELLE_LOCATION", 5, nacelle_location);
  /* DESCRIPTION: Output sectional forces for specified markers. */
  addBoolOption("GEO_PLOT_STATIONS", Plot_Section_Forces, false);
  /* DESCRIPTION: Mode of the GDC code (analysis, or gradient) */
  addEnumOption("GEO_MODE", GeometryMode, GeometryMode_Map, FUNCTION);

  /* DESCRIPTION: Drag weight in sonic boom Objective Function (from 0.0 to 1.0) */
  addDoubleOption("DRAG_IN_SONICBOOM", WeightCd, 0.0);
  /* DESCRIPTION: Sensitivity smoothing */
  addEnumOption("SENS_SMOOTHING", Kind_SensSmooth, Sens_Smoothing_Map, NO_SMOOTH);
  /* DESCRIPTION: Continuous Adjoint frozen viscosity */
  addBoolOption("FROZEN_VISC_CONT", Frozen_Visc_Cont, true);
  /* DESCRIPTION: Discrete Adjoint frozen viscosity */
  addBoolOption("FROZEN_VISC_DISC", Frozen_Visc_Disc, false);
  /* DESCRIPTION: Discrete Adjoint frozen limiter */
  addBoolOption("FROZEN_LIMITER_DISC", Frozen_Limiter_Disc, false);
  /* DESCRIPTION: Use an inconsistent (primal/dual) discrete adjoint formulation */
  addBoolOption("INCONSISTENT_DISC", Inconsistent_Disc, false);
   /* DESCRIPTION:  */
  addDoubleOption("FIX_AZIMUTHAL_LINE", FixAzimuthalLine, 90.0);
  /*!\brief SENS_REMOVE_SHARP
   * \n DESCRIPTION: Remove sharp edges from the sensitivity evaluation  \n Format: SENS_REMOVE_SHARP = YES \n DEFAULT: NO \ingroup Config*/
  addBoolOption("SENS_REMOVE_SHARP", Sens_Remove_Sharp, false);

  /* DESCRIPTION: Automatically reorient elements that seem flipped */
  addBoolOption("REORIENT_ELEMENTS",ReorientElements, true);

  /*!\par CONFIG_CATEGORY: Sobolev Gradient Solver Parameters \ingroup Config */
  /*--- Options related to the Sobolev smoothing solver ---*/

  /* DESCRIPTION: Switch to activate gradient smoothing */
  addBoolOption("SMOOTH_GRADIENT",SmoothGradient, false);
  /* DESCRIPTION: Epsilon of the identity term in the Laplace Beltrami Operator */
  addDoubleOption("SMOOTHING_EPSILON1",SmoothingEps1, 1.0);
  /* DESCRIPTION: Epsilon of the Laplace term in the Laplace Beltrami Operator */
  addDoubleOption("SMOOTHING_EPSILON2",SmoothingEps2, 1.0);
  /* DESCRIPTION: Switch to calculate for each dimension separately */
  addBoolOption("SEPARATE_DIMENSIONS", SmoothSepDim, false);
  /* DESCRIPTION: Switch to activate working on the design surfaces only */
  addBoolOption("SMOOTH_ON_SURFACE",SmoothOnSurface, false);
  /* DESCRIPTION: Switch to activate zero Dirichlet boundary for surface mode */
  addBoolOption("DIRICHLET_SURFACE_BOUNDARY", SmoothDirichletSurfaceBound, false);
  /* DESCRIPTION: Switch to activate the debbuging modus */
  addEnumOption("SOBOLEV_MODE", SmoothNumMode, Sobolev_Modus_Map, ENUM_SOBOLEV_MODUS::NONE);
  /*!\brief HESS_OBJFUNC_FILENAME
   *  \n DESCRIPTION: Output filename for the Sobolev Hessian approximation.  \ingroup Config*/
  addStringOption("HESS_OBJFUNC_FILENAME", ObjFunc_Hess_FileName, string("of_hess.dat"));

  /*  DESCRIPTION: Linear solver for the gradient smoothing\n OPTIONS: see \link Linear_Solver_Map \endlink \n DEFAULT: FGMRES \ingroup Config*/
  addEnumOption("GRAD_LINEAR_SOLVER", Kind_Grad_Linear_Solver, Linear_Solver_Map, FGMRES);
  /*  \n DESCRIPTION: Preconditioner for the Krylov linear solvers \n OPTIONS: see \link Linear_Solver_Prec_Map \endlink \n DEFAULT: ILU \ingroup Config*/
  addEnumOption("GRAD_LINEAR_SOLVER_PREC", Kind_Grad_Linear_Solver_Prec, Linear_Solver_Prec_Map, ILU);
  /* DESCRIPTION: Minimum error threshold for the linear solver for the implicit formulation */
  addDoubleOption("GRAD_LINEAR_SOLVER_ERROR", Grad_Linear_Solver_Error, 1E-14);
  /* DESCRIPTION: Maximum number of iterations of the linear solver for the implicit formulation */
  addUnsignedLongOption("GRAD_LINEAR_SOLVER_ITER", Grad_Linear_Solver_Iter, 1000);

  /*!\par CONFIG_CATEGORY: Input/output files and formats \ingroup Config */
  /*--- Options related to input/output files and formats ---*/

  /*!\brief OUTPUT_FORMAT \n DESCRIPTION: I/O format for output plots. \n OPTIONS: see \link TabOutput_Map \endlink \n DEFAULT: TECPLOT \ingroup Config */
  addEnumOption("TABULAR_FORMAT", Tab_FileFormat, TabOutput_Map, TAB_OUTPUT::TAB_CSV);
  /*!\brief OUTPUT_PRECISION \n DESCRIPTION: Set <ofstream>.precision(value) to specified value for SU2_DOT and HISTORY output. Useful for exact gradient validation. \n DEFAULT: 6 \ingroup Config */
  addUnsignedShortOption("OUTPUT_PRECISION", output_precision, 10);
  /*!\brief ACTDISK_JUMP \n DESCRIPTION: The jump is given by the difference in values or a ratio */
  addEnumOption("ACTDISK_JUMP", ActDisk_Jump, Jump_Map, DIFFERENCE);
  /*!\brief MESH_FORMAT \n DESCRIPTION: Mesh input file format \n OPTIONS: see \link Input_Map \endlink \n DEFAULT: SU2 \ingroup Config*/
  addEnumOption("MESH_FORMAT", Mesh_FileFormat, Input_Map, SU2);
  /* DESCRIPTION:  Mesh input file */
  addStringOption("MESH_FILENAME", Mesh_FileName, string("mesh.su2"));
  /*!\brief MESH_OUT_FILENAME \n DESCRIPTION: Mesh output file name. Used when converting, scaling, or deforming a mesh. \n DEFAULT: mesh_out.su2 \ingroup Config*/
  addStringOption("MESH_OUT_FILENAME", Mesh_Out_FileName, string("mesh_out.su2"));

  /* DESCRIPTION: List of the number of grid points in the RECTANGLE or BOX grid in the x,y,z directions. (default: (33,33,33) ). */
  addShortListOption("MESH_BOX_SIZE", nMesh_Box_Size, Mesh_Box_Size);

  /* DESCRIPTION: List of the length of the RECTANGLE or BOX grid in the x,y,z directions. (default: (1.0,1.0,1.0) ).  */
  mesh_box_length[0] = 1.0; mesh_box_length[1] = 1.0; mesh_box_length[2] = 1.0;
  addDoubleArrayOption("MESH_BOX_LENGTH", 3, mesh_box_length);

  /* DESCRIPTION: List of the offset from 0.0 of the RECTANGLE or BOX grid in the x,y,z directions. (default: (0.0,0.0,0.0) ). */
  mesh_box_offset[0] = 0.0; mesh_box_offset[1] = 0.0; mesh_box_offset[2] = 0.0;
  addDoubleArrayOption("MESH_BOX_OFFSET", 3, mesh_box_offset);

  /* DESCRIPTION: Determine if the mesh file supports multizone. \n DEFAULT: true (temporarily) */
  addBoolOption("MULTIZONE_MESH", Multizone_Mesh, true);
  /* DESCRIPTION: Determine if we need to allocate memory to store the multizone residual. \n DEFAULT: true (temporarily) */
  addBoolOption("MULTIZONE_RESIDUAL", Multizone_Residual, false);

  /*!\brief CONV_FILENAME \n DESCRIPTION: Output file convergence history (w/o extension) \n DEFAULT: history \ingroup Config*/
  addStringOption("CONV_FILENAME", Conv_FileName, string("history"));
  /*!\brief BREAKDOWN_FILENAME \n DESCRIPTION: Output file forces breakdown \ingroup Config*/
  addStringOption("BREAKDOWN_FILENAME", Breakdown_FileName, string("forces_breakdown.dat"));
  /*!\brief SOLUTION_FLOW_FILENAME \n DESCRIPTION: Restart flow input file (the file output under the filename set by RESTART_FLOW_FILENAME) \n DEFAULT: solution_flow.dat \ingroup Config */
  addStringOption("SOLUTION_FILENAME", Solution_FileName, string("solution.dat"));
  /*!\brief SOLUTION_ADJ_FILENAME\n DESCRIPTION: Restart adjoint input file. Objective function abbreviation is expected. \ingroup Config*/
  addStringOption("SOLUTION_ADJ_FILENAME", Solution_AdjFileName, string("solution_adj.dat"));
  /*!\brief RESTART_FLOW_FILENAME \n DESCRIPTION: Output file restart flow \ingroup Config*/
  addStringOption("RESTART_FILENAME", Restart_FileName, string("restart.dat"));
  /*!\brief RESTART_ADJ_FILENAME  \n DESCRIPTION: Output file restart adjoint. Objective function abbreviation will be appended. \ingroup Config*/
  addStringOption("RESTART_ADJ_FILENAME", Restart_AdjFileName, string("restart_adj.dat"));
  /*!\brief VOLUME_FLOW_FILENAME  \n DESCRIPTION: Output file flow (w/o extension) variables \ingroup Config */
  addStringOption("VOLUME_FILENAME", Volume_FileName, string("vol_solution"));
  /*!\brief VOLUME_ADJ_FILENAME
   *  \n DESCRIPTION: Output file adjoint (w/o extension) variables  \ingroup Config*/
  addStringOption("VOLUME_ADJ_FILENAME", Adj_FileName, string("adj_vol_solution"));
  /*!\brief GRAD_OBJFUNC_FILENAME
   *  \n DESCRIPTION: Output objective function gradient  \ingroup Config*/
  addStringOption("GRAD_OBJFUNC_FILENAME", ObjFunc_Grad_FileName, string("of_grad.dat"));
  /*!\brief VALUE_OBJFUNC_FILENAME
   *  \n DESCRIPTION: Output objective function  \ingroup Config*/
  addStringOption("VALUE_OBJFUNC_FILENAME", ObjFunc_Value_FileName, string("of_func.dat"));
  /*!\brief SURFACE_FLOW_FILENAME
   *  \n DESCRIPTION: Output file surface flow coefficient (w/o extension)  \ingroup Config*/
  addStringOption("SURFACE_FILENAME", SurfCoeff_FileName, string("surface"));
  /*!\brief SURFACE_ADJ_FILENAME
   *  \n DESCRIPTION: Output file surface adjoint coefficient (w/o extension)  \ingroup Config*/
  addStringOption("SURFACE_ADJ_FILENAME", SurfAdjCoeff_FileName, string("surface_adjoint"));
  /*!\brief SURFACE_SENS_FILENAME_FILENAME
   *  \n DESCRIPTION: Output file surface sensitivity (discrete adjoint) (w/o extension)  \ingroup Config*/
  addStringOption("SURFACE_SENS_FILENAME", SurfSens_FileName, string("surface_sens"));
  /*!\brief VOLUME_SENS_FILENAME
   *  \n DESCRIPTION: Output file volume sensitivity (discrete adjoint))  \ingroup Config*/
  addStringOption("VOLUME_SENS_FILENAME", VolSens_FileName, string("volume_sens"));
  /* DESCRIPTION: Output the performance summary to the console at the end of SU2_CFD  \ingroup Config*/
  addBoolOption("WRT_PERFORMANCE", Wrt_Performance, false);
  /* DESCRIPTION: Output the tape statistics (discrete adjoint)  \ingroup Config*/
  addBoolOption("WRT_AD_STATISTICS", Wrt_AD_Statistics, false);
  /*!\brief MARKER_ANALYZE_AVERAGE
   *  \n DESCRIPTION: Output averaged flow values on specified analyze marker.
   *  Options: AREA, MASSFLUX
   *  \n Use with MARKER_ANALYZE. \ingroup Config*/
  addEnumOption("MARKER_ANALYZE_AVERAGE", Kind_Average, Average_Map, AVERAGE_MASSFLUX);
  /*!\brief COMM_LEVEL
   *  \n DESCRIPTION: Level of MPI communications during runtime  \ingroup Config*/
  addEnumOption("COMM_LEVEL", Comm_Level, Comm_Map, COMM_FULL);

  /*!\par CONFIG_CATEGORY: Dynamic mesh definition \ingroup Config*/
  /*--- Options related to dynamic meshes ---*/

  /* DESCRIPTION: Type of mesh motion */
  addEnumOption("GRID_MOVEMENT", Kind_GridMovement, GridMovement_Map, NO_MOVEMENT);
  /* DESCRIPTION: Type of surface motion */
  addEnumListOption("SURFACE_MOVEMENT",nKind_SurfaceMovement, Kind_SurfaceMovement, SurfaceMovement_Map);
  /* DESCRIPTION: Marker(s) of moving surfaces (MOVING_WALL or DEFORMING grid motion). */
  addStringListOption("MARKER_MOVING", nMarker_Moving, Marker_Moving);
  /* DESCRIPTION: Marker(s) of gradient problem boundaries. */
  addStringListOption("MARKER_SOBOLEVBC", nMarker_SobolevBC, Marker_SobolevBC);
  /* DESCRIPTION: Mach number (non-dimensional, based on the mesh velocity and freestream vals.) */
  addDoubleOption("MACH_MOTION", Mach_Motion, 0.0);
  /* DESCRIPTION: Coordinates of the rigid motion origin */
  addDoubleArrayOption("MOTION_ORIGIN", 3, Motion_Origin);
  /* DESCRIPTION: Translational velocity vector (m/s) in the x, y, & z directions (RIGID_MOTION only) */
  addDoubleArrayOption("TRANSLATION_RATE", 3, Translation_Rate);
  /* DESCRIPTION: Angular velocity vector (rad/s) about x, y, & z axes (RIGID_MOTION only) */
  addDoubleArrayOption("ROTATION_RATE", 3, Rotation_Rate);
  /* DESCRIPTION: Pitching angular freq. (rad/s) about x, y, & z axes (RIGID_MOTION only) */
  addDoubleArrayOption("PITCHING_OMEGA", 3, Pitching_Omega);
  /* DESCRIPTION: Pitching amplitude (degrees) about x, y, & z axes (RIGID_MOTION only) */
  addDoubleArrayOption("PITCHING_AMPL", 3, Pitching_Ampl);
  /* DESCRIPTION: Pitching phase offset (degrees) about x, y, & z axes (RIGID_MOTION only) */
  addDoubleArrayOption("PITCHING_PHASE", 3, Pitching_Phase);
  /* DESCRIPTION: Plunging angular freq. (rad/s) in x, y, & z directions (RIGID_MOTION only) */
  addDoubleArrayOption("PLUNGING_OMEGA", 3, Plunging_Omega);
  /* DESCRIPTION: Plunging amplitude (m) in x, y, & z directions (RIGID_MOTION only) */
  addDoubleArrayOption("PLUNGING_AMPL", 3, Plunging_Ampl);
  /* DESCRIPTION: Coordinates of the rigid motion origin */
  addDoubleListOption("SURFACE_MOTION_ORIGIN", nMarkerMotion_Origin, MarkerMotion_Origin);
  /* DESCRIPTION: Translational velocity vector (m/s) in the x, y, & z directions (DEFORMING only) */
  addDoubleListOption("SURFACE_TRANSLATION_RATE", nMarkerTranslation, MarkerTranslation_Rate);
  /* DESCRIPTION: Angular velocity vector (rad/s) about x, y, & z axes (DEFORMING only) */
  addDoubleListOption("SURFACE_ROTATION_RATE", nMarkerRotation_Rate, MarkerRotation_Rate);
  /* DESCRIPTION: Pitching angular freq. (rad/s) about x, y, & z axes (DEFORMING only) */
  addDoubleListOption("SURFACE_PITCHING_OMEGA", nMarkerPitching_Omega, MarkerPitching_Omega);
  /* DESCRIPTION: Pitching amplitude (degrees) about x, y, & z axes (DEFORMING only) */
  addDoubleListOption("SURFACE_PITCHING_AMPL", nMarkerPitching_Ampl, MarkerPitching_Ampl);
  /* DESCRIPTION: Pitching phase offset (degrees) about x, y, & z axes (DEFORMING only) */
  addDoubleListOption("SURFACE_PITCHING_PHASE", nMarkerPitching_Phase, MarkerPitching_Phase);
  /* DESCRIPTION: Plunging angular freq. (rad/s) in x, y, & z directions (DEFORMING only) */
  addDoubleListOption("SURFACE_PLUNGING_OMEGA", nMarkerPlunging_Omega, MarkerPlunging_Omega);
  /* DESCRIPTION: Plunging amplitude (m) in x, y, & z directions (DEFORMING only) */
  addDoubleListOption("SURFACE_PLUNGING_AMPL", nMarkerPlunging_Ampl, MarkerPlunging_Ampl);
  /* DESCRIPTION: Value to move motion origins (1 or 0) */
  addUShortListOption("MOVE_MOTION_ORIGIN", nMoveMotion_Origin, MoveMotion_Origin);

  /* DESCRIPTION: Before each computation, implicitly smooth the nodal coordinates */
  addUnsignedShortOption("SMOOTH_GEOMETRY", SmoothNumGrid, 0);

  /*!\par CONFIG_CATEGORY: Aeroelastic Simulation (Typical Section Model) \ingroup Config*/
  /*--- Options related to aeroelastic simulations using the Typical Section Model) ---*/
  /* DESCRIPTION: The flutter speed index (modifies the freestream condition) */
  addDoubleOption("FLUTTER_SPEED_INDEX", FlutterSpeedIndex, 0.6);
  /* DESCRIPTION: Natural frequency of the spring in the plunging direction (rad/s). */
  addDoubleOption("PLUNGE_NATURAL_FREQUENCY", PlungeNaturalFrequency, 100);
  /* DESCRIPTION: Natural frequency of the spring in the pitching direction (rad/s). */
  addDoubleOption("PITCH_NATURAL_FREQUENCY", PitchNaturalFrequency, 100);
  /* DESCRIPTION: The airfoil mass ratio. */
  addDoubleOption("AIRFOIL_MASS_RATIO", AirfoilMassRatio, 60);
  /* DESCRIPTION: Distance in semichords by which the center of gravity lies behind the elastic axis. */
  addDoubleOption("CG_LOCATION", CG_Location, 1.8);
  /* DESCRIPTION: The radius of gyration squared (expressed in semichords) of the typical section about the elastic axis. */
  addDoubleOption("RADIUS_GYRATION_SQUARED", RadiusGyrationSquared, 3.48);
  /* DESCRIPTION: Solve the aeroelastic equations every given number of internal iterations. */
  addUnsignedShortOption("AEROELASTIC_ITER", AeroelasticIter, 3);

  /*!\par CONFIG_CATEGORY: Optimization Problem*/

  /* DESCRIPTION: Scale the line search in the optimizer */
  addDoubleOption("OPT_RELAX_FACTOR", Opt_RelaxFactor, 1.0);

  /* DESCRIPTION: Bound the line search in the optimizer */
  addDoubleOption("OPT_LINE_SEARCH_BOUND", Opt_LineSearch_Bound, 1E6);

  /*!\par CONFIG_CATEGORY: Wind Gust \ingroup Config*/
  /*--- Options related to wind gust simulations ---*/

  /* DESCRIPTION: Apply a wind gust */
  addBoolOption("WIND_GUST", Wind_Gust, false);
  /* DESCRIPTION: Type of gust */
  addEnumOption("GUST_TYPE", Gust_Type, Gust_Type_Map, NO_GUST);
  /* DESCRIPTION: Gust wavelenght (meters) */
  addDoubleOption("GUST_WAVELENGTH", Gust_WaveLength, 0.0);
  /* DESCRIPTION: Number of gust periods */
  addDoubleOption("GUST_PERIODS", Gust_Periods, 1.0);
  /* DESCRIPTION: Gust amplitude (m/s) */
  addDoubleOption("GUST_AMPL", Gust_Ampl, 0.0);
  /* DESCRIPTION: Time at which to begin the gust (sec) */
  addDoubleOption("GUST_BEGIN_TIME", Gust_Begin_Time, 0.0);
  /* DESCRIPTION: Location at which the gust begins (meters) */
  addDoubleOption("GUST_BEGIN_LOC", Gust_Begin_Loc, 0.0);
  /* DESCRIPTION: Direction of the gust X or Y dir */
  addEnumOption("GUST_DIR", Gust_Dir, Gust_Dir_Map, Y_DIR);

  /* Fixed values for turbulence quantities to keep them at inflow conditions. */
  /* DESCRIPTION: Fix turbulence quantities to far-field values inside an upstream half-space. */
  addBoolOption("TURB_FIXED_VALUES", Turb_Fixed_Values, false);
  /* DESCRIPTION: Shift of the fixed values half-space, in length units in the direction of far-field velocity. */
  addDoubleOption("TURB_FIXED_VALUES_DOMAIN", Turb_Fixed_Values_MaxScalarProd, numeric_limits<su2double>::lowest());

  /* Harmonic Balance config */
  /* DESCRIPTION: Omega_HB = 2*PI*frequency - frequencies for Harmonic Balance method */
  addDoubleListOption("OMEGA_HB", nOmega_HB, Omega_HB);

  /*!\par CONFIG_CATEGORY: Equivalent Area \ingroup Config*/
  /*--- Options related to the equivalent area ---*/

  /* DESCRIPTION: Evaluate equivalent area on the Near-Field  */
  addBoolOption("EQUIV_AREA", EquivArea, false);
  ea_lim[0] = 0.0; ea_lim[1] = 1.0; ea_lim[2] = 1.0;
  /* DESCRIPTION: Integration limits of the equivalent area ( xmin, xmax, Dist_NearField ) */
  addDoubleArrayOption("EA_INT_LIMIT", 3, ea_lim);
  /* DESCRIPTION: Equivalent area scaling factor */
  addDoubleOption("EA_SCALE_FACTOR", EA_ScaleFactor, 1.0);

  // these options share nDV as their size in the option references; not a good idea
  /*!\par CONFIG_CATEGORY: Grid deformation \ingroup Config*/
  /*--- Options related to the grid deformation ---*/

  /* DESCRIPTION: Kind of deformation */
  addEnumListOption("DV_KIND", nDV, Design_Variable, Param_Map);
  /* DESCRIPTION: Marker of the surface to which we are going apply the shape deformation */
  addStringListOption("DV_MARKER", nMarker_DV, Marker_DV);
  /* DESCRIPTION: Parameters of the shape deformation
   - FFD_CONTROL_POINT_2D ( FFDBox ID, i_Ind, j_Ind, x_Disp, y_Disp )
   - FFD_RADIUS_2D ( FFDBox ID )
   - FFD_CAMBER_2D ( FFDBox ID, i_Ind )
   - FFD_THICKNESS_2D ( FFDBox ID, i_Ind )
   - HICKS_HENNE ( Lower Surface (0)/Upper Surface (1)/Only one Surface (2), x_Loc )
   - SURFACE_BUMP ( x_start, x_end, x_Loc )
   - CST ( Lower Surface (0)/Upper Surface (1), Kulfan parameter number, Total number of Kulfan parameters for surface )
   - NACA_4DIGITS ( 1st digit, 2nd digit, 3rd and 4th digit )
   - PARABOLIC ( Center, Thickness )
   - TRANSLATION ( x_Disp, y_Disp, z_Disp )
   - ROTATION ( x_Orig, y_Orig, z_Orig, x_End, y_End, z_End )
   - OBSTACLE ( Center, Bump size )
   - SPHERICAL ( ControlPoint_Index, Theta_Disp, R_Disp )
   - FFD_CONTROL_POINT ( FFDBox ID, i_Ind, j_Ind, k_Ind, x_Disp, y_Disp, z_Disp )
   - FFD_TWIST ( FFDBox ID, x_Orig, y_Orig, z_Orig, x_End, y_End, z_End )
   - FFD_TWIST_2D ( FFDBox ID, x_Orig, y_Orig, z_Orig, x_End, y_End, z_End )
   - FFD_ROTATION ( FFDBox ID, x_Orig, y_Orig, z_Orig, x_End, y_End, z_End )
   - FFD_CONTROL_SURFACE ( FFDBox ID, x_Orig, y_Orig, z_Orig, x_End, y_End, z_End )
   - FFD_CAMBER ( FFDBox ID, i_Ind, j_Ind )
   - FFD_THICKNESS ( FFDBox ID, i_Ind, j_Ind ) */
  addDVParamOption("DV_PARAM", nDV, ParamDV, FFDTag, Design_Variable);
  /* DESCRIPTION: New value of the shape deformation */
  addDVValueOption("DV_VALUE", nDV_Value, DV_Value, nDV, ParamDV, Design_Variable);
  /* DESCRIPTION: Provide a file of surface positions from an external parameterization. */
  addStringOption("DV_FILENAME", DV_Filename, string("surface_positions.dat"));
  /* DESCRIPTION: File of sensitivities as an unordered ASCII file with rows of x, y, z, dJ/dx, dJ/dy, dJ/dz for each volume grid point. */
  addStringOption("DV_UNORDERED_SENS_FILENAME", DV_Unordered_Sens_Filename, string("unordered_sensitivity.dat"));
  /* DESCRIPTION: File of sensitivities as an ASCII file with rows of x, y, z, dJ/dx, dJ/dy, dJ/dz for each surface grid point. */
  addStringOption("DV_SENS_FILENAME", DV_Sens_Filename, string("surface_sensitivity.dat"));
  /*!\brief OUTPUT_FORMAT \n DESCRIPTION: I/O format for output plots. \n OPTIONS: see \link Output_Map \endlink \n DEFAULT: TECPLOT \ingroup Config */
  addEnumOption("DV_SENSITIVITY_FORMAT", Sensitivity_FileFormat, Sensitivity_Map, SU2_NATIVE);
  /* DESCRIPTION: Hold the grid fixed in a region */
  addBoolOption("HOLD_GRID_FIXED", Hold_GridFixed, false);
  grid_fix[0] = -1E15; grid_fix[1] = -1E15; grid_fix[2] = -1E15;
  grid_fix[3] =  1E15; grid_fix[4] =  1E15; grid_fix[5] =  1E15;
  /* DESCRIPTION: Coordinates of the box where the grid will be deformed (Xmin, Ymin, Zmin, Xmax, Ymax, Zmax) */
  addDoubleArrayOption("HOLD_GRID_FIXED_COORD", 6, grid_fix);

  /*!\par CONFIG_CATEGORY: Deformable mesh \ingroup Config*/
  /*--- option related to deformable meshes ---*/
  /* DESCRIPTION: Decide whether the mesh will undergo deformations */
  addBoolOption("DEFORM_MESH", Deform_Mesh, false);
  /* DESCRIPTION: Print the residuals during mesh deformation to the console */
  addBoolOption("DEFORM_CONSOLE_OUTPUT", Deform_Output, false);
  /* DESCRIPTION: Number of nonlinear deformation iterations (surface deformation increments) */
  addUnsignedLongOption("DEFORM_NONLINEAR_ITER", GridDef_Nonlinear_Iter, 1);
  /* DESCRIPTION: Deform coefficient (-1.0 to 0.5) */
  addDoubleOption("DEFORM_COEFF", Deform_Coeff, 1E6);
  /* DESCRIPTION: Deform limit in m or inches */
  addDoubleOption("DEFORM_LIMIT", Deform_Limit, 1E6);
  /* DESCRIPTION: Type of element stiffness imposed for FEA mesh deformation (INVERSE_VOLUME, WALL_DISTANCE, CONSTANT_STIFFNESS) */
  addEnumOption("DEFORM_STIFFNESS_TYPE", Deform_StiffnessType, Deform_Stiffness_Map, SOLID_WALL_DISTANCE);
  /* DESCRIPTION: Poisson's ratio for constant stiffness FEA method of grid deformation */
  addDoubleOption("DEFORM_ELASTICITY_MODULUS", Deform_ElasticityMod, 2E11);
  /* DESCRIPTION: Young's modulus and Poisson's ratio for constant stiffness FEA method of grid deformation */
  addDoubleOption("DEFORM_POISSONS_RATIO", Deform_PoissonRatio, 0.3);
  /* DESCRIPTION: Size of the layer of highest stiffness for wall distance-based mesh stiffness */
  addDoubleOption("DEFORM_STIFF_LAYER_SIZE", Deform_StiffLayerSize, 0.0);
  /*  DESCRIPTION: Linear solver for the mesh deformation\n OPTIONS: see \link Linear_Solver_Map \endlink \n DEFAULT: FGMRES \ingroup Config*/
  addEnumOption("DEFORM_LINEAR_SOLVER", Kind_Deform_Linear_Solver, Linear_Solver_Map, FGMRES);
  /*  \n DESCRIPTION: Preconditioner for the Krylov linear solvers \n OPTIONS: see \link Linear_Solver_Prec_Map \endlink \n DEFAULT: LU_SGS \ingroup Config*/
  addEnumOption("DEFORM_LINEAR_SOLVER_PREC", Kind_Deform_Linear_Solver_Prec, Linear_Solver_Prec_Map, ILU);
  /* DESCRIPTION: Minimum error threshold for the linear solver for the implicit formulation */
  addDoubleOption("DEFORM_LINEAR_SOLVER_ERROR", Deform_Linear_Solver_Error, 1E-14);
  /* DESCRIPTION: Maximum number of iterations of the linear solver for the implicit formulation */
  addUnsignedLongOption("DEFORM_LINEAR_SOLVER_ITER", Deform_Linear_Solver_Iter, 1000);

  /*!\par CONFIG_CATEGORY: Rotorcraft problem \ingroup Config*/
  /*--- option related to rotorcraft problems ---*/

  /* DESCRIPTION: MISSING ---*/
  addDoubleOption("CYCLIC_PITCH", Cyclic_Pitch, 0.0);
  /* DESCRIPTION: MISSING ---*/
  addDoubleOption("COLLECTIVE_PITCH", Collective_Pitch, 0.0);

  /*!\par CONFIG_CATEGORY: FEM flow solver definition \ingroup Config*/
  /*--- Options related to the finite element flow solver---*/

  /* DESCRIPTION: Riemann solver used for DG (ROE, LAX-FRIEDRICH, AUSM, AUSMPW+, HLLC, VAN_LEER) */
  addEnumOption("RIEMANN_SOLVER_FEM", Riemann_Solver_FEM, Upwind_Map, UPWIND::ROE);
  /* DESCRIPTION: Constant factor applied for quadrature with straight elements (2.0 by default) */
  addDoubleOption("QUADRATURE_FACTOR_STRAIGHT_FEM", Quadrature_Factor_Straight, 2.0);
  /* DESCRIPTION: Constant factor applied for quadrature with curved elements (3.0 by default) */
  addDoubleOption("QUADRATURE_FACTOR_CURVED_FEM", Quadrature_Factor_Curved, 3.0);
  /* DESCRIPTION: Factor applied during quadrature in time for ADER-DG. (2.0 by default) */
  addDoubleOption("QUADRATURE_FACTOR_TIME_ADER_DG", Quadrature_Factor_Time_ADER_DG, 2.0);
  /* DESCRIPTION: Factor for the symmetrizing terms in the DG FEM discretization (1.0 by default) */
  addDoubleOption("THETA_INTERIOR_PENALTY_DG_FEM", Theta_Interior_Penalty_DGFEM, 1.0);
  /* DESCRIPTION: Compute the entropy in the fluid model (YES, NO) */
  addBoolOption("COMPUTE_ENTROPY_FLUID_MODEL", Compute_Entropy, true);
  /* DESCRIPTION: Use the lumped mass matrix for steady DGFEM computations */
  addBoolOption("USE_LUMPED_MASSMATRIX_DGFEM", Use_Lumped_MassMatrix_DGFEM, false);
  /* DESCRIPTION: Only compute the exact Jacobian of the spatial discretization (NO, YES) */
  addBoolOption("JACOBIAN_SPATIAL_DISCRETIZATION_ONLY", Jacobian_Spatial_Discretization_Only, false);

  /* DESCRIPTION: Number of aligned bytes for the matrix multiplications. Multiple of 64. (128 by default) */
  addUnsignedShortOption("ALIGNED_BYTES_MATMUL", byteAlignmentMatMul, 128);

  /*!\par CONFIG_CATEGORY: FEA solver \ingroup Config*/
  /*--- Options related to the FEA solver ---*/

  /*!\brief FEA_FILENAME \n DESCRIPTION: Filename to input for element-based properties \n Default: element_properties.dat \ingroup Config */
  addStringOption("FEA_FILENAME", FEA_FileName, string("default_element_properties.dat"));
  /* DESCRIPTION: Determine if advanced features are used from the element-based FEA analysis (NO, YES = experimental) */
  addBoolOption("FEA_ADVANCED_MODE", FEAAdvancedMode, false);

  /* DESCRIPTION: Modulus of elasticity */
  addDoubleListOption("ELASTICITY_MODULUS", nElasticityMod, ElasticityMod);
  /* DESCRIPTION: Poisson ratio */
  addDoubleListOption("POISSON_RATIO", nPoissonRatio, PoissonRatio);
  /* DESCRIPTION: Material density */
  addDoubleListOption("MATERIAL_DENSITY", nMaterialDensity, MaterialDensity);
  /* DESCRIPTION: Knowles B constant */
  addDoubleOption("KNOWLES_B", Knowles_B, 1.0);
  /* DESCRIPTION: Knowles N constant */
  addDoubleOption("KNOWLES_N", Knowles_N, 1.0);

  /*  DESCRIPTION: Include DE effects
  *  Options: NO, YES \ingroup Config */
  addBoolOption("DE_EFFECTS", DE_Effects, false);
  /*!\brief ELECTRIC_FIELD_CONST \n DESCRIPTION: Value of the Dielectric Elastomer constant */
  addDoubleListOption("ELECTRIC_FIELD_CONST", nElectric_Constant, Electric_Constant);
  /* DESCRIPTION: Modulus of the Electric Fields */
  addDoubleListOption("ELECTRIC_FIELD_MOD", nElectric_Field, Electric_Field_Mod);
  /* DESCRIPTION: Direction of the Electic Fields */
  addDoubleListOption("ELECTRIC_FIELD_DIR", nDim_Electric_Field, Electric_Field_Dir);

  /*!\brief DESIGN_VARIABLE_FEA
   *  \n DESCRIPTION: Design variable for FEA problems \n OPTIONS: See \link DVFEA_Map \endlink \n DEFAULT VENKATAKRISHNAN \ingroup Config */
  addEnumOption("DESIGN_VARIABLE_FEA", Kind_DV_FEA, DVFEA_Map, NODV_FEA);

  /*  DESCRIPTION: Consider a reference solution for the structure (optimization applications)
  *  Options: NO, YES \ingroup Config */
  addBoolOption("REFERENCE_GEOMETRY", RefGeom, false);
  /*!\brief REFERENCE_GEOMETRY_PENALTY\n DESCRIPTION: Penalty weight value for the objective function \ingroup Config*/
  addDoubleOption("REFERENCE_GEOMETRY_PENALTY", RefGeom_Penalty, 1E6);
  /*!\brief REFERENCE_GEOMETRY_FILENAME \n DESCRIPTION: Reference geometry filename \n Default: reference_geometry.dat \ingroup Config */
  addStringOption("REFERENCE_GEOMETRY_FILENAME", RefGeom_FEMFileName, string("reference_geometry.dat"));
  /*!\brief REFERENCE_GEOMETRY_FORMAT \n DESCRIPTION: Format of the reference geometry file \n OPTIONS: see \link Input_Ref_Map \endlink \n DEFAULT: SU2 \ingroup Config*/
  addEnumOption("REFERENCE_GEOMETRY_FORMAT", RefGeom_FileFormat, Input_Ref_Map, SU2_REF);
  /*!\brief REFERENCE_GEOMETRY_SURFACE\n DESCRIPTION: If true consider only the surfaces where loads are applied. \ingroup Config*/
  addBoolOption("REFERENCE_GEOMETRY_SURFACE", RefGeomSurf, false);

  /*!\brief TOTAL_DV_PENALTY\n DESCRIPTION: Penalty weight value to maintain the total sum of DV constant \ingroup Config*/
  addDoubleOption("TOTAL_DV_PENALTY", DV_Penalty, 0);

  /*!\brief REFERENCE_NODE\n  DESCRIPTION: Reference node for the structure (optimization applications) */
  addUnsignedLongOption("REFERENCE_NODE", refNodeID, 0);
  /*!\brief REFERENCE_NODE_DISPLACEMENT\n DESCRIPTION: Target displacement of the reference node \ingroup Config*/
  addDoubleListOption("REFERENCE_NODE_DISPLACEMENT", nDim_RefNode, RefNode_Displacement);
  /*!\brief REFERENCE_NODE_PENALTY\n DESCRIPTION: Penalty weight value for the objective function \ingroup Config*/
  addDoubleOption("REFERENCE_NODE_PENALTY", RefNode_Penalty, 1E3);

  /*!\brief STRESS_PENALTY_PARAM\n DESCRIPTION: Maximum allowed stress and KS exponent for structural optimization \ingroup Config*/
  addDoubleArrayOption("STRESS_PENALTY_PARAM", 2, StressPenaltyParam.data());

  /*!\brief REGIME_TYPE \n  DESCRIPTION: Geometric condition \n OPTIONS: see \link Struct_Map \endlink \ingroup Config*/
  addEnumOption("GEOMETRIC_CONDITIONS", Kind_Struct_Solver, Struct_Map, STRUCT_DEFORMATION::SMALL);
  /*!\brief REGIME_TYPE \n  DESCRIPTION: Material model \n OPTIONS: see \link Material_Map \endlink \ingroup Config*/
  addEnumOption("MATERIAL_MODEL", Kind_Material, Material_Map, STRUCT_MODEL::LINEAR_ELASTIC);
  /*!\brief REGIME_TYPE \n  DESCRIPTION: Compressibility of the material \n OPTIONS: see \link MatComp_Map \endlink \ingroup Config*/
  addEnumOption("MATERIAL_COMPRESSIBILITY", Kind_Material_Compress, MatComp_Map, STRUCT_COMPRESS::COMPRESSIBLE);

  /*  DESCRIPTION: Consider a prestretch in the structural domain
  *  Options: NO, YES \ingroup Config */
  addBoolOption("PRESTRETCH", Prestretch, false);
  /*!\brief PRESTRETCH_FILENAME \n DESCRIPTION: Filename to input for prestretching membranes \n Default: prestretch_file.dat \ingroup Config */
  addStringOption("PRESTRETCH_FILENAME", Prestretch_FEMFileName, string("prestretch_file.dat"));

  /* DESCRIPTION: Iterative method for non-linear structural analysis */
  addEnumOption("NONLINEAR_FEM_SOLUTION_METHOD", Kind_SpaceIteScheme_FEA, Space_Ite_Map_FEA, STRUCT_SPACE_ITE::NEWTON);
  /* DESCRIPTION: Formulation for bidimensional elasticity solver */
  addEnumOption("FORMULATION_ELASTICITY_2D", Kind_2DElasForm, ElasForm_2D, STRUCT_2DFORM::PLANE_STRAIN);
  /*  DESCRIPTION: Apply dead loads
  *  Options: NO, YES \ingroup Config */
  addBoolOption("DEAD_LOAD", DeadLoad, false);
  /*  DESCRIPTION: Temporary: pseudo static analysis (no density in dynamic analysis)
  *  Options: NO, YES \ingroup Config */
  addBoolOption("PSEUDO_STATIC", PseudoStatic, false);
  /* DESCRIPTION: Dynamic or static structural analysis */
  addEnumOption("DYNAMIC_ANALYSIS", Dynamic_Analysis, Dynamic_Map, STATIC);
  /* DESCRIPTION: Time Step for dynamic analysis (s) */
  addDoubleOption("DYN_TIMESTEP", Delta_DynTime, 0.0);
  /* DESCRIPTION: Total Physical Time for dual time stepping simulations (s) */
  addDoubleOption("DYN_TIME", Total_DynTime, 1.0);
  /* DESCRIPTION: Parameter alpha for Newmark scheme (s) */
  addDoubleOption("NEWMARK_BETA", Newmark_beta, 0.25);
  /* DESCRIPTION: Parameter delta for Newmark scheme (s) */
  addDoubleOption("NEWMARK_GAMMA", Newmark_gamma, 0.5);
  /* DESCRIPTION: Apply the load as a ramp */
  addBoolOption("RAMP_LOADING", Ramp_Load, false);
  /* DESCRIPTION: Time while the load is to be increased linearly */
  addDoubleOption("RAMP_TIME", Ramp_Time, 1.0);
  /* DESCRIPTION: Transfer method used for multiphysics problems */
  addEnumOption("DYNAMIC_LOAD_TRANSFER", Dynamic_LoadTransfer, Dyn_Transfer_Method_Map, POL_ORDER_1);

  /* DESCRIPTION: Newmark - Generalized alpha - coefficients */
  addDoubleListOption("TIME_INT_STRUCT_COEFFS", nIntCoeffs, Int_Coeffs);

  /*  DESCRIPTION: Apply dead loads. Options: NO, YES \ingroup Config */
  addBoolOption("INCREMENTAL_LOAD", IncrementalLoad, false);
  /* DESCRIPTION: Maximum number of increments of the  */
  addUnsignedLongOption("NUMBER_INCREMENTS", IncLoad_Nincrements, 10);

  inc_crit[0] = 0.0; inc_crit[1] = 0.0; inc_crit[2] = 0.0;
  /* DESCRIPTION: Definition of the  UTOL RTOL ETOL*/
  addDoubleArrayOption("INCREMENTAL_CRITERIA", 3, inc_crit);

  /* DESCRIPTION: Use of predictor */
  addBoolOption("PREDICTOR", Predictor, false);
  /* DESCRIPTION: Order of the predictor */
  addUnsignedShortOption("PREDICTOR_ORDER", Pred_Order, 0);

  /* DESCRIPTION: Topology optimization options */
  addBoolOption("TOPOLOGY_OPTIMIZATION", topology_optimization, false);
  addStringOption("TOPOL_OPTIM_OUTFILE", top_optim_output_file, string("element_derivatives.dat"));
  addDoubleOption("TOPOL_OPTIM_SIMP_EXPONENT", simp_exponent, 1.0);
  addDoubleOption("TOPOL_OPTIM_SIMP_MINSTIFF", simp_minimum_stiffness, 0.001);
  addEnumListOption("TOPOL_OPTIM_FILTER_KERNEL", top_optim_nKernel, top_optim_kernels, Filter_Kernel_Map);
  addDoubleListOption("TOPOL_OPTIM_FILTER_RADIUS", top_optim_nRadius, top_optim_filter_radius);
  addDoubleListOption("TOPOL_OPTIM_KERNEL_PARAM", top_optim_nKernelParams, top_optim_kernel_params);
  addUnsignedShortOption("TOPOL_OPTIM_SEARCH_LIMIT", top_optim_search_lim, 0);
  addEnumOption("TOPOL_OPTIM_PROJECTION_TYPE", top_optim_proj_type, Projection_Function_Map, ENUM_PROJECTION_FUNCTION::NONE);
  addDoubleOption("TOPOL_OPTIM_PROJECTION_PARAM", top_optim_proj_param, 0.0);

  /* CONFIG_CATEGORY: FSI solver */
  /*--- Options related to the FSI solver ---*/

  /* DESCRIPTION: ID of the region we want to compute the sensitivities using direct differentiation */
  addUnsignedShortOption("FEA_ID_DIRECTDIFF", nID_DV, 0);

  /* DESCRIPTION: Restart from a steady state (sets grid velocities to 0 when loading the restart). */
  addBoolOption("RESTART_STEADY_STATE", SteadyRestart, false);

  /*!\par CONFIG_CATEGORY: Multizone definition \ingroup Config*/
  /*--- Options related to multizone problems ---*/

  /* DESCRIPTION List of config files for each zone in a multizone setup with SOLVER=MULTIPHYSICS
   * Order here has to match the order in the meshfile if just one is used. */
  addStringListOption("CONFIG_LIST", nConfig_Files, Config_Filenames);

  /* DESCRIPTION: Determines if the multizone problem is solved for time-domain. */
  addBoolOption("TIME_DOMAIN", Time_Domain, false);
  /* DESCRIPTION: Number of outer iterations in the multizone problem. */
  addUnsignedLongOption("OUTER_ITER", nOuterIter, 1);
  /* DESCRIPTION: Number of inner iterations in each multizone block. */
  addUnsignedLongOption("INNER_ITER", nInnerIter, 1);
  /* DESCRIPTION: Number of time steps solved in the multizone problem. */
  addUnsignedLongOption("TIME_ITER", nTimeIter, 1);
  /* DESCRIPTION: Number of iterations in each single-zone block. */
  addUnsignedLongOption("ITER", nIter, 1000);
  /* DESCRIPTION: Restart iteration in the multizone problem. */
  addUnsignedLongOption("RESTART_ITER", Restart_Iter, 1);
  /* DESCRIPTION: Minimum error threshold for the linear solver for the implicit formulation */
  addDoubleOption("TIME_STEP", Time_Step, 0.0);
  /* DESCRIPTION: Total Physical Time for time-domain problems (s) */
  addDoubleOption("MAX_TIME", Max_Time, 1.0);
  /* DESCRIPTION: Determines if the single-zone driver is used. (TEMPORARY) */
  addBoolOption("SINGLEZONE_DRIVER", SinglezoneDriver, true);
  /* DESCRIPTION: Determines if the special output is written out */
  addBoolOption("SPECIAL_OUTPUT", SpecialOutput, false);

  /* DESCRIPTION: Determines if the convergence history of each individual zone is written to screen */
  addBoolOption("WRT_ZONE_CONV", Wrt_ZoneConv, false);
  /* DESCRIPTION: Determines if the convergence history of each individual zone is written to file */
  addBoolOption("WRT_ZONE_HIST", Wrt_ZoneHist, false);

  /* DESCRIPTION: Determines if the special output is written out */
  addBoolOption("WRT_FORCES_BREAKDOWN", Wrt_ForcesBreakdown, false);


  /*!\par KIND_INTERPOLATION \n
   * DESCRIPTION: Type of interpolation to use for multi-zone problems. \n OPTIONS: see \link Interpolator_Map \endlink
   * Sets Kind_Interpolation \ingroup Config
   */
  addEnumOption("KIND_INTERPOLATION", Kind_Interpolation, Interpolator_Map, INTERFACE_INTERPOLATOR::NEAREST_NEIGHBOR);

  /*  DESCRIPTION: Use conservative approach for interpolating between meshes. */
  addBoolOption("CONSERVATIVE_INTERPOLATION", ConservativeInterpolation, true);

  addUnsignedShortOption("NUM_NEAREST_NEIGHBORS", NumNearestNeighbors, 1);

  /*!\par KIND_INTERPOLATION \n
   * DESCRIPTION: Type of radial basis function to use for radial basis function interpolation. \n OPTIONS: see \link RadialBasis_Map \endlink
   * Sets Kind_RadialBasis \ingroup Config
   */
  addEnumOption("KIND_RADIAL_BASIS_FUNCTION", Kind_RadialBasisFunction, RadialBasisFunction_Map, RADIAL_BASIS::WENDLAND_C2);

  /*  DESCRIPTION: Use polynomial term in radial basis function interpolation.
  *  Options: NO, YES \ingroup Config */
  addBoolOption("RADIAL_BASIS_FUNCTION_POLYNOMIAL_TERM", RadialBasisFunction_PolynomialOption, true);

  /* DESCRIPTION: Radius for radial basis function. */
  addDoubleOption("RADIAL_BASIS_FUNCTION_PARAMETER", RadialBasisFunction_Parameter, 1.0);

  /* DESCRIPTION: Tolerance to prune small coefficients from the RBF interpolation matrix. */
  addDoubleOption("RADIAL_BASIS_FUNCTION_PRUNE_TOLERANCE", RadialBasisFunction_PruneTol, 1e-6);

   /*!\par INLETINTERPOLATION \n
   * DESCRIPTION: Type of spanwise interpolation to use for the inlet face. \n OPTIONS: see \link Inlet_SpanwiseInterpolation_Map \endlink
   * Sets Kind_InletInterpolation \ingroup Config
   */
  addEnumOption("INLET_INTERPOLATION_FUNCTION",Kind_InletInterpolationFunction, Inlet_SpanwiseInterpolation_Map, INLET_SPANWISE_INTERP::NONE);

   /*!\par INLETINTERPOLATION \n
   * DESCRIPTION: Type of spanwise interpolation to use for the inlet face. \n OPTIONS: see \link Inlet_SpanwiseInterpolation_Map \endlink
   * Sets Kind_InletInterpolation \ingroup Config
   */
  addEnumOption("INLET_INTERPOLATION_DATA_TYPE", Kind_Inlet_InterpolationType, Inlet_SpanwiseInterpolationType_Map, INLET_INTERP_TYPE::VR_VTHETA);

  addBoolOption("PRINT_INLET_INTERPOLATED_DATA", PrintInlet_InterpolatedData, false);

  /* DESCRIPTION: Number of FSI iterations during which a ramp is applied */
  addUnsignedShortOption("RAMP_FSI_ITER", nIterFSI_Ramp, 2);
  /* DESCRIPTION: Aitken's static relaxation factor */
  addDoubleOption("STAT_RELAX_PARAMETER", AitkenStatRelax, 0.4);
  /* DESCRIPTION: Aitken's dynamic maximum relaxation factor for the first iteration */
  addDoubleOption("AITKEN_DYN_MAX_INITIAL", AitkenDynMaxInit, 0.5);
  /* DESCRIPTION: Aitken's dynamic minimum relaxation factor for the first iteration */
  addDoubleOption("AITKEN_DYN_MIN_INITIAL", AitkenDynMinInit, 0.5);
  /* DESCRIPTION: Kind of relaxation */
  addEnumOption("BGS_RELAXATION", Kind_BGS_RelaxMethod, AitkenForm_Map, BGS_RELAXATION::NONE);
  /* DESCRIPTION: Relaxation required */
  addBoolOption("RELAXATION", Relaxation, false);

  /*!\par CONFIG_CATEGORY: Radiation solver \ingroup Config*/
  /*--- Options related to the radiation solver ---*/

  /* DESCRIPTION: Type of radiation model */
  addEnumOption("RADIATION_MODEL", Kind_Radiation, Radiation_Map, RADIATION_MODEL::NONE);

  /* DESCRIPTION: Kind of initialization of the P1 model  */
  addEnumOption("P1_INITIALIZATION", Kind_P1_Init, P1_Init_Map, P1_INIT::TEMPERATURE);

  /* DESCRIPTION: Absorption coefficient */
  addDoubleOption("ABSORPTION_COEFF", Absorption_Coeff, 1.0);
  /* DESCRIPTION: Scattering coefficient */
  addDoubleOption("SCATTERING_COEFF", Scattering_Coeff, 0.0);

  /* DESCRIPTION: Apply a volumetric heat source as a source term (NO, YES) in the form of an ellipsoid*/
  addBoolOption("HEAT_SOURCE", HeatSource, false);
  /* DESCRIPTION: Value of the volumetric heat source */
  addDoubleOption("HEAT_SOURCE_VAL", ValHeatSource, 0.0);
  /* DESCRIPTION: Rotation of the volumetric heat source respect to Z axis */
  addDoubleOption("HEAT_SOURCE_ROTATION_Z", Heat_Source_Rot_Z, 0.0);
  /* DESCRIPTION: Position of heat source center (Heat_Source_Center_X, Heat_Source_Center_Y, Heat_Source_Center_Z) */
  hs_center[0] = 0.0; hs_center[1] = 0.0; hs_center[2] = 0.0;
  addDoubleArrayOption("HEAT_SOURCE_CENTER", 3, hs_center);
  /* DESCRIPTION: Vector of heat source radii (Heat_Source_Axes_A, Heat_Source_Axes_B, Heat_Source_Axes_C) */
  hs_axes[0] = 1.0; hs_axes[1] = 1.0; hs_axes[2] = 1.0;
  addDoubleArrayOption("HEAT_SOURCE_AXES", 3, hs_axes);

  /*!\brief MARKER_EMISSIVITY DESCRIPTION: Wall emissivity of the marker for radiation purposes \n
   * Format: ( marker, emissivity of the marker, ... ) \ingroup Config  */
  addStringDoubleListOption("MARKER_EMISSIVITY", nMarker_Emissivity, Marker_Emissivity, Wall_Emissivity);

  /* DESCRIPTION:  Courant-Friedrichs-Lewy condition of the finest grid in radiation solvers */
  addDoubleOption("CFL_NUMBER_RAD", CFL_Rad, 1.0);

  /*!\par CONFIG_CATEGORY: Heat solver \ingroup Config*/
  /*--- options related to the heat solver ---*/

  /* DESCRIPTION: CHT interface coupling methods */
  /*  Options: NO, YES \ingroup Config */
  addEnumOption("CHT_COUPLING_METHOD", Kind_CHT_Coupling, CHT_Coupling_Map, CHT_COUPLING::DIRECT_TEMPERATURE_ROBIN_HEATFLUX);

  /*!\par CONFIG_CATEGORY: Visualize Control Volumes \ingroup Config*/
  /*--- options related to visualizing control volumes ---*/

  /* DESCRIPTION: Node number for the CV to be visualized */
  addLongOption("VISUALIZE_CV", Visualize_CV, -1);

  /*!\par CONFIG_CATEGORY: Inverse design problem \ingroup Config*/
  /*--- options related to inverse design problem ---*/

  /* DESCRIPTION: Evaluate inverse design on the surface  */
  addBoolOption("INV_DESIGN_CP", InvDesign_Cp, false);

  /* DESCRIPTION: Evaluate inverse design on the surface  */
  addBoolOption("INV_DESIGN_HEATFLUX", InvDesign_HeatFlux, false);

  /*!\par CONFIG_CATEGORY: Unsupported options \ingroup Config*/
  /*--- Options that are experimental and not intended for general use ---*/

  /* DESCRIPTION: Write extra output */
  addBoolOption("EXTRA_OUTPUT", ExtraOutput, false);

  /* DESCRIPTION: Write extra heat output for a given zone heat solver zone */
  addLongOption("EXTRA_HEAT_ZONE_OUTPUT", ExtraHeatOutputZone, -1);

  /*--- options related to the FFD problem ---*/
  /*!\par CONFIG_CATEGORY:FFD point inversion \ingroup Config*/

  /* DESCRIPTION: Fix I plane */
  addShortListOption("FFD_FIX_I", nFFD_Fix_IDir, FFD_Fix_IDir);

  /* DESCRIPTION: Fix J plane */
  addShortListOption("FFD_FIX_J", nFFD_Fix_JDir, FFD_Fix_JDir);

  /* DESCRIPTION: Fix K plane */
  addShortListOption("FFD_FIX_K", nFFD_Fix_KDir, FFD_Fix_KDir);

  /* DESCRIPTION: FFD symmetry plane (j=0) */
  addBoolOption("FFD_SYMMETRY_PLANE", FFD_Symmetry_Plane, false);

  /* DESCRIPTION: Define different coordinates systems for the FFD */
  addEnumOption("FFD_COORD_SYSTEM", FFD_CoordSystem, CoordSystem_Map, CARTESIAN);

  /* DESCRIPTION: Axis information for the spherical and cylindrical coord system */
  ffd_axis[0] = 0.0; ffd_axis[1] = 0.0; ffd_axis[2] =0.0;
  addDoubleArrayOption("FFD_AXIS", 3, ffd_axis);

  /* DESCRIPTION: Number of total iterations in the FFD point inversion */
  addUnsignedShortOption("FFD_ITERATIONS", nFFD_Iter, 500);

  /* DESCRIPTION: Free surface damping coefficient */
  addDoubleOption("FFD_TOLERANCE", FFD_Tol, 1E-10);

  /* DESCRIPTION: Procedure to prevent self-intersections within the FFD box based on Jacobian determinant */
  addBoolOption("FFD_INTPREV", FFD_IntPrev, NO);

  /* DESCRIPTION: Number of total iterations in the convexity check procedure */
  addUnsignedShortOption("FFD_INTPREV_ITER", FFD_IntPrev_MaxIter, 10);

  /* DESCRIPTION: Recursion depth in the FFD self-intersection prevention */
  addUnsignedShortOption("FFD_INTPREV_DEPTH", FFD_IntPrev_MaxDepth, 3);

  /* DESCRIPTION: Convexity check on all mesh elements */
  addBoolOption("CONVEXITY_CHECK", ConvexityCheck, NO);

  /* DESCRIPTION: Number of total iterations in the convexity check procedure */
  addUnsignedShortOption("CONVEXITY_CHECK_ITER", ConvexityCheck_MaxIter, 10);

  /* DESCRIPTION: Recursion depth in the FFD self-intersection prevention */
  addUnsignedShortOption("CONVEXITY_CHECK_DEPTH", ConvexityCheck_MaxDepth, 3);

  /* DESCRIPTION: Definition of the FFD boxes */
  addFFDDefOption("FFD_DEFINITION", nFFDBox, CoordFFDBox, TagFFDBox);

  /* DESCRIPTION: Definition of the FFD boxes */
  addFFDDegreeOption("FFD_DEGREE", nFFDBox, DegreeFFDBox);

  /* DESCRIPTION: Surface continuity at the intersection with the FFD */
  addEnumOption("FFD_CONTINUITY", FFD_Continuity, Continuity_Map, DERIVATIVE_2ND);

  /* DESCRIPTION: Kind of blending for the FFD definition */
  addEnumOption("FFD_BLENDING", FFD_Blending, Blending_Map, BEZIER );

  /* DESCRIPTION: Order of the BSplines for BSpline Blending function */
  ffd_coeff[0] = 2; ffd_coeff[1] = 2; ffd_coeff[2] = 2;
  addDoubleArrayOption("FFD_BSPLINE_ORDER", 3, ffd_coeff);

  /*--- Options for the automatic differentiation methods ---*/
  /*!\par CONFIG_CATEGORY: Automatic Differentation options\ingroup Config*/

  /* DESCRIPTION: Direct differentiation mode (forward) */
  addEnumOption("DIRECT_DIFF", DirectDiff, DirectDiff_Var_Map, NO_DERIVATIVE);

  /* DESCRIPTION: Automatic differentiation mode (reverse) */
  addBoolOption("AUTO_DIFF", AD_Mode, NO);

  /* DESCRIPTION: Preaccumulation in the AD mode. */
  addBoolOption("PREACC", AD_Preaccumulation, YES);

  /*--- options that are used in the python optimization scripts. These have no effect on the c++ toolsuite ---*/
  /*!\par CONFIG_CATEGORY:Python Options\ingroup Config*/

  /* DESCRIPTION: Gradient method */
  addPythonOption("GRADIENT_METHOD");

  /* DESCRIPTION: Geometrical Parameter */
  addPythonOption("GEO_PARAM");

  /* DESCRIPTION: Setup for design variables */
  addPythonOption("DEFINITION_DV");

  /* DESCRIPTION: Maximum number of iterations */
  addPythonOption("OPT_ITERATIONS");

  /* DESCRIPTION: Requested accuracy */
  addPythonOption("OPT_ACCURACY");

  /*!\brief OPT_COMBINE_OBJECTIVE
   *  \n DESCRIPTION: Flag specifying whether to internally combine a multi-objective function or treat separately */
  addPythonOption("OPT_COMBINE_OBJECTIVE");

  /* DESCRIPTION: Current value of the design variables */
  addPythonOption("DV_VALUE_NEW");

  /* DESCRIPTION: Previous value of the design variables */
  addPythonOption("DV_VALUE_OLD");

  /* DESCRIPTION: Number of partitions of the mesh */
  addPythonOption("NUMBER_PART");

  /* DESCRIPTION: Optimization objective function with optional scaling factor*/
  addPythonOption("OPT_OBJECTIVE");

  /* DESCRIPTION: Optimization constraint functions with optional scaling factor */
  addPythonOption("OPT_CONSTRAINT");

  /* DESCRIPTION: Finite different step for gradient estimation */
  addPythonOption("FIN_DIFF_STEP");

  /* DESCRIPTION: Verbosity of the python scripts to Stdout */
  addPythonOption("CONSOLE");

  /* DESCRIPTION: Flag specifying if the mesh was decomposed */
  addPythonOption("DECOMPOSED");

  /* DESCRIPTION: Optimization gradient factor */
  addPythonOption("OPT_GRADIENT_FACTOR");

  /* DESCRIPTION: Upper bound for the optimizer */
  addPythonOption("OPT_BOUND_UPPER");

  /* DESCRIPTION: Lower bound for the optimizer */
  addPythonOption("OPT_BOUND_LOWER");

  /* DESCRIPTION: Number of zones of the problem */
  addPythonOption("NZONES");

  /* DESCRIPTION: ParMETIS load balancing tolerance */
  addDoubleOption("PARMETIS_TOLERANCE", ParMETIS_tolerance, 0.02);

  /* DESCRIPTION: ParMETIS load balancing weight for points */
  addLongOption("PARMETIS_POINT_WEIGHT", ParMETIS_pointWgt, 0);

  /* DESCRIPTION: ParMETIS load balancing weight for edges (equiv. to neighbors) */
  addLongOption("PARMETIS_EDGE_WEIGHT", ParMETIS_edgeWgt, 1);

  /*--- options that are used in the Hybrid RANS/LES Simulations  ---*/
  /*!\par CONFIG_CATEGORY:Hybrid_RANSLES Options\ingroup Config*/

  /* DESCRIPTION: Starting Iteration for windowing approach */
  addUnsignedLongOption("WINDOW_START_ITER", StartWindowIteration, 0);

  /* DESCRIPTION: Window (weight) function for the cost-functional in the reverse sweep */
  addEnumOption("WINDOW_FUNCTION", Kind_WindowFct, Window_Map, WINDOW_FUNCTION::SQUARE);

  /* DESCRIPTION: DES Constant */
  addDoubleOption("DES_CONST", Const_DES, 0.65);

  /* DESCRIPTION: Specify Hybrid RANS/LES model */
  addEnumOption("HYBRID_RANSLES", Kind_HybridRANSLES, HybridRANSLES_Map, NO_HYBRIDRANSLES);

  /* DESCRIPTION: Roe with low dissipation for unsteady flows */
  addEnumOption("ROE_LOW_DISSIPATION", Kind_RoeLowDiss, RoeLowDiss_Map, NO_ROELOWDISS);

  /* DESCRIPTION: Compute Average for unsteady simulations */
  addBoolOption("COMPUTE_AVERAGE", Compute_Average, false);

  /* DESCRIPTION: Multipoint design Mach number*/
  addPythonOption("MULTIPOINT_MACH_NUMBER");

  /* DESCRIPTION: Multipoint design Weight */
  addPythonOption("MULTIPOINT_WEIGHT");

  /* DESCRIPTION: Multipoint design Angle of Attack */
  addPythonOption("MULTIPOINT_AOA");

  /* DESCRIPTION: Multipoint design Sideslip angle */
  addPythonOption("MULTIPOINT_SIDESLIP_ANGLE");

  /* DESCRIPTION: Multipoint design target CL*/
  addPythonOption("MULTIPOINT_TARGET_CL");

  /* DESCRIPTION: Multipoint design Reynolds number */
  addPythonOption("MULTIPOINT_REYNOLDS_NUMBER");

  /* DESCRIPTION: Multipoint design freestream temperature */
  addPythonOption("MULTIPOINT_FREESTREAM_TEMPERATURE");

  /* DESCRIPTION: Multipoint design freestream pressure */
  addPythonOption("MULTIPOINT_FREESTREAM_PRESSURE");

  /* DESCRIPTION: Multipoint design for outlet quantities (varying back pressure or mass flow operating points). */
  addPythonOption("MULTIPOINT_OUTLET_VALUE");

  /* DESCRIPTION: Multipoint mesh filenames, if using different meshes for each point */
  addPythonOption("MULTIPOINT_MESH_FILENAME");

  /*--- options that are used for the output ---*/
  /*!\par CONFIG_CATEGORY:Output Options\ingroup Config*/

  /* DESCRIPTION: Type of screen output */
  addStringListOption("SCREEN_OUTPUT", nScreenOutput, ScreenOutput);
  /* DESCRIPTION: Type of output printed to the history file */
  addStringListOption("HISTORY_OUTPUT", nHistoryOutput, HistoryOutput);
  /* DESCRIPTION: Type of output printed to the volume solution file */
  addStringListOption("VOLUME_OUTPUT", nVolumeOutput, VolumeOutput);

  /* DESCRIPTION: History writing frequency (INNER_ITER) */
  addUnsignedLongOption("HISTORY_WRT_FREQ_INNER", HistoryWrtFreq[2], 1);
  /* DESCRIPTION: History writing frequency (OUTER_ITER) */
  addUnsignedLongOption("HISTORY_WRT_FREQ_OUTER", HistoryWrtFreq[1], 1);
  /* DESCRIPTION: History writing frequency (TIME_ITER) */
  addUnsignedLongOption("HISTORY_WRT_FREQ_TIME", HistoryWrtFreq[0], 1);

  /* DESCRIPTION: Screen writing frequency (INNER_ITER) */
  addUnsignedLongOption("SCREEN_WRT_FREQ_INNER", ScreenWrtFreq[2], 1);
  /* DESCRIPTION: Screen writing frequency (OUTER_ITER) */
  addUnsignedLongOption("SCREEN_WRT_FREQ_OUTER", ScreenWrtFreq[1], 1);
  /* DESCRIPTION: Screen writing frequency (TIME_ITER) */
  addUnsignedLongOption("SCREEN_WRT_FREQ_TIME", ScreenWrtFreq[0], 1);
  /* DESCRIPTION: list of writing frequencies for each file type (length same as nVolumeOutputFiles) */
  addULongListOption("OUTPUT_WRT_FREQ", nVolumeOutputFrequencies, VolumeOutputFrequencies);

  /* DESCRIPTION: Volume solution files */
  addEnumListOption("OUTPUT_FILES", nVolumeOutputFiles, VolumeOutputFiles, Output_Map);

  /* DESCRIPTION: Parameter to perturb eigenvalues */
  addDoubleOption("UQ_DELTA_B", uq_delta_b, 1.0);

  /* DESCRIPTION: Parameter to determine kind of perturbation */
  addUnsignedShortOption("UQ_COMPONENT", eig_val_comp, 1);

  /* DESCRIPTION: Parameter to perturb eigenvalues */
  addDoubleOption("UQ_URLX", uq_urlx, 0.1);

  /* DESCRIPTION: Permuting eigenvectors for UQ analysis */
  addBoolOption("UQ_PERMUTE", uq_permute, false);

  /* DESCRIPTION: Number of calls to 'Build' that trigger re-factorization (0 means only once). */
  addUnsignedLongOption("PASTIX_FACTORIZATION_FREQUENCY", pastix_fact_freq, 1);

  /* DESCRIPTION: 0 - Quiet, 1 - During factorization and cleanup, 2 - Even more detail. */
  addUnsignedShortOption("PASTIX_VERBOSITY_LEVEL", pastix_verb_lvl, 0);

  /* DESCRIPTION: Level of fill for PaStiX incomplete LU factorization. */
  addUnsignedShortOption("PASTIX_FILL_LEVEL", pastix_fill_lvl, 1);

  /* DESCRIPTION: Size of the edge groups colored for thread parallel edge loops (0 forces the reducer strategy). */
  addUnsignedLongOption("EDGE_COLORING_GROUP_SIZE", edgeColorGroupSize, 512);

  /*--- options that are used for libROM ---*/
  /*!\par CONFIG_CATEGORY:libROM options \ingroup Config*/

  /*!\brief SAVE_LIBROM \n DESCRIPTION: Flag for saving data with libROM. */
  addBoolOption("SAVE_LIBROM", libROM, false);

  /*!\brief LIBROM_BASE_FILENAME \n DESCRIPTION: Output base file name for libROM   \ingroup Config*/
  addStringOption("LIBROM_BASE_FILENAME", libROMbase_FileName, string("su2"));

  /*!\brief BASIS_GENERATION \n DESCRIPTION: Flag for saving data with libROM. */
  addEnumOption("BASIS_GENERATION", POD_Basis_Gen, POD_Map, POD_KIND::STATIC);

  /*!\brief MAX_BASIS_DIM \n DESCRIPTION: Maximum number of basis vectors.*/
  addUnsignedShortOption("MAX_BASIS_DIM", maxBasisDim, 100);

  /*!\brief ROM_SAVE_FREQ \n DESCRIPTION: How often to save snapshots for unsteady problems.*/
  addUnsignedShortOption("ROM_SAVE_FREQ", rom_save_freq, 1);

  /* END_CONFIG_OPTIONS */

}

void CConfig::SetConfig_Parsing(char case_filename[MAX_STRING_SIZE]) {

  ifstream case_file;

  /*--- Read the configuration file ---*/

  case_file.open(case_filename, ios::in);

  if (case_file.fail()) {
    SU2_MPI::Error("The configuration file (.cfg) is missing!!", CURRENT_FUNCTION);
  }

  SetConfig_Parsing(case_file);

  case_file.close();

}

void CConfig::SetConfig_Parsing(istream& config_buffer){

  string text_line, option_name;
  vector<string> option_value;

  string errorString;

  const int max_err_count = 30; // Maximum number of errors to print before stopping
  int err_count = 0;  // How many errors have we found in the config file
  int line_count = 1;

  map<string, bool> included_options;

  /*--- Parse the configuration file and set the options ---*/

  while (getline (config_buffer, text_line)) {

    if (err_count >= max_err_count) {
      errorString.append("Too many errors, stopping parse.");
      break;
    }

     PrintingToolbox::trim(text_line);

    /*--- Check if there is a line continuation character at the
     * end of the current line or somewhere in between (the rest is ignored then).
     * If yes, read until there is a line without one or an empty line.
     * If there is a statement after a cont. char
     * throw an error. ---*/

     if (text_line.size() && (text_line.front() != '%')){
       while (text_line.back() == '\\' ||
              (PrintingToolbox::split(text_line, '\\').size() > 1)){
         string tmp;
         getline (config_buffer, tmp);
         line_count++;
         if (tmp.find_first_of('=') != string::npos){
           errorString.append("Line " + to_string(line_count)  + ": Statement found after continuation character.\n");
         }
         PrintingToolbox::trim(tmp);
         if (tmp.front() != '%'){
           text_line = PrintingToolbox::split(text_line, '\\')[0];
           text_line += " " + tmp;
         }
       }
     }

    if (TokenizeString(text_line, option_name, option_value)) {
      /*--- See if it's a python option ---*/

      if (option_map.find(option_name) == option_map.end()) {
          string newString;
          newString.append("Line " + to_string(line_count)  + " " + option_name);
          newString.append(": invalid option name");
          newString.append(". Check current SU2 options in config_template.cfg.");
          newString.append("\n");
          if (!option_name.compare("RELAXATION_FACTOR_ADJFLOW"))
            newString.append("Option RELAXATION_FACTOR_ADJFLOW is now RELAXATION_FACTOR_ADJOINT, "
                             "and it also applies to discrete adjoint problems.\n\n");
          else if (!option_name.compare("WRT_MESH_QUALITY"))
            newString.append("WRT_MESH_QUALITY is deprecated. Use VOLUME_OUTPUT= (MESH_QUALITY, ...) instead.\n\n");
          else if (!option_name.compare("VISUALIZE_SURFACE_DEF"))
            newString.append("VISUALIZE_SURFACE_DEF is deprecated. Simply add a surface format to OUTPUT_FILES.\n\n");
          else if (!option_name.compare("VISUALIZE_VOLUME_DEF"))
            newString.append("VISUALIZE_VOLUME_DEF is deprecated. Simply add a volume format to OUTPUT_FILES.\n\n");
          else if (!option_name.compare("WRT_BINARY_RESTART"))
            newString.append("WRT_BINARY_RESTART is deprecated. The type of restart is determined from the OUTPUT_FILES list.\n\n");
          else if (!option_name.compare("WRT_RESIDUALS"))
            newString.append("WRT_RESIDUALS is deprecated. Use VOLUME_OUTPUT= ( RESIDUAL, ... ) instead.\n\n");
          else if (!option_name.compare("WRT_LIMITERS"))
            newString.append("WRT_LIMITERS is deprecated. Use VOLUME_OUTPUT= ( LIMITER, ... ) instead.\n\n");
          else if (!option_name.compare("WRT_CON_FREQ"))
            newString.append("WRT_CON_FREQ is deprecated. Use SCREEN_WRT_FREQ_INNER or SCREEN_WRT_FREQ_OUTER for multizone cases instead.\n\n");
          else if (!option_name.compare("WRT_CON_FREQ_DUALTIME"))
            newString.append("WRT_CON_FREQ_DUALTIME is deprecated. Use SCREEN_WRT_FREQ_TIME instead.\n\n");
          else if (!option_name.compare("WRT_SRF_SOL"))
            newString.append("WRT_SRF_SOL is deprecated. Simply add a surface format to OUTPUT_FILES.\n\n");
          else if (!option_name.compare("WRT_CSV_SOL"))
            newString.append("WRT_CSV_SOL is deprecated. Simply add a CSV format to OUTPUT_FILES.\n\n");
          else if (!option_name.compare("WRT_SOL_FREQ"))
            newString.append("WRT_SOL_FREQ is deprecated. Use OUTPUT_WRT_FREQ instead.\n\n");
          else if (!option_name.compare("WRT_SOL_FREQ_DUALTIME"))
            newString.append("WRT_SOL_FREQ_DUALTIME is deprecated. Use OUTPUT_WRT_FREQ instead.\n\n");
          else if (!option_name.compare("UNST_RESTART_ITER"))
            newString.append("UNST_RESTART_ITER is deprecated. Use RESTART_ITER instead.\n\n");
          else if (!option_name.compare("DYN_RESTART_ITER"))
            newString.append("DYN_RESTART_ITER is deprecated. Use RESTART_ITER instead.\n\n");
          else if (!option_name.compare("CONV_CRITERIA"))
            newString.append("CONV_CRITERIA is deprecated. SU2 will choose the criteria automatically based on the CONV_FIELD.\n"
                             "RESIDUAL for any RMS_* BGS_* value. CAUCHY for coefficients like DRAG etc.\n\n");
          else if (!option_name.compare("THERMAL_DIFFUSIVITY"))
            newString.append("THERMAL_DIFFUSIVITY is deprecated. See the INC_ENERGY_EQUATION options instead.\n\n");
          else if (!option_name.compare("THERMAL_DIFFUSIVITY_SOLID"))
            newString.append("THERMAL_DIFFUSIVITY_SOLID is deprecated. Set THERMAL_CONDUCTIVITY_CONSTANT, MATERIAL_DENSITY and SPECIFIC_HEAT_CP instead.\n\n");
          else if (!option_name.compare("SOLID_THERMAL_CONDUCTIVITY"))
            newString.append("SOLID_THERMAL_CONDUCTIVITY is deprecated. Use THERMAL_CONDUCTIVITY_CONSTANT instead.\n\n");
          else if (!option_name.compare("SOLID_DENSITY"))
            newString.append("SOLID_DENSITY is deprecated. Use MATERIAL_DENSITY instead.\n\n");
          else if (!option_name.compare("SOLID_TEMPERATURE_INIT"))
            newString.append("SOLID_TEMPERATURE_INIT is deprecated. Use FREESTREAM_TEMPERATURE instead.\n\n");
          else if (!option_name.compare("SA_QCR"))
            newString.append("SA_QCR is deprecated. Use SA_OPTIONS=QCR2000 instead.\n\n");
          else {
            /*--- Find the most likely candidate for the unrecognized option, based on the length
             of start and end character sequences shared by candidates and the option. ---*/
            auto countMatchChars = [&option_name](const string& candidate) {
              const size_t sz1 = option_name.size(), sz2 = candidate.size();
              size_t nMatch = 0;
              for (size_t i=0; i<min(sz1,sz2); ++i) {
                if (option_name[i] == candidate[i]) nMatch++;
                else break;
              }
              for (size_t i=0; i<min(sz1,sz2); ++i) {
                if (option_name[sz1-1-i] == candidate[sz2-1-i]) nMatch++;
                else break;
              }
              return nMatch;
            };
            string match;
            size_t maxScore = 0;
            for (auto& candidate : option_map) {
              auto score = countMatchChars(candidate.first);
              if (score > maxScore) {
                maxScore = score;
                match = candidate.first;
              }
            }
            newString.append("Did you mean ");
            newString.append(match);
            newString.append("?\n");
          }
          errorString.append(newString);
          err_count++;
          line_count++;
        continue;
      }

      /*--- Option exists, check if the option has already been in the config file ---*/

      if (included_options.find(option_name) != included_options.end()) {
        string newString;
        newString.append("Line " + to_string(line_count)  + " " + option_name);
        newString.append(": option appears twice");
        newString.append("\n");
        errorString.append(newString);
        err_count++;
        line_count++;
        continue;
      }

      /*--- New found option. Add it to the map, and delete from all options ---*/

      included_options.insert(pair<string, bool>(option_name, true));
      all_options.erase(option_name);

      /*--- Set the value and check error ---*/

      string out = option_map[option_name]->SetValue(option_value);
      if (out.compare("") != 0) {
        /*--- valid option, but deprecated value ---*/
        if (!option_name.compare("KIND_TURB_MODEL")) {
          if (option_value[0] == "SST_SUST")
            errorString.append("Option KIND_TURB_MODEL=SST_SUST is deprecated. Use KIND_TURB_MODEL=SST, SST_OPTIONS=SUSTAINING instead.\n");
          else if (option_value[0] == "SA_NEG")
            errorString.append("Option KIND_TURB_MODEL=SA_NEG is deprecated. Use KIND_TURB_MODEL=SA, SA_OPTIONS=NEGATIVE instead.\n");
          else if (option_value[0] == "SA_E")
            errorString.append("Option KIND_TURB_MODEL=SA_E is deprecated. Use KIND_TURB_MODEL=SA, SA_OPTIONS=EDWARDS instead.\n");
          else if (option_value[0] == "SA_COMP")
            errorString.append("Option KIND_TURB_MODEL=SA_COMP is deprecated. Use KIND_TURB_MODEL=SA, SA_OPTIONS=COMPRESSIBILITY instead.\n");
          else if (option_value[0] == "SA_E_COMP")
            errorString.append("Option KIND_TURB_MODEL=SA_E_COMP is deprecated. Use KIND_TURB_MODEL=SA, SA_OPTIONS=EDWARDS,COMPRESSIBILITY instead.\n");
        } else if (!option_name.compare("KIND_TRANS_MODEL")) {
          if (option_value[0] == "BC")
            errorString.append("Option KIND_TRANS_MODEL=BC is deprecated. Use KIND_TURB_MODEL=SA, SA_OPTIONS=BCM instead.\n");
        }
        errorString.append(out);
        errorString.append("\n");
        err_count++;
      }
    }
    line_count++;
  }

  /*--- See if there were any errors parsing the config file ---*/

  if (errorString.size() != 0) {
    SU2_MPI::Error(errorString, CURRENT_FUNCTION);
  }
}

void CConfig::SetDefaultFromConfig(CConfig *config){

  map<string, bool> noInheritance = {{"SCREEN_OUTPUT", true},{"HISTORY_OUTPUT", true}};

  map<string, bool>::iterator iter = all_options.begin(), curr_iter;

  while (iter != all_options.end()){
    curr_iter = iter++;
    if (config->option_map[curr_iter->first]->GetValue().size() > 0 && !noInheritance[curr_iter->first]){
      option_map[curr_iter->first]->SetValue(config->option_map[curr_iter->first]->GetValue());
      all_options.erase(curr_iter);
    }
  }
}

void CConfig::SetDefault(){

  /*--- Set the default values for all of the options that weren't set ---*/

  for (map<string, bool>::iterator iter = all_options.begin(); iter != all_options.end(); ++iter) {
    if (option_map[iter->first]->GetValue().size() == 0)
      option_map[iter->first]->SetDefault();
  }
}

bool CConfig::SetRunTime_Parsing(char case_filename[MAX_STRING_SIZE]) {
  string text_line, option_name;
  ifstream case_file;
  vector<string> option_value;

  /*--- Read the configuration file ---*/

  case_file.open(case_filename, ios::in);

  if (case_file.fail()) { return false; }

  string errorString;

  int err_count = 0;  // How many errors have we found in the config file
  const int max_err_count = 30; // Maximum number of errors to print before stopping

  map<string, bool> included_options;

  /*--- Parse the configuration file and set the options ---*/

  while (getline (case_file, text_line)) {

    if (err_count >= max_err_count) {
      errorString.append("Too many errors, stopping parse.");
      break;
    }

    if (TokenizeString(text_line, option_name, option_value)) {

      if (option_map.find(option_name) == option_map.end()) {

        /*--- See if it's a python option ---*/

        string newString;
        newString.append(option_name);
        newString.append(": invalid option name");
        newString.append("\n");
        errorString.append(newString);
        err_count++;
        continue;
      }

      /*--- Option exists, check if the option has already been in the config file ---*/

      if (included_options.find(option_name) != included_options.end()) {
        string newString;
        newString.append(option_name);
        newString.append(": option appears twice");
        newString.append("\n");
        errorString.append(newString);
        err_count++;
        continue;
      }

      /*--- New found option. Add it to the map, and delete from all options ---*/

      included_options.insert(pair<string, bool>(option_name, true));
      all_options.erase(option_name);

      /*--- Set the value and check error ---*/

      string out = option_map[option_name]->SetValue(option_value);
      if (out.compare("") != 0) {
        errorString.append(out);
        errorString.append("\n");
        err_count++;
      }

    }
  }

  /*--- Set the default values for all of the options that weren't set ---*/

  for (map<string, bool>::iterator iter = all_options.begin(); iter != all_options.end(); ++iter) {
    option_map[iter->first]->SetDefault();
  }

  /*--- See if there were any errors parsing the runtime file ---*/

  if (errorString.size() != 0) {
    SU2_MPI::Error(errorString, CURRENT_FUNCTION);
  }

  case_file.close();

  return true;

}

void CConfig::SetHeader(SU2_COMPONENT val_software) const{

  if ((iZone == 0) && (rank == MASTER_NODE)){
    cout << endl << "-------------------------------------------------------------------------" << endl;
    cout << "|    ___ _   _ ___                                                      |" << endl;
    cout << "|   / __| | | |_  )   Release 7.4.0 \"Blackbird\"                         |" << endl;
    cout << "|   \\__ \\ |_| |/ /                                                      |" << endl;
    switch (val_software) {
    case SU2_COMPONENT::SU2_CFD: cout << "|   |___/\\___//___|   Suite (Computational Fluid Dynamics Code)         |" << endl; break;
    case SU2_COMPONENT::SU2_DEF: cout << "|   |___/\\___//___|   Suite (Mesh Deformation Code)                     |" << endl; break;
    case SU2_COMPONENT::SU2_DOT: cout << "|   |___/\\___//___|   Suite (Gradient Projection Code)                  |" << endl; break;
    case SU2_COMPONENT::SU2_GEO: cout << "|   |___/\\___//___|   Suite (Geometry Definition Code)                  |" << endl; break;
    case SU2_COMPONENT::SU2_SOL: cout << "|   |___/\\___//___|   Suite (Solution Exporting Code)                   |" << endl; break;
    }

    cout << "|                                                                       |" << endl;
    cout <<"-------------------------------------------------------------------------" << endl;
    cout << "| SU2 Project Website: https://su2code.github.io                        |" << endl;
    cout << "|                                                                       |" << endl;
    cout << "| The SU2 Project is maintained by the SU2 Foundation                   |" << endl;
    cout << "| (http://su2foundation.org)                                            |" << endl;
    cout <<"-------------------------------------------------------------------------" << endl;
    cout << "| Copyright 2012-2022, SU2 Contributors                                 |" << endl;
    cout << "|                                                                       |" << endl;
    cout << "| SU2 is free software; you can redistribute it and/or                  |" << endl;
    cout << "| modify it under the terms of the GNU Lesser General Public            |" << endl;
    cout << "| License as published by the Free Software Foundation; either          |" << endl;
    cout << "| version 2.1 of the License, or (at your option) any later version.    |" << endl;
    cout << "|                                                                       |" << endl;
    cout << "| SU2 is distributed in the hope that it will be useful,                |" << endl;
    cout << "| but WITHOUT ANY WARRANTY; without even the implied warranty of        |" << endl;
    cout << "| MERCHANTABILITY or FITNESS FOR A PARTICULAR PURPOSE. See the GNU      |" << endl;
    cout << "| Lesser General Public License for more details.                       |" << endl;
    cout << "|                                                                       |" << endl;
    cout << "| You should have received a copy of the GNU Lesser General Public      |" << endl;
    cout << "| License along with SU2. If not, see <http://www.gnu.org/licenses/>.   |" << endl;
    cout <<"-------------------------------------------------------------------------" << endl;
  }

}

void CConfig::SetnZone(){

  /*--- Just as a clarification --- */

  if (Multizone_Problem == NO && Kind_Solver != MAIN_SOLVER::MULTIPHYSICS){
    nZone = 1;
  }

  if (Kind_Solver == MAIN_SOLVER::MULTIPHYSICS){
    Multizone_Problem = YES;
    if (nConfig_Files == 0){
      SU2_MPI::Error("CONFIG_LIST must be provided if PHYSICAL_PROBLEM=MULTIPHYSICS", CURRENT_FUNCTION);
    }
  }

  if (Multizone_Problem == YES){

    /*--- Some basic multizone checks ---*/

    if (nMarker_ZoneInterface % 2 != 0){
      SU2_MPI::Error("Number of markers in MARKER_ZONE_INTERFACE must be a multiple of 2", CURRENT_FUNCTION);
    }

    SinglezoneDriver  = NO;

    if (Multizone_Mesh){

      /*--- Get the number of zones from the mesh file --- */

      nZone = GetnZone(Mesh_FileName, Mesh_FileFormat);

      /*--- If config list is set, make sure number matches number of zones in mesh file --- */

      if (nConfig_Files != 0 && (nZone != nConfig_Files)){
        SU2_MPI::Error("Number of CONFIG_LIST must match number of zones in mesh file.", CURRENT_FUNCTION);
      }
    } else {

      /*--- Number of zones is determined from the number of config files provided --- */

      if (nConfig_Files == 0){
        SU2_MPI::Error("If MULTIZONE_MESH is set to YES, you must provide a list of config files using CONFIG_LIST option", CURRENT_FUNCTION);
      }
      nZone = nConfig_Files;

    }

    /*--- Check if subconfig files exist --- */

    if (nConfig_Files != 0){
      for (unsigned short iConfig = 0; iConfig < nConfig_Files; iConfig++){
        ifstream f(Config_Filenames[iConfig].c_str());
        if (!f.good()){
          SU2_MPI::Error("Config file " + Config_Filenames[iConfig] + " defined in CONFIG_FILES does not exist", CURRENT_FUNCTION);
        }
      }
    }

  }

}

void CConfig::SetPostprocessing(SU2_COMPONENT val_software, unsigned short val_izone, unsigned short val_nDim) {

  unsigned short iCFL, iMarker;
  bool ideal_gas = ((Kind_FluidModel == STANDARD_AIR) ||
                    (Kind_FluidModel == IDEAL_GAS) ||
                    (Kind_FluidModel == INC_IDEAL_GAS) ||
                    (Kind_FluidModel == FLUID_MIXTURE) ||
                    (Kind_FluidModel == INC_IDEAL_GAS_POLY) ||
                    (Kind_FluidModel == CONSTANT_DENSITY));
  bool noneq_gas = ((Kind_FluidModel == MUTATIONPP) ||
                    (Kind_FluidModel == SU2_NONEQ));
  bool standard_air = ((Kind_FluidModel == STANDARD_AIR));
  bool nemo = GetNEMOProblem();

  if (nZone > 1){
    Multizone_Problem = YES;
  }

  /*--- Set the default output files ---*/
  if (!OptionIsSet("OUTPUT_FILES")){
    nVolumeOutputFiles = 3;
    VolumeOutputFiles = new OUTPUT_TYPE[nVolumeOutputFiles];
    VolumeOutputFiles[0] = OUTPUT_TYPE::RESTART_BINARY;
    VolumeOutputFiles[1] = OUTPUT_TYPE::PARAVIEW_XML;
    VolumeOutputFiles[2] = OUTPUT_TYPE::SURFACE_PARAVIEW_XML;
  }

  /*--- Set the default output frequencies ---*/
  if (!OptionIsSet("OUTPUT_WRT_FREQ")){
    nVolumeOutputFrequencies = nVolumeOutputFiles;
    VolumeOutputFrequencies = new unsigned long [nVolumeOutputFrequencies];

    /*---  Using default frequency of 250 for all files when steady, and 1 for unsteady. ---*/
    for (auto iVolumeFreq = 0; iVolumeFreq < nVolumeOutputFrequencies; iVolumeFreq++){
      VolumeOutputFrequencies[iVolumeFreq] = Time_Domain ? 1 : 250;
    }
  } else if (nVolumeOutputFrequencies < nVolumeOutputFiles) {
    /*--- If there are fewer frequencies than files, repeat the last frequency.
     *    This is useful to define 1 frequency for the restart file and 1 frequency for all the visualization files.  ---*/
    auto* newFrequencies = new unsigned long[nVolumeOutputFiles];
    for (unsigned short i = 0; i < nVolumeOutputFrequencies; ++i) {
      newFrequencies[i] = VolumeOutputFrequencies[i];
    }
    for (auto i = nVolumeOutputFrequencies; i < nVolumeOutputFiles; ++i) {
      newFrequencies[i] = newFrequencies[i-1];
    }
    delete [] VolumeOutputFrequencies;
    VolumeOutputFrequencies = newFrequencies;
    nVolumeOutputFrequencies = nVolumeOutputFiles;
  }

  /*--- Check if SU2 was build with TecIO support, as that is required for Tecplot Binary output. ---*/
#ifndef HAVE_TECIO
  for (unsigned short iVolumeFile = 0; iVolumeFile < nVolumeOutputFiles; iVolumeFile++){
    if (VolumeOutputFiles[iVolumeFile] == OUTPUT_TYPE::TECPLOT_BINARY ||
        VolumeOutputFiles[iVolumeFile] == OUTPUT_TYPE::SURFACE_TECPLOT_BINARY) {
      SU2_MPI::Error(string("Tecplot binary file requested in option OUTPUT_FILES but SU2 was built without TecIO support.\n"), CURRENT_FUNCTION);
    }
  }
#endif

  /*--- Check if SU2 was build with CGNS support, as that is required for CGNS output. ---*/
#ifndef HAVE_CGNS
  for (unsigned short iVolumeFile = 0; iVolumeFile < nVolumeOutputFiles; iVolumeFile++) {
    if (VolumeOutputFiles[iVolumeFile] == OUTPUT_TYPE::CGNS ||
        VolumeOutputFiles[iVolumeFile] == OUTPUT_TYPE::SURFACE_CGNS) {
      SU2_MPI::Error(string("CGNS file requested in option OUTPUT_FILES but SU2 was built without CGNS support.\n"),CURRENT_FUNCTION);
    }
  }
#endif

  /*--- Check if CoolProp is used with non-dimensionalization. ---*/
  if (Kind_FluidModel == COOLPROP && Ref_NonDim != DIMENSIONAL) {
    SU2_MPI::Error("CoolProp can not be used with non-dimensionalization.", CURRENT_FUNCTION);
  }

  /*--- STL_BINARY output not implemented yet, but already a value in option_structure.hpp---*/
  for (unsigned short iVolumeFile = 0; iVolumeFile < nVolumeOutputFiles; iVolumeFile++) {
    if (VolumeOutputFiles[iVolumeFile] == OUTPUT_TYPE::STL_BINARY){
      SU2_MPI::Error(string("OUTPUT_FILES: 'STL_BINARY' output not implemented. Use 'STL' for ASCII output.\n"), CURRENT_FUNCTION);
    }
    if (val_nDim == 2 && (VolumeOutputFiles[iVolumeFile] == OUTPUT_TYPE::STL_ASCII || VolumeOutputFiles[iVolumeFile] == OUTPUT_TYPE::STL_BINARY)) {
      SU2_MPI::Error(string("OUTPUT_FILES: 'STL(_BINARY)' output only reasonable for 3D cases.\n"), CURRENT_FUNCTION);
    }
  }

  /*--- Check if MESH_QUALITY is requested in VOLUME_OUTPUT and set the config boolean accordingly. ---*/
  Wrt_MeshQuality = false;
  for (unsigned short iField = 0; iField < nVolumeOutput; iField++) {
    if(VolumeOutput[iField].find("MESH_QUALITY") != string::npos) {
      Wrt_MeshQuality = true;
    }
  }

  /*--- Check if MULTIGRID is requested in VOLUME_OUTPUT and set the config boolean accordingly. ---*/
  Wrt_MultiGrid = false;
  for (unsigned short iField = 0; iField < nVolumeOutput; iField++) {
    if(VolumeOutput[iField].find("MULTIGRID") != string::npos) {
      Wrt_MultiGrid = true;
    }
  }

  if (Kind_Solver == MAIN_SOLVER::NAVIER_STOKES && Kind_Turb_Model != TURB_MODEL::NONE){
    SU2_MPI::Error("KIND_TURB_MODEL must be NONE if SOLVER= NAVIER_STOKES", CURRENT_FUNCTION);
  }
  if (Kind_Solver == MAIN_SOLVER::INC_NAVIER_STOKES && Kind_Turb_Model != TURB_MODEL::NONE){
    SU2_MPI::Error("KIND_TURB_MODEL must be NONE if SOLVER= INC_NAVIER_STOKES", CURRENT_FUNCTION);
  }
  if (Kind_Solver == MAIN_SOLVER::RANS && Kind_Turb_Model == TURB_MODEL::NONE){
    SU2_MPI::Error("A turbulence model must be specified with KIND_TURB_MODEL if SOLVER= RANS", CURRENT_FUNCTION);
  }
  if (Kind_Solver == MAIN_SOLVER::INC_RANS && Kind_Turb_Model == TURB_MODEL::NONE){
    SU2_MPI::Error("A turbulence model must be specified with KIND_TURB_MODEL if SOLVER= INC_RANS", CURRENT_FUNCTION);
  }

  /*--- Postprocess SST_OPTIONS into structure. ---*/
  if (Kind_Turb_Model == TURB_MODEL::SST) {
    sstParsedOptions = ParseSSTOptions(SST_Options, nSST_Options, rank);
  } else if (Kind_Turb_Model == TURB_MODEL::SA) {
    saParsedOptions = ParseSAOptions(SA_Options, nSA_Options, rank);
  }

  /*--- Check if turbulence model can be used for AXISYMMETRIC case---*/
  if (Axisymmetric && Kind_Turb_Model != TURB_MODEL::NONE && Kind_Turb_Model != TURB_MODEL::SST){
    SU2_MPI::Error("Axisymmetry is currently only supported for KIND_TURB_MODEL chosen as SST", CURRENT_FUNCTION);
  }

  /*--- Postprocess LM_OPTIONS into structure. ---*/
  if (Kind_Trans_Model == TURB_TRANS_MODEL::LM) {
    lmParsedOptions = ParseLMOptions(LM_Options, nLM_Options, rank, Kind_Turb_Model);

    /*--- Check if problem is 2D and LM2015 has been selected ---*/
    if (lmParsedOptions.LM2015 && val_nDim == 2) {
      SU2_MPI::Error("LM2015 is available only for 3D problems", CURRENT_FUNCTION);
    }
  }

  /*--- Set the boolean Wall_Functions equal to true if there is a
   definition for the wall founctions ---*/

  Wall_Functions = false;
  if (nMarker_WallFunctions > 0) {
    for (iMarker = 0; iMarker < nMarker_WallFunctions; iMarker++) {
      if (Kind_WallFunctions[iMarker] != WALL_FUNCTIONS::NONE)
        Wall_Functions = true;

      if ((Kind_WallFunctions[iMarker] == WALL_FUNCTIONS::ADAPTIVE_FUNCTION) ||
          (Kind_WallFunctions[iMarker] == WALL_FUNCTIONS::SCALABLE_FUNCTION) ||
          (Kind_WallFunctions[iMarker] == WALL_FUNCTIONS::NONEQUILIBRIUM_MODEL))
        SU2_MPI::Error(string("For RANS problems, use NONE, STANDARD_WALL_FUNCTION or EQUILIBRIUM_WALL_MODEL.\n"), CURRENT_FUNCTION);

      if (Kind_WallFunctions[iMarker] == WALL_FUNCTIONS::STANDARD_FUNCTION) {
        if (!((Kind_Solver == MAIN_SOLVER::RANS) || (Kind_Solver == MAIN_SOLVER::INC_RANS)))
          SU2_MPI::Error(string("Wall model STANDARD_FUNCTION only available for RANS or INC_RANS.\n"), CURRENT_FUNCTION);
        if (nRough_Wall != 0)
          SU2_MPI::Error(string("Wall model STANDARD_FUNCTION and WALL_ROUGHNESS migh not be compatible. Checking required!\n"), CURRENT_FUNCTION);
      }

    }
  }

  /*--- Initialize the AoA and Sideslip variables for the incompressible
   solver. This is typically unused (often internal flows). Also fixed CL
   mode for incompressible flows is not implemented ---*/

  if (Kind_Solver == MAIN_SOLVER::INC_EULER ||
      Kind_Solver == MAIN_SOLVER::INC_NAVIER_STOKES ||
      Kind_Solver == MAIN_SOLVER::INC_RANS) {

    /*--- Compute x-velocity with a safegaurd for 0.0. ---*/

    su2double Vx = 1e-10;
    if (vel_init[0] != 0.0) {
      Vx = vel_init[0];
    }

    /*--- Compute the angle-of-attack and sideslip. ---*/

    su2double alpha = 0.0, beta = 0.0;
    if (val_nDim == 2) {
      alpha = atan(vel_init[1]/Vx)*180.0/PI_NUMBER;
    } else {
      alpha = atan(vel_init[2]/Vx)*180.0/PI_NUMBER;
      beta  = atan(vel_init[1]/Vx)*180.0/PI_NUMBER;
    }

    /*--- Set alpha and beta in the config class. ---*/

    SetAoA(alpha);
    SetAoS(beta);

    if (Fixed_CL_Mode) {
      SU2_MPI::Error(string("Fixed CL mode not implemented for the incompressible solver. \n"), CURRENT_FUNCTION);
    }

    /*--- Inc CHT simulation, but energy equation of fluid is inactive. ---*/
    if (Multizone_Problem && (nMarker_CHTInterface > 0) && !Energy_Equation)
      SU2_MPI::Error(string("You probably want to set INC_ENERGY_EQUATION= YES for the fluid solver. \n"), CURRENT_FUNCTION);
  }

  /*--- By default, in 2D we should use TWOD_AIRFOIL (independenly from the input file) ---*/

  if (val_nDim == 2) Geo_Description = TWOD_AIRFOIL;

  /*--- Store the SU2 module that we are executing. ---*/

  Kind_SU2 = val_software;

  /*--- Set limiter for no MUSCL reconstructions ---*/

  if (!MUSCL_Flow || (Kind_ConvNumScheme_Flow == SPACE_CENTERED)) Kind_SlopeLimit_Flow = LIMITER::NONE;
  if (!MUSCL_Turb || (Kind_ConvNumScheme_Turb == SPACE_CENTERED)) Kind_SlopeLimit_Turb = LIMITER::NONE;
  if (!MUSCL_Species || (Kind_ConvNumScheme_Species == SPACE_CENTERED)) Kind_SlopeLimit_Species = LIMITER::NONE;
  if (!MUSCL_AdjFlow || (Kind_ConvNumScheme_AdjFlow == SPACE_CENTERED)) Kind_SlopeLimit_AdjFlow = LIMITER::NONE;
  if (!MUSCL_AdjTurb || (Kind_ConvNumScheme_AdjTurb == SPACE_CENTERED)) Kind_SlopeLimit_AdjTurb = LIMITER::NONE;

  /*--- Set the default for thrust in ActDisk ---*/

  if ((Kind_ActDisk == NET_THRUST) || (Kind_ActDisk == BC_THRUST)
      || (Kind_ActDisk == DRAG_MINUS_THRUST) || (Kind_ActDisk == MASSFLOW)
      || (Kind_ActDisk == POWER))
    ActDisk_Jump = RATIO;

  /*--- Error-catching and automatic array adjustments for objective, marker, and weights arrays --- */

  /*--- If Kind_Obj has not been specified, these arrays need to take a default --*/

  if (Weight_ObjFunc == nullptr && Kind_ObjFunc == nullptr) {
    Kind_ObjFunc = new unsigned short[1];
    Kind_ObjFunc[0] = DRAG_COEFFICIENT;
    Weight_ObjFunc = new su2double[1];
    Weight_ObjFunc[0] = 1.0;
    nObj=1;
    nObjW=1;
  }

  /*--- Maker sure that arrays are the same length ---*/

  if (nObj>0) {
    if (nMarker_Monitoring!=nObj && Marker_Monitoring!= nullptr) {
      if (nMarker_Monitoring==1) {
        /*-- If only one marker was listed with multiple objectives, set that marker as the marker for each objective ---*/
        nMarker_Monitoring = nObj;
        string marker = Marker_Monitoring[0];
        delete[] Marker_Monitoring;
        Marker_Monitoring = new string[nMarker_Monitoring];
        for (iMarker=0; iMarker<nMarker_Monitoring; iMarker++)
          Marker_Monitoring[iMarker] = marker;
      }
      else if(nObj==1){
        /*--- If one objective and more than one marker: repeat objective over each marker, evenly weighted ---*/
        unsigned int obj = Kind_ObjFunc[0];
        su2double wt=1.0;
        delete[] Kind_ObjFunc;
        if (Weight_ObjFunc!=nullptr){
         wt = Weight_ObjFunc[0];
         delete[] Weight_ObjFunc;
        }
        Kind_ObjFunc = new short unsigned int[nMarker_Monitoring];
        Weight_ObjFunc = new su2double[nMarker_Monitoring];
        for (unsigned short iObj=0; iObj<nMarker_Monitoring; iObj++){
          Kind_ObjFunc[iObj] = obj;
          Weight_ObjFunc[iObj] = wt;
        }
        nObjW = nObj;
      }
      else if(nObj>1) {
        SU2_MPI::Error("When using more than one OBJECTIVE_FUNCTION, MARKER_MONITORING must be the same length or length 1.\n"
                       "For multiple surfaces per objective, either use one objective or list the objective multiple times.\n"
                       "For multiple objectives per marker either use one marker or list the marker multiple times.\n"
                       "Similar rules apply for multi-objective optimization using OPT_OBJECTIVE rather than OBJECTIVE_FUNCTION.",
                       CURRENT_FUNCTION);
      }
    }
  }

  /*-- Correct for case where Weight_ObjFunc has not been provided or has length < kind_objfunc---*/

  if (nObjW<nObj) {
    if (Weight_ObjFunc!= nullptr && nObjW>1) {
      SU2_MPI::Error("The option OBJECTIVE_WEIGHT must either have the same length as OBJECTIVE_FUNCTION,\n"
                     "be lenght 1, or be deleted from the config file (equal weights will be applied).", CURRENT_FUNCTION);
    }
    Weight_ObjFunc = new su2double[nObj];
    for (unsigned short iObj=0; iObj<nObj; iObj++)
      Weight_ObjFunc[iObj] = 1.0;
  }

  /*--- One final check for multi-objective with the set of objectives
   that are not counted per-surface. We will disable multi-objective here. ---*/

  if (nObj > 1) {
    unsigned short Obj_0 = Kind_ObjFunc[0];
    for (unsigned short iObj=1; iObj<nObj; iObj++){
      switch(Kind_ObjFunc[iObj]) {
        case INVERSE_DESIGN_PRESSURE:
        case INVERSE_DESIGN_HEATFLUX:
        case THRUST_COEFFICIENT:
        case TORQUE_COEFFICIENT:
        case FIGURE_OF_MERIT:
        case SURFACE_TOTAL_PRESSURE:
        case SURFACE_STATIC_PRESSURE:
        case SURFACE_STATIC_TEMPERATURE:
        case SURFACE_MASSFLOW:
        case SURFACE_UNIFORMITY:
        case SURFACE_SECONDARY:
        case SURFACE_MOM_DISTORTION:
        case SURFACE_SECOND_OVER_UNIFORM:
        case SURFACE_PRESSURE_DROP:
        case SURFACE_SPECIES_0:
        case SURFACE_SPECIES_VARIANCE:
        case CUSTOM_OBJFUNC:
          if (Kind_ObjFunc[iObj] != Obj_0) {
            SU2_MPI::Error("The following objectives can only be used for the first surface in a multi-objective \n"
                           "problem or as a single objective applied to multiple monitoring markers:\n"
                           "INVERSE_DESIGN_PRESSURE, INVERSE_DESIGN_HEATFLUX, THRUST_COEFFICIENT, TORQUE_COEFFICIENT\n"
                           "FIGURE_OF_MERIT, SURFACE_TOTAL_PRESSURE, SURFACE_STATIC_PRESSURE, SURFACE_MASSFLOW\n"
                           "SURFACE_UNIFORMITY, SURFACE_SECONDARY, SURFACE_MOM_DISTORTION, SURFACE_SECOND_OVER_UNIFORM\n"
                           "SURFACE_PRESSURE_DROP, SURFACE_STATIC_TEMPERATURE, SURFACE_SPECIES_0\n"
                           "SURFACE_SPECIES_VARIANCE, CUSTOM_OBJFUNC.\n", CURRENT_FUNCTION);
          }
          break;
        default:
          break;
      }
    }
  }

  if (Kind_ObjFunc[0] == CUSTOM_OBJFUNC && CustomObjFunc.empty() && !Multizone_Problem) {
    SU2_MPI::Error("The expression for the custom objective function was not set.\n"
                   "For example, CUSTOM_OBJFUNC= LIFT/DRAG", CURRENT_FUNCTION);
  }

  /*--- Check for unsteady problem ---*/

  if ((TimeMarching == TIME_MARCHING::TIME_STEPPING ||
       TimeMarching == TIME_MARCHING::DT_STEPPING_1ST ||
       TimeMarching == TIME_MARCHING::DT_STEPPING_2ND) && !Time_Domain){
    SU2_MPI::Error("TIME_DOMAIN must be set to YES if TIME_MARCHING is "
                   "TIME_STEPPING, DUAL_TIME_STEPPING-1ST_ORDER or DUAL_TIME_STEPPING-2ND_ORDER", CURRENT_FUNCTION);
  }

  if (Time_Domain){
    Delta_UnstTime = Time_Step;
    Delta_DynTime  = Time_Step;

    if (TimeMarching == TIME_MARCHING::TIME_STEPPING){ InnerIter = 1; }

    /*--- Set History write freq for inner and outer iteration to zero by default, so only time iterations write. ---*/
    if (!OptionIsSet("HISTORY_WRT_FREQ_INNER")) { HistoryWrtFreq[2] = 0; }
    if (!OptionIsSet("HISTORY_WRT_FREQ_OUTER")) { HistoryWrtFreq[1] = 0; }

    if (Restart == NO) {
      Restart_Iter = 0;
    } else {
      if(nTimeIter <= Restart_Iter) SU2_MPI::Error("TIME_ITER must be larger than RESTART_ITER.", CURRENT_FUNCTION);
    }

    /*--- WINDOW_START_ITER must be larger than or equal to: RESTART_ITER. Otherwise, the running average is wrong. ---*/
    if (OptionIsSet("WINDOW_START_ITER")) {
      if (StartWindowIteration < Restart_Iter) {
        SU2_MPI::Error("WINDOW_START_ITER must be larger than or equal to: RESTART_ITER!", CURRENT_FUNCTION);
      }
    } else {
      /*--- Enforced default behavior: start of the window is the first new iteration. ---*/
      if (rank == MASTER_NODE) cout << "WARNING: Setting WINDOW_START_ITER = RESTART_ITER for meaningful running average.\n";
      StartWindowIteration = Restart_Iter;
    }

    if (Time_Step <= 0.0 && Unst_CFL == 0.0){ SU2_MPI::Error("Invalid value for TIME_STEP.", CURRENT_FUNCTION); }
  } else {
    nTimeIter = 1;
    Time_Step = 0;

    /*--- Entry 0 corresponds to unsteady simulation so for steady simulation are just set to 1. ---*/
    ScreenWrtFreq[0]  = 1;
    HistoryWrtFreq[0] = 1;

    if (TimeMarching != TIME_MARCHING::HARMONIC_BALANCE) { TimeMarching = TIME_MARCHING::STEADY; }
  }

  if (Time_Domain && !GetWrt_Restart_Overwrite()){
    SU2_MPI::Error("Appending iterations to the filename (WRT_RESTART_OVERWRITE=NO) is incompatible with transient problems.", CURRENT_FUNCTION);
  }
  if (Time_Domain && !GetWrt_Surface_Overwrite()){
    SU2_MPI::Error("Appending iterations to the filename (WRT_SURFACE_OVERWRITE=NO) is incompatible with transient problems.", CURRENT_FUNCTION);
  }
  if (Time_Domain && !GetWrt_Volume_Overwrite()){
    SU2_MPI::Error("Appending iterations to the filename (WRT_VOLUME_OVERWRITE=NO) is incompatible with transient problems.", CURRENT_FUNCTION);
  }


  /*--- Ensure that Discard_InFiles is false, owerwise the gradient could be wrong ---*/

  if ((ContinuousAdjoint || DiscreteAdjoint) && Fixed_CL_Mode && !Eval_dOF_dCX)
    Discard_InFiles = false;

  /*--- Deactivate the multigrid in the adjoint problem ---*/

  if ((ContinuousAdjoint && !MG_AdjointFlow) ||
      (TimeMarching == TIME_MARCHING::TIME_STEPPING)) { nMGLevels = 0; }

  if (Kind_Solver == MAIN_SOLVER::EULER ||
      Kind_Solver == MAIN_SOLVER::NAVIER_STOKES ||
      Kind_Solver == MAIN_SOLVER::RANS ||
      Kind_Solver == MAIN_SOLVER::NEMO_EULER ||
      Kind_Solver == MAIN_SOLVER::NEMO_NAVIER_STOKES ||
      Kind_Solver == MAIN_SOLVER::FEM_EULER ||
      Kind_Solver == MAIN_SOLVER::FEM_NAVIER_STOKES ||
      Kind_Solver == MAIN_SOLVER::FEM_RANS ||
      Kind_Solver == MAIN_SOLVER::FEM_LES){
    Kind_Regime = ENUM_REGIME::COMPRESSIBLE;
  } else if (Kind_Solver == MAIN_SOLVER::INC_EULER ||
             Kind_Solver == MAIN_SOLVER::INC_NAVIER_STOKES ||
             Kind_Solver == MAIN_SOLVER::INC_RANS){
    Kind_Regime = ENUM_REGIME::INCOMPRESSIBLE;
  }  else {
    Kind_Regime = ENUM_REGIME::NO_FLOW;
  }

  if ((rank == MASTER_NODE) && ContinuousAdjoint && (Ref_NonDim == DIMENSIONAL) && (Kind_SU2 == SU2_COMPONENT::SU2_CFD)) {
    cout << "WARNING: The adjoint solver should use a non-dimensional flow solution." << endl;
  }

  /*--- Initialize non-physical points/reconstructions to zero ---*/

  Nonphys_Points   = 0;
  Nonphys_Reconstr = 0;

  /*--- Set the number of external iterations to 1 for the steady state problem ---*/

  if (Kind_Solver == MAIN_SOLVER::FEM_ELASTICITY) {
    nMGLevels = 0;
    if (Kind_Struct_Solver == STRUCT_DEFORMATION::SMALL){
      MinLogResidual = log10(Linear_Solver_Error);
    }
  }

  Radiation = (Kind_Radiation != RADIATION_MODEL::NONE);

  /*--- Check for unsupported features. ---*/

  if ((Kind_Solver != MAIN_SOLVER::EULER && Kind_Solver != MAIN_SOLVER::NAVIER_STOKES && Kind_Solver != MAIN_SOLVER::RANS) && (TimeMarching == TIME_MARCHING::HARMONIC_BALANCE)){
    SU2_MPI::Error("Harmonic Balance not yet implemented for the incompressible solver.", CURRENT_FUNCTION);
  }

  /*--- Check for Fluid model consistency ---*/

  if (standard_air) {
    if (Gamma != 1.4 || Gas_Constant != 287.058) {
      Gamma = 1.4;
      Gas_Constant = 287.058;
    }
  }

/*--- Set default values for various fluid properties. ---*/

  const su2double Molecular_Weight_Default = 28.96;
  const su2double Mu_Constant_Default = (SystemMeasurements == SI) ? 1.716E-5 : (1.716E-5 / 47.88025898);
  const su2double Mu_Ref_Default = Mu_Constant_Default;
  const su2double Mu_Temperature_Ref_Default = (SystemMeasurements == SI) ? 273.15 : (273.15 * 1.8);
  const su2double Mu_S_Default = (SystemMeasurements == SI) ? 110.4 : (110.4 * 1.8);
  const su2double Specific_Heat_Cp_Default = 1004.703;
  const su2double Thermal_Conductivity_Constant_Default = (SystemMeasurements == SI) ? 2.57E-2 : (2.57E-2 * 0.577789317);
  const su2double Prandtl_Lam_Default = 0.72;
  const su2double Prandtl_Turb_Default = 0.9;
  const su2double Lewis_Number_Default = 1.0;

  auto SetDefaultIfEmpty = [](su2double*& array, unsigned short& size, const su2double& default_val) {
    if (array == nullptr) {
      array = new su2double[1];
      array[0] = default_val;
      size = 1;
    }
  };

  SetDefaultIfEmpty(Molecular_Weight, nMolecular_Weight, Molecular_Weight_Default);
  SetDefaultIfEmpty(Specific_Heat_Cp, nSpecific_Heat_Cp, Specific_Heat_Cp_Default);
  SetDefaultIfEmpty(Mu_Constant, nMu_Constant, Mu_Constant_Default);
  if (Mu_Ref == nullptr && Mu_Temperature_Ref == nullptr && Mu_S == nullptr) {
    SetDefaultIfEmpty(Mu_Ref, nMu_Ref, Mu_Ref_Default);
    SetDefaultIfEmpty(Mu_Temperature_Ref, nMu_Temperature_Ref, Mu_Temperature_Ref_Default);
    SetDefaultIfEmpty(Mu_S, nMu_S, Mu_S_Default);
  }
  SetDefaultIfEmpty(Thermal_Conductivity_Constant, nThermal_Conductivity_Constant,
                    Thermal_Conductivity_Constant_Default);
  SetDefaultIfEmpty(Prandtl_Lam, nPrandtl_Lam, Prandtl_Lam_Default);
  SetDefaultIfEmpty(Prandtl_Turb, nPrandtl_Turb, Prandtl_Turb_Default);
  SetDefaultIfEmpty(Constant_Lewis_Number, nConstant_Lewis_Number, Lewis_Number_Default);

  /*--- Check whether inputs for FLUID_MIXTURE are correctly specified. ---*/

    if (Kind_FluidModel == FLUID_MIXTURE) {
      /*--- Check whether the number of entries of each specified fluid property equals the number of transported scalar
       equations solved + 1. nMolecular_Weight and nSpecific_Heat_Cp are used because it is required for the fluid mixing models.
       * Cp is required in case of MIXTURE_FLUID_MODEL because the energy equation needs to be active.--- */
      if (nMolecular_Weight != nSpecies_Init + 1 || nSpecific_Heat_Cp != nSpecies_Init + 1) {
        SU2_MPI::Error(
            "The use of FLUID_MIXTURE requires the number of entries for MOLECULAR_WEIGHT and SPECIFIC_HEAT_CP,\n"
            "to be equal to the number of entries of SPECIES_INIT + 1",
            CURRENT_FUNCTION);
      }
      /*--- Check whether the density model used is correct, in the case of FLUID_MIXTURE the density model must be
       VARIABLE. Otherwise, if the density model is CONSTANT, the scalars will not have influence the mixture density
       and it will remain constant through the complete domain. --- */
      if (Kind_DensityModel != INC_DENSITYMODEL::VARIABLE) {
        SU2_MPI::Error("The use of FLUID_MIXTURE requires the INC_DENSITY_MODEL option to be VARIABLE",
                       CURRENT_FUNCTION);
      }

      switch (Kind_ViscosityModel) {
        case VISCOSITYMODEL::CONSTANT:
          if (nMu_Constant != nSpecies_Init + 1) {
            SU2_MPI::Error(
                "The use of FLUID_MIXTURE requires the number of entries for MU_CONSTANT,\n"
                "to be equal to the number of entries of SPECIES_INIT + 1",
                CURRENT_FUNCTION);
          }
          break;
        case VISCOSITYMODEL::SUTHERLAND:
          if ((nMu_Ref != nSpecies_Init + 1) || (nMu_Temperature_Ref != nSpecies_Init + 1) ||
              (nMu_S != nSpecies_Init + 1)) {
            SU2_MPI::Error(
                "The use of FLUID_MIXTURE requires the number of entries for MU_REF, MU_T_REF and "
                "SUTHERLAND_CONSTANT,\n"
                "to be equal to the number of entries of SPECIES_INIT + 1",
                CURRENT_FUNCTION);
          }
          break;
        default:
          if (nSpecies_Init + 1 != 1) SU2_MPI::Error("Viscosity model not available.", CURRENT_FUNCTION);
          break;
      }

      switch (Kind_ConductivityModel) {
        case CONDUCTIVITYMODEL::CONSTANT:
          if ((Kind_ConductivityModel_Turb == CONDUCTIVITYMODEL_TURB::CONSTANT_PRANDTL) &&
              (Kind_Turb_Model != TURB_MODEL::NONE)) {
            if ((nThermal_Conductivity_Constant != nSpecies_Init + 1) || (nPrandtl_Turb != nSpecies_Init + 1)) {
              SU2_MPI::Error(
                  "The use of FLUID_MIXTURE requires the number of entries for THERMAL_CONDUCTIVITY_CONSTANT and "
                  "PRANDTL_TURB,\n"
                  "to be equal to the number of entries of SPECIES_INIT + 1",
                  CURRENT_FUNCTION);
            }
          } else {
            if (nThermal_Conductivity_Constant != nSpecies_Init + 1) {
              SU2_MPI::Error(
                  "The use of FLUID_MIXTURE requires the number of entries for THERMAL_CONDUCTIVITY_CONSTANT,\n"
                  "to be equal to the number of entries of SPECIES_INIT + 1",
                  CURRENT_FUNCTION);
            }
          }
          break;
        case CONDUCTIVITYMODEL::CONSTANT_PRANDTL:
          if (Kind_ConductivityModel_Turb == CONDUCTIVITYMODEL_TURB::CONSTANT_PRANDTL) {
            if ((nPrandtl_Lam != nSpecies_Init + 1) || (nPrandtl_Turb != nSpecies_Init + 1)) {
              SU2_MPI::Error(
                  "The use of FLUID_MIXTURE requires the number of entries for PRANDTL_LAM and PRANDTL_TURB,\n"
                  "to be equal to the number of entries of SPECIES_INIT + 1",
                  CURRENT_FUNCTION);
            }
          } else {
            if (nPrandtl_Lam != nSpecies_Init + 1) {
              SU2_MPI::Error(
                  "The use of FLUID_MIXTURE requires the number of entries for PRANDTL_LAM,\n"
                  "to be equal to the number of entries of SPECIES_INIT + 1",
                  CURRENT_FUNCTION);
            }
          }
          break;
        default:
          if (nSpecies_Init + 1 != 1) SU2_MPI::Error("Conductivity model not available.", CURRENT_FUNCTION);
          break;
      }
    }

    /*--- Check for Measurement System ---*/

    if (SystemMeasurements == US && !standard_air) {
      SU2_MPI::Error("Only STANDARD_AIR fluid model can be used with US Measurement System", CURRENT_FUNCTION);
    }

    if (Kind_FluidModel == SU2_NONEQ && (Kind_TransCoeffModel != TRANSCOEFFMODEL::WILKE && Kind_TransCoeffModel != TRANSCOEFFMODEL::SUTHERLAND) ) {
      SU2_MPI::Error("Only WILKE and SUTHERLAND transport models are stable for the NEMO solver using SU2TClib. Use Mutation++ instead.", CURRENT_FUNCTION);
    }

    if (Kind_FluidModel == MUTATIONPP &&
        (Kind_TransCoeffModel != TRANSCOEFFMODEL::WILKE && Kind_TransCoeffModel != TRANSCOEFFMODEL::CHAPMANN_ENSKOG)) {
      SU2_MPI::Error("Only WILKE and Chapmann-Enskog transport model can be used with Mutation++ at the moment.",
                     CURRENT_FUNCTION);
    }

  if (!ideal_gas && !nemo) {
    if (Kind_Upwind_Flow != UPWIND::ROE && Kind_Upwind_Flow != UPWIND::HLLC && Kind_Centered_Flow != CENTERED::JST) {
      SU2_MPI::Error("Only ROE Upwind, HLLC Upwind scheme, and JST scheme can be used for Non-Ideal Compressible Fluids", CURRENT_FUNCTION);
    }
  }

  if (nemo){
    if (Kind_Upwind_Flow == UPWIND::AUSMPWPLUS)
      SU2_MPI::Error("AUSMPW+ is extremely unstable. Feel free to fix me!", CURRENT_FUNCTION);
  }

    if (GetBoolTurbomachinery()) {
      nBlades = new su2double[nZone];
      FreeStreamTurboNormal = new su2double[3];
    }

    /*--- Check if Giles are used with turbo markers ---*/

    if (nMarker_Giles > 0 && !GetBoolTurbomachinery()) {
      SU2_MPI::Error("Giles Boundary conditions can only be used with turbomachinery markers", CURRENT_FUNCTION);
    }

    /*--- Check for Boundary condition available for NICFD ---*/

    if ((!ideal_gas) && (!noneq_gas)) {
      if (nMarker_Inlet != 0) {
        SU2_MPI::Error(
            "Riemann Boundary conditions or Giles must be used for inlet and outlet with Not Ideal Compressible "
            "Fluids ",
            CURRENT_FUNCTION);
      }
      if (nMarker_Outlet != 0) {
        SU2_MPI::Error("Riemann Boundary conditions or Giles must be used outlet with Not Ideal Compressible Fluids ",
                       CURRENT_FUNCTION);
      }

      if (nMarker_FarField != 0) {
        SU2_MPI::Error("Riemann Boundary conditions or Giles must be used outlet with Not Ideal Compressible Fluids ",
                       CURRENT_FUNCTION);
      }
    }

    /*--- Check for Boundary condition available for NICF ---*/

    if (ideal_gas && (Kind_Solver != MAIN_SOLVER::INC_EULER && Kind_Solver != MAIN_SOLVER::INC_NAVIER_STOKES &&
                      Kind_Solver != MAIN_SOLVER::INC_RANS)) {
      if (SystemMeasurements == US && standard_air) {
        if (Kind_ViscosityModel != VISCOSITYMODEL::SUTHERLAND) {
          SU2_MPI::Error("Only SUTHERLAND viscosity model can be used with US Measurement", CURRENT_FUNCTION);
        }
      }
      if (Kind_ConductivityModel != CONDUCTIVITYMODEL::CONSTANT_PRANDTL) {
        SU2_MPI::Error("Only CONSTANT_PRANDTL thermal conductivity model can be used with STANDARD_AIR and IDEAL_GAS",
                       CURRENT_FUNCTION);
      }
    }
    /*--- Check for Boundary condition option agreement ---*/
  if (Kind_InitOption == REYNOLDS){
    if ((Kind_Solver == MAIN_SOLVER::NAVIER_STOKES || Kind_Solver == MAIN_SOLVER::RANS) && Reynolds <=0){
      SU2_MPI::Error("Reynolds number required for NAVIER_STOKES and RANS !!", CURRENT_FUNCTION);
    }
  }

  if (nKind_SurfaceMovement != nMarker_Moving) {
    SU2_MPI::Error("Number of SURFACE_MOVEMENT must match number of MARKER_MOVING", CURRENT_FUNCTION);
  }

  if (TimeMarching == TIME_MARCHING::TIME_STEPPING){
    nIter      = 1;
    nInnerIter  = 1;
  }

  if (!Multizone_Problem){
    ScreenWrtFreq[1]  = 0;
    HistoryWrtFreq[1] = 0;
    if (!Time_Domain){
      /*--- If not running multizone or unsteady, INNER_ITER and ITER are interchangeable,
       * but precedence will be given to INNER_ITER if both options are present. ---*/
      if (!OptionIsSet("INNER_ITER")){
        nInnerIter = nIter;
      }
    }
  }


  if ((Multizone_Problem || Time_Domain) && OptionIsSet("ITER")){
    SU2_MPI::Error("ITER must not be used when running multizone and/or unsteady problems.\n"
                   "Use TIME_ITER, OUTER_ITER or INNER_ITER to specify number of time iterations,\n"
                   "outer iterations or inner iterations, respectively.", CURRENT_FUNCTION);
  }

  /*--- If we're solving a purely steady problem with no prescribed grid
   movement (both rotating frame and moving walls can be steady), make sure that
   there is no grid motion ---*/

  if (GetGrid_Movement()){
    if ((Kind_SU2 == SU2_COMPONENT::SU2_CFD || Kind_SU2 == SU2_COMPONENT::SU2_SOL) &&
        (TimeMarching == TIME_MARCHING::STEADY && !Time_Domain)){

      if((Kind_GridMovement != ROTATING_FRAME) &&
         (Kind_GridMovement != STEADY_TRANSLATION) &&
         (Kind_GridMovement != NONE)){
        SU2_MPI::Error("Unsupported kind of grid movement for steady state problems.", CURRENT_FUNCTION);
      }
      for (iMarker = 0; iMarker < nMarker_Moving; iMarker++){
        if (Kind_SurfaceMovement[iMarker] != MOVING_WALL){
          SU2_MPI::Error("Unsupported kind of surface movement for steady state problems.", CURRENT_FUNCTION);
        }
      }
    }
  }

  /*--- The Line Search should be applied only in the deformation stage. ---*/

  if (Kind_SU2 != SU2_COMPONENT::SU2_DEF) {
    Opt_RelaxFactor = 1.0;
  }

  /*--- If it is not specified, set the mesh motion mach number
   equal to the freestream value. ---*/

  if (GetDynamic_Grid() && Mach_Motion == 0.0)
    Mach_Motion = Mach;

  /*--- Set the boolean flag if we are in a rotating frame (source term). ---*/

  Rotating_Frame = (Kind_GridMovement == ROTATING_FRAME);

  /*--- In case the grid movement parameters have not been declared in the
   config file, set them equal to zero for safety. Also check to make sure
   that for each option, a value has been declared for each moving marker. ---*/

  if (nMarker_Moving > 0){
    if (nMarkerMotion_Origin == 0){
      nMarkerMotion_Origin = 3*nMarker_Moving;
      MarkerMotion_Origin = new su2double[nMarkerMotion_Origin] ();
    }
    if (nMarkerMotion_Origin/3 != nMarker_Moving){
      SU2_MPI::Error("Number of SURFACE_MOTION_ORIGIN must be three times the number of MARKER_MOVING, (x,y,z) per marker.", CURRENT_FUNCTION);
    }
    if (nMarkerTranslation == 0){
      nMarkerTranslation = 3*nMarker_Moving;
      MarkerTranslation_Rate = new su2double[nMarkerTranslation] ();
    }
    if (nMarkerTranslation/3 != nMarker_Moving){
      SU2_MPI::Error("Number of SURFACE_TRANSLATION_RATE must be three times the number of MARKER_MOVING, (x,y,z) per marker.", CURRENT_FUNCTION);
    }
    if (nMarkerRotation_Rate == 0){
      nMarkerRotation_Rate = 3*nMarker_Moving;
      MarkerRotation_Rate = new su2double[nMarkerRotation_Rate] ();
    }
    if (nMarkerRotation_Rate/3 != nMarker_Moving){
      SU2_MPI::Error("Number of SURFACE_ROTATION_RATE must be three times the number of MARKER_MOVING, (x,y,z) per marker.", CURRENT_FUNCTION);
    }
    if (nMarkerPlunging_Ampl == 0){
      nMarkerPlunging_Ampl = 3*nMarker_Moving;
      MarkerPlunging_Ampl = new su2double[nMarkerPlunging_Ampl] ();
    }
    if (nMarkerPlunging_Ampl/3 != nMarker_Moving){
      SU2_MPI::Error("Number of SURFACE_PLUNGING_AMPL must be three times the number of MARKER_MOVING, (x,y,z) per marker.", CURRENT_FUNCTION);
    }
    if (nMarkerPlunging_Omega == 0){
      nMarkerPlunging_Omega = 3*nMarker_Moving;
      MarkerPlunging_Omega = new su2double[nMarkerPlunging_Omega] ();
    }
    if (nMarkerPlunging_Omega/3 != nMarker_Moving){
      SU2_MPI::Error("Number of SURFACE_PLUNGING_OMEGA must be three times the number of MARKER_MOVING, (x,y,z) per marker.", CURRENT_FUNCTION);
    }
    if (nMarkerPitching_Ampl == 0){
      nMarkerPitching_Ampl = 3*nMarker_Moving;
      MarkerPitching_Ampl = new su2double[nMarkerPitching_Ampl] ();
    }
    if (nMarkerPitching_Ampl/3 != nMarker_Moving){
      SU2_MPI::Error("Number of SURFACE_PITCHING_AMPL must be three times the number of MARKER_MOVING, (x,y,z) per marker.", CURRENT_FUNCTION);
    }
    if (nMarkerPitching_Omega == 0){
      nMarkerPitching_Omega = 3*nMarker_Moving;
      MarkerPitching_Omega = new su2double[nMarkerPitching_Omega] ();
    }
    if (nMarkerPitching_Omega/3 != nMarker_Moving){
      SU2_MPI::Error("Number of SURFACE_PITCHING_OMEGA must be three times the number of MARKER_MOVING, (x,y,z) per marker.", CURRENT_FUNCTION);
    }
    if (nMarkerPitching_Phase == 0){
      nMarkerPitching_Phase = 3*nMarker_Moving;
      MarkerPitching_Phase = new su2double[nMarkerPitching_Phase] ();
    }
    if (nMarkerPitching_Phase/3 != nMarker_Moving){
      SU2_MPI::Error("Number of SURFACE_PITCHING_PHASE must be three times the number of MARKER_MOVING, (x,y,z) per marker.", CURRENT_FUNCTION);
    }

    if (nMoveMotion_Origin == 0){
      nMoveMotion_Origin = nMarker_Moving;
      MoveMotion_Origin = new unsigned short[nMoveMotion_Origin];
      for (iMarker = 0; iMarker < nMarker_Moving; iMarker++){
        MoveMotion_Origin[iMarker] = NO;
      }
    }
    if (nMoveMotion_Origin != nMarker_Moving){
      SU2_MPI::Error("Number of MOVE_MOTION_ORIGIN must match number of MARKER_MOVING.", CURRENT_FUNCTION);
    }
  }

  /*-- Setting Harmonic Balance period from the config file */

  if (TimeMarching == TIME_MARCHING::HARMONIC_BALANCE) {
    HarmonicBalance_Period = GetHarmonicBalance_Period();
    if (HarmonicBalance_Period < 0)  {
      SU2_MPI::Error("Not a valid value for time period!!", CURRENT_FUNCTION);
    }
    /* Initialize the Harmonic balance Frequency pointer */
    if (Omega_HB == nullptr) {
      Omega_HB = new su2double[nOmega_HB];
      for (unsigned short iZone = 0; iZone < nOmega_HB; iZone++ )
        Omega_HB[iZone] = 0.0;
  } else {
      if (nOmega_HB != nTimeInstances) {
        SU2_MPI::Error("Length of omega_HB  must match the number TIME_INSTANCES!!" , CURRENT_FUNCTION);
      }
    }
  }

  /*--- Force number of span-wise section to 1 if 2D case ---*/
  if(val_nDim ==2){
    nSpanWiseSections_User=1;
    Kind_SpanWise= EQUISPACED;
  }

  /*--- Set number of TurboPerformance markers ---*/
  if(nMarker_Turbomachinery > 0){
    if(nMarker_Turbomachinery > 1){
      nMarker_TurboPerformance = nMarker_Turbomachinery + SU2_TYPE::Int(nMarker_Turbomachinery/2) + 1;
    }else{
      nMarker_TurboPerformance = nMarker_Turbomachinery;
    }
  } else {
    nMarker_TurboPerformance = 0;
    nSpanWiseSections =1;
  }

  /*--- Set number of TurboPerformance markers ---*/
  if(nMarker_Turbomachinery != 0){
    nSpan_iZones = new unsigned short[nZone];
  }

  /*--- Set number of TurboPerformance markers ---*/
  if(GetGrid_Movement() && RampRotatingFrame && !DiscreteAdjoint){
    FinalRotation_Rate_Z = Rotation_Rate[2];
    if(abs(FinalRotation_Rate_Z) > 0.0){
      Rotation_Rate[2] = rampRotFrame_coeff[0];
    }
  }

  if(RampOutletPressure && !DiscreteAdjoint){
    for (iMarker = 0; iMarker < nMarker_Giles; iMarker++){
      if (Kind_Data_Giles[iMarker] == STATIC_PRESSURE || Kind_Data_Giles[iMarker] == STATIC_PRESSURE_1D || Kind_Data_Giles[iMarker] == RADIAL_EQUILIBRIUM ){
        FinalOutletPressure = Giles_Var1[iMarker];
        Giles_Var1[iMarker] = rampOutPres_coeff[0];
      }
    }
    for (iMarker = 0; iMarker < nMarker_Riemann; iMarker++){
      if (Kind_Data_Riemann[iMarker] == STATIC_PRESSURE || Kind_Data_Riemann[iMarker] == RADIAL_EQUILIBRIUM){
        FinalOutletPressure = Riemann_Var1[iMarker];
        Riemann_Var1[iMarker] = rampOutPres_coeff[0];
      }
    }
  }

  /*--- Check on extra Relaxation factor for Giles---*/
  if(extrarelfac[1] > 0.5){
    extrarelfac[1] = 0.5;
  }
    /*--- Use the various rigid-motion input frequencies to determine the period to be used with harmonic balance cases.
     There are THREE types of motion to consider, namely: rotation, pitching, and plunging.
     The largest period of motion is the one to be used for harmonic balance  calculations. ---*/

  /*if (Unsteady_Simulation == HARMONIC_BALANCE) {
    if (!(GetGrid_Movement())) {
      // No grid movement - Time period from config file //
      HarmonicBalance_Period = GetHarmonicBalance_Period();
    }

    else {
      unsigned short N_MOTION_TYPES = 3;
      su2double *periods;
      periods = new su2double[N_MOTION_TYPES];

      //--- rotation: ---//

      su2double Omega_mag_rot = sqrt(pow(Rotation_Rate_X[ZONE_0],2)+pow(Rotation_Rate_Y[ZONE_0],2)+pow(Rotation_Rate_Z[ZONE_0],2));
      if (Omega_mag_rot > 0)
          periods[0] = 2*PI_NUMBER/Omega_mag_rot;
      else
          periods[0] = 0.0;

      //--- pitching: ---//

      su2double Omega_mag_pitch = sqrt(pow(Pitching_Omega_X[ZONE_0],2)+pow(Pitching_Omega_Y[ZONE_0],2)+pow(Pitching_Omega_Z[ZONE_0],2));
      if (Omega_mag_pitch > 0)
          periods[1] = 2*PI_NUMBER/Omega_mag_pitch;
      else
          periods[1] = 0.0;

      //--- plunging: ---//

      su2double Omega_mag_plunge = sqrt(pow(Plunging_Omega_X[ZONE_0],2)+pow(Plunging_Omega_Y[ZONE_0],2)+pow(Plunging_Omega_Z[ZONE_0],2));
      if (Omega_mag_plunge > 0)
          periods[2] = 2*PI_NUMBER/Omega_mag_plunge;
      else
          periods[2] = 0.0;

      //--- determine which period is largest ---//

      unsigned short iVar;
      HarmonicBalance_Period = 0.0;
      for (iVar = 0; iVar < N_MOTION_TYPES; iVar++) {
          if (periods[iVar] > HarmonicBalance_Period)
              HarmonicBalance_Period = periods[iVar];
      }

      delete periods;
    }

  }*/


  /*--- In case the moment origin coordinates have not been declared in the
   config file, set them equal to zero for safety. Also check to make sure
   that for each marker, a value has been declared for the moment origin.
   Unless only one value was specified, then set this value for all the markers
   being monitored. ---*/


  if ((nRefOriginMoment_X != nRefOriginMoment_Y) || (nRefOriginMoment_X != nRefOriginMoment_Z) ) {
    SU2_MPI::Error("ERROR: Length of REF_ORIGIN_MOMENT_X, REF_ORIGIN_MOMENT_Y and REF_ORIGIN_MOMENT_Z must be the same!!", CURRENT_FUNCTION);
  }

  if (RefOriginMoment_X == nullptr) {
    RefOriginMoment_X = new su2double[nMarker_Monitoring];
    for (iMarker = 0; iMarker < nMarker_Monitoring; iMarker++ )
      RefOriginMoment_X[iMarker] = 0.0;
  } else {
    if (nRefOriginMoment_X == 1) {

      su2double aux_RefOriginMoment_X = RefOriginMoment_X[0];
      delete [] RefOriginMoment_X;
      RefOriginMoment_X = new su2double[nMarker_Monitoring];
      nRefOriginMoment_X = nMarker_Monitoring;

      for (iMarker = 0; iMarker < nMarker_Monitoring; iMarker++ )
        RefOriginMoment_X[iMarker] = aux_RefOriginMoment_X;
    }
    else if (nRefOriginMoment_X != nMarker_Monitoring) {
      SU2_MPI::Error("ERROR: Length of REF_ORIGIN_MOMENT_X must match number of Monitoring Markers!!", CURRENT_FUNCTION);
    }
  }

  if (RefOriginMoment_Y == nullptr) {
    RefOriginMoment_Y = new su2double[nMarker_Monitoring];
    for (iMarker = 0; iMarker < nMarker_Monitoring; iMarker++ )
      RefOriginMoment_Y[iMarker] = 0.0;
  } else {
    if (nRefOriginMoment_Y == 1) {

      su2double aux_RefOriginMoment_Y = RefOriginMoment_Y[0];
      delete [] RefOriginMoment_Y;
      RefOriginMoment_Y = new su2double[nMarker_Monitoring];
      nRefOriginMoment_Y = nMarker_Monitoring;

      for (iMarker = 0; iMarker < nMarker_Monitoring; iMarker++ )
        RefOriginMoment_Y[iMarker] = aux_RefOriginMoment_Y;
    }
    else if (nRefOriginMoment_Y != nMarker_Monitoring) {
      SU2_MPI::Error("ERROR: Length of REF_ORIGIN_MOMENT_Y must match number of Monitoring Markers!!", CURRENT_FUNCTION);
    }
  }

  if (RefOriginMoment_Z == nullptr) {
    RefOriginMoment_Z = new su2double[nMarker_Monitoring];
    for (iMarker = 0; iMarker < nMarker_Monitoring; iMarker++ )
      RefOriginMoment_Z[iMarker] = 0.0;
  } else {
    if (nRefOriginMoment_Z == 1) {

      su2double aux_RefOriginMoment_Z = RefOriginMoment_Z[0];
      delete [] RefOriginMoment_Z;
      RefOriginMoment_Z = new su2double[nMarker_Monitoring];
      nRefOriginMoment_Z = nMarker_Monitoring;

      for (iMarker = 0; iMarker < nMarker_Monitoring; iMarker++ )
        RefOriginMoment_Z[iMarker] = aux_RefOriginMoment_Z;
    }
    else if (nRefOriginMoment_Z != nMarker_Monitoring) {
      SU2_MPI::Error("ERROR: Length of REF_ORIGIN_MOMENT_Z must match number of Monitoring Markers!!", CURRENT_FUNCTION);
    }
  }

  /*--- Set the boolean flag if we are carrying out an aeroelastic simulation. ---*/

  if (GetGrid_Movement() && (GetSurface_Movement(AEROELASTIC) || GetSurface_Movement(AEROELASTIC_RIGID_MOTION))) Aeroelastic_Simulation = true;
  else Aeroelastic_Simulation = false;

  /*--- Initializing the size for the solutions of the Aeroelastic problem. ---*/


  if (GetGrid_Movement() && Aeroelastic_Simulation) {
    Aeroelastic_np1.resize(nMarker_Monitoring);
    Aeroelastic_n.resize(nMarker_Monitoring);
    Aeroelastic_n1.resize(nMarker_Monitoring);
    for (iMarker = 0; iMarker < nMarker_Monitoring; iMarker++) {
      Aeroelastic_np1[iMarker].resize(2);
      Aeroelastic_n[iMarker].resize(2);
      Aeroelastic_n1[iMarker].resize(2);
      for (int i =0; i<2; i++) {
        Aeroelastic_np1[iMarker][i].resize(2);
        Aeroelastic_n[iMarker][i].resize(2);
        Aeroelastic_n1[iMarker][i].resize(2);
        for (int j=0; j<2; j++) {
          Aeroelastic_np1[iMarker][i][j] = 0.0;
          Aeroelastic_n[iMarker][i][j] = 0.0;
          Aeroelastic_n1[iMarker][i][j] = 0.0;
        }
      }
    }
  }

  /*--- Allocate memory for the plunge and pitch and initialized them to zero ---*/

  if (GetGrid_Movement() && Aeroelastic_Simulation) {
    Aeroelastic_pitch = new su2double[nMarker_Monitoring];
    Aeroelastic_plunge = new su2double[nMarker_Monitoring];
    for (iMarker = 0; iMarker < nMarker_Monitoring; iMarker++ ) {
      Aeroelastic_pitch[iMarker] = 0.0;
      Aeroelastic_plunge[iMarker] = 0.0;
    }
  }

  FinestMesh = MESH_0;
  if (MGCycle == FULLMG_CYCLE) FinestMesh = nMGLevels;

  if ((Kind_Solver == MAIN_SOLVER::NAVIER_STOKES) &&
      (Kind_Turb_Model != TURB_MODEL::NONE))
    Kind_Solver = MAIN_SOLVER::RANS;

  if ((Kind_Solver == MAIN_SOLVER::INC_NAVIER_STOKES) &&
      (Kind_Turb_Model != TURB_MODEL::NONE))
    Kind_Solver = MAIN_SOLVER::INC_RANS;

  if (Kind_Solver == MAIN_SOLVER::EULER ||
      Kind_Solver == MAIN_SOLVER::INC_EULER ||
      Kind_Solver == MAIN_SOLVER::NEMO_EULER ||
      Kind_Solver == MAIN_SOLVER::FEM_EULER)
    Kind_Turb_Model = TURB_MODEL::NONE;

  Kappa_2nd_Flow = jst_coeff[0];
  Kappa_4th_Flow = jst_coeff[1];
  Kappa_2nd_AdjFlow = jst_adj_coeff[0];
  Kappa_4th_AdjFlow = jst_adj_coeff[1];
  Kappa_2nd_Heat = ad_coeff_heat[0];
  Kappa_4th_Heat = ad_coeff_heat[1];

  /*--- Make the MG_PreSmooth, MG_PostSmooth, and MG_CorrecSmooth
   arrays consistent with nMGLevels ---*/

  unsigned short * tmp_smooth = new unsigned short[nMGLevels+1];

  if ((nMG_PreSmooth != nMGLevels+1) && (nMG_PreSmooth != 0)) {
    if (nMG_PreSmooth > nMGLevels+1) {

      /*--- Truncate by removing unnecessary elements at the end ---*/

      for (unsigned int i = 0; i <= nMGLevels; i++)
        tmp_smooth[i] = MG_PreSmooth[i];
      delete [] MG_PreSmooth;
      MG_PreSmooth=nullptr;
    }
    else {

      /*--- Add additional elements equal to last element ---*/

      for (unsigned int i = 0; i < nMG_PreSmooth; i++)
        tmp_smooth[i] = MG_PreSmooth[i];
      for (unsigned int i = nMG_PreSmooth; i <= nMGLevels; i++)
        tmp_smooth[i] = MG_PreSmooth[nMG_PreSmooth-1];
      delete [] MG_PreSmooth;
      MG_PreSmooth=nullptr;
    }

    nMG_PreSmooth = nMGLevels+1;
    MG_PreSmooth = new unsigned short[nMG_PreSmooth];
    for (unsigned int i = 0; i < nMG_PreSmooth; i++)
      MG_PreSmooth[i] = tmp_smooth[i];
  }
  if ((nMGLevels != 0) && (nMG_PreSmooth == 0)) {
    delete [] MG_PreSmooth;
    nMG_PreSmooth = nMGLevels+1;
    MG_PreSmooth = new unsigned short[nMG_PreSmooth];
    for (unsigned int i = 0; i < nMG_PreSmooth; i++)
      MG_PreSmooth[i] = i+1;
  }

  if ((nMG_PostSmooth != nMGLevels+1) && (nMG_PostSmooth != 0)) {
    if (nMG_PostSmooth > nMGLevels+1) {

      /*--- Truncate by removing unnecessary elements at the end ---*/

      for (unsigned int i = 0; i <= nMGLevels; i++)
        tmp_smooth[i] = MG_PostSmooth[i];
      delete [] MG_PostSmooth;
      MG_PostSmooth=nullptr;
    }
    else {

      /*--- Add additional elements equal to last element ---*/

      for (unsigned int i = 0; i < nMG_PostSmooth; i++)
        tmp_smooth[i] = MG_PostSmooth[i];
      for (unsigned int i = nMG_PostSmooth; i <= nMGLevels; i++)
        tmp_smooth[i] = MG_PostSmooth[nMG_PostSmooth-1];
      delete [] MG_PostSmooth;
      MG_PostSmooth=nullptr;
    }

    nMG_PostSmooth = nMGLevels+1;
    MG_PostSmooth = new unsigned short[nMG_PostSmooth];
    for (unsigned int i = 0; i < nMG_PostSmooth; i++)
      MG_PostSmooth[i] = tmp_smooth[i];

  }

  if ((nMGLevels != 0) && (nMG_PostSmooth == 0)) {
    delete [] MG_PostSmooth;
    nMG_PostSmooth = nMGLevels+1;
    MG_PostSmooth = new unsigned short[nMG_PostSmooth];
    for (unsigned int i = 0; i < nMG_PostSmooth; i++)
      MG_PostSmooth[i] = 0;
  }

  if ((nMG_CorrecSmooth != nMGLevels+1) && (nMG_CorrecSmooth != 0)) {
    if (nMG_CorrecSmooth > nMGLevels+1) {

      /*--- Truncate by removing unnecessary elements at the end ---*/

      for (unsigned int i = 0; i <= nMGLevels; i++)
        tmp_smooth[i] = MG_CorrecSmooth[i];
      delete [] MG_CorrecSmooth;
      MG_CorrecSmooth = nullptr;
    }
    else {

      /*--- Add additional elements equal to last element ---*/

      for (unsigned int i = 0; i < nMG_CorrecSmooth; i++)
        tmp_smooth[i] = MG_CorrecSmooth[i];
      for (unsigned int i = nMG_CorrecSmooth; i <= nMGLevels; i++)
        tmp_smooth[i] = MG_CorrecSmooth[nMG_CorrecSmooth-1];
      delete [] MG_CorrecSmooth;
      MG_CorrecSmooth = nullptr;
    }
    nMG_CorrecSmooth = nMGLevels+1;
    MG_CorrecSmooth = new unsigned short[nMG_CorrecSmooth];
    for (unsigned int i = 0; i < nMG_CorrecSmooth; i++)
      MG_CorrecSmooth[i] = tmp_smooth[i];
  }

  if ((nMGLevels != 0) && (nMG_CorrecSmooth == 0)) {
    delete [] MG_CorrecSmooth;
    nMG_CorrecSmooth = nMGLevels+1;
    MG_CorrecSmooth = new unsigned short[nMG_CorrecSmooth];
    for (unsigned int i = 0; i < nMG_CorrecSmooth; i++)
      MG_CorrecSmooth[i] = 0;
  }

  /*--- Override MG Smooth parameters ---*/

  if (nMG_PreSmooth != 0) MG_PreSmooth[MESH_0] = 1;
  if (nMG_PostSmooth != 0) {
    MG_PostSmooth[MESH_0] = 0;
    MG_PostSmooth[nMGLevels] = 0;
  }
  if (nMG_CorrecSmooth != 0) MG_CorrecSmooth[nMGLevels] = 0;

  if (Restart) MGCycle = V_CYCLE;

  if (ContinuousAdjoint) {
    if (Kind_Solver == MAIN_SOLVER::EULER) Kind_Solver = MAIN_SOLVER::ADJ_EULER;
    if (Kind_Solver == MAIN_SOLVER::NAVIER_STOKES) Kind_Solver = MAIN_SOLVER::ADJ_NAVIER_STOKES;
    if (Kind_Solver == MAIN_SOLVER::RANS) Kind_Solver = MAIN_SOLVER::ADJ_RANS;
  }

  nCFL = nMGLevels+1;
  CFL = new su2double[nCFL];
  CFL[0] = CFLFineGrid;

  /*--- Handle optional CFL adapt parameter values ---*/

  if (nCFL_AdaptParam < default_cfl_adapt.size()) {
    auto newParam = new su2double [default_cfl_adapt.size()];
    for (iCFL = 0; iCFL < default_cfl_adapt.size(); ++iCFL) {
      if (iCFL < nCFL_AdaptParam) newParam[iCFL] = CFL_AdaptParam[iCFL];
      else newParam[iCFL] = default_cfl_adapt[iCFL];
    }
    swap(newParam, CFL_AdaptParam);
    delete [] newParam;
    nCFL_AdaptParam = default_cfl_adapt.size();
  }

  /*--- Evaluate when the Cl should be evaluated ---*/

  Iter_Fixed_CM        = SU2_TYPE::Int(nInnerIter / (su2double(Update_iH)+1));
  Iter_Fixed_NetThrust = SU2_TYPE::Int(nInnerIter / (su2double(Update_BCThrust)+1));

  /*--- Setting relaxation factor and CFL for the adjoint runs ---*/

  if (ContinuousAdjoint) {
    CFL[0] = CFL[0] * CFLRedCoeff_AdjFlow;
    CFL_AdaptParam[2] *= CFLRedCoeff_AdjFlow;
    CFL_AdaptParam[3] *= CFLRedCoeff_AdjFlow;
    Iter_Fixed_CM = SU2_TYPE::Int(su2double (Iter_Fixed_CM) / CFLRedCoeff_AdjFlow);
    Iter_Fixed_NetThrust = SU2_TYPE::Int(su2double (Iter_Fixed_NetThrust) / CFLRedCoeff_AdjFlow);
  }

  if ((DiscreteAdjoint) && (Inconsistent_Disc)) {
    Kind_ConvNumScheme_Flow = Kind_ConvNumScheme_AdjFlow;
    Kind_Centered_Flow = Kind_Centered_AdjFlow;
    Kind_Upwind_Flow = Kind_Upwind_AdjFlow;
    Kappa_2nd_Flow = jst_adj_coeff[0];
    Kappa_4th_Flow = jst_adj_coeff[1];
  }

  if (Update_AoA_Iter_Limit == 0 && Fixed_CL_Mode) {
    SU2_MPI::Error("ERROR: Please specify non-zero UPDATE_AOA_ITER_LIMIT.", CURRENT_FUNCTION);
  }
  if (Iter_Fixed_CM == 0) { Iter_Fixed_CM = nInnerIter+1; Update_iH = 0; }
  if (Iter_Fixed_NetThrust == 0) { Iter_Fixed_NetThrust = nInnerIter+1; Update_BCThrust = 0; }

  for (iCFL = 1; iCFL < nCFL; iCFL++)
    CFL[iCFL] = CFL[iCFL-1];

  if (nRKStep == 0) {
    nRKStep = 1;
    RK_Alpha_Step = new su2double[1]; RK_Alpha_Step[0] = 1.0;
  }

  /* Check if the byte alignment of the matrix multiplications is a
     multiple of 64. */
  if( byteAlignmentMatMul%64 ) {
    SU2_MPI::Error("ALIGNED_BYTES_MATMUL must be a multiple of 64.", CURRENT_FUNCTION);
  }

  /* Determine the value of sizeMatMulPadding, which is the matrix size in
     the vectorization direction when padding is applied to have optimal
     performance in the matrix multiplications. */
  sizeMatMulPadding = byteAlignmentMatMul/sizeof(passivedouble);

  /* Correct the number of time levels for time accurate local time
     stepping, if needed.  */
  if (nLevels_TimeAccurateLTS == 0)  nLevels_TimeAccurateLTS =  1;
  if (nLevels_TimeAccurateLTS  > 15) nLevels_TimeAccurateLTS = 15;

  /* Check that no time accurate local time stepping is specified for time
     integration schemes other than ADER. */
  if (Kind_TimeIntScheme_FEM_Flow != ADER_DG && nLevels_TimeAccurateLTS != 1) {

    if (rank==MASTER_NODE) {
      cout << endl << "WARNING: "
           << nLevels_TimeAccurateLTS << " levels specified for time accurate local time stepping." << endl
           << "Time accurate local time stepping is only possible for ADER, hence this option is not used." << endl
           << endl;
    }

    nLevels_TimeAccurateLTS = 1;
  }

  if (Kind_TimeIntScheme_FEM_Flow == ADER_DG) {

    TimeMarching = TIME_MARCHING::TIME_STEPPING;  // Only time stepping for ADER.

    /* If time accurate local time stepping is used, make sure that an unsteady
       CFL is specified. If not, terminate. */
    if (nLevels_TimeAccurateLTS != 1) {
      if(Unst_CFL == 0.0)
        SU2_MPI::Error("ERROR: Unsteady CFL not specified for time accurate local time stepping.",
                       CURRENT_FUNCTION);
    }

    /* Determine the location of the ADER time DOFs, which are the Gauss-Legendre
       integration points corresponding to the number of time DOFs. */
    vector<passivedouble> GLPoints(nTimeDOFsADER_DG), GLWeights(nTimeDOFsADER_DG);
    CGaussJacobiQuadrature GaussJacobi;
    GaussJacobi.GetQuadraturePoints(0.0, 0.0, -1.0, 1.0, GLPoints, GLWeights);

    TimeDOFsADER_DG = new su2double[nTimeDOFsADER_DG];
    for(unsigned short i=0; i<nTimeDOFsADER_DG; ++i)
      TimeDOFsADER_DG[i] = GLPoints[i];

    /* Determine the number of integration points in time, their locations
       on the interval [-1..1] and their integration weights. */
    unsigned short orderExact = ceil(Quadrature_Factor_Time_ADER_DG*(nTimeDOFsADER_DG-1));
    nTimeIntegrationADER_DG = orderExact/2 + 1;
    nTimeIntegrationADER_DG = max(nTimeIntegrationADER_DG, nTimeDOFsADER_DG);
    GLPoints.resize(nTimeIntegrationADER_DG);
    GLWeights.resize(nTimeIntegrationADER_DG);
    GaussJacobi.GetQuadraturePoints(0.0, 0.0, -1.0, 1.0, GLPoints, GLWeights);

    TimeIntegrationADER_DG    = new su2double[nTimeIntegrationADER_DG];
    WeightsIntegrationADER_DG = new su2double[nTimeIntegrationADER_DG];
    for(unsigned short i=0; i<nTimeIntegrationADER_DG; ++i) {
      TimeIntegrationADER_DG[i]    = GLPoints[i];
      WeightsIntegrationADER_DG[i] = GLWeights[i];
    }
  }

  if(Kind_TimeIntScheme_Turb != EULER_IMPLICIT &&
     Kind_TimeIntScheme_Turb != EULER_EXPLICIT){
    SU2_MPI::Error("Only TIME_DISCRE_TURB = EULER_IMPLICIT, EULER_EXPLICIT have been implemented.", CURRENT_FUNCTION);
  }

  if (nIntCoeffs == 0) {
    nIntCoeffs = 2;
    Int_Coeffs = new su2double[2]; Int_Coeffs[0] = 0.25; Int_Coeffs[1] = 0.5;
  }

  if (nElasticityMod == 0) {
    nElasticityMod = 1;
    ElasticityMod = new su2double[1]; ElasticityMod[0] = 2E11;
  }

  if (nPoissonRatio == 0) {
    nPoissonRatio = 1;
    PoissonRatio = new su2double[1]; PoissonRatio[0] = 0.30;
  }

  if (nMaterialDensity == 0) {
    nMaterialDensity = 1;
    MaterialDensity = new su2double[1]; MaterialDensity[0] = 7854;
  }

  if (nElectric_Constant == 0) {
    nElectric_Constant = 1;
    Electric_Constant = new su2double[1]; Electric_Constant[0] = 0.0;
  }

  if (nElectric_Field == 0) {
    nElectric_Field = 1;
    Electric_Field_Mod = new su2double[1]; Electric_Field_Mod[0] = 0.0;
  }

  if (nDim_RefNode == 0) {
    nDim_RefNode = 3;
    RefNode_Displacement = new su2double[3];
    RefNode_Displacement[0] = 0.0; RefNode_Displacement[1] = 0.0; RefNode_Displacement[2] = 0.0;
  }

  if (nDim_Electric_Field == 0) {
    nDim_Electric_Field = 2;
    Electric_Field_Dir = new su2double[2]; Electric_Field_Dir[0] = 0.0;  Electric_Field_Dir[1] = 1.0;
  }

  if ((Kind_SU2 == SU2_COMPONENT::SU2_CFD) && (Kind_Solver == MAIN_SOLVER::NONE)) {
    SU2_MPI::Error("PHYSICAL_PROBLEM must be set in the configuration file", CURRENT_FUNCTION);
  }

  /*--- Set a flag for viscous simulations ---*/

  Viscous = (( Kind_Solver == MAIN_SOLVER::NAVIER_STOKES          ) ||
             ( Kind_Solver == MAIN_SOLVER::NEMO_NAVIER_STOKES     ) ||
             ( Kind_Solver == MAIN_SOLVER::ADJ_NAVIER_STOKES      ) ||
             ( Kind_Solver == MAIN_SOLVER::RANS                   ) ||
             ( Kind_Solver == MAIN_SOLVER::ADJ_RANS               ) ||
             ( Kind_Solver == MAIN_SOLVER::FEM_NAVIER_STOKES      ) ||
             ( Kind_Solver == MAIN_SOLVER::FEM_RANS               ) ||
             ( Kind_Solver == MAIN_SOLVER::FEM_LES                ) ||
             ( Kind_Solver == MAIN_SOLVER::INC_NAVIER_STOKES      ) ||
             ( Kind_Solver == MAIN_SOLVER::INC_RANS               ) );

  /*--- To avoid boundary intersections, let's add a small constant to the planes. ---*/

  if (Geo_Description == NACELLE) {
    for (unsigned short iSections = 0; iSections < nLocationStations; iSections++) {
      if (LocationStations[iSections] == 0) LocationStations[iSections] = 1E-6;
      if (LocationStations[iSections] == 360) LocationStations[iSections] = 359.999999;
    }
  }
  else {
    for (unsigned short iSections = 0; iSections < nLocationStations; iSections++) {
      LocationStations[iSections] += EPS;
    }
    geo_loc[0] += EPS;
    geo_loc[1] += EPS;
  }

  /*--- Length based parameter for slope limiters uses a default value of
   1.0m ---*/

  RefElemLength = 1.0;
  if (SystemMeasurements == US) RefElemLength /= 0.3048;

  /*--- Re-scale the length based parameters. The US system uses feet,
   but SU2 assumes that the grid is in inches ---*/

  if ((SystemMeasurements == US) && (Kind_SU2 == SU2_COMPONENT::SU2_CFD)) {

    for (iMarker = 0; iMarker < nMarker_Monitoring; iMarker++) {
      RefOriginMoment_X[iMarker] = RefOriginMoment_X[iMarker]/12.0;
      RefOriginMoment_Y[iMarker] = RefOriginMoment_Y[iMarker]/12.0;
      RefOriginMoment_Z[iMarker] = RefOriginMoment_Z[iMarker]/12.0;
    }

    for (iMarker = 0; iMarker < nMarker_Moving; iMarker++){
      for (unsigned short iDim = 0; iDim < 3; iDim++){
        MarkerMotion_Origin[3*iMarker+iDim] /= 12.0;
      }
    }

    RefLength = RefLength/12.0;

    if ((val_nDim == 2) && (!Axisymmetric)) RefArea = RefArea/12.0;
    else RefArea = RefArea/144.0;
    Length_Reynolds = Length_Reynolds/12.0;
    Highlite_Area = Highlite_Area/144.0;
    SemiSpan = SemiSpan/12.0;

    ea_lim[0] /= 12.0;
    ea_lim[1] /= 12.0;
    ea_lim[2] /= 12.0;

    if (Geo_Description != NACELLE) {
      for (unsigned short iSections = 0; iSections < nLocationStations; iSections++) {
        LocationStations[iSections] = LocationStations[iSections]/12.0;
      }
      geo_loc[0] /= 12.0;
      geo_loc[1] /= 12.0;
    }

    for (int i=0; i<7; ++i) eng_cyl[i] /= 12.0;
  }

<<<<<<< HEAD
  if ((Kind_Turb_Model != TURB_MODEL::SST) && Kind_Trans_Model == TURB_TRANS_MODEL::LM) {
    SU2_MPI::Error("LM transition model currently only available in combination with SST turbulence model!", CURRENT_FUNCTION);
  }

  if ((saParsedOptions.bc) && (Kind_Trans_Model == TURB_TRANS_MODEL::EN)) {
  	SU2_MPI::Error("Please select only one transition model for the SA turbulence model (Choose either eN or BCM).", CURRENT_FUNCTION);
  }
  if ((!saParsedOptions.ft2) && (Kind_Trans_Model == TURB_TRANS_MODEL::EN)) {
	SU2_MPI::Error("Please select SA_OPTIONS = WITHFT2 when using SA-Ft2-eN transtion model.", CURRENT_FUNCTION);
  }
  if ((Kind_Regime == ENUM_REGIME::COMPRESSIBLE) && (Ref_NonDim == 0) && (Kind_Trans_Model == TURB_TRANS_MODEL::EN)) {
	SU2_MPI::Error("Please select a non-dimensionalization option other than 'REF_DIMENSIONALIZATION = DIMENSIONAL' when using SA-Ft2-eN for a compressible case.", CURRENT_FUNCTION);
  }

  if (Turb_Fixed_Values && !OptionIsSet("TURB_FIXED_VALUES_DOMAIN")){
=======
  if(Turb_Fixed_Values && !OptionIsSet("TURB_FIXED_VALUES_DOMAIN")){
>>>>>>> 4e0dfb85
    SU2_MPI::Error("TURB_FIXED_VALUES activated, but no domain set with TURB_FIXED_VALUES_DOMAIN.", CURRENT_FUNCTION);
  }

  /*--- Check for constant lift mode. Initialize the update flag for
   the AoA with each iteration to false  ---*/

  if (Fixed_CL_Mode) Update_AoA = false;

  if (DirectDiff != NO_DERIVATIVE) {
#ifndef CODI_FORWARD_TYPE
    if (Kind_SU2 == SU2_COMPONENT::SU2_CFD) {
      SU2_MPI::Error("SU2_CFD: Config option DIRECT_DIFF= YES requires AD support.\n"
                     "Please use SU2_CFD_DIRECTDIFF (meson.py ... -Denable-directdiff=true ...).",
                     CURRENT_FUNCTION);
    }
#endif
    /*--- Initialize the derivative values ---*/
    switch (DirectDiff) {
      case D_MACH:
        SU2_TYPE::SetDerivative(Mach, 1.0);
        break;
      case D_AOA:
        SU2_TYPE::SetDerivative(AoA, 1.0);
        break;
      case D_SIDESLIP:
        SU2_TYPE::SetDerivative(AoS, 1.0);
        break;
      case D_REYNOLDS:
        SU2_TYPE::SetDerivative(Reynolds, 1.0);
        break;
      case D_TURB2LAM:
       SU2_TYPE::SetDerivative(TurbIntensityAndViscRatioFreeStream[1], 1.0);
        break;
      default:
        /*--- All other cases are handled in the specific solver ---*/
        break;
      }
  }

#if defined CODI_REVERSE_TYPE
  AD_Mode = YES;

  AD::PreaccEnabled = AD_Preaccumulation;

#else
  if (AD_Mode == YES) {
    SU2_MPI::Error("Config option AUTO_DIFF= YES requires AD support.\n"
                   "Please use SU2_???_AD (meson.py ... -Denable-autodiff=true ...).",
                   CURRENT_FUNCTION);
  }
#endif

  delete [] tmp_smooth;

  /*--- Make sure that implicit time integration is disabled
        for the FEM fluid solver (numerics). ---*/
  if ((Kind_Solver == MAIN_SOLVER::FEM_EULER)         ||
      (Kind_Solver == MAIN_SOLVER::FEM_NAVIER_STOKES) ||
      (Kind_Solver == MAIN_SOLVER::FEM_RANS)          ||
      (Kind_Solver == MAIN_SOLVER::FEM_LES)) {
     Kind_TimeIntScheme_Flow = Kind_TimeIntScheme_FEM_Flow;
  }

  /*--- Set up the time stepping / unsteady CFL options. ---*/
  if ((TimeMarching == TIME_MARCHING::TIME_STEPPING) && (Unst_CFL != 0.0)) {
    for (iCFL = 0; iCFL < nCFL; iCFL++)
      CFL[iCFL] = Unst_CFL;
  }


  /*--- If it is a fixed mode problem, then we will add Iter_dCL_dAlpha iterations to
    evaluate the derivatives with respect to a change in the AoA and CL ---*/

  if (!ContinuousAdjoint & !DiscreteAdjoint) {
    if (Fixed_CL_Mode) nInnerIter += Iter_dCL_dAlpha;
  }

  /* --- Set Finite Difference mode to false by default --- */

  Finite_Difference_Mode = false;

  /*--- If there are not design variables defined in the file ---*/

  if (nDV == 0) {
    nDV = 1;
    Design_Variable = new unsigned short [nDV];
    Design_Variable[0] = NO_DEFORMATION;
  }

  /*--- Checks for incompressible flow problems. ---*/

  if (Kind_Solver == MAIN_SOLVER::INC_EULER) {
    /*--- Force inviscid problems to use constant density and disable energy. ---*/
    if (Kind_DensityModel != INC_DENSITYMODEL::CONSTANT || Energy_Equation == true) {
      SU2_MPI::Error("Inviscid incompressible problems must be constant density (no energy eqn.).\n Use DENSITY_MODEL= CONSTANT and ENERGY_EQUATION= NO.", CURRENT_FUNCTION);
    }
  }

  /*--- Default values should recover original incompressible behavior (for old config files). ---*/

  if (Kind_Solver == MAIN_SOLVER::INC_EULER || Kind_Solver == MAIN_SOLVER::INC_NAVIER_STOKES || Kind_Solver == MAIN_SOLVER::INC_RANS) {
    if ((Kind_DensityModel == INC_DENSITYMODEL::CONSTANT) || (Kind_DensityModel == INC_DENSITYMODEL::BOUSSINESQ))
      Kind_FluidModel = CONSTANT_DENSITY;
  }

  /*--- Energy equation must be active for any fluid models other than constant density. ---*/

  if ((Kind_DensityModel != INC_DENSITYMODEL::CONSTANT) && (Kind_Species_Model==SPECIES_MODEL::NONE)) Energy_Equation = true;

  if (Kind_DensityModel == INC_DENSITYMODEL::BOUSSINESQ) {
    Energy_Equation = true;
    if (Body_Force) {
      SU2_MPI::Error("Body force and Boussinesq source terms are not currently compatible.", CURRENT_FUNCTION);
    }
  }

  if (Kind_DensityModel == INC_DENSITYMODEL::VARIABLE) {
    if (Kind_FluidModel != INC_IDEAL_GAS && Kind_FluidModel != INC_IDEAL_GAS_POLY && Kind_FluidModel != FLUID_MIXTURE) {
      SU2_MPI::Error("Variable density incompressible solver limited to ideal gases.\n Check the fluid model options (use INC_IDEAL_GAS, INC_IDEAL_GAS_POLY).", CURRENT_FUNCTION);
    }
  }

  if (Kind_Solver != MAIN_SOLVER::INC_EULER && Kind_Solver != MAIN_SOLVER::INC_NAVIER_STOKES && Kind_Solver != MAIN_SOLVER::INC_RANS) {
    if ((Kind_FluidModel == CONSTANT_DENSITY) || (Kind_FluidModel == INC_IDEAL_GAS) || (Kind_FluidModel == INC_IDEAL_GAS_POLY)) {
      SU2_MPI::Error("Fluid model not compatible with compressible flows.\n CONSTANT_DENSITY/INC_IDEAL_GAS/INC_IDEAL_GAS_POLY are for incompressible only.", CURRENT_FUNCTION);
    }
  }

  if (Kind_Solver == MAIN_SOLVER::INC_NAVIER_STOKES || Kind_Solver == MAIN_SOLVER::INC_RANS) {
    if (Kind_ViscosityModel == VISCOSITYMODEL::SUTHERLAND) {
      if ((Kind_FluidModel != INC_IDEAL_GAS) && (Kind_FluidModel != INC_IDEAL_GAS_POLY) && (Kind_FluidModel != FLUID_MIXTURE)) {
        SU2_MPI::Error("Sutherland's law only valid for ideal gases in incompressible flows.\n Must use VISCOSITY_MODEL=CONSTANT_VISCOSITY and set viscosity with\n MU_CONSTANT, or use DENSITY_MODEL= VARIABLE with FLUID_MODEL= INC_IDEAL_GAS or INC_IDEAL_GAS_POLY for VISCOSITY_MODEL=SUTHERLAND.\n NOTE: FREESTREAM_VISCOSITY is no longer used for incompressible flows!", CURRENT_FUNCTION);
      }
    }
  }

  /*--- Check the coefficients for the polynomial models. ---*/

  if (Kind_Solver != MAIN_SOLVER::INC_EULER && Kind_Solver != MAIN_SOLVER::INC_NAVIER_STOKES && Kind_Solver != MAIN_SOLVER::INC_RANS) {
    if ((Kind_ViscosityModel == VISCOSITYMODEL::POLYNOMIAL) || (Kind_ConductivityModel == CONDUCTIVITYMODEL::POLYNOMIAL) || (Kind_FluidModel == INC_IDEAL_GAS_POLY)) {
      SU2_MPI::Error("POLYNOMIAL_VISCOSITY and POLYNOMIAL_CONDUCTIVITY are for incompressible only currently.", CURRENT_FUNCTION);
    }
  }

  if ((Kind_Solver == MAIN_SOLVER::INC_EULER || Kind_Solver == MAIN_SOLVER::INC_NAVIER_STOKES || Kind_Solver == MAIN_SOLVER::INC_RANS) && (Kind_FluidModel == INC_IDEAL_GAS_POLY)) {
    su2double sum = 0.0;
    for (unsigned short iVar = 0; iVar < N_POLY_COEFFS; iVar++) {
      sum += GetCp_PolyCoeff(iVar);
    }
    if ((N_POLY_COEFFS < 1) || (sum == 0.0))
      SU2_MPI::Error(string("CP_POLYCOEFFS not set for fluid model INC_IDEAL_GAS_POLY. \n"), CURRENT_FUNCTION);
  }

  if (((Kind_Solver == MAIN_SOLVER::INC_EULER || Kind_Solver == MAIN_SOLVER::INC_NAVIER_STOKES || Kind_Solver == MAIN_SOLVER::INC_RANS)) && (Kind_ViscosityModel == VISCOSITYMODEL::POLYNOMIAL)) {
    su2double sum = 0.0;
    for (unsigned short iVar = 0; iVar < N_POLY_COEFFS; iVar++) {
      sum += GetMu_PolyCoeff(iVar);
    }
    if ((N_POLY_COEFFS < 1) || (sum == 0.0))
      SU2_MPI::Error(string("MU_POLYCOEFFS not set for viscosity model POLYNOMIAL_VISCOSITY. \n"), CURRENT_FUNCTION);
  }

  if ((Kind_Solver == MAIN_SOLVER::INC_EULER || Kind_Solver == MAIN_SOLVER::INC_NAVIER_STOKES || Kind_Solver == MAIN_SOLVER::INC_RANS) && (Kind_ConductivityModel == CONDUCTIVITYMODEL::POLYNOMIAL)) {
    su2double sum = 0.0;
    for (unsigned short iVar = 0; iVar < N_POLY_COEFFS; iVar++) {
      sum += GetKt_PolyCoeff(iVar);
    }
    if ((N_POLY_COEFFS < 1) || (sum == 0.0))
      SU2_MPI::Error(string("KT_POLYCOEFFS not set for conductivity model POLYNOMIAL_CONDUCTIVITY. \n"), CURRENT_FUNCTION);
  }

  /*--- Incompressible solver currently limited to SI units. ---*/

  if ((Kind_Solver == MAIN_SOLVER::INC_EULER || Kind_Solver == MAIN_SOLVER::INC_NAVIER_STOKES || Kind_Solver == MAIN_SOLVER::INC_RANS) && (SystemMeasurements == US)) {
    SU2_MPI::Error("Must use SI units for incompressible solver.", CURRENT_FUNCTION);
  }

  /*--- Check that the non-dim type is valid. ---*/

  if ((Kind_Solver == MAIN_SOLVER::INC_EULER || Kind_Solver == MAIN_SOLVER::INC_NAVIER_STOKES || Kind_Solver == MAIN_SOLVER::INC_RANS)) {
    if ((Ref_Inc_NonDim != INITIAL_VALUES) && (Ref_Inc_NonDim != REFERENCE_VALUES) && (Ref_Inc_NonDim != DIMENSIONAL)) {
      SU2_MPI::Error("Incompressible non-dim. scheme invalid.\n Must use INITIAL_VALUES, REFERENCE_VALUES, or DIMENSIONAL.", CURRENT_FUNCTION);
    }
  }

  /*--- Check that the incompressible inlets are correctly specified. ---*/

  if ((Kind_Solver == MAIN_SOLVER::INC_EULER || Kind_Solver == MAIN_SOLVER::INC_NAVIER_STOKES || Kind_Solver == MAIN_SOLVER::INC_RANS) && (nMarker_Inlet != 0)) {
    if (nMarker_Inlet != nInc_Inlet) {
      SU2_MPI::Error("Inlet types for incompressible problem improperly specified.\n Use INC_INLET_TYPE= VELOCITY_INLET or PRESSURE_INLET.\n Must list a type for each inlet marker, including duplicates, e.g.,\n INC_INLET_TYPE= VELOCITY_INLET VELOCITY_INLET PRESSURE_INLET", CURRENT_FUNCTION);
    }
    for (unsigned short iInlet = 0; iInlet < nInc_Inlet; iInlet++){
      if ((Kind_Inc_Inlet[iInlet] != INLET_TYPE::VELOCITY_INLET) && (Kind_Inc_Inlet[iInlet] != INLET_TYPE::PRESSURE_INLET)) {
        SU2_MPI::Error("Undefined incompressible inlet type. VELOCITY_INLET or PRESSURE_INLET possible.", CURRENT_FUNCTION);
      }
    }
  }

  /*--- Check that the incompressible inlets are correctly specified. ---*/

  if ((Kind_Solver == MAIN_SOLVER::INC_EULER || Kind_Solver == MAIN_SOLVER::INC_NAVIER_STOKES || Kind_Solver == MAIN_SOLVER::INC_RANS) && (nMarker_Outlet != 0)) {
    if (nMarker_Outlet != nInc_Outlet) {
      SU2_MPI::Error("Outlet types for incompressible problem improperly specified.\n Use INC_OUTLET_TYPE= PRESSURE_OUTLET or MASS_FLOW_OUTLET.\n Must list a type for each inlet marker, including duplicates, e.g.,\n INC_OUTLET_TYPE= PRESSURE_OUTLET PRESSURE_OUTLET MASS_FLOW_OUTLET", CURRENT_FUNCTION);
    }
    for (unsigned short iInlet = 0; iInlet < nInc_Outlet; iInlet++){
      if ((Kind_Inc_Outlet[iInlet] != INC_OUTLET_TYPE::PRESSURE_OUTLET) && (Kind_Inc_Outlet[iInlet] != INC_OUTLET_TYPE::MASS_FLOW_OUTLET)) {
        SU2_MPI::Error("Undefined incompressible outlet type. PRESSURE_OUTLET or MASS_FLOW_OUTLET possible.", CURRENT_FUNCTION);
      }
    }
  }

  /*--- Assert that there are two markers being analyzed if the
   pressure drop objective function is selected. ---*/

  for (unsigned short iObj = 0; iObj < nObj; iObj++) {
    if ((Kind_ObjFunc[iObj] == SURFACE_PRESSURE_DROP) && (nMarker_Analyze < 2)) {
      SU2_MPI::Error("Must list the first two markers for the pressure drop objective function.\n Expected format: MARKER_ANALYZE= (outlet_name, inlet_name, ...).", CURRENT_FUNCTION);
    }
  }

  /*--- Check feasibility for Streamwise Periodic flow ---*/
  if (Kind_Streamwise_Periodic != ENUM_STREAMWISE_PERIODIC::NONE) {
    if (Kind_Regime != ENUM_REGIME::INCOMPRESSIBLE)
      SU2_MPI::Error("Streamwise Periodic Flow currently only implemented for incompressible flow.", CURRENT_FUNCTION);
    if (Kind_Solver == MAIN_SOLVER::INC_EULER)
      SU2_MPI::Error("Streamwise Periodic Flow + Incompressible Euler: Not tested yet.", CURRENT_FUNCTION);
    if (nMarker_PerBound == 0)
      SU2_MPI::Error("A MARKER_PERIODIC pair has to be set with KIND_STREAMWISE_PERIODIC != NONE.", CURRENT_FUNCTION);
    if (Energy_Equation && Streamwise_Periodic_Temperature && nMarker_Isothermal != 0)
      SU2_MPI::Error("No MARKER_ISOTHERMAL marker allowed with STREAMWISE_PERIODIC_TEMPERATURE= YES, only MARKER_HEATFLUX & MARKER_SYM.", CURRENT_FUNCTION);
    if (Ref_Inc_NonDim != DIMENSIONAL)
      SU2_MPI::Error("Streamwise Periodicity only works with \"INC_NONDIM= DIMENSIONAL\", the nondimensionalization with source terms doesn;t work in general.", CURRENT_FUNCTION);
    if (Axisymmetric)
      SU2_MPI::Error("Streamwise Periodicity terms does not not have axisymmetric corrections.", CURRENT_FUNCTION);
    if (!Energy_Equation) Streamwise_Periodic_Temperature = false;
  } else {
    /*--- Safety measure ---*/
    Streamwise_Periodic_Temperature = false;
  }

  /*--- Check that if the wall roughness array are compatible and set deafult values if needed. ---*/
   if ((nMarker_HeatFlux > 0) || (nMarker_Isothermal > 0) || (nMarker_HeatTransfer) || (nMarker_CHTInterface > 0)) {

     /*--- The total number of wall markers. ---*/
     unsigned short nWall = nMarker_HeatFlux + nMarker_Isothermal + nMarker_HeatTransfer + nMarker_CHTInterface;

     /*--- If no roughness is specified all walls are assumed to be smooth. ---*/
     if (nRough_Wall == 0) {

       nRough_Wall = nWall;
       Roughness_Height = new su2double [nWall];
       Kind_Wall = new WALL_TYPE [nWall];
       for (iMarker = 0; iMarker < nMarker_HeatFlux; iMarker++) {
         Roughness_Height[iMarker] = 0.0;
         Kind_Wall[iMarker] = WALL_TYPE::SMOOTH;
       }
       for (iMarker = 0; iMarker < nMarker_Isothermal; iMarker++) {
         Roughness_Height[nMarker_HeatFlux + iMarker] = 0.0;
         Kind_Wall[nMarker_HeatFlux + iMarker] = WALL_TYPE::SMOOTH;
       }
       for (iMarker = 0; iMarker < nMarker_HeatTransfer; iMarker++) {
         Roughness_Height[nMarker_HeatFlux + nMarker_Isothermal + iMarker] = 0.0;
         Kind_Wall[nMarker_HeatFlux + nMarker_Isothermal + iMarker] = WALL_TYPE::SMOOTH;
       }
       for (iMarker = 0; iMarker < nMarker_CHTInterface; iMarker++) {
         Roughness_Height[nMarker_HeatFlux + nMarker_Isothermal + nMarker_HeatTransfer + iMarker] = 0.0;
         Kind_Wall[nMarker_HeatFlux + nMarker_Isothermal + nMarker_HeatTransfer + iMarker] = WALL_TYPE::SMOOTH;
       }

       /*--- Check for mismatch in number of rough walls and solid walls. ---*/
     } else if (nRough_Wall > nWall) {
        SU2_MPI::Error("Mismatch in number of rough walls and solid walls. Number of rough walls cannot be more than solid walls.", CURRENT_FUNCTION);
       /*--- Check name of the marker and assign the corresponding roughness. ---*/
     } else {
       /*--- Store roughness heights in a temp array. ---*/
       vector<su2double> temp_rough;
       for (iMarker = 0; iMarker < nRough_Wall; iMarker++)
         temp_rough.push_back(Roughness_Height[iMarker]);

       /*--- Reallocate the roughness arrays in case not all walls are rough. ---*/
       delete Roughness_Height;
       delete Kind_Wall;
       Roughness_Height = new su2double [nWall];
       Kind_Wall = new WALL_TYPE [nWall];
       unsigned short jMarker, chkRough = 0;

       /*--- Initialize everything to smooth. ---*/
       for (iMarker = 0; iMarker < nWall; iMarker++) {
         Roughness_Height[iMarker] = 0.0;
         Kind_Wall[iMarker] = WALL_TYPE::SMOOTH;
       }

       /*--- Look through heat flux, isothermal, heat transfer and cht_interface markers and assign proper values. ---*/
       for (iMarker = 0; iMarker < nRough_Wall; iMarker++) {
         for (jMarker = 0; jMarker < nMarker_HeatFlux; jMarker++)
           if (Marker_HeatFlux[jMarker].compare(Marker_RoughWall[iMarker]) == 0) {
             Roughness_Height[jMarker] = temp_rough[iMarker];
             chkRough++;
           }

         for (jMarker = 0; jMarker < nMarker_Isothermal; jMarker++)
           if (Marker_Isothermal[jMarker].compare(Marker_RoughWall[iMarker]) == 0) {
             Roughness_Height[nMarker_HeatFlux + jMarker] = temp_rough[iMarker];
             chkRough++;
           }

         for (jMarker = 0; jMarker < nMarker_HeatTransfer; jMarker++)
           if (Marker_HeatTransfer[jMarker].compare(Marker_RoughWall[iMarker]) == 0) {
             Roughness_Height[nMarker_HeatFlux + nMarker_Isothermal + jMarker] = temp_rough[iMarker];
             chkRough++;
           }

         for (jMarker = 0; jMarker < nMarker_CHTInterface; jMarker++)
           if (Marker_CHTInterface[jMarker].compare(Marker_RoughWall[iMarker]) == 0) {
             Roughness_Height[nMarker_HeatFlux + nMarker_Isothermal + nMarker_HeatTransfer + jMarker] = temp_rough[iMarker];
             chkRough++;
           }
       }

       /*--- Update kind_wall when a non zero roughness value is specified. ---*/
       for (iMarker = 0; iMarker < nWall; iMarker++)
         if (Roughness_Height[iMarker] != 0.0)
           Kind_Wall[iMarker] = WALL_TYPE::ROUGH;

       /*--- Check if a non solid wall marker was specified as rough. ---*/
       if (chkRough != nRough_Wall)
         SU2_MPI::Error("Only solid walls can be rough.", CURRENT_FUNCTION);
     }
   }

  /*--- Handle default options for topology optimization ---*/

  if (topology_optimization && top_optim_nKernel==0) {
    top_optim_nKernel = 1;
    top_optim_kernels = new ENUM_FILTER_KERNEL [1];
    top_optim_kernels[0] = ENUM_FILTER_KERNEL::CONICAL_WEIGHT;
  }

  if (top_optim_nKernel != 0) {
    /*--- Set default value of kernel parameters ---*/
    if (top_optim_nKernelParams == 0) {
      top_optim_nKernelParams = top_optim_nKernel;
      top_optim_kernel_params = new su2double [top_optim_nKernel];
      for (unsigned short i=0; i<top_optim_nKernel; ++i) top_optim_kernel_params[i] = 1.0;
    }
    /*--- Broadcast the only value provided ---*/
    else if (top_optim_nKernelParams==1 && top_optim_nKernel>1) {
      su2double tmp = top_optim_kernel_params[0];
      delete [] top_optim_kernel_params;
      top_optim_nKernelParams = top_optim_nKernel;
      top_optim_kernel_params = new su2double [top_optim_nKernel];
      for (unsigned short i=0; i<top_optim_nKernel; ++i) top_optim_kernel_params[i] = tmp;
    }
    /*--- Numbers do not match ---*/
    else if (top_optim_nKernelParams != top_optim_nKernel) {
      SU2_MPI::Error("Different number of topology filter kernels and respective parameters.", CURRENT_FUNCTION);
    }

    /*--- Set default value of filter radius ---*/
    if (top_optim_nRadius == 0) {
      top_optim_nRadius = top_optim_nKernel;
      top_optim_filter_radius = new su2double [top_optim_nKernel];
      for (unsigned short i=0; i<top_optim_nKernel; ++i) top_optim_filter_radius[i] = 1.0e-6;
    }
    /*--- Broadcast the only value provided ---*/
    else if (top_optim_nRadius==1 && top_optim_nKernel>1) {
      su2double tmp = top_optim_filter_radius[0];
      delete [] top_optim_filter_radius;
      top_optim_nRadius = top_optim_nKernel;
      top_optim_filter_radius = new su2double [top_optim_nKernel];
      for (unsigned short i=0; i<top_optim_nKernel; ++i) top_optim_filter_radius[i] = tmp;
    }
    /*--- Numbers do not match ---*/
    else if (top_optim_nRadius != top_optim_nKernel) {
      SU2_MPI::Error("Different number of topology filter kernels and respective radii.", CURRENT_FUNCTION);
    }
  }

  /*--- If we are executing SU2_DOT in surface file mode, then
   force the projected surface sensitivity file to be written. ---*/

  Wrt_Projected_Sensitivity = false;
  if ((Kind_SU2 == SU2_COMPONENT::SU2_DOT) && (Design_Variable[0] == SURFACE_FILE)) {
    Wrt_Projected_Sensitivity = true;
  }

  /*--- Delay the output until exit for minimal communication mode. ---*/

  if (Comm_Level != COMM_FULL) {

    /*--- Disable the use of Comm_Level = NONE until we have properly
     implemented it. ---*/

    if (Comm_Level == COMM_NONE)
      SU2_MPI::Error("COMM_LEVEL = NONE not yet implemented.", CURRENT_FUNCTION);
  }

  /*--- Check the conductivity model. Deactivate the turbulent component
   if we are not running RANS. ---*/

  if ((Kind_Solver != MAIN_SOLVER::RANS) &&
      (Kind_Solver != MAIN_SOLVER::ADJ_RANS) &&
      (Kind_Solver != MAIN_SOLVER::DISC_ADJ_RANS) &&
      (Kind_Solver != MAIN_SOLVER::INC_RANS) &&
      (Kind_Solver != MAIN_SOLVER::DISC_ADJ_INC_RANS)){
    Kind_ConductivityModel_Turb = CONDUCTIVITYMODEL_TURB::NONE;
  }

  /* Set a default for the size of the RECTANGLE / BOX grid sizes. */

  if (nMesh_Box_Size == 0) {
    nMesh_Box_Size = 3;
    Mesh_Box_Size = new short [nMesh_Box_Size];
    Mesh_Box_Size[0] = 33;
    Mesh_Box_Size[1] = 33;
    Mesh_Box_Size[2] = 33;
  } else if (nMesh_Box_Size != 3) {
    SU2_MPI::Error(string("MESH_BOX_SIZE specified without 3 values.\n"),
                   CURRENT_FUNCTION);
  }

  /* Force the lowest memory preconditioner when direct solvers are used. */

  auto isPastix = [](unsigned short kindSolver) {
    return kindSolver == PASTIX_LDLT || kindSolver == PASTIX_LU;
  };

  if (isPastix(Kind_Linear_Solver)) Kind_Linear_Solver_Prec = LU_SGS;
  if (isPastix(Kind_DiscAdj_Linear_Solver)) Kind_DiscAdj_Linear_Prec = LU_SGS;
  if (isPastix(Kind_Deform_Linear_Solver)) Kind_Deform_Linear_Solver_Prec = LU_SGS;


  if (DiscreteAdjoint) {
#if !defined CODI_REVERSE_TYPE
    if (Kind_SU2 == SU2_COMPONENT::SU2_CFD) {
      SU2_MPI::Error(string("SU2_CFD: Config option MATH_PROBLEM= DISCRETE_ADJOINT requires AD support!\n") +
                     string("Please use SU2_CFD_AD (configuration/compilation is done using the preconfigure.py script)."),
                     CURRENT_FUNCTION);
    }
#endif

    /*--- Use the same linear solver on the primal as the one used in the adjoint. ---*/
    Kind_Linear_Solver = Kind_DiscAdj_Linear_Solver;
    Kind_Linear_Solver_Prec = Kind_DiscAdj_Linear_Prec;

    if (Time_Domain) {

      Restart_Flow = false;

      if (Unst_AdjointIter- long(nTimeIter) < 0){
        SU2_MPI::Error(string("Invalid iteration number requested for unsteady adjoint.\n" ) +
                       string("Make sure EXT_ITER is larger or equal than UNST_ADJOINT_ITER."),
                       CURRENT_FUNCTION);
      }

      /*--- If the averaging interval is not set, we average over all time-steps ---*/

      if (Iter_Avg_Objective == 0.0) {
        Iter_Avg_Objective = nTimeIter;
      }

    }

    /*--- Note that this is deliberately done at the end of this routine! ---*/
    switch(Kind_Solver) {
      case MAIN_SOLVER::EULER:
        Kind_Solver = MAIN_SOLVER::DISC_ADJ_EULER;
        break;
      case MAIN_SOLVER::RANS:
        Kind_Solver = MAIN_SOLVER::DISC_ADJ_RANS;
        break;
      case MAIN_SOLVER::NAVIER_STOKES:
        Kind_Solver = MAIN_SOLVER::DISC_ADJ_NAVIER_STOKES;
        break;
      case MAIN_SOLVER::INC_EULER:
        Kind_Solver = MAIN_SOLVER::DISC_ADJ_INC_EULER;
        break;
      case MAIN_SOLVER::INC_RANS:
        Kind_Solver = MAIN_SOLVER::DISC_ADJ_INC_RANS;
        break;
      case MAIN_SOLVER::INC_NAVIER_STOKES:
        Kind_Solver = MAIN_SOLVER::DISC_ADJ_INC_NAVIER_STOKES;
        break;
      case MAIN_SOLVER::FEM_EULER :
        Kind_Solver = MAIN_SOLVER::DISC_ADJ_FEM_EULER;
        break;
      case MAIN_SOLVER::FEM_RANS :
        Kind_Solver = MAIN_SOLVER::DISC_ADJ_FEM_RANS;
        break;
      case MAIN_SOLVER::FEM_NAVIER_STOKES :
        Kind_Solver = MAIN_SOLVER::DISC_ADJ_FEM_NS;
        break;
      case MAIN_SOLVER::FEM_ELASTICITY:
        Kind_Solver = MAIN_SOLVER::DISC_ADJ_FEM;
        break;
      case MAIN_SOLVER::HEAT_EQUATION:
        Kind_Solver = MAIN_SOLVER::DISC_ADJ_HEAT;
        break;
      default:
        break;
    }

    RampOutletPressure = false;
    RampRotatingFrame = false;
  }

  /* 2nd-order MUSCL is not possible for the continuous adjoint
   turbulence model. */

  if (MUSCL_AdjTurb) {
    SU2_MPI::Error(string("MUSCL_ADJTURB= YES not currently supported.\n") +
                   string("Please select MUSCL_ADJTURB= NO (first-order)."),
                   CURRENT_FUNCTION);
  }

  /* Check for whether we need a second gradient method to calculate
   gradients for uwpind reconstruction. Set additional booleans to
   minimize overhead as appropriate. */

  if (MUSCL_Flow || MUSCL_Turb || MUSCL_Species || MUSCL_Heat || MUSCL_AdjFlow) {

    ReconstructionGradientRequired = true;

    if ((Kind_Gradient_Method_Recon == NO_GRADIENT) ||
        (Kind_Gradient_Method_Recon == Kind_Gradient_Method)) {

      /* The default behavior if no reconstruction gradient is specified
       is to use the same gradient as needed for the viscous/source terms
       without recomputation. If they are using the same method, then
       we also want to avoid recomputation. */

      ReconstructionGradientRequired = false;
      Kind_Gradient_Method_Recon     = Kind_Gradient_Method;
    }

  }

  if (ReconstructionGradientRequired && GetFluidProblem() && Kind_ConvNumScheme_Flow == SPACE_CENTERED)
    SU2_MPI::Error("For centered schemes the option NUM_METHOD_GRAD_RECON should not be set.", CURRENT_FUNCTION);

  /* Simpler boolean to control allocation of least-squares memory. */

  LeastSquaresRequired = false;
  if ((Kind_Gradient_Method_Recon == LEAST_SQUARES) ||
      (Kind_Gradient_Method_Recon == WEIGHTED_LEAST_SQUARES) ||
      (Kind_Gradient_Method       == LEAST_SQUARES) ||
      (Kind_Gradient_Method       == WEIGHTED_LEAST_SQUARES)) {
    LeastSquaresRequired = true;
  }

  if (Kind_Gradient_Method == LEAST_SQUARES) {
    SU2_MPI::Error(string("LEAST_SQUARES gradient method not allowed for viscous / source terms.\n") +
                   string("Please select either WEIGHTED_LEAST_SQUARES or GREEN_GAUSS."),
                   CURRENT_FUNCTION);
  }

  /* Protect against using CFL adaption for non-flow or certain
   unsteady flow problems. */

  if (CFL_Adapt && !GetFluidProblem()) {
    SU2_MPI::Error(string("CFL adaption only available for finite-volume fluid solvers.\n") +
                   string("Please select CFL_ADAPT = NO."),
                   CURRENT_FUNCTION);
  }

  if (CFL_Adapt && (TimeMarching == TIME_MARCHING::TIME_STEPPING)) {
    SU2_MPI::Error(string("CFL adaption not available for TIME_STEPPING integration.\n") +
                   string("Please select CFL_ADAPT = NO."),
                   CURRENT_FUNCTION);
  }

  /* Protect against using incorrect CFL adaption parameters. */

  if (CFL_Adapt && (CFL_AdaptParam[0] > 1.0)) {
    SU2_MPI::Error(string("CFL adaption factor down should be less than 1.0."), CURRENT_FUNCTION);
  }

  if (CFL_Adapt && (CFL_AdaptParam[1] < 1.0)) {
    SU2_MPI::Error(string("CFL adaption factor up should be greater than 1.0."), CURRENT_FUNCTION);
  }

  if (CFL_Adapt && (CFL_AdaptParam[2] > CFL_AdaptParam[3])) {
    SU2_MPI::Error(string("CFL adaption minimum CFL is larger than the maximum CFL."), CURRENT_FUNCTION);
  }

  /*--- 0 in the config file means "disable" which can be done using a very large group. ---*/
  if (edgeColorGroupSize==0) edgeColorGroupSize = 1<<30;

  /*--- Specifying a deforming surface requires a mesh deformation solver. ---*/
  if (GetSurface_Movement(DEFORMING)) Deform_Mesh = true;

  if (GetGasModel() == "ARGON") {monoatomic = true;}
  else {monoatomic = false;}

  /*--- Set number of Turbulence Variables. ---*/
  switch (TurbModelFamily(Kind_Turb_Model)) {
    case TURB_FAMILY::NONE:
      nTurbVar = 0; break;
    case TURB_FAMILY::SA:
      nTurbVar = 1; break;
    case TURB_FAMILY::KW:
      nTurbVar = 2; break;
  }
  /*--- Check whether the number of entries of the MARKER_INLET_TURBULENT equals the number of turbulent properties
       used for the respective turbulent model. nTurb_Properties must be equal to 1 or 2 depending on whether SA or
       SST model are used.--- */
  if (Marker_Inlet_Turb != nullptr && Kind_Turb_Model == TURB_MODEL::SST && nTurb_Properties != 2)
    SU2_MPI::Error(
        "The use of MARKER_INLET_TURBULENT requires the number of entries when SST Model is used \n"
        "to be equal to 2 : Turbulent intensity and ratio turbulent to laminar viscosity",
        CURRENT_FUNCTION);

  /*--- Checks for additional species transport. ---*/
  if (Kind_Species_Model == SPECIES_MODEL::SPECIES_TRANSPORT) {
    if (Kind_Solver != MAIN_SOLVER::INC_NAVIER_STOKES &&
        Kind_Solver != MAIN_SOLVER::INC_RANS &&
        Kind_Solver != MAIN_SOLVER::DISC_ADJ_INC_NAVIER_STOKES &&
        Kind_Solver != MAIN_SOLVER::DISC_ADJ_INC_RANS &&
        Kind_Solver != MAIN_SOLVER::NAVIER_STOKES &&
        Kind_Solver != MAIN_SOLVER::RANS &&
        Kind_Solver != MAIN_SOLVER::DISC_ADJ_NAVIER_STOKES &&
        Kind_Solver != MAIN_SOLVER::DISC_ADJ_RANS &&
        Kind_Solver != MAIN_SOLVER::MULTIPHYSICS)
      SU2_MPI::Error("Species transport currently only available for compressible and incompressible flow.", CURRENT_FUNCTION);

    /*--- Species specific OF currently can only handle one entry in Marker_Analyze. ---*/
    for (unsigned short iObj = 0; iObj < nObj; iObj++) {
      if ((Kind_ObjFunc[iObj] == SURFACE_SPECIES_0 ||
           Kind_ObjFunc[iObj] == SURFACE_SPECIES_VARIANCE) &&
          nMarker_Analyze > 1) {
        SU2_MPI::Error("SURFACE_SPECIES_0 and SURFACE_SPECIES_VARIANCE currently can only handle one entry to MARKER_ANALYZE.", CURRENT_FUNCTION);
      }
    }

    if(Kind_TimeIntScheme_Species != EULER_IMPLICIT &&
       Kind_TimeIntScheme_Species != EULER_EXPLICIT){
      SU2_MPI::Error("Only TIME_DISCRE_TURB = EULER_IMPLICIT, EULER_EXPLICIT have been implemented in the scalar solver.", CURRENT_FUNCTION);
    }

    /*--- If Species clipping is on, make sure bounds are given by the user. ---*/
    if (Species_Clipping)
      if (!(OptionIsSet("SPECIES_CLIPPING_MIN") && OptionIsSet("SPECIES_CLIPPING_MAX")))
        SU2_MPI::Error("SPECIES_CLIPPING= YES requires the options SPECIES_CLIPPING_MIN/MAX to set the clipping values.", CURRENT_FUNCTION);

    /*--- Make sure a Diffusivity has been set for Constant Diffusivity. ---*/
    if (Kind_Diffusivity_Model == DIFFUSIVITYMODEL::CONSTANT_DIFFUSIVITY &&
        !(OptionIsSet("DIFFUSIVITY_CONSTANT")))
      SU2_MPI::Error("A DIFFUSIVITY_CONSTANT=<value> has to be set with DIFFUSIVITY_MODEL= CONSTANT_DIFFUSIVITY.", CURRENT_FUNCTION);

    /*--- Check whether the number of entries of the constant Lewis number equals the number of transported scalar
       equations solved. nConstant_Lewis_Number is used because it is required for the diffusivity fluid mixing
       models--- */
    if (Kind_Diffusivity_Model == DIFFUSIVITYMODEL::CONSTANT_LEWIS && nConstant_Lewis_Number != nSpecies_Init)
      SU2_MPI::Error(
          "The use of CONSTANT_LEWIS requires the number of entries for CONSTANT_LEWIS_NUMBER ,\n"
          "to be equal to the number of entries of SPECIES_INIT",
          CURRENT_FUNCTION);

    // Helper function that checks scalar variable bounds,
    auto checkScalarBounds = [&](su2double scalar, string name, su2double lowerBound, su2double upperBound) {
      if (scalar < lowerBound || scalar > upperBound)
        SU2_MPI::Error(string("Variable: ") + name + string(", is out of bounds."), CURRENT_FUNCTION);
    };

    /*--- Some options have to provide as many entries as there are additional species equations. ---*/
    /*--- Fill a vector with the entires and then check if each element is equal to the first one. ---*/
    std::vector<unsigned short> nSpecies_options;
    nSpecies_options.push_back(nSpecies_Init);
    if (Species_Clipping)
      nSpecies_options.insert(nSpecies_options.end(), {nSpecies_Clipping_Min, nSpecies_Clipping_Max});
    if (nMarker_Inlet_Species > 0)
      nSpecies_options.push_back(nSpecies_per_Inlet);
    // Add more options for size check here.

    /*--- nSpecies_Init is the master, but it simply checks for consistency. ---*/
    for (auto elem : nSpecies_options)
      if (nSpecies_options[0] != elem)
        SU2_MPI::Error("Make sure all species inputs have the same size.", CURRENT_FUNCTION);

    /*--- Once consistency is checked set the var that is used throughout the code. ---*/
    nSpecies = nSpecies_Init;

    /*--- Check whether some variables (or their sums) are in physical bounds. [0,1] for species related quantities. ---*/
    su2double Species_Init_Sum = 0.0;
    for (unsigned short iSpecies = 0; iSpecies < nSpecies; iSpecies++) {
      checkScalarBounds(Species_Init[iSpecies], "SPECIES_INIT individual", 0.0, 1.0);
      Species_Init_Sum += Species_Init[iSpecies];
    }
    checkScalarBounds(Species_Init_Sum, "SPECIES_INIT sum", 0.0, 1.0);

    for (unsigned short iMarker = 0; iMarker < nMarker_Inlet_Species; iMarker++) {
      su2double Inlet_SpeciesVal_Sum = 0.0;
      for (unsigned short iSpecies = 0; iSpecies < nSpecies; iSpecies++) {
        checkScalarBounds(Inlet_SpeciesVal[iMarker][iSpecies], "MARKER_INLET_SPECIES individual", 0.0, 1.0);
        Inlet_SpeciesVal_Sum += Inlet_SpeciesVal[iMarker][iSpecies];
      }
      checkScalarBounds(Inlet_SpeciesVal_Sum, "MARKER_INLET_SPECIES sum", 0.0, 1.0);
    }

  } // species transport checks

  if (Kind_Regime == ENUM_REGIME::COMPRESSIBLE && GetBounded_Scalar()) {
    SU2_MPI::Error("BOUNDED_SCALAR discretization can only be used for incompressible problems.", CURRENT_FUNCTION);
  }
}

void CConfig::SetMarkers(SU2_COMPONENT val_software) {

  unsigned short iMarker_All, iMarker_CfgFile, iMarker_Euler, iMarker_Custom,
  iMarker_FarField, iMarker_SymWall, iMarker_PerBound,
  iMarker_NearFieldBound, iMarker_Fluid_InterfaceBound,
  iMarker_Inlet, iMarker_Riemann, iMarker_Giles, iMarker_Outlet,
  iMarker_Smoluchowski_Maxwell,
  iMarker_Isothermal,iMarker_HeatFlux,iMarker_HeatTansfer,
  iMarker_EngineInflow, iMarker_EngineExhaust, iMarker_Damper,
  iMarker_Displacement, iMarker_Load, iMarker_FlowLoad, iMarker_Internal,
  iMarker_Monitoring, iMarker_Designing, iMarker_GeoEval, iMarker_Plotting, iMarker_Analyze,
  iMarker_DV, iMarker_Moving, iMarker_SobolevBC, iMarker_PyCustom, iMarker_Supersonic_Inlet, iMarker_Supersonic_Outlet,
  iMarker_Clamped, iMarker_ZoneInterface, iMarker_CHTInterface, iMarker_Load_Dir, iMarker_Disp_Dir, iMarker_Load_Sine,
  iMarker_Fluid_Load, iMarker_Deform_Mesh, iMarker_Deform_Mesh_Sym_Plane,
  iMarker_ActDiskInlet, iMarker_ActDiskOutlet,
  iMarker_Turbomachinery, iMarker_MixingPlaneInterface;

  int size = SINGLE_NODE;
  SU2_MPI::Comm_size(SU2_MPI::GetComm(), &size);

  /*--- Compute the total number of markers in the config file ---*/
  nMarker_CfgFile = nMarker_Euler + nMarker_FarField + nMarker_SymWall +
  nMarker_PerBound + nMarker_NearFieldBound + nMarker_Fluid_InterfaceBound +
  nMarker_CHTInterface + nMarker_Inlet + nMarker_Riemann + nMarker_Smoluchowski_Maxwell +
  nMarker_Giles + nMarker_Outlet + nMarker_Isothermal +
  nMarker_HeatFlux + nMarker_HeatTransfer +
  nMarker_EngineInflow + nMarker_EngineExhaust + nMarker_Internal +
  nMarker_Supersonic_Inlet + nMarker_Supersonic_Outlet + nMarker_Displacement + nMarker_Load +
  nMarker_FlowLoad + nMarker_Custom + nMarker_Damper + nMarker_Fluid_Load +
  nMarker_Clamped + nMarker_Load_Sine + nMarker_Load_Dir + nMarker_Disp_Dir +
  nMarker_ActDiskInlet + nMarker_ActDiskOutlet + nMarker_ZoneInterface;

  /*--- Add the possible send/receive domains ---*/

  nMarker_Max = nMarker_CfgFile + OVERHEAD*size;

  /*--- Basic dimensionalization of the markers (worst scenario) ---*/

  nMarker_All = nMarker_Max;

  /*--- Allocate the memory (markers in each domain) ---*/

  Marker_All_TagBound       = new string[nMarker_All];    // Store the tag that correspond with each marker.
  Marker_All_SendRecv       = new short[nMarker_All] ();   // +#domain (send), -#domain (receive).
  Marker_All_KindBC         = new unsigned short[nMarker_All] (); // Store the kind of boundary condition.
  Marker_All_Monitoring     = new unsigned short[nMarker_All] (); // Store whether the boundary should be monitored.
  Marker_All_Designing      = new unsigned short[nMarker_All] (); // Store whether the boundary should be designed.
  Marker_All_Plotting       = new unsigned short[nMarker_All] (); // Store whether the boundary should be plotted.
  Marker_All_Analyze        = new unsigned short[nMarker_All] (); // Store whether the boundary should be plotted.
  Marker_All_ZoneInterface  = new unsigned short[nMarker_All] (); // Store whether the boundary is in the FSI interface.
  Marker_All_GeoEval        = new unsigned short[nMarker_All] (); // Store whether the boundary should be geometry evaluation.
  Marker_All_DV             = new unsigned short[nMarker_All] (); // Store whether the boundary should be affected by design variables.
  Marker_All_Moving         = new unsigned short[nMarker_All] (); // Store whether the boundary should be in motion.
  Marker_All_Deform_Mesh    = new unsigned short[nMarker_All] (); // Store whether the boundary is deformable.
  Marker_All_Deform_Mesh_Sym_Plane = new unsigned short[nMarker_All] (); //Store wheter the boundary will follow the deformation
  Marker_All_Fluid_Load     = new unsigned short[nMarker_All] (); // Store whether the boundary computes/applies fluid loads.
  Marker_All_PyCustom       = new unsigned short[nMarker_All] (); // Store whether the boundary is Python customizable.
  Marker_All_PerBound       = new short[nMarker_All] ();          // Store whether the boundary belongs to a periodic boundary.
  Marker_All_Turbomachinery       = new unsigned short[nMarker_All] (); // Store whether the boundary is in needed for Turbomachinery computations.
  Marker_All_TurbomachineryFlag   = new unsigned short[nMarker_All] (); // Store whether the boundary has a flag for Turbomachinery computations.
  Marker_All_MixingPlaneInterface = new unsigned short[nMarker_All] (); // Store whether the boundary has a in the MixingPlane interface.
  Marker_All_SobolevBC      = new unsigned short[nMarker_All] (); // Store wether the boundary should apply to the gradient smoothing.

  for (iMarker_All = 0; iMarker_All < nMarker_All; iMarker_All++) {
    Marker_All_TagBound[iMarker_All] = "SEND_RECEIVE";
  }

  /*--- Allocate the memory (markers in the config file) ---*/

  Marker_CfgFile_TagBound             = new string[nMarker_CfgFile];
  Marker_CfgFile_KindBC               = new unsigned short[nMarker_CfgFile] ();
  Marker_CfgFile_Monitoring           = new unsigned short[nMarker_CfgFile] ();
  Marker_CfgFile_Designing            = new unsigned short[nMarker_CfgFile] ();
  Marker_CfgFile_Plotting             = new unsigned short[nMarker_CfgFile] ();
  Marker_CfgFile_Analyze              = new unsigned short[nMarker_CfgFile] ();
  Marker_CfgFile_GeoEval              = new unsigned short[nMarker_CfgFile] ();
  Marker_CfgFile_ZoneInterface        = new unsigned short[nMarker_CfgFile] ();
  Marker_CfgFile_DV                   = new unsigned short[nMarker_CfgFile] ();
  Marker_CfgFile_Moving               = new unsigned short[nMarker_CfgFile] ();
  Marker_CfgFile_Deform_Mesh          = new unsigned short[nMarker_CfgFile] ();
  Marker_CfgFile_Deform_Mesh_Sym_Plane= new unsigned short[nMarker_CfgFile] ();
  Marker_CfgFile_Fluid_Load           = new unsigned short[nMarker_CfgFile] ();
  Marker_CfgFile_PerBound             = new unsigned short[nMarker_CfgFile] ();
  Marker_CfgFile_Turbomachinery       = new unsigned short[nMarker_CfgFile] ();
  Marker_CfgFile_TurbomachineryFlag   = new unsigned short[nMarker_CfgFile] ();
  Marker_CfgFile_MixingPlaneInterface = new unsigned short[nMarker_CfgFile] ();
  Marker_CfgFile_PyCustom             = new unsigned short[nMarker_CfgFile] ();
  Marker_CfgFile_SobolevBC            = new unsigned short[nMarker_CfgFile] ();

  for (iMarker_CfgFile = 0; iMarker_CfgFile < nMarker_CfgFile; iMarker_CfgFile++) {
    Marker_CfgFile_TagBound[iMarker_CfgFile] = "SEND_RECEIVE";
  }

  /*--- Allocate memory to store surface information (Analyze BC) ---*/

  Surface_MassFlow = new su2double[nMarker_Analyze] ();
  Surface_Mach = new su2double[nMarker_Analyze] ();
  Surface_Temperature = new su2double[nMarker_Analyze] ();
  Surface_Pressure = new su2double[nMarker_Analyze] ();
  Surface_Density = new su2double[nMarker_Analyze] ();
  Surface_Enthalpy = new su2double[nMarker_Analyze] ();
  Surface_NormalVelocity = new su2double[nMarker_Analyze] ();
  Surface_Uniformity = new su2double[nMarker_Analyze] ();
  Surface_SecondaryStrength = new su2double[nMarker_Analyze] ();
  Surface_SecondOverUniform = new su2double[nMarker_Analyze] ();
  Surface_MomentumDistortion = new su2double[nMarker_Analyze] ();
  Surface_TotalTemperature = new su2double[nMarker_Analyze] ();
  Surface_TotalPressure = new su2double[nMarker_Analyze] ();
  Surface_PressureDrop = new su2double[nMarker_Analyze] ();
  Surface_Species_0 = new su2double[nMarker_Analyze] ();
  Surface_Species_Variance = new su2double[nMarker_Analyze] ();
  Surface_DC60 = new su2double[nMarker_Analyze] ();
  Surface_IDC = new su2double[nMarker_Analyze] ();
  Surface_IDC_Mach = new su2double[nMarker_Analyze] ();
  Surface_IDR = new su2double[nMarker_Analyze] ();

  /*--- Populate the marker information in the config file (all domains) ---*/

  iMarker_CfgFile = 0;
  for (iMarker_Euler = 0; iMarker_Euler < nMarker_Euler; iMarker_Euler++) {
    Marker_CfgFile_TagBound[iMarker_CfgFile] = Marker_Euler[iMarker_Euler];
    Marker_CfgFile_KindBC[iMarker_CfgFile] = EULER_WALL;
    iMarker_CfgFile++;
  }

  for (iMarker_FarField = 0; iMarker_FarField < nMarker_FarField; iMarker_FarField++) {
    Marker_CfgFile_TagBound[iMarker_CfgFile] = Marker_FarField[iMarker_FarField];
    Marker_CfgFile_KindBC[iMarker_CfgFile] = FAR_FIELD;
    iMarker_CfgFile++;
  }

  for (iMarker_SymWall = 0; iMarker_SymWall < nMarker_SymWall; iMarker_SymWall++) {
    Marker_CfgFile_TagBound[iMarker_CfgFile] = Marker_SymWall[iMarker_SymWall];
    Marker_CfgFile_KindBC[iMarker_CfgFile] = SYMMETRY_PLANE;
    iMarker_CfgFile++;
  }

  for (iMarker_PerBound = 0; iMarker_PerBound < nMarker_PerBound; iMarker_PerBound++) {
    Marker_CfgFile_TagBound[iMarker_CfgFile] = Marker_PerBound[iMarker_PerBound];
    Marker_CfgFile_KindBC[iMarker_CfgFile] = PERIODIC_BOUNDARY;
    Marker_CfgFile_PerBound[iMarker_CfgFile] = iMarker_PerBound + 1;
    iMarker_CfgFile++;
  }

  ActDisk_DeltaPress = new su2double[nMarker_ActDiskInlet] ();
  ActDisk_DeltaTemp = new su2double[nMarker_ActDiskInlet] ();
  ActDisk_TotalPressRatio = new su2double[nMarker_ActDiskInlet] ();
  ActDisk_TotalTempRatio = new su2double[nMarker_ActDiskInlet] ();
  ActDisk_StaticPressRatio = new su2double[nMarker_ActDiskInlet] ();
  ActDisk_StaticTempRatio = new su2double[nMarker_ActDiskInlet] ();
  ActDisk_Power = new su2double[nMarker_ActDiskInlet] ();
  ActDisk_MassFlow = new su2double[nMarker_ActDiskInlet] ();
  ActDisk_Mach = new su2double[nMarker_ActDiskInlet] ();
  ActDisk_Force = new su2double[nMarker_ActDiskInlet] ();
  ActDisk_NetThrust = new su2double[nMarker_ActDiskInlet] ();
  ActDisk_BCThrust = new su2double[nMarker_ActDiskInlet] ();
  ActDisk_BCThrust_Old = new su2double[nMarker_ActDiskInlet] ();
  ActDisk_GrossThrust = new su2double[nMarker_ActDiskInlet] ();
  ActDisk_Area = new su2double[nMarker_ActDiskInlet] ();
  ActDisk_ReverseMassFlow = new su2double[nMarker_ActDiskInlet] ();

  ActDiskInlet_MassFlow = new su2double[nMarker_ActDiskInlet] ();
  ActDiskInlet_Temperature = new su2double[nMarker_ActDiskInlet] ();
  ActDiskInlet_TotalTemperature = new su2double[nMarker_ActDiskInlet] ();
  ActDiskInlet_Pressure = new su2double[nMarker_ActDiskInlet] ();
  ActDiskInlet_TotalPressure = new su2double[nMarker_ActDiskInlet] ();
  ActDiskInlet_RamDrag = new su2double[nMarker_ActDiskInlet] ();
  ActDiskInlet_Force = new su2double[nMarker_ActDiskInlet] ();
  ActDiskInlet_Power = new su2double[nMarker_ActDiskInlet] ();

  for (iMarker_ActDiskInlet = 0; iMarker_ActDiskInlet < nMarker_ActDiskInlet; iMarker_ActDiskInlet++) {
    Marker_CfgFile_TagBound[iMarker_CfgFile] = Marker_ActDiskInlet[iMarker_ActDiskInlet];
    Marker_CfgFile_KindBC[iMarker_CfgFile] = ACTDISK_INLET;
    iMarker_CfgFile++;
  }

  ActDiskOutlet_MassFlow = new su2double[nMarker_ActDiskOutlet] ();
  ActDiskOutlet_Temperature = new su2double[nMarker_ActDiskOutlet] ();
  ActDiskOutlet_TotalTemperature = new su2double[nMarker_ActDiskOutlet] ();
  ActDiskOutlet_Pressure = new su2double[nMarker_ActDiskOutlet] ();
  ActDiskOutlet_TotalPressure = new su2double[nMarker_ActDiskOutlet] ();
  ActDiskOutlet_GrossThrust = new su2double[nMarker_ActDiskOutlet] ();
  ActDiskOutlet_Force = new su2double[nMarker_ActDiskOutlet] ();
  ActDiskOutlet_Power = new su2double[nMarker_ActDiskOutlet] ();

  for (iMarker_ActDiskOutlet = 0; iMarker_ActDiskOutlet < nMarker_ActDiskOutlet; iMarker_ActDiskOutlet++) {
    Marker_CfgFile_TagBound[iMarker_CfgFile] = Marker_ActDiskOutlet[iMarker_ActDiskOutlet];
    Marker_CfgFile_KindBC[iMarker_CfgFile] = ACTDISK_OUTLET;
    iMarker_CfgFile++;
  }

  Outlet_MassFlow = new su2double[nMarker_Outlet] ();
  Outlet_Density  = new su2double[nMarker_Outlet] ();
  Outlet_Area     = new su2double[nMarker_Outlet] ();

  for (iMarker_NearFieldBound = 0; iMarker_NearFieldBound < nMarker_NearFieldBound; iMarker_NearFieldBound++) {
    Marker_CfgFile_TagBound[iMarker_CfgFile] = Marker_NearFieldBound[iMarker_NearFieldBound];
    Marker_CfgFile_KindBC[iMarker_CfgFile] = NEARFIELD_BOUNDARY;
    iMarker_CfgFile++;
  }

  for (iMarker_Fluid_InterfaceBound = 0; iMarker_Fluid_InterfaceBound < nMarker_Fluid_InterfaceBound; iMarker_Fluid_InterfaceBound++) {
    Marker_CfgFile_TagBound[iMarker_CfgFile] = Marker_Fluid_InterfaceBound[iMarker_Fluid_InterfaceBound];
    Marker_CfgFile_KindBC[iMarker_CfgFile] = FLUID_INTERFACE;
    iMarker_CfgFile++;
  }

  for (iMarker_CHTInterface = 0; iMarker_CHTInterface < nMarker_CHTInterface; iMarker_CHTInterface++) {
    Marker_CfgFile_TagBound[iMarker_CfgFile] = Marker_CHTInterface[iMarker_CHTInterface];
    Marker_CfgFile_KindBC[iMarker_CfgFile] = CHT_WALL_INTERFACE;
    iMarker_CfgFile++;
  }

  for (iMarker_Inlet = 0; iMarker_Inlet < nMarker_Inlet; iMarker_Inlet++) {
    Marker_CfgFile_TagBound[iMarker_CfgFile] = Marker_Inlet[iMarker_Inlet];
    Marker_CfgFile_KindBC[iMarker_CfgFile] = INLET_FLOW;
    iMarker_CfgFile++;
  }

  for (iMarker_Riemann = 0; iMarker_Riemann < nMarker_Riemann; iMarker_Riemann++) {
    Marker_CfgFile_TagBound[iMarker_CfgFile] = Marker_Riemann[iMarker_Riemann];
    Marker_CfgFile_KindBC[iMarker_CfgFile] = RIEMANN_BOUNDARY;
    iMarker_CfgFile++;
  }

  for (iMarker_Giles = 0; iMarker_Giles < nMarker_Giles; iMarker_Giles++) {
    Marker_CfgFile_TagBound[iMarker_CfgFile] = Marker_Giles[iMarker_Giles];
    Marker_CfgFile_KindBC[iMarker_CfgFile] = GILES_BOUNDARY;
    iMarker_CfgFile++;
  }

  Engine_Power       = new su2double[nMarker_EngineInflow] ();
  Engine_Mach        = new su2double[nMarker_EngineInflow] ();
  Engine_Force       = new su2double[nMarker_EngineInflow] ();
  Engine_NetThrust   = new su2double[nMarker_EngineInflow] ();
  Engine_GrossThrust = new su2double[nMarker_EngineInflow] ();
  Engine_Area        = new su2double[nMarker_EngineInflow] ();

  Inflow_Mach = new su2double[nMarker_EngineInflow] ();
  Inflow_Pressure = new su2double[nMarker_EngineInflow] ();
  Inflow_MassFlow = new su2double[nMarker_EngineInflow] ();
  Inflow_ReverseMassFlow = new su2double[nMarker_EngineInflow] ();
  Inflow_TotalPressure = new su2double[nMarker_EngineInflow] ();
  Inflow_Temperature = new su2double[nMarker_EngineInflow] ();
  Inflow_TotalTemperature = new su2double[nMarker_EngineInflow] ();
  Inflow_RamDrag = new su2double[nMarker_EngineInflow] ();
  Inflow_Force = new su2double[nMarker_EngineInflow] ();
  Inflow_Power = new su2double[nMarker_EngineInflow] ();

  for (iMarker_EngineInflow = 0; iMarker_EngineInflow < nMarker_EngineInflow; iMarker_EngineInflow++) {
    Marker_CfgFile_TagBound[iMarker_CfgFile] = Marker_EngineInflow[iMarker_EngineInflow];
    Marker_CfgFile_KindBC[iMarker_CfgFile] = ENGINE_INFLOW;
    iMarker_CfgFile++;
  }

  Exhaust_Pressure = new su2double[nMarker_EngineExhaust] ();
  Exhaust_Temperature = new su2double[nMarker_EngineExhaust] ();
  Exhaust_MassFlow = new su2double[nMarker_EngineExhaust] ();
  Exhaust_TotalPressure = new su2double[nMarker_EngineExhaust] ();
  Exhaust_TotalTemperature = new su2double[nMarker_EngineExhaust] ();
  Exhaust_GrossThrust = new su2double[nMarker_EngineExhaust] ();
  Exhaust_Force = new su2double[nMarker_EngineExhaust] ();
  Exhaust_Power = new su2double[nMarker_EngineExhaust] ();

  for (iMarker_EngineExhaust = 0; iMarker_EngineExhaust < nMarker_EngineExhaust; iMarker_EngineExhaust++) {
    Marker_CfgFile_TagBound[iMarker_CfgFile] = Marker_EngineExhaust[iMarker_EngineExhaust];
    Marker_CfgFile_KindBC[iMarker_CfgFile] = ENGINE_EXHAUST;
    iMarker_CfgFile++;
  }

  for (iMarker_Supersonic_Inlet = 0; iMarker_Supersonic_Inlet < nMarker_Supersonic_Inlet; iMarker_Supersonic_Inlet++) {
    Marker_CfgFile_TagBound[iMarker_CfgFile] = Marker_Supersonic_Inlet[iMarker_Supersonic_Inlet];
    Marker_CfgFile_KindBC[iMarker_CfgFile] = SUPERSONIC_INLET;
    iMarker_CfgFile++;
  }

  for (iMarker_Supersonic_Outlet = 0; iMarker_Supersonic_Outlet < nMarker_Supersonic_Outlet; iMarker_Supersonic_Outlet++) {
    Marker_CfgFile_TagBound[iMarker_CfgFile] = Marker_Supersonic_Outlet[iMarker_Supersonic_Outlet];
    Marker_CfgFile_KindBC[iMarker_CfgFile] = SUPERSONIC_OUTLET;
    iMarker_CfgFile++;
  }

  for (iMarker_Internal = 0; iMarker_Internal < nMarker_Internal; iMarker_Internal++) {
    Marker_CfgFile_TagBound[iMarker_CfgFile] = Marker_Internal[iMarker_Internal];
    Marker_CfgFile_KindBC[iMarker_CfgFile] = INTERNAL_BOUNDARY;
    iMarker_CfgFile++;
  }

  for (iMarker_Custom = 0; iMarker_Custom < nMarker_Custom; iMarker_Custom++) {
    Marker_CfgFile_TagBound[iMarker_CfgFile] = Marker_Custom[iMarker_Custom];
    Marker_CfgFile_KindBC[iMarker_CfgFile] = CUSTOM_BOUNDARY;
    iMarker_CfgFile++;
  }

  for (iMarker_Outlet = 0; iMarker_Outlet < nMarker_Outlet; iMarker_Outlet++) {
    Marker_CfgFile_TagBound[iMarker_CfgFile] = Marker_Outlet[iMarker_Outlet];
    Marker_CfgFile_KindBC[iMarker_CfgFile] = OUTLET_FLOW;
    iMarker_CfgFile++;
  }

  for (iMarker_Isothermal = 0; iMarker_Isothermal < nMarker_Isothermal; iMarker_Isothermal++) {
    Marker_CfgFile_TagBound[iMarker_CfgFile] = Marker_Isothermal[iMarker_Isothermal];
    Marker_CfgFile_KindBC[iMarker_CfgFile] = ISOTHERMAL;
    iMarker_CfgFile++;
  }

  for (iMarker_Smoluchowski_Maxwell = 0; iMarker_Smoluchowski_Maxwell < nMarker_Smoluchowski_Maxwell; iMarker_Smoluchowski_Maxwell++) {
    Marker_CfgFile_TagBound[iMarker_CfgFile] = Marker_Smoluchowski_Maxwell[iMarker_Smoluchowski_Maxwell];
    Marker_CfgFile_KindBC[iMarker_CfgFile] = SMOLUCHOWSKI_MAXWELL;
    iMarker_CfgFile++;
  }

  for (iMarker_HeatFlux = 0; iMarker_HeatFlux < nMarker_HeatFlux; iMarker_HeatFlux++) {
    Marker_CfgFile_TagBound[iMarker_CfgFile] = Marker_HeatFlux[iMarker_HeatFlux];
    Marker_CfgFile_KindBC[iMarker_CfgFile] = HEAT_FLUX;
    iMarker_CfgFile++;
  }

  for (iMarker_HeatTansfer = 0; iMarker_HeatTansfer < nMarker_HeatTransfer; iMarker_HeatTansfer++) {
    Marker_CfgFile_TagBound[iMarker_CfgFile] = Marker_HeatTransfer[iMarker_HeatTansfer];
    Marker_CfgFile_KindBC[iMarker_CfgFile] = HEAT_TRANSFER;
    iMarker_CfgFile++;
  }

  for (iMarker_Clamped = 0; iMarker_Clamped < nMarker_Clamped; iMarker_Clamped++) {
    Marker_CfgFile_TagBound[iMarker_CfgFile] = Marker_Clamped[iMarker_Clamped];
    Marker_CfgFile_KindBC[iMarker_CfgFile] = CLAMPED_BOUNDARY;
    iMarker_CfgFile++;
  }

  for (iMarker_Displacement = 0; iMarker_Displacement < nMarker_Displacement; iMarker_Displacement++) {
    Marker_CfgFile_TagBound[iMarker_CfgFile] = Marker_Displacement[iMarker_Displacement];
    Marker_CfgFile_KindBC[iMarker_CfgFile] = DISPLACEMENT_BOUNDARY;
    iMarker_CfgFile++;
  }

  for (iMarker_Load = 0; iMarker_Load < nMarker_Load; iMarker_Load++) {
    Marker_CfgFile_TagBound[iMarker_CfgFile] = Marker_Load[iMarker_Load];
    Marker_CfgFile_KindBC[iMarker_CfgFile] = LOAD_BOUNDARY;
    iMarker_CfgFile++;
  }

  for (iMarker_Damper = 0; iMarker_Damper < nMarker_Damper; iMarker_Damper++) {
    Marker_CfgFile_TagBound[iMarker_CfgFile] = Marker_Damper[iMarker_Damper];
    Marker_CfgFile_KindBC[iMarker_CfgFile] = DAMPER_BOUNDARY;
    iMarker_CfgFile++;
  }

  for (iMarker_Load_Dir = 0; iMarker_Load_Dir < nMarker_Load_Dir; iMarker_Load_Dir++) {
    Marker_CfgFile_TagBound[iMarker_CfgFile] = Marker_Load_Dir[iMarker_Load_Dir];
    Marker_CfgFile_KindBC[iMarker_CfgFile] = LOAD_DIR_BOUNDARY;
    iMarker_CfgFile++;
  }

  for (iMarker_Disp_Dir = 0; iMarker_Disp_Dir < nMarker_Disp_Dir; iMarker_Disp_Dir++) {
    Marker_CfgFile_TagBound[iMarker_CfgFile] = Marker_Disp_Dir[iMarker_Disp_Dir];
    Marker_CfgFile_KindBC[iMarker_CfgFile] = DISP_DIR_BOUNDARY;
    iMarker_CfgFile++;
  }

  for (iMarker_Load_Sine = 0; iMarker_Load_Sine < nMarker_Load_Sine; iMarker_Load_Sine++) {
    Marker_CfgFile_TagBound[iMarker_CfgFile] = Marker_Load_Sine[iMarker_Load_Sine];
    Marker_CfgFile_KindBC[iMarker_CfgFile] = LOAD_SINE_BOUNDARY;
    iMarker_CfgFile++;
  }

  for (iMarker_Fluid_Load = 0; iMarker_Fluid_Load < nMarker_Fluid_Load; iMarker_Fluid_Load++) {
    Marker_CfgFile_TagBound[iMarker_CfgFile] = Marker_Fluid_Load[iMarker_Fluid_Load];
    iMarker_CfgFile++;
  }

  for (iMarker_FlowLoad = 0; iMarker_FlowLoad < nMarker_FlowLoad; iMarker_FlowLoad++) {
    Marker_CfgFile_TagBound[iMarker_CfgFile] = Marker_FlowLoad[iMarker_FlowLoad];
    Marker_CfgFile_KindBC[iMarker_CfgFile] = FLOWLOAD_BOUNDARY;
    iMarker_CfgFile++;
  }

  for (iMarker_CfgFile = 0; iMarker_CfgFile < nMarker_CfgFile; iMarker_CfgFile++) {
    Marker_CfgFile_Monitoring[iMarker_CfgFile] = NO;
    for (iMarker_Monitoring = 0; iMarker_Monitoring < nMarker_Monitoring; iMarker_Monitoring++)
      if (Marker_CfgFile_TagBound[iMarker_CfgFile] == Marker_Monitoring[iMarker_Monitoring])
        Marker_CfgFile_Monitoring[iMarker_CfgFile] = YES;
  }

  for (iMarker_CfgFile = 0; iMarker_CfgFile < nMarker_CfgFile; iMarker_CfgFile++) {
    Marker_CfgFile_GeoEval[iMarker_CfgFile] = NO;
    for (iMarker_GeoEval = 0; iMarker_GeoEval < nMarker_GeoEval; iMarker_GeoEval++)
      if (Marker_CfgFile_TagBound[iMarker_CfgFile] == Marker_GeoEval[iMarker_GeoEval])
        Marker_CfgFile_GeoEval[iMarker_CfgFile] = YES;
  }

  for (iMarker_CfgFile = 0; iMarker_CfgFile < nMarker_CfgFile; iMarker_CfgFile++) {
    Marker_CfgFile_Designing[iMarker_CfgFile] = NO;
    for (iMarker_Designing = 0; iMarker_Designing < nMarker_Designing; iMarker_Designing++)
      if (Marker_CfgFile_TagBound[iMarker_CfgFile] == Marker_Designing[iMarker_Designing])
        Marker_CfgFile_Designing[iMarker_CfgFile] = YES;
  }

  for (iMarker_CfgFile = 0; iMarker_CfgFile < nMarker_CfgFile; iMarker_CfgFile++) {
    Marker_CfgFile_Plotting[iMarker_CfgFile] = NO;
    for (iMarker_Plotting = 0; iMarker_Plotting < nMarker_Plotting; iMarker_Plotting++)
      if (Marker_CfgFile_TagBound[iMarker_CfgFile] == Marker_Plotting[iMarker_Plotting])
        Marker_CfgFile_Plotting[iMarker_CfgFile] = YES;
  }

  for (iMarker_CfgFile = 0; iMarker_CfgFile < nMarker_CfgFile; iMarker_CfgFile++) {
    Marker_CfgFile_Analyze[iMarker_CfgFile] = NO;
    for (iMarker_Analyze = 0; iMarker_Analyze < nMarker_Analyze; iMarker_Analyze++)
      if (Marker_CfgFile_TagBound[iMarker_CfgFile] == Marker_Analyze[iMarker_Analyze])
        Marker_CfgFile_Analyze[iMarker_CfgFile] = YES;
  }

  /*--- Identification of multi-physics interface markers ---*/

  for (iMarker_CfgFile = 0; iMarker_CfgFile < nMarker_CfgFile; iMarker_CfgFile++) {
    Marker_CfgFile_ZoneInterface[iMarker_CfgFile] = NO;
    for (iMarker_ZoneInterface = 0; iMarker_ZoneInterface < nMarker_ZoneInterface; iMarker_ZoneInterface++)
      if (Marker_CfgFile_TagBound[iMarker_CfgFile] == Marker_ZoneInterface[iMarker_ZoneInterface])
        Marker_CfgFile_ZoneInterface[iMarker_CfgFile] = YES;
  }

  /*--- Identification of Turbomachinery markers and flag them---*/

  for (iMarker_CfgFile = 0; iMarker_CfgFile < nMarker_CfgFile; iMarker_CfgFile++) {
    unsigned short indexMarker=0;
    Marker_CfgFile_Turbomachinery[iMarker_CfgFile] = NO;
    Marker_CfgFile_TurbomachineryFlag[iMarker_CfgFile] = NO;
    for (iMarker_Turbomachinery = 0; iMarker_Turbomachinery < nMarker_Turbomachinery; iMarker_Turbomachinery++){
      if (Marker_CfgFile_TagBound[iMarker_CfgFile] == Marker_TurboBoundIn[iMarker_Turbomachinery]){
        indexMarker=(iMarker_Turbomachinery+1);
        Marker_CfgFile_Turbomachinery[iMarker_CfgFile] = indexMarker;
        Marker_CfgFile_TurbomachineryFlag[iMarker_CfgFile] = INFLOW;
      }
      if (Marker_CfgFile_TagBound[iMarker_CfgFile] == Marker_TurboBoundOut[iMarker_Turbomachinery]){
        indexMarker=(iMarker_Turbomachinery+1);
        Marker_CfgFile_Turbomachinery[iMarker_CfgFile] = indexMarker;
        Marker_CfgFile_TurbomachineryFlag[iMarker_CfgFile] = OUTFLOW;
      }
    }
  }

  /*--- Identification of MixingPlane interface markers ---*/

  for (iMarker_CfgFile = 0; iMarker_CfgFile < nMarker_CfgFile; iMarker_CfgFile++) {
    unsigned short indexMarker=0;
    Marker_CfgFile_MixingPlaneInterface[iMarker_CfgFile] = NO;
    for (iMarker_MixingPlaneInterface = 0; iMarker_MixingPlaneInterface < nMarker_MixingPlaneInterface; iMarker_MixingPlaneInterface++)
      if (Marker_CfgFile_TagBound[iMarker_CfgFile] == Marker_MixingPlaneInterface[iMarker_MixingPlaneInterface])
        indexMarker=(int)(iMarker_MixingPlaneInterface/2+1);
    Marker_CfgFile_MixingPlaneInterface[iMarker_CfgFile] = indexMarker;
  }

  for (iMarker_CfgFile = 0; iMarker_CfgFile < nMarker_CfgFile; iMarker_CfgFile++) {
    Marker_CfgFile_DV[iMarker_CfgFile] = NO;
    for (iMarker_DV = 0; iMarker_DV < nMarker_DV; iMarker_DV++)
      if (Marker_CfgFile_TagBound[iMarker_CfgFile] == Marker_DV[iMarker_DV])
        Marker_CfgFile_DV[iMarker_CfgFile] = YES;
  }

  /*--- Add an extra check for DV_MARKER to make sure that any given marker
   *    name is recognized as an existing boundary in the problem. ---*/

  for (iMarker_DV = 0; iMarker_DV < nMarker_DV; iMarker_DV++) {
    bool found = false;
    for (iMarker_CfgFile = 0; iMarker_CfgFile < nMarker_CfgFile; iMarker_CfgFile++) {
      if (Marker_CfgFile_TagBound[iMarker_CfgFile] == Marker_DV[iMarker_DV]) {
        found = true;
        break;
      }
    }

    if(!found) {
      if (nZone==1)
        SU2_MPI::Error("DV_MARKER contains marker names that do not exist in the lists of BCs in the config file.", CURRENT_FUNCTION);
      // In case of multiple zones, the markers might appear only in zonal config and not in the Master.
      // A loop over all zones would need to be included which is not straight forward as this can only be
      // checked once all zonal configs are read.
      else if (rank == MASTER_NODE)
        cout << "Warning: DV_MARKER contains marker names that do not exist in the lists of BCs of the master config file.\n"
                "Make sure the marker names exist in the zonal config files" << endl;
    }
  }

  for (iMarker_CfgFile = 0; iMarker_CfgFile < nMarker_CfgFile; iMarker_CfgFile++) {
    Marker_CfgFile_Moving[iMarker_CfgFile] = NO;
    for (iMarker_Moving = 0; iMarker_Moving < nMarker_Moving; iMarker_Moving++)
      if (Marker_CfgFile_TagBound[iMarker_CfgFile] == Marker_Moving[iMarker_Moving])
        Marker_CfgFile_Moving[iMarker_CfgFile] = YES;
  }

  for (iMarker_CfgFile = 0; iMarker_CfgFile < nMarker_CfgFile; iMarker_CfgFile++) {
    Marker_CfgFile_Deform_Mesh[iMarker_CfgFile] = NO;
    for (iMarker_Deform_Mesh = 0; iMarker_Deform_Mesh < nMarker_Deform_Mesh; iMarker_Deform_Mesh++)
      if (Marker_CfgFile_TagBound[iMarker_CfgFile] == Marker_Deform_Mesh[iMarker_Deform_Mesh])
        Marker_CfgFile_Deform_Mesh[iMarker_CfgFile] = YES;
  }

  for (iMarker_CfgFile = 0; iMarker_CfgFile < nMarker_CfgFile; iMarker_CfgFile++) {
    Marker_CfgFile_Deform_Mesh_Sym_Plane[iMarker_CfgFile] = NO;
    for (iMarker_Deform_Mesh_Sym_Plane = 0; iMarker_Deform_Mesh_Sym_Plane < nMarker_Deform_Mesh_Sym_Plane; iMarker_Deform_Mesh_Sym_Plane++)
      if (Marker_CfgFile_TagBound[iMarker_CfgFile] == Marker_Deform_Mesh_Sym_Plane[iMarker_Deform_Mesh_Sym_Plane])
        Marker_CfgFile_Deform_Mesh_Sym_Plane[iMarker_CfgFile] = YES;
  }

  for (iMarker_CfgFile = 0; iMarker_CfgFile < nMarker_CfgFile; iMarker_CfgFile++) {
    Marker_CfgFile_Fluid_Load[iMarker_CfgFile] = NO;
    for (iMarker_Fluid_Load = 0; iMarker_Fluid_Load < nMarker_Fluid_Load; iMarker_Fluid_Load++)
      if (Marker_CfgFile_TagBound[iMarker_CfgFile] == Marker_Fluid_Load[iMarker_Fluid_Load])
        Marker_CfgFile_Fluid_Load[iMarker_CfgFile] = YES;
  }

  for (iMarker_CfgFile=0; iMarker_CfgFile < nMarker_CfgFile; iMarker_CfgFile++) {
    Marker_CfgFile_PyCustom[iMarker_CfgFile] = NO;
    for(iMarker_PyCustom=0; iMarker_PyCustom < nMarker_PyCustom; iMarker_PyCustom++)
      if (Marker_CfgFile_TagBound[iMarker_CfgFile] == Marker_PyCustom[iMarker_PyCustom])
        Marker_CfgFile_PyCustom[iMarker_CfgFile] = YES;
  }

  for (iMarker_CfgFile = 0; iMarker_CfgFile < nMarker_CfgFile; iMarker_CfgFile++) {
    Marker_CfgFile_SobolevBC[iMarker_CfgFile] = NO;
    for (iMarker_SobolevBC = 0; iMarker_SobolevBC < nMarker_SobolevBC; iMarker_SobolevBC++)
      if (Marker_CfgFile_TagBound[iMarker_CfgFile] == Marker_SobolevBC[iMarker_SobolevBC])
        Marker_CfgFile_SobolevBC[iMarker_CfgFile] = YES;
  }

}

void CConfig::SetOutput(SU2_COMPONENT val_software, unsigned short val_izone) {

  unsigned short iMarker_Euler, iMarker_Custom, iMarker_FarField,
  iMarker_SymWall, iMarker_PerBound, iMarker_NearFieldBound,
  iMarker_Fluid_InterfaceBound, iMarker_Inlet, iMarker_Riemann,
  iMarker_Deform_Mesh, iMarker_Deform_Mesh_Sym_Plane, iMarker_Fluid_Load,
  iMarker_Smoluchowski_Maxwell, iWall_Catalytic,
  iMarker_Giles, iMarker_Outlet, iMarker_Isothermal, iMarker_HeatFlux, iMarker_HeatTransfer,
  iMarker_EngineInflow, iMarker_EngineExhaust, iMarker_Displacement, iMarker_Damper,
  iMarker_Load, iMarker_FlowLoad, iMarker_Internal, iMarker_Monitoring,
  iMarker_Designing, iMarker_GeoEval, iMarker_Plotting, iMarker_Analyze, iMarker_DV, iDV_Value,
  iMarker_ZoneInterface, iMarker_PyCustom, iMarker_Load_Dir, iMarker_Disp_Dir, iMarker_Load_Sine, iMarker_Clamped,
  iMarker_Moving, iMarker_Supersonic_Inlet, iMarker_Supersonic_Outlet, iMarker_ActDiskInlet,
  iMarker_Emissivity,
  iMarker_ActDiskOutlet, iMarker_MixingPlaneInterface,
  iMarker_SobolevBC;

  bool fea = ((Kind_Solver == MAIN_SOLVER::FEM_ELASTICITY) || (Kind_Solver == MAIN_SOLVER::DISC_ADJ_FEM));

  cout << endl <<"----------------- Physical Case Definition ( Zone "  << iZone << " ) -------------------" << endl;
  if (val_software == SU2_COMPONENT::SU2_CFD) {
    if (FSI_Problem)
     cout << "Fluid-Structure Interaction." << endl;

    if (DiscreteAdjoint) {
     cout <<"Discrete Adjoint equations using Algorithmic Differentiation\n";
     cout <<"based on the physical case: ";
    }
    switch (Kind_Solver) {
      case MAIN_SOLVER::EULER:     case MAIN_SOLVER::DISC_ADJ_EULER:
      case MAIN_SOLVER::INC_EULER: case MAIN_SOLVER::DISC_ADJ_INC_EULER:
      case MAIN_SOLVER::FEM_EULER: case MAIN_SOLVER::DISC_ADJ_FEM_EULER:
        if (Kind_Regime == ENUM_REGIME::COMPRESSIBLE) cout << "Compressible Euler equations." << endl;
        if (Kind_Regime == ENUM_REGIME::INCOMPRESSIBLE) cout << "Incompressible Euler equations." << endl;
        break;
      case MAIN_SOLVER::NAVIER_STOKES:     case MAIN_SOLVER::DISC_ADJ_NAVIER_STOKES:
      case MAIN_SOLVER::INC_NAVIER_STOKES: case MAIN_SOLVER::DISC_ADJ_INC_NAVIER_STOKES:
      case MAIN_SOLVER::FEM_NAVIER_STOKES: case MAIN_SOLVER::DISC_ADJ_FEM_NS:
        if (Kind_Regime == ENUM_REGIME::COMPRESSIBLE) cout << "Compressible Laminar Navier-Stokes' equations." << endl;
        if (Kind_Regime == ENUM_REGIME::INCOMPRESSIBLE) cout << "Incompressible Laminar Navier-Stokes' equations." << endl;
        break;
      case MAIN_SOLVER::RANS:     case MAIN_SOLVER::DISC_ADJ_RANS:
      case MAIN_SOLVER::INC_RANS: case MAIN_SOLVER::DISC_ADJ_INC_RANS:
      case MAIN_SOLVER::FEM_RANS: case MAIN_SOLVER::DISC_ADJ_FEM_RANS:
        if (Kind_Regime == ENUM_REGIME::COMPRESSIBLE) cout << "Compressible RANS equations." << endl;
        if (Kind_Regime == ENUM_REGIME::INCOMPRESSIBLE) cout << "Incompressible RANS equations." << endl;
        cout << "Turbulence model: ";
        switch (Kind_Turb_Model) {
          case TURB_MODEL::NONE: break;
          case TURB_MODEL::SA:
            switch (saParsedOptions.version) {
              case SA_OPTIONS::NEG:
                cout << "Negative-";
                break;
              case SA_OPTIONS::EDW:
                cout << "Edwards-";
                break;
              default:
                break;
            }
            cout << "Spalart-Allmaras";

            if (!saParsedOptions.ft2) cout << "-noft2";
            if (saParsedOptions.rot) cout << "-R";
            if (saParsedOptions.comp) cout << "-comp";
            if (saParsedOptions.qcr2000) cout << "-QCR2000";
            if (saParsedOptions.bc) cout << "-BCM";
            cout << endl;
            break;
          case TURB_MODEL::SST:
            cout << "Menter's k-omega SST";
            if (sstParsedOptions.version == SST_OPTIONS::V1994) cout << "-1994";
            else cout << "-2003";
            if (sstParsedOptions.modified) cout << "m";
            if (sstParsedOptions.sust) cout << " with sustaining terms, and";

            switch (sstParsedOptions.production) {
              case SST_OPTIONS::KL:
                cout << " with Kato-Launder production";
                break;
              case SST_OPTIONS::V:
                cout << " with Vorticity production";
                break;
              case SST_OPTIONS::UQ:
                cout << "\nperturbing the Reynold's Stress Matrix towards " << eig_val_comp << " component turbulence";
                if (uq_permute) cout << " (permuting eigenvectors)";
                break;
              default:
                cout << " with no production modification";
                break;
            }
            cout << "." << endl;
            break;
        }
        switch (Kind_Trans_Model) {
          case TURB_TRANS_MODEL::NONE:  break;
<<<<<<< HEAD
          case TURB_TRANS_MODEL::LM:    cout << "Transition model: Langtry and Menter's 4 equation model (2009)" << endl; break;
          case TURB_TRANS_MODEL::EN:    cout << "Low-turbulence Transition model: eN 1 equation model (2014)" << endl; break;
=======
          case TURB_TRANS_MODEL::LM: {
            cout << "Transition model: Langtry and Menter's 4 equation model"; 
            if (lmParsedOptions.LM2015) {
              cout << " w/ cross-flow corrections (2015)" << endl;
            } else {
              cout << " (2009)" << endl;
            }
            break; 
          }          
        }
        if (Kind_Trans_Model == TURB_TRANS_MODEL::LM) {

          cout << "Correlation Functions: ";
          switch (lmParsedOptions.Correlation) {
            case TURB_TRANS_CORRELATION::MALAN: cout << "Malan et al. (2009)" << endl;  break;
            case TURB_TRANS_CORRELATION::SULUKSNA: cout << "Suluksna et al. (2009)" << endl;  break;
            case TURB_TRANS_CORRELATION::KRAUSE: cout << "Krause et al. (2008)" << endl;  break;
            case TURB_TRANS_CORRELATION::KRAUSE_HYPER: cout << "Krause et al. (2008, paper)" << endl;  break;
            case TURB_TRANS_CORRELATION::MEDIDA_BAEDER: cout << "Medida and Baeder (2011)" << endl;  break;
            case TURB_TRANS_CORRELATION::MEDIDA: cout << "Medida PhD (2014)" << endl;  break;
            case TURB_TRANS_CORRELATION::MENTER_LANGTRY: cout << "Menter and Langtry (2009)" << endl;  break;
            case TURB_TRANS_CORRELATION::DEFAULT: 
              switch (Kind_Turb_Model) {
                case TURB_MODEL::SA: cout << "Malan et al. (2009)" << endl;  break;
                case TURB_MODEL::SST: cout << "Menter and Langtry (2009)" << endl;  break;
                case TURB_MODEL::NONE: SU2_MPI::Error("No turbulence model has been selected but LM transition model is active.", CURRENT_FUNCTION); break;
              }
              break;
          }
>>>>>>> 4e0dfb85
        }

        cout << "Hybrid RANS/LES: ";
        switch (Kind_HybridRANSLES) {
          case NO_HYBRIDRANSLES: cout << "No Hybrid RANS/LES" << endl; break;
          case SA_DES:   cout << "Detached Eddy Simulation (DES97) " << endl; break;
          case SA_DDES:  cout << "Delayed Detached Eddy Simulation (DDES) with Standard SGS" << endl; break;
          case SA_ZDES:  cout << "Delayed Detached Eddy Simulation (DDES) with Vorticity-based SGS" << endl; break;
          case SA_EDDES: cout << "Delayed Detached Eddy Simulation (DDES) with Shear-layer Adapted SGS" << endl; break;
        }
        break;
      case MAIN_SOLVER::NEMO_EULER:
        if (Kind_Regime == ENUM_REGIME::COMPRESSIBLE) cout << "Compressible two-temperature thermochemical non-equilibrium Euler equations." << endl;
        if (Kind_FluidModel == SU2_NONEQ){
          if ((GasModel != "N2") && (GasModel != "AIR-5") && (GasModel != "AIR-7") && (GasModel != "ARGON"))
          SU2_MPI::Error("The GAS_MODEL given as input is not valid. Choose one of the options: N2, AIR-5, AIR-7, ARGON.", CURRENT_FUNCTION);
        }
        break;
      case MAIN_SOLVER::NEMO_NAVIER_STOKES:
        if (Kind_Regime == ENUM_REGIME::COMPRESSIBLE) cout << "Compressible two-temperature thermochemical non-equilibrium Navier-Stokes equations." << endl;
        if (Kind_FluidModel == SU2_NONEQ){
          if ((GasModel != "N2") && (GasModel != "AIR-5") && (GasModel != "ARGON"))
          SU2_MPI::Error("The GAS_MODEL given as input is not valid. Choose one of the options: N2, AIR-5, ARGON.", CURRENT_FUNCTION);
        }
        break;
      case MAIN_SOLVER::FEM_LES:
        if (Kind_Regime == ENUM_REGIME::COMPRESSIBLE)   cout << "Compressible LES equations." << endl;
        if (Kind_Regime == ENUM_REGIME::INCOMPRESSIBLE) cout << "Incompressible LES equations." << endl;
        cout << "LES Subgrid Scale model: ";
        switch (Kind_SGS_Model) {
          case TURB_SGS_MODEL::IMPLICIT_LES: cout << "Implicit LES" << endl; break;
          case TURB_SGS_MODEL::SMAGORINSKY:  cout << "Smagorinsky " << endl; break;
          case TURB_SGS_MODEL::WALE:         cout << "WALE"         << endl; break;
          case TURB_SGS_MODEL::VREMAN:       cout << "VREMAN"         << endl; break;
          default:
            SU2_MPI::Error("Subgrid Scale model not specified.", CURRENT_FUNCTION);

        }
        break;
      case MAIN_SOLVER::FEM_ELASTICITY: case MAIN_SOLVER::DISC_ADJ_FEM:
        if (Kind_Struct_Solver == STRUCT_DEFORMATION::SMALL) cout << "Geometrically linear elasticity solver." << endl;
        if (Kind_Struct_Solver == STRUCT_DEFORMATION::LARGE) cout << "Geometrically non-linear elasticity solver." << endl;
        if (Kind_Material == STRUCT_MODEL::LINEAR_ELASTIC) cout << "Linear elastic material." << endl;
        if (Kind_Material == STRUCT_MODEL::NEO_HOOKEAN) {
          if (Kind_Material_Compress == STRUCT_COMPRESS::COMPRESSIBLE)
            cout << "Compressible Neo-Hookean material model." << endl;
        }
        break;
      case MAIN_SOLVER::ADJ_EULER: cout << "Continuous Euler adjoint equations." << endl; break;
      case MAIN_SOLVER::ADJ_NAVIER_STOKES:
        if (Frozen_Visc_Cont)
          cout << "Continuous Navier-Stokes adjoint equations with frozen (laminar) viscosity." << endl;
        else
          cout << "Continuous Navier-Stokes adjoint equations." << endl;
        break;
      case MAIN_SOLVER::ADJ_RANS:
        if (Frozen_Visc_Cont)
          cout << "Continuous RANS adjoint equations with frozen (laminar and eddy) viscosity." << endl;
        else
          cout << "Continuous RANS adjoint equations." << endl;
        break;
      case MAIN_SOLVER::HEAT_EQUATION: case MAIN_SOLVER::DISC_ADJ_HEAT:
        cout << "Heat solver" << endl;
        break;
      case MAIN_SOLVER::MULTIPHYSICS:
        cout << "Multiphysics solver" << endl;
        break;
      default:
        SU2_MPI::Error("No valid solver was chosen", CURRENT_FUNCTION);

    }

    if ((Kind_Regime == ENUM_REGIME::COMPRESSIBLE) && (Kind_Solver != MAIN_SOLVER::FEM_ELASTICITY)) {
      cout << "Mach number: " << Mach <<"."<< endl;
      cout << "Angle of attack (AoA): " << AoA <<" deg, and angle of sideslip (AoS): " << AoS <<" deg."<< endl;
      if ((Kind_Solver == MAIN_SOLVER::NAVIER_STOKES) || (Kind_Solver == MAIN_SOLVER::ADJ_NAVIER_STOKES) ||
          (Kind_Solver == MAIN_SOLVER::RANS) || (Kind_Solver == MAIN_SOLVER::ADJ_RANS) ||
          (Kind_Solver == MAIN_SOLVER::NEMO_NAVIER_STOKES))
        cout << "Reynolds number: " << Reynolds <<". Reference length "  << Length_Reynolds << "." << endl;
      if (Fixed_CL_Mode) {
        cout << "Fixed CL mode, target value: " << Target_CL << "." << endl;
      }
    }

    if (EquivArea) {
      cout <<"The equivalent area is going to be evaluated on the near-field."<< endl;
      cout <<"The lower integration limit is "<<ea_lim[0]<<", and the upper is "<<ea_lim[1]<<"."<< endl;
      cout <<"The near-field is situated at "<<ea_lim[2]<<"."<< endl;
    }

    if (GetGrid_Movement()) {
      cout << "Performing a dynamic mesh simulation: ";
      switch (Kind_GridMovement) {
        case NO_MOVEMENT:     cout << "no direct movement." << endl; break;
        case RIGID_MOTION:    cout << "rigid mesh motion." << endl; break;
        case ROTATING_FRAME:  cout << "rotating reference frame." << endl; break;
        case EXTERNAL:        cout << "externally prescribed motion." << endl; break;
      }
    }

    if (Restart) {
      if (Read_Binary_Restart) cout << "Reading and writing binary SU2 native restart files." << endl;
      else cout << "Reading and writing ASCII SU2 native restart files." << endl;
      if (!ContinuousAdjoint && Kind_Solver != MAIN_SOLVER::FEM_ELASTICITY) cout << "Read flow solution from: " << Solution_FileName << "." << endl;
      if (ContinuousAdjoint) cout << "Read adjoint solution from: " << Solution_AdjFileName << "." << endl;
    }
    else {
        if (fea) cout << "No restart solution, initialize from undeformed configuration." << endl;
        else cout << "No restart solution, use the values at infinity (freestream)." << endl;
    }

    if (ContinuousAdjoint)
      cout << "Read flow solution from: " << Solution_FileName << "." << endl;

    if (!fea){
      if (Kind_Regime == ENUM_REGIME::COMPRESSIBLE) {
        if (Ref_NonDim == DIMENSIONAL) { cout << "Dimensional simulation." << endl; }
        else if (Ref_NonDim == FREESTREAM_PRESS_EQ_ONE) { cout << "Non-Dimensional simulation (P=1.0, Rho=1.0, T=1.0 at the farfield)." << endl; }
        else if (Ref_NonDim == FREESTREAM_VEL_EQ_MACH) { cout << "Non-Dimensional simulation (V=Mach, Rho=1.0, T=1.0 at the farfield)." << endl; }
        else if (Ref_NonDim == FREESTREAM_VEL_EQ_ONE) { cout << "Non-Dimensional simulation (V=1.0, Rho=1.0, T=1.0 at the farfield)." << endl; }
    } else if (Kind_Regime == ENUM_REGIME::INCOMPRESSIBLE) {
        if (Ref_Inc_NonDim == DIMENSIONAL) { cout << "Dimensional simulation." << endl; }
        else if (Ref_Inc_NonDim == INITIAL_VALUES) { cout << "Non-Dimensional simulation using intialization values." << endl; }
        else if (Ref_Inc_NonDim == REFERENCE_VALUES) { cout << "Non-Dimensional simulation using user-specified reference values." << endl; }
      }

      if (RefArea == 0.0) cout << "The reference area will be computed using y(2D) or z(3D) projection." << endl;
      else { cout << "The reference area is " << RefArea;
        if (SystemMeasurements == US) cout << " ft^2." << endl; else cout << " m^2." << endl;
      }

      if (SemiSpan == 0.0) cout << "The semi-span will be computed using the max y(3D) value." << endl;
      else { cout << "The semi-span length area is " << SemiSpan;
        if (SystemMeasurements == US) cout << " ft." << endl; else cout << " m." << endl;
      }

      cout << "The reference length is " << RefLength;
      if (SystemMeasurements == US) cout << " ft." << endl; else cout << " m." << endl;

      if (nMarker_Monitoring != 0){
        if ((nRefOriginMoment_X > 1) || (nRefOriginMoment_Y > 1) || (nRefOriginMoment_Z > 1)) {
          cout << "Surface(s) where the force coefficients are evaluated and \n";
          cout << "their reference origin for moment computation: \n";

          for (iMarker_Monitoring = 0; iMarker_Monitoring < nMarker_Monitoring; iMarker_Monitoring++) {
            cout << "   - " << Marker_Monitoring[iMarker_Monitoring] << " (" << RefOriginMoment_X[iMarker_Monitoring] <<", "<<RefOriginMoment_Y[iMarker_Monitoring] <<", "<< RefOriginMoment_Z[iMarker_Monitoring] << ")";
            if (iMarker_Monitoring < nMarker_Monitoring-1) cout << ".\n";
            else {
              if (SystemMeasurements == US) cout <<" ft."<< endl;
              else cout <<" m."<< endl;
            }

          }
        }
        else {
          cout << "Reference origin for moment evaluation is (" << RefOriginMoment_X[0] << ", " << RefOriginMoment_Y[0] << ", " << RefOriginMoment_Z[0] << ")." << endl;
          cout << "Surface(s) where the force coefficients are evaluated: ";
          for (iMarker_Monitoring = 0; iMarker_Monitoring < nMarker_Monitoring; iMarker_Monitoring++) {
            cout << Marker_Monitoring[iMarker_Monitoring];
            if (iMarker_Monitoring < nMarker_Monitoring-1) cout << ", ";
            else cout <<"."<< endl;
          }
          cout<< endl;
        }
      }
    }

    if (nMarker_Designing != 0) {
      cout << "Surface(s) where the objective function is evaluated: ";
      for (iMarker_Designing = 0; iMarker_Designing < nMarker_Designing; iMarker_Designing++) {
        cout << Marker_Designing[iMarker_Designing];
        if (iMarker_Designing < nMarker_Designing-1) cout << ", ";
        else cout <<".";
      }
      cout<< endl;
    }

    if (nMarker_Plotting != 0) {
      cout << "Surface(s) plotted in the output file: ";
      for (iMarker_Plotting = 0; iMarker_Plotting < nMarker_Plotting; iMarker_Plotting++) {
        cout << Marker_Plotting[iMarker_Plotting];
        if (iMarker_Plotting < nMarker_Plotting-1) cout << ", ";
        else cout <<".";
      }
      cout<< endl;
    }

    if (nMarker_Analyze != 0) {
      cout << "Surface(s) to be analyzed in detail: ";
      for (iMarker_Analyze = 0; iMarker_Analyze < nMarker_Analyze; iMarker_Analyze++) {
        cout << Marker_Analyze[iMarker_Analyze];
        if (iMarker_Analyze < nMarker_Analyze-1) cout << ", ";
        else cout <<".";
      }
      cout<< endl;
    }

    if (nMarker_ZoneInterface != 0) {
      cout << "Surface(s) acting as an interface among zones: ";
      for (iMarker_ZoneInterface = 0; iMarker_ZoneInterface < nMarker_ZoneInterface; iMarker_ZoneInterface++) {
        cout << Marker_ZoneInterface[iMarker_ZoneInterface];
        if (iMarker_ZoneInterface < nMarker_ZoneInterface-1) cout << ", ";
        else cout <<".";
      }
      cout<<endl;
    }

    if(nMarker_PyCustom != 0) {
      cout << "Surface(s) that are customizable in Python: ";
      for(iMarker_PyCustom=0; iMarker_PyCustom < nMarker_PyCustom; iMarker_PyCustom++){
        cout << Marker_PyCustom[iMarker_PyCustom];
        if (iMarker_PyCustom < nMarker_PyCustom-1) cout << ", ";
        else cout << ".";
      }
      cout << endl;
    }

    if (nMarker_DV != 0) {
      cout << "Surface(s) affected by the design variables: ";
      for (iMarker_DV = 0; iMarker_DV < nMarker_DV; iMarker_DV++) {
        cout << Marker_DV[iMarker_DV];
        if (iMarker_DV < nMarker_DV-1) cout << ", ";
        else cout <<".";
      }
      cout<< endl;
    }

    if (nMarker_Moving != 0) {
      cout << "Surface(s) in motion: ";
      for (iMarker_Moving = 0; iMarker_Moving < nMarker_Moving; iMarker_Moving++) {
        cout << Marker_Moving[iMarker_Moving];
        if (iMarker_Moving < nMarker_Moving-1) cout << ", ";
        else cout <<".";
      }
      cout<< endl;
    }

  }

  if (val_software == SU2_COMPONENT::SU2_GEO) {
    if (nMarker_GeoEval != 0) {
      cout << "Surface(s) where the geometrical based functions is evaluated: ";
      for (iMarker_GeoEval = 0; iMarker_GeoEval < nMarker_GeoEval; iMarker_GeoEval++) {
        cout << Marker_GeoEval[iMarker_GeoEval];
        if (iMarker_GeoEval < nMarker_GeoEval-1) cout << ", ";
        else cout <<".";
      }
      cout<< endl;
    }
  }

  cout << "Input mesh file name: " << Mesh_FileName << endl;

  if (val_software == SU2_COMPONENT::SU2_DOT) {
    if (DiscreteAdjoint) {
      cout << "Input sensitivity file name: " << GetObjFunc_Extension(Solution_AdjFileName) << "." << endl;
    }else {
    cout << "Input sensitivity file name: " << SurfAdjCoeff_FileName << "." << endl;
  }
  }

  if (val_software == SU2_COMPONENT::SU2_DEF) {
    cout << endl <<"---------------- Grid deformation parameters ( Zone "  << iZone << " )  ----------------" << endl;
    cout << "Grid deformation using a linear elasticity method." << endl;

    if (Hold_GridFixed == YES) cout << "Hold some regions of the mesh fixed (hardcode implementation)." << endl;
  }

  if (val_software == SU2_COMPONENT::SU2_DOT) {
  cout << endl <<"-------------- Surface deformation parameters ( Zone "  << iZone << " ) ----------------" << endl;
  }

  if (((val_software == SU2_COMPONENT::SU2_DEF) || (val_software == SU2_COMPONENT::SU2_DOT)) && (Design_Variable[0] != NO_DEFORMATION)) {

    for (unsigned short iDV = 0; iDV < nDV; iDV++) {


      if ((Design_Variable[iDV] != NO_DEFORMATION) &&
          (Design_Variable[iDV] != FFD_SETTING) &&
          (Design_Variable[iDV] != SCALE_GRID) &&
          (Design_Variable[iDV] != TRANSLATE_GRID) &&
          (Design_Variable[iDV] != ROTATE_GRID) &&
          (Design_Variable[iDV] != SURFACE_FILE)) {

        if (iDV == 0)
          cout << "Design variables definition (markers <-> value <-> param):" << endl;

        switch (Design_Variable[iDV]) {
          case FFD_CONTROL_POINT_2D:  cout << "FFD 2D (control point) <-> "; break;
          case FFD_CAMBER_2D:         cout << "FFD 2D (camber) <-> "; break;
          case FFD_THICKNESS_2D:      cout << "FFD 2D (thickness) <-> "; break;
          case FFD_TWIST_2D:          cout << "FFD 2D (twist) <-> "; break;
          case HICKS_HENNE:           cout << "Hicks Henne <-> " ; break;
          case SURFACE_BUMP:          cout << "Surface bump <-> " ; break;
          case ANGLE_OF_ATTACK:       cout << "Angle of attack <-> " ; break;
          case CST:                   cout << "Kulfan parameter number (CST) <-> " ; break;
          case TRANSLATION:           cout << "Translation design variable."; break;
          case SCALE:                 cout << "Scale design variable."; break;
          case NACA_4DIGITS:          cout << "NACA four digits <-> "; break;
          case PARABOLIC:             cout << "Parabolic <-> "; break;
          case AIRFOIL:               cout << "Airfoil <-> "; break;
          case ROTATION:              cout << "Rotation <-> "; break;
          case FFD_CONTROL_POINT:     cout << "FFD (control point) <-> "; break;
          case FFD_NACELLE:           cout << "FFD (nacelle) <-> "; break;
          case FFD_GULL:              cout << "FFD (gull) <-> "; break;
          case FFD_TWIST:             cout << "FFD (twist) <-> "; break;
          case FFD_ROTATION:          cout << "FFD (rotation) <-> "; break;
          case FFD_CONTROL_SURFACE:   cout << "FFD (control surface) <-> "; break;
          case FFD_CAMBER:            cout << "FFD (camber) <-> "; break;
          case FFD_THICKNESS:         cout << "FFD (thickness) -> "; break;
          case FFD_ANGLE_OF_ATTACK:   cout << "FFD (angle of attack) <-> "; break;
        }

        for (iMarker_DV = 0; iMarker_DV < nMarker_DV; iMarker_DV++) {
          cout << Marker_DV[iMarker_DV];
          if (iMarker_DV < nMarker_DV-1) cout << ", ";
          else cout << " <-> ";
        }

        for (iDV_Value = 0; iDV_Value < nDV_Value[iDV]; iDV_Value++) {
          cout << DV_Value[iDV][iDV_Value];
          if (iDV_Value != nDV_Value[iDV]-1) cout << ", ";
        }
        cout << " <-> ";

        if ((Design_Variable[iDV] == NO_DEFORMATION) ||
            (Design_Variable[iDV] == FFD_SETTING) ||
            (Design_Variable[iDV] == SCALE) ) nParamDV = 0;
        if (Design_Variable[iDV] == ANGLE_OF_ATTACK) nParamDV = 1;
        if ((Design_Variable[iDV] == FFD_CAMBER_2D) ||
            (Design_Variable[iDV] == FFD_THICKNESS_2D) ||
            (Design_Variable[iDV] == HICKS_HENNE) ||
            (Design_Variable[iDV] == PARABOLIC) ||
            (Design_Variable[iDV] == AIRFOIL) ||
            (Design_Variable[iDV] == FFD_GULL) ||
            (Design_Variable[iDV] == FFD_ANGLE_OF_ATTACK) ) nParamDV = 2;
        if ((Design_Variable[iDV] ==  TRANSLATION) ||
            (Design_Variable[iDV] ==  NACA_4DIGITS) ||
            (Design_Variable[iDV] ==  CST) ||
            (Design_Variable[iDV] ==  SURFACE_BUMP) ||
            (Design_Variable[iDV] ==  FFD_CAMBER) ||
            (Design_Variable[iDV] ==  FFD_TWIST_2D) ||
            (Design_Variable[iDV] ==  FFD_THICKNESS) ) nParamDV = 3;
        if (Design_Variable[iDV] == FFD_CONTROL_POINT_2D) nParamDV = 5;
        if (Design_Variable[iDV] == ROTATION) nParamDV = 6;
        if ((Design_Variable[iDV] ==  FFD_CONTROL_POINT) ||
            (Design_Variable[iDV] ==  FFD_ROTATION) ||
            (Design_Variable[iDV] ==  FFD_CONTROL_SURFACE) ) nParamDV = 7;
        if (Design_Variable[iDV] == FFD_TWIST) nParamDV = 8;

        for (unsigned short iParamDV = 0; iParamDV < nParamDV; iParamDV++) {

          if (iParamDV == 0) cout << "( ";

          if ((iParamDV == 0) &&
              ((Design_Variable[iDV] == NO_DEFORMATION) ||
               (Design_Variable[iDV] == FFD_SETTING) ||
               (Design_Variable[iDV] == FFD_ANGLE_OF_ATTACK) ||
               (Design_Variable[iDV] == FFD_CONTROL_POINT_2D) ||
               (Design_Variable[iDV] == FFD_CAMBER_2D) ||
               (Design_Variable[iDV] == FFD_THICKNESS_2D) ||
               (Design_Variable[iDV] == FFD_TWIST_2D) ||
               (Design_Variable[iDV] == FFD_CONTROL_POINT) ||
               (Design_Variable[iDV] == FFD_NACELLE) ||
               (Design_Variable[iDV] == FFD_GULL) ||
               (Design_Variable[iDV] == FFD_TWIST) ||
               (Design_Variable[iDV] == FFD_ROTATION) ||
               (Design_Variable[iDV] == FFD_CONTROL_SURFACE) ||
               (Design_Variable[iDV] == FFD_CAMBER) ||
               (Design_Variable[iDV] == FFD_THICKNESS))) cout << FFDTag[iDV];
          else cout << ParamDV[iDV][iParamDV];

          if (iParamDV < nParamDV-1) cout << ", ";
          else cout <<" )"<< endl;

        }

      }

      else if (Design_Variable[iDV] == NO_DEFORMATION) {
        cout << "No deformation of the numerical grid. Just output .su2 file." << endl;
      }

      else if (Design_Variable[iDV] == SCALE_GRID) {
        nParamDV = 0;
        cout << "Scaling of the volume grid by a constant factor." << endl;
      }

      else if (Design_Variable[iDV] == TRANSLATE_GRID) {
        nParamDV = 3;
        cout << "Rigid translation of the volume grid." << endl;
      }

      else if (Design_Variable[iDV] == ROTATE_GRID) {
        nParamDV = 6;
        cout << "Rigid rotation of the volume grid." << endl;
      }

      else if (Design_Variable[iDV] == FFD_SETTING) {

        cout << "Setting the FFD box structure." << endl;
        cout << "FFD boxes definition (FFD tag <-> degree <-> coord):" << endl;

        for (unsigned short iFFDBox = 0; iFFDBox < nFFDBox; iFFDBox++) {

          cout << TagFFDBox[iFFDBox] << " <-> ";

          for (unsigned short iDegreeFFD = 0; iDegreeFFD < 3; iDegreeFFD++) {
            if (iDegreeFFD == 0) cout << "( ";
            cout << DegreeFFDBox[iFFDBox][iDegreeFFD];
            if (iDegreeFFD < 2) cout << ", ";
            else cout <<" )";
          }

          cout << " <-> ";

          for (unsigned short iCoordFFD = 0; iCoordFFD < 24; iCoordFFD++) {
            if (iCoordFFD == 0) cout << "( ";
            cout << CoordFFDBox[iFFDBox][iCoordFFD];
            if (iCoordFFD < 23) cout << ", ";
            else cout <<" )"<< endl;
          }

        }

      }

      else cout << endl;

    }
  }

  if (((val_software == SU2_COMPONENT::SU2_CFD) && ( ContinuousAdjoint || DiscreteAdjoint)) || (val_software == SU2_COMPONENT::SU2_DOT)) {

    cout << endl <<"---------------- Design problem definition  ( Zone "  << iZone << " ) ------------------" << endl;
    if (nObj==1) {
      switch (Kind_ObjFunc[0]) {
        case DRAG_COEFFICIENT:           cout << "CD objective function";
          if (Fixed_CL_Mode) {           cout << " using fixed CL mode, dCD/dCL = " << dCD_dCL << "." << endl; }
          else {                         cout << "." << endl; }
          break;
        case LIFT_COEFFICIENT:           cout << "CL objective function." << endl; break;
        case MOMENT_X_COEFFICIENT:       cout << "CMx objective function" << endl;
          if (Fixed_CL_Mode) {           cout << " using fixed CL mode, dCMx/dCL = " << dCMx_dCL << "." << endl; }
          else {                         cout << "." << endl; }
          break;
        case MOMENT_Y_COEFFICIENT:       cout << "CMy objective function" << endl;
          if (Fixed_CL_Mode) {           cout << " using fixed CL mode, dCMy/dCL = " << dCMy_dCL << "." << endl; }
          else {                         cout << "." << endl; }
          break;
        case MOMENT_Z_COEFFICIENT:       cout << "CMz objective function" << endl;
          if (Fixed_CL_Mode) {           cout << " using fixed CL mode, dCMz/dCL = " << dCMz_dCL << "." << endl; }
          else {                         cout << "." << endl; }
          break;
        case INVERSE_DESIGN_PRESSURE:    cout << "Inverse design (Cp) objective function." << endl; break;
        case INVERSE_DESIGN_HEATFLUX:    cout << "Inverse design (Heat Flux) objective function." << endl; break;
        case SIDEFORCE_COEFFICIENT:      cout << "Side force objective function." << endl; break;
        case EFFICIENCY:                 cout << "CL/CD objective function." << endl; break;
        case EQUIVALENT_AREA:            cout << "Equivalent area objective function. CD weight: " << WeightCd <<"."<< endl;  break;
        case NEARFIELD_PRESSURE:         cout << "Nearfield pressure objective function. CD weight: " << WeightCd <<"."<< endl;  break;
        case FORCE_X_COEFFICIENT:        cout << "X-force objective function." << endl; break;
        case FORCE_Y_COEFFICIENT:        cout << "Y-force objective function." << endl; break;
        case FORCE_Z_COEFFICIENT:        cout << "Z-force objective function." << endl; break;
        case THRUST_COEFFICIENT:         cout << "Thrust objective function." << endl; break;
        case TORQUE_COEFFICIENT:         cout << "Torque efficiency objective function." << endl; break;
        case TOTAL_HEATFLUX:             cout << "Total heat flux objective function." << endl; break;
        case MAXIMUM_HEATFLUX:           cout << "Maximum heat flux objective function." << endl; break;
        case FIGURE_OF_MERIT:            cout << "Rotor Figure of Merit objective function." << endl; break;
        case BUFFET_SENSOR:              cout << "Buffet sensor objective function." << endl; break;
        case SURFACE_TOTAL_PRESSURE:     cout << "Average total pressure objective function." << endl; break;
        case SURFACE_STATIC_PRESSURE:    cout << "Average static pressure objective function." << endl; break;
        case SURFACE_STATIC_TEMPERATURE: cout << "Average static temperature objective function." << endl; break;
        case SURFACE_MASSFLOW:           cout << "Mass flow rate objective function." << endl; break;
        case SURFACE_MACH:               cout << "Mach number objective function." << endl; break;
        case CUSTOM_OBJFUNC:             cout << "Custom objective function." << endl; break;
        case REFERENCE_GEOMETRY:         cout << "Target geometry objective function." << endl; break;
        case REFERENCE_NODE:             cout << "Target node displacement objective function." << endl; break;
        case VOLUME_FRACTION:            cout << "Volume fraction objective function." << endl; break;
        case TOPOL_DISCRETENESS:         cout << "Topology discreteness objective function." << endl; break;
        case TOPOL_COMPLIANCE:           cout << "Topology compliance objective function." << endl; break;
        case STRESS_PENALTY:             cout << "Stress penalty objective function." << endl; break;
      }
    }
    else {
      cout << "Weighted sum objective function." << endl;
    }

  }

  if (val_software == SU2_COMPONENT::SU2_CFD) {

    auto PrintLimiterInfo = [&](const LIMITER kind_limiter) {
      cout << "Second order integration in space, with slope limiter.\n";
      switch (kind_limiter) {
        case LIMITER::NONE:
          cout << "No slope-limiting method. " << endl;
          break;
        case LIMITER::VENKATAKRISHNAN:
          cout << "Venkatakrishnan slope-limiting method, with constant: " << Venkat_LimiterCoeff << ".\n";
          cout << "The reference element size is: " << RefElemLength << ". " << endl;
          break;
        case LIMITER::VENKATAKRISHNAN_WANG:
          cout << "Venkatakrishnan-Wang slope-limiting method, with constant: " << Venkat_LimiterCoeff << "." << endl;
          break;
        case LIMITER::BARTH_JESPERSEN:
          cout << "Barth-Jespersen slope-limiting method." << endl;
          break;
        case LIMITER::VAN_ALBADA_EDGE:
          cout << "Van Albada slope-limiting method implemented by edges." << endl;
          break;
        case LIMITER::SHARP_EDGES:
          cout << "Sharp edges slope-limiting method, with constant: " << Venkat_LimiterCoeff << ".\n";
          cout << "The reference element size is: " << RefElemLength << ".\n";
          cout << "The reference sharp edge distance is: " << AdjSharp_LimiterCoeff*RefElemLength*Venkat_LimiterCoeff << "." << endl;
          break;
        case LIMITER::WALL_DISTANCE:
          cout << "Wall distance slope-limiting method, with constant: " << Venkat_LimiterCoeff << ".\n";
          cout << "The reference element size is: " << RefElemLength << ".\n";
          cout << "The reference wall distance is: " << AdjSharp_LimiterCoeff*RefElemLength*Venkat_LimiterCoeff << "." << endl;
          break;
        default:
          SU2_MPI::Error("Unknown or invalid limiter type.", CURRENT_FUNCTION);
          break;
      }
    };

    cout << endl <<"--------------- Space Numerical Integration ( Zone "  << iZone << " ) ------------------" << endl;

    if (SmoothNumGrid) cout << "There are some smoothing iterations on the grid coordinates." << endl;

    if ((Kind_Solver == MAIN_SOLVER::EULER)          || (Kind_Solver == MAIN_SOLVER::NAVIER_STOKES)          || (Kind_Solver == MAIN_SOLVER::RANS) ||
        (Kind_Solver == MAIN_SOLVER::INC_EULER)      || (Kind_Solver == MAIN_SOLVER::INC_NAVIER_STOKES)      || (Kind_Solver == MAIN_SOLVER::INC_RANS) ||
        (Kind_Solver == MAIN_SOLVER::NEMO_EULER)     || (Kind_Solver == MAIN_SOLVER::NEMO_NAVIER_STOKES)     ||
        (Kind_Solver == MAIN_SOLVER::DISC_ADJ_EULER) || (Kind_Solver == MAIN_SOLVER::DISC_ADJ_NAVIER_STOKES) || (Kind_Solver == MAIN_SOLVER::DISC_ADJ_RANS) ) {

      if (Kind_ConvNumScheme_Flow == SPACE_CENTERED) {
        if (Kind_Centered_Flow == CENTERED::LAX) {
          cout << "Lax-Friedrich scheme (1st order in space) for the flow inviscid terms.\n";
          cout << "Lax viscous coefficients (1st): " << Kappa_1st_Flow << ".\n";
          cout << "First order integration." << endl;
        }
        else {
          cout << "Jameson-Schmidt-Turkel scheme (2nd order in space) for the flow inviscid terms.\n";
          cout << "JST viscous coefficients (2nd & 4th): " << Kappa_2nd_Flow << ", " << Kappa_4th_Flow << ".\n";
          cout << "The method includes a grid stretching correction (p = 0.3)."<< endl;
        }
      }

      if (Kind_ConvNumScheme_Flow == SPACE_UPWIND) {
        if (Kind_Upwind_Flow == UPWIND::ROE)    cout << "Roe (with entropy fix = "<< EntropyFix_Coeff <<") solver for the flow inviscid terms."<< endl;
        if (Kind_Upwind_Flow == UPWIND::TURKEL) cout << "Roe-Turkel solver for the flow inviscid terms."<< endl;
        if (Kind_Upwind_Flow == UPWIND::AUSM)   cout << "AUSM solver for the flow inviscid terms."<< endl;
        if (Kind_Upwind_Flow == UPWIND::HLLC)   cout << "HLLC solver for the flow inviscid terms."<< endl;
        if (Kind_Upwind_Flow == UPWIND::SW)     cout << "Steger-Warming solver for the flow inviscid terms."<< endl;
        if (Kind_Upwind_Flow == UPWIND::MSW)    cout << "Modified Steger-Warming solver for the flow inviscid terms."<< endl;
        if (Kind_Upwind_Flow == UPWIND::CUSP)   cout << "CUSP solver for the flow inviscid terms."<< endl;
        if (Kind_Upwind_Flow == UPWIND::L2ROE)  cout << "L2ROE Low Mach ROE solver for the flow inviscid terms."<< endl;
        if (Kind_Upwind_Flow == UPWIND::LMROE)  cout << "Rieper Low Mach ROE solver for the flow inviscid terms."<< endl;
        if (Kind_Upwind_Flow == UPWIND::SLAU)   cout << "Simple Low-Dissipation AUSM solver for the flow inviscid terms."<< endl;
        if (Kind_Upwind_Flow == UPWIND::SLAU2)  cout << "Simple Low-Dissipation AUSM 2 solver for the flow inviscid terms."<< endl;
        if (Kind_Upwind_Flow == UPWIND::FDS)    cout << "Flux difference splitting (FDS) upwind scheme for the flow inviscid terms."<< endl;
        if (Kind_Upwind_Flow == UPWIND::AUSMPLUSUP)  cout << "AUSM+-up solver for the flow inviscid terms."<< endl;
        if (Kind_Upwind_Flow == UPWIND::AUSMPLUSUP2) cout << "AUSM+-up2 solver for the flow inviscid terms."<< endl;
        if (Kind_Upwind_Flow == UPWIND::AUSMPWPLUS)  cout << "AUSMPWPLUS solver for the flow inviscid terms."<< endl;

        if (Kind_Solver == MAIN_SOLVER::EULER         || Kind_Solver == MAIN_SOLVER::DISC_ADJ_EULER ||
            Kind_Solver == MAIN_SOLVER::NAVIER_STOKES || Kind_Solver == MAIN_SOLVER::DISC_ADJ_NAVIER_STOKES ||
            Kind_Solver == MAIN_SOLVER::RANS          || Kind_Solver == MAIN_SOLVER::DISC_ADJ_RANS) {
          switch (Kind_RoeLowDiss) {
            case NO_ROELOWDISS: cout << "Standard Roe without low-dissipation function."<< endl; break;
            case NTS: cout << "Roe with NTS low-dissipation function."<< endl; break;
            case FD: cout << "Roe with DDES's FD low-dissipation function."<< endl; break;
            case NTS_DUCROS: cout << "Roe with NTS low-dissipation function + Ducros shock sensor."<< endl; break;
            case FD_DUCROS: cout << "Roe with DDES's FD low-dissipation function + Ducros shock sensor."<< endl; break;
          }
        }

        if (MUSCL_Flow) {
          PrintLimiterInfo(Kind_SlopeLimit_Flow);
        } else {
          cout << "First order integration in space." << endl;
        }

      }

    }

    if ((Kind_Solver == MAIN_SOLVER::RANS) || (Kind_Solver == MAIN_SOLVER::DISC_ADJ_RANS)) {
      if (Kind_ConvNumScheme_Turb == SPACE_UPWIND) {
        if (Kind_Upwind_Turb == UPWIND::SCALAR_UPWIND) cout << "Scalar upwind solver for the turbulence model." << endl;
        if (MUSCL_Turb) {
          PrintLimiterInfo(Kind_SlopeLimit_Turb);
        } else {
          cout << "First order integration in space." << endl;
        }
      }
    }

    if ((Kind_Solver == MAIN_SOLVER::ADJ_EULER) || (Kind_Solver == MAIN_SOLVER::ADJ_NAVIER_STOKES) || (Kind_Solver == MAIN_SOLVER::ADJ_RANS)) {

      if (Kind_ConvNumScheme_AdjFlow == SPACE_CENTERED) {
        if (Kind_Centered_AdjFlow == CENTERED::JST) {
          cout << "Jameson-Schmidt-Turkel scheme for the adjoint inviscid terms."<< endl;
          cout << "JST viscous coefficients (1st, 2nd, & 4th): " << Kappa_1st_AdjFlow
          << ", " << Kappa_2nd_AdjFlow << ", " << Kappa_4th_AdjFlow <<"."<< endl;
          cout << "The method includes a grid stretching correction (p = 0.3)."<< endl;
          cout << "Second order integration." << endl;
        }
        if (Kind_Centered_AdjFlow == CENTERED::LAX) {
          cout << "Lax-Friedrich scheme for the adjoint inviscid terms."<< endl;
          cout << "First order integration." << endl;
        }
      }

      if (Kind_ConvNumScheme_AdjFlow == SPACE_UPWIND) {
        if (Kind_Upwind_AdjFlow == UPWIND::ROE) cout << "Roe (with entropy fix = "<< EntropyFix_Coeff <<") solver for the adjoint inviscid terms."<< endl;
        if (MUSCL_AdjFlow) {
          PrintLimiterInfo(Kind_SlopeLimit_AdjFlow);
        } else {
          cout << "First order integration." << endl;
        }
      }

      cout << "The reference sharp edge distance is: " << AdjSharp_LimiterCoeff*RefElemLength*Venkat_LimiterCoeff <<". "<< endl;

    }

    if ((Kind_Solver == MAIN_SOLVER::ADJ_RANS) && (!Frozen_Visc_Cont)) {
      if (Kind_ConvNumScheme_AdjTurb == SPACE_UPWIND) {
        if (Kind_Upwind_Turb == UPWIND::SCALAR_UPWIND) cout << "Scalar upwind solver for the adjoint turbulence model." << endl;
        if (MUSCL_AdjTurb) {
          PrintLimiterInfo(Kind_SlopeLimit_AdjTurb);
        } else {
          cout << "First order integration." << endl;
        }
      }
    }

    if ((Kind_Solver == MAIN_SOLVER::NAVIER_STOKES) || (Kind_Solver == MAIN_SOLVER::RANS) ||
        (Kind_Solver == MAIN_SOLVER::INC_NAVIER_STOKES) || (Kind_Solver == MAIN_SOLVER::INC_RANS) ||
        (Kind_Solver == MAIN_SOLVER::NEMO_NAVIER_STOKES) ||
        (Kind_Solver == MAIN_SOLVER::DISC_ADJ_INC_NAVIER_STOKES) || (Kind_Solver == MAIN_SOLVER::DISC_ADJ_INC_RANS) ||
        (Kind_Solver == MAIN_SOLVER::DISC_ADJ_NAVIER_STOKES) || (Kind_Solver == MAIN_SOLVER::DISC_ADJ_RANS)) {
        cout << "Average of gradients with correction (viscous flow terms)." << endl;
    }

    if ((Kind_Solver == MAIN_SOLVER::ADJ_NAVIER_STOKES) || (Kind_Solver == MAIN_SOLVER::ADJ_RANS)) {
      cout << "Average of gradients with correction (viscous adjoint terms)." << endl;
    }

    if ((Kind_Solver == MAIN_SOLVER::RANS) || (Kind_Solver == MAIN_SOLVER::DISC_ADJ_RANS) || (Kind_Solver == MAIN_SOLVER::INC_RANS) || (Kind_Solver == MAIN_SOLVER::DISC_ADJ_INC_RANS) ) {
      cout << "Average of gradients with correction (viscous turbulence terms)." << endl;
    }

    if ((Kind_Solver == MAIN_SOLVER::ADJ_RANS) && (!Frozen_Visc_Cont)) {
      cout << "Average of gradients with correction (2nd order) for computation of adjoint viscous turbulence terms." << endl;
      if (Kind_TimeIntScheme_AdjTurb == EULER_IMPLICIT) cout << "Euler implicit method for the turbulent adjoint equation." << endl;
    }

    if(Kind_Solver != MAIN_SOLVER::FEM_EULER && Kind_Solver != MAIN_SOLVER::FEM_NAVIER_STOKES &&
       Kind_Solver != MAIN_SOLVER::FEM_RANS  && Kind_Solver != MAIN_SOLVER::FEM_LES &&
       Kind_Solver != MAIN_SOLVER::DISC_ADJ_FEM_EULER && Kind_Solver != MAIN_SOLVER::DISC_ADJ_FEM_NS &&
       Kind_Solver != MAIN_SOLVER::DISC_ADJ_FEM_RANS) {
      if (!fea){
        switch (Kind_Gradient_Method_Recon) {
          case GREEN_GAUSS: cout << "Gradient for upwind reconstruction: Green-Gauss." << endl; break;
          case LEAST_SQUARES: cout << "Gradient for upwind reconstruction: unweighted Least-Squares." << endl; break;
          case WEIGHTED_LEAST_SQUARES: cout << "Gradient for upwind reconstruction: inverse-distance weighted Least-Squares." << endl; break;
        }
        switch (Kind_Gradient_Method) {
          case GREEN_GAUSS: cout << "Gradient for viscous and source terms: Green-Gauss." << endl; break;
          case LEAST_SQUARES: cout << "Gradient for viscous and source terms: unweighted Least-Squares." << endl; break;
          case WEIGHTED_LEAST_SQUARES: cout << "Gradient for viscous and source terms: inverse-distance weighted Least-Squares." << endl; break;
        }
      }
      else{
        cout << "Spatial discretization using the Finite Element Method." << endl;
      }
    }

    if(Kind_Solver == MAIN_SOLVER::FEM_EULER || Kind_Solver == MAIN_SOLVER::FEM_NAVIER_STOKES ||
       Kind_Solver == MAIN_SOLVER::FEM_RANS  || Kind_Solver == MAIN_SOLVER::FEM_LES ||
       Kind_Solver == MAIN_SOLVER::DISC_ADJ_FEM_EULER || Kind_Solver == MAIN_SOLVER::DISC_ADJ_FEM_NS ||
       Kind_Solver == MAIN_SOLVER::DISC_ADJ_FEM_RANS) {
      if(Kind_FEM_Flow == DG) {
        cout << "Discontinuous Galerkin Finite element solver" << endl;

        switch( Riemann_Solver_FEM ) {
          case UPWIND::ROE:           cout << "Roe (with entropy fix) solver for inviscid fluxes over the faces" << endl; break;
          case UPWIND::LAX_FRIEDRICH: cout << "Lax-Friedrich solver for inviscid fluxes over the faces" << endl; break;
          case UPWIND::AUSM:          cout << "AUSM solver inviscid fluxes over the faces" << endl; break;
          case UPWIND::HLLC:          cout << "HLLC solver inviscid fluxes over the faces" << endl; break;
          default: break;
        }

        if(Kind_Solver != MAIN_SOLVER::FEM_EULER && Kind_Solver != MAIN_SOLVER::DISC_ADJ_FEM_EULER) {
          cout << "Theta symmetrizing terms interior penalty: " << Theta_Interior_Penalty_DGFEM << endl;
        }
      }

      cout << "Quadrature factor for elements with constant Jacobian:     " << Quadrature_Factor_Straight << endl;
      cout << "Quadrature factor for elements with non-constant Jacobian: " << Quadrature_Factor_Curved << endl;

      cout << "Byte alignment matrix multiplications:      " << byteAlignmentMatMul << endl;
      cout << "Padded matrix size for optimal performance: " << sizeMatMulPadding << endl;
    }

    cout << endl <<"--------------- Time Numerical Integration  ( Zone "  << iZone << " ) ------------------" << endl;

    if (!fea) {
    switch (TimeMarching) {
      case TIME_MARCHING::STEADY:
        cout << "Local time stepping (steady state simulation)." << endl; break;

      case TIME_MARCHING::TIME_STEPPING:
        cout << "Unsteady simulation using a time stepping strategy."<< endl;
        if (Unst_CFL != 0.0) {
          cout << "Time step computed by the code. Unsteady CFL number: " << Unst_CFL <<"."<< endl;
          if (Delta_UnstTime != 0.0) {
            cout << "Synchronization time provided by the user (s): "<< Delta_UnstTime << "." << endl;
          }
        }
        else cout << "Unsteady time step provided by the user (s): "<< Delta_UnstTime << "." << endl;
        break;

      case TIME_MARCHING::DT_STEPPING_1ST: case TIME_MARCHING::DT_STEPPING_2ND:
        if (TimeMarching == TIME_MARCHING::DT_STEPPING_1ST) cout << "Unsteady simulation, dual time stepping strategy (first order in time)."<< endl;
        if (TimeMarching == TIME_MARCHING::DT_STEPPING_2ND) cout << "Unsteady simulation, dual time stepping strategy (second order in time)."<< endl;
        if (Unst_CFL != 0.0) cout << "Time step computed by the code. Unsteady CFL number: " << Unst_CFL <<"."<< endl;
        else cout << "Unsteady time step provided by the user (s): "<< Delta_UnstTime << "." << endl;
        break;

      default:
        break;
    }
  }
  else {
    if (Time_Domain) {
      cout << "Dynamic structural analysis."<< endl;
      cout << "Time step provided by the user for the dynamic analysis(s): "<< Delta_DynTime << "." << endl;
    } else {
      cout << "Static structural analysis." << endl;
    }
  }

    if ((Kind_Solver == MAIN_SOLVER::EULER) || (Kind_Solver == MAIN_SOLVER::NAVIER_STOKES) || (Kind_Solver == MAIN_SOLVER::RANS) ||
        (Kind_Solver == MAIN_SOLVER::INC_EULER) || (Kind_Solver == MAIN_SOLVER::INC_NAVIER_STOKES) || (Kind_Solver == MAIN_SOLVER::INC_RANS) ||
        (Kind_Solver == MAIN_SOLVER::NEMO_EULER) || (Kind_Solver == MAIN_SOLVER::NEMO_NAVIER_STOKES) ||
        (Kind_Solver == MAIN_SOLVER::DISC_ADJ_INC_EULER) || (Kind_Solver == MAIN_SOLVER::DISC_ADJ_INC_NAVIER_STOKES) || (Kind_Solver == MAIN_SOLVER::DISC_ADJ_INC_RANS) ||
        (Kind_Solver == MAIN_SOLVER::DISC_ADJ_EULER) || (Kind_Solver == MAIN_SOLVER::DISC_ADJ_NAVIER_STOKES) || (Kind_Solver == MAIN_SOLVER::DISC_ADJ_RANS) ||
        (Kind_Solver == MAIN_SOLVER::DISC_ADJ_FEM_EULER) || (Kind_Solver == MAIN_SOLVER::DISC_ADJ_FEM_NS) || (Kind_Solver == MAIN_SOLVER::DISC_ADJ_FEM_RANS)) {
      switch (Kind_TimeIntScheme_Flow) {
        case RUNGE_KUTTA_EXPLICIT:
          cout << "Runge-Kutta explicit method for the flow equations." << endl;
          cout << "Number of steps: " << nRKStep << endl;
          cout << "Alpha coefficients: ";
          for (unsigned short iRKStep = 0; iRKStep < nRKStep; iRKStep++) {
            cout << "\t" << RK_Alpha_Step[iRKStep];
          }
          cout << endl;
          break;
        case EULER_EXPLICIT:
          cout << "Euler explicit method for the flow equations." << endl;
          break;
        case EULER_IMPLICIT:
          cout << "Euler implicit method for the flow equations." << endl;
          if (Kind_FluidModel == MUTATIONPP)
            SU2_MPI::Error("Implicit time scheme is not yet implemented with Mutation++. Use EULER_EXPLICIT.", CURRENT_FUNCTION);
          switch (Kind_Linear_Solver) {
            case BCGSTAB:
            case FGMRES:
            case RESTARTED_FGMRES:
              if (Kind_Linear_Solver == BCGSTAB)
                cout << "BCGSTAB is used for solving the linear system." << endl;
              else
                cout << "FGMRES is used for solving the linear system." << endl;
              switch (Kind_Linear_Solver_Prec) {
                case ILU: cout << "Using a ILU("<< Linear_Solver_ILU_n <<") preconditioning."<< endl; break;
                case LINELET: cout << "Using a linelet preconditioning."<< endl; break;
                case LU_SGS:  cout << "Using a LU-SGS preconditioning."<< endl; break;
                case JACOBI:  cout << "Using a Jacobi preconditioning."<< endl; break;
              }
              break;
            case SMOOTHER:
              switch (Kind_Linear_Solver_Prec) {
                case ILU:     cout << "A ILU(" << Linear_Solver_ILU_n << ")"; break;
                case LINELET: cout << "A Linelet"; break;
                case LU_SGS:  cout << "A LU-SGS"; break;
                case JACOBI:  cout << "A Jacobi"; break;
              }
              cout << " method is used for smoothing the linear system." << endl;
              break;
          }
          cout << "Convergence criteria of the linear solver: "<< Linear_Solver_Error <<"."<< endl;
          cout << "Max number of linear iterations: "<< Linear_Solver_Iter <<"."<< endl;
          break;
        case CLASSICAL_RK4_EXPLICIT:
          cout << "Classical RK4 explicit method for the flow equations." << endl;
          cout << "Number of steps: " << 4 << endl;
          cout << "Time coefficients: {0.5, 0.5, 1, 1}" << endl;
          cout << "Function coefficients: {1/6, 1/3, 1/3, 1/6}" << endl;
          break;
      }
    }

    if (fea) {
      switch (Kind_TimeIntScheme_FEA) {
        case STRUCT_TIME_INT::CD_EXPLICIT:
          cout << "Explicit time integration (NOT IMPLEMENTED YET)." << endl;
          break;
        case STRUCT_TIME_INT::GENERALIZED_ALPHA:
          cout << "Generalized-alpha method." << endl;
          break;
        case STRUCT_TIME_INT::NEWMARK_IMPLICIT:
          if (Dynamic_Analysis) cout << "Newmark implicit method for the structural time integration." << endl;
          switch (Kind_Linear_Solver) {
            case BCGSTAB:
              cout << "BCGSTAB is used for solving the linear system." << endl;
              cout << "Convergence criteria of the linear solver: "<< Linear_Solver_Error <<"."<< endl;
              cout << "Max number of iterations: "<< Linear_Solver_Iter <<"."<< endl;
              break;
            case FGMRES: case RESTARTED_FGMRES:
              cout << "FGMRES is used for solving the linear system." << endl;
              cout << "Convergence criteria of the linear solver: "<< Linear_Solver_Error <<"."<< endl;
              cout << "Max number of iterations: "<< Linear_Solver_Iter <<"."<< endl;
              break;
            case CONJUGATE_GRADIENT:
              cout << "A Conjugate Gradient method is used for solving the linear system." << endl;
              cout << "Convergence criteria of the linear solver: "<< Linear_Solver_Error <<"."<< endl;
              cout << "Max number of iterations: "<< Linear_Solver_Iter <<"."<< endl;
              break;
          }
          break;
      }
    }

    if ((Kind_Solver == MAIN_SOLVER::ADJ_EULER) || (Kind_Solver == MAIN_SOLVER::ADJ_NAVIER_STOKES) || (Kind_Solver == MAIN_SOLVER::ADJ_RANS)) {
      switch (Kind_TimeIntScheme_AdjFlow) {
        case RUNGE_KUTTA_EXPLICIT:
          cout << "Runge-Kutta explicit method for the adjoint equations." << endl;
          cout << "Number of steps: " << nRKStep << endl;
          cout << "Alpha coefficients: ";
          for (unsigned short iRKStep = 0; iRKStep < nRKStep; iRKStep++) {
            cout << "\t" << RK_Alpha_Step[iRKStep];
          }
          cout << endl;
          break;
        case EULER_EXPLICIT: cout << "Euler explicit method for the adjoint equations." << endl; break;
        case EULER_IMPLICIT: cout << "Euler implicit method for the adjoint equations." << endl; break;
      }
    }

    if(Kind_Solver == MAIN_SOLVER::FEM_EULER || Kind_Solver == MAIN_SOLVER::FEM_NAVIER_STOKES ||
       Kind_Solver == MAIN_SOLVER::FEM_RANS  || Kind_Solver == MAIN_SOLVER::FEM_LES) {
      switch (Kind_TimeIntScheme_FEM_Flow) {
        case RUNGE_KUTTA_EXPLICIT:
          cout << "Runge-Kutta explicit method for the flow equations." << endl;
          cout << "Number of steps: " << nRKStep << endl;
          cout << "Alpha coefficients: ";
          for (unsigned short iRKStep = 0; iRKStep < nRKStep; iRKStep++) {
            cout << "\t" << RK_Alpha_Step[iRKStep];
          }
          cout << endl;
          break;
        case CLASSICAL_RK4_EXPLICIT:
          cout << "Classical RK4 explicit method for the flow equations." << endl;
          cout << "Number of steps: " << 4 << endl;
          cout << "Time coefficients: {0.5, 0.5, 1, 1}" << endl;
          cout << "Function coefficients: {1/6, 1/3, 1/3, 1/6}" << endl;
          break;

        case ADER_DG:
          if(nLevels_TimeAccurateLTS == 1)
            cout << "ADER-DG for the flow equations with global time stepping." << endl;
          else
            cout << "ADER-DG for the flow equations with " << nLevels_TimeAccurateLTS
                 << " levels for time accurate local time stepping." << endl;

          switch( Kind_ADER_Predictor ) {
            case ADER_ALIASED_PREDICTOR:
              cout << "An aliased approach is used in the predictor step. " << endl;
              break;
            case ADER_NON_ALIASED_PREDICTOR:
              cout << "A non-aliased approach is used in the predictor step. " << endl;
              break;
          }
          cout << "Number of time DOFs ADER-DG predictor step: " << nTimeDOFsADER_DG << endl;
          cout << "Location of time DOFs ADER-DG on the interval [-1,1]: ";
          for (unsigned short iDOF=0; iDOF<nTimeDOFsADER_DG; iDOF++) {
            cout << "\t" << TimeDOFsADER_DG[iDOF];
          }
          cout << endl;
          cout << "Time quadrature factor for ADER-DG: " << Quadrature_Factor_Time_ADER_DG << endl;
          cout << "Number of time integration points ADER-DG: " << nTimeIntegrationADER_DG << endl;
          cout << "Location of time integration points ADER-DG on the interval [-1,1]: ";
          for (unsigned short iDOF=0; iDOF<nTimeIntegrationADER_DG; iDOF++) {
            cout << "\t" << TimeIntegrationADER_DG[iDOF];
          }
          cout << endl;
          cout << "Weights of time integration points ADER-DG on the interval [-1,1]: ";
          for (unsigned short iDOF=0; iDOF<nTimeIntegrationADER_DG; iDOF++) {
            cout << "\t" << WeightsIntegrationADER_DG[iDOF];
          }
          cout << endl;
          break;
      }
    }

    if (nMGLevels !=0) {

      if (MGCycle == V_CYCLE) cout << "V Multigrid Cycle, with " << nMGLevels << " multigrid levels."<< endl;
      if (MGCycle == W_CYCLE) cout << "W Multigrid Cycle, with " << nMGLevels << " multigrid levels."<< endl;
      if (MGCycle == FULLMG_CYCLE) cout << "Full Multigrid Cycle, with " << nMGLevels << " multigrid levels."<< endl;

      cout << "Damping factor for the residual restriction: " << Damp_Res_Restric <<"."<< endl;
      cout << "Damping factor for the correction prolongation: " << Damp_Correc_Prolong <<"."<< endl;
    }

    if ((Kind_Solver != MAIN_SOLVER::FEM_ELASTICITY) && (Kind_Solver != MAIN_SOLVER::DISC_ADJ_FEM)) {

      if (!CFL_Adapt) cout << "No CFL adaptation." << endl;
      else cout << "CFL adaptation. Factor down: "<< CFL_AdaptParam[0] <<", factor up: "<< CFL_AdaptParam[1]
        <<",\n                lower limit: "<< CFL_AdaptParam[2] <<", upper limit: " << CFL_AdaptParam[3]
        <<",\n                acceptable linear residual: "<< CFL_AdaptParam[4] << "." << endl;

      if (nMGLevels !=0) {
        PrintingToolbox::CTablePrinter MGTable(&std::cout);

        MGTable.AddColumn("MG Level",         10);
        MGTable.AddColumn("Presmooth",     10);
        MGTable.AddColumn("PostSmooth",    10);
        MGTable.AddColumn("CorrectSmooth", 10);
        MGTable.SetAlign(PrintingToolbox::CTablePrinter::RIGHT);
        MGTable.PrintHeader();
        for (unsigned short iLevel = 0; iLevel < nMGLevels+1; iLevel++) {
          MGTable << iLevel << MG_PreSmooth[iLevel] << MG_PostSmooth[iLevel] << MG_CorrecSmooth[iLevel];
        }
        MGTable.PrintFooter();
      }
      if (TimeMarching != TIME_MARCHING::TIME_STEPPING) {
        cout << "Courant-Friedrichs-Lewy number:   ";
        cout.precision(3);
        cout.width(6); cout << CFL[0];
        cout << endl;
      }

    }

    if ((Kind_Solver == MAIN_SOLVER::RANS) || (Kind_Solver == MAIN_SOLVER::DISC_ADJ_RANS) ||
        (Kind_Solver == MAIN_SOLVER::INC_RANS) || (Kind_Solver == MAIN_SOLVER::DISC_ADJ_INC_RANS))
      if (Kind_TimeIntScheme_Turb == EULER_IMPLICIT)
        cout << "Euler implicit time integration for the turbulence model." << endl;
  }

  if (val_software == SU2_COMPONENT::SU2_CFD) {

    cout << endl <<"------------------ Convergence Criteria  ( Zone "  << iZone << " ) ---------------------" << endl;

    cout << "Maximum number of solver subiterations: " << nInnerIter <<"."<< endl;
    if (Multizone_Problem)
      cout << "Maximum number of solver outer iterations: " << nOuterIter <<"."<< endl;
    if (Time_Domain)
      cout << "Maximum number of physical time-steps: " << nTimeIter <<"."<< endl;

    cout << "Begin convergence monitoring at iteration " << StartConv_Iter << "." << endl;
    cout << "Residual minimum value: 1e" << MinLogResidual << "." << endl;
    cout << "Cauchy series min. value: " << Cauchy_Eps << "." << endl;
    cout << "Number of Cauchy elements: " << Cauchy_Elems << "." << endl;
    if(Cauchy_Elems <1){
      SU2_MPI::Error(to_string(Cauchy_Elems) + string(" Cauchy elements are no viable input. Please check your configuration file."), CURRENT_FUNCTION);
    }
    cout << "Begin windowed time average at iteration " << StartWindowIteration << "." << endl;

    if(Wnd_Cauchy_Crit){
      cout << "Begin time convergence monitoring at iteration " << Wnd_StartConv_Iter + StartWindowIteration << "." << endl;
      cout << "Time cauchy series min. value: " << Wnd_Cauchy_Eps << "." << endl;
      cout << "Number of Cauchy elements: " << Wnd_Cauchy_Elems << "." << endl;
      if(Wnd_Cauchy_Elems <1){
        SU2_MPI::Error(to_string(Wnd_Cauchy_Elems) +string(" Cauchy elements are no viable input. Please check your configuration file."), CURRENT_FUNCTION);
      }
    }
  }

  cout << endl <<"-------------------- Output Information ( Zone "  << iZone << " ) ----------------------" << endl;

  if (val_software == SU2_COMPONENT::SU2_CFD) {

    if (nVolumeOutputFiles != 0) {
      cout << "File writing frequency: " << endl;
      PrintingToolbox::CTablePrinter FileFreqTable(&std::cout);
      FileFreqTable.AddColumn("File", 25);
      FileFreqTable.AddColumn("Frequency", 10);
      FileFreqTable.SetAlign(PrintingToolbox::CTablePrinter::RIGHT);
      FileFreqTable.PrintHeader();

      for (auto iFreq = 0; iFreq < nVolumeOutputFiles; iFreq++){
        /*--- find the key belonging to the value in the map---*/
        for (auto& it : Output_Map) {
          if (it.second == VolumeOutputFiles[iFreq]) {
            FileFreqTable << it.first << VolumeOutputFrequencies[iFreq];
            break;
          }
        }
      }

      FileFreqTable.PrintFooter();
    }

    cout << "Writing the convergence history file every " << HistoryWrtFreq[2] <<" inner iterations."<< endl;
    if (Multizone_Problem){
      cout << "Writing the convergence history file every " << HistoryWrtFreq[1] <<" outer iterations."<< endl;
    }
    if (Time_Domain) {
      cout << "Writing the convergence history file every " << HistoryWrtFreq[0] <<" time iterations."<< endl;
    }
    cout << "Writing the screen convergence history every " << ScreenWrtFreq[2] <<" inner iterations."<< endl;
    if (Multizone_Problem){
      cout << "Writing the screen convergence history every " << ScreenWrtFreq[1] <<" outer iterations."<< endl;
    }
    if (Time_Domain) {
      cout << "Writing the screen convergence history every " << ScreenWrtFreq[0] <<" time iterations."<< endl;
    }

    switch (Tab_FileFormat) {
      case TAB_OUTPUT::TAB_CSV: cout << "The tabular file format is CSV (.csv)." << endl; break;
      case TAB_OUTPUT::TAB_TECPLOT: cout << "The tabular file format is Tecplot (.dat)." << endl; break;
    }

    cout << "Convergence history file name: " << Conv_FileName << "." << endl;

    cout << "Forces breakdown file name: " << Breakdown_FileName << "." << endl;


    if (!ContinuousAdjoint && !DiscreteAdjoint) {
      cout << "Surface file name: " << SurfCoeff_FileName << "." << endl;
      cout << "Volume file name: " << Volume_FileName << "." << endl;
      cout << "Restart file name: " << Restart_FileName << "." << endl;
    }

    if (ContinuousAdjoint || DiscreteAdjoint) {
      cout << "Adjoint solution file name: " << Solution_AdjFileName << "." << endl;
      cout << "Restart adjoint file name: " << Restart_AdjFileName << "." << endl;
      cout << "Adjoint variables file name: " << Adj_FileName << "." << endl;
      cout << "Surface adjoint file name: " << SurfAdjCoeff_FileName << "." << endl;
    }

  }

  if (val_software == SU2_COMPONENT::SU2_SOL) {
    switch (Tab_FileFormat) {
      case TAB_OUTPUT::TAB_CSV: cout << "The tabular file format is CSV (.csv)." << endl; break;
      case TAB_OUTPUT::TAB_TECPLOT: cout << "The tabular file format is Tecplot (.dat)." << endl; break;
    }
    cout << "Flow variables file name: " << Volume_FileName << "." << endl;
  }

  if (val_software == SU2_COMPONENT::SU2_DEF) {
    cout << "Output mesh file name: " << Mesh_Out_FileName << ". " << endl;
    switch (GetDeform_Stiffness_Type()) {
      case INVERSE_VOLUME:
        cout << "Cell stiffness scaled by inverse of the cell volume." << endl;
        break;
      case SOLID_WALL_DISTANCE:
        cout << "Cell stiffness scaled by distance to nearest solid surface." << endl;
        break;
      case CONSTANT_STIFFNESS:
        cout << "Imposing constant cell stiffness." << endl;
        break;
    }
  }

  if (val_software == SU2_COMPONENT::SU2_DOT) {
    if (DiscreteAdjoint) {
      cout << "Output Volume Sensitivity file name: " << VolSens_FileName << ". " << endl;
      cout << "Output Surface Sensitivity file name: " << SurfSens_FileName << ". " << endl;
    }
    cout << "Output gradient file name: " << ObjFunc_Grad_FileName << ". " << endl;
  }

  cout << endl <<"------------- Config File Boundary Information ( Zone "  << iZone << " ) ---------------" << endl;

  PrintingToolbox::CTablePrinter BoundaryTable(&std::cout);
  BoundaryTable.AddColumn("Marker Type", 35);
  BoundaryTable.AddColumn("Marker Name", 35);

  BoundaryTable.PrintHeader();

  if (nMarker_Euler != 0) {
    BoundaryTable << "Euler wall";
    for (iMarker_Euler = 0; iMarker_Euler < nMarker_Euler; iMarker_Euler++) {
      BoundaryTable << Marker_Euler[iMarker_Euler];
      if (iMarker_Euler < nMarker_Euler-1)  BoundaryTable << " ";
    }
    BoundaryTable.PrintFooter();
  }

  if (nMarker_FarField != 0) {
    BoundaryTable << "Far-field";
    for (iMarker_FarField = 0; iMarker_FarField < nMarker_FarField; iMarker_FarField++) {
      BoundaryTable << Marker_FarField[iMarker_FarField];
      if (iMarker_FarField < nMarker_FarField-1)  BoundaryTable << " ";
    }
    BoundaryTable.PrintFooter();
  }

  if (nMarker_SymWall != 0) {
    BoundaryTable << "Symmetry plane";
    for (iMarker_SymWall = 0; iMarker_SymWall < nMarker_SymWall; iMarker_SymWall++) {
      BoundaryTable << Marker_SymWall[iMarker_SymWall];
      if (iMarker_SymWall < nMarker_SymWall-1)  BoundaryTable << " ";
    }
    BoundaryTable.PrintFooter();
  }

  if (nMarker_PerBound != 0) {
    BoundaryTable << "Periodic boundary";
    for (iMarker_PerBound = 0; iMarker_PerBound < nMarker_PerBound; iMarker_PerBound++) {
      BoundaryTable << Marker_PerBound[iMarker_PerBound];
      if (iMarker_PerBound < nMarker_PerBound-1)  BoundaryTable << " ";
    }
    BoundaryTable.PrintFooter();
  }

  if (nMarker_NearFieldBound != 0) {
    BoundaryTable << "Near-field boundary";
    for (iMarker_NearFieldBound = 0; iMarker_NearFieldBound < nMarker_NearFieldBound; iMarker_NearFieldBound++) {
      BoundaryTable << Marker_NearFieldBound[iMarker_NearFieldBound];
      if (iMarker_NearFieldBound < nMarker_NearFieldBound-1)  BoundaryTable << " ";
    }
    BoundaryTable.PrintFooter();
  }

  if (nMarker_Deform_Mesh != 0) {
    BoundaryTable << "Deformable mesh boundary";
    for (iMarker_Deform_Mesh = 0; iMarker_Deform_Mesh < nMarker_Deform_Mesh; iMarker_Deform_Mesh++) {
      BoundaryTable << Marker_Deform_Mesh[iMarker_Deform_Mesh];
      if (iMarker_Deform_Mesh < nMarker_Deform_Mesh-1)  BoundaryTable << " ";
    }
    BoundaryTable.PrintFooter();
  }

  if (nMarker_Deform_Mesh_Sym_Plane != 0) {
    BoundaryTable << "Symmetric deformable mesh boundary";
    for (iMarker_Deform_Mesh_Sym_Plane = 0; iMarker_Deform_Mesh_Sym_Plane < nMarker_Deform_Mesh_Sym_Plane; iMarker_Deform_Mesh_Sym_Plane++) {
      BoundaryTable << Marker_Deform_Mesh_Sym_Plane[iMarker_Deform_Mesh_Sym_Plane];
      if (iMarker_Deform_Mesh_Sym_Plane < nMarker_Deform_Mesh_Sym_Plane-1)  BoundaryTable << " ";
    }
    BoundaryTable.PrintFooter();
  }

  if (nMarker_Fluid_Load != 0) {
    BoundaryTable << "Fluid loads boundary";
    for (iMarker_Fluid_Load = 0; iMarker_Fluid_Load < nMarker_Fluid_Load; iMarker_Fluid_Load++) {
      BoundaryTable << Marker_Fluid_Load[iMarker_Fluid_Load];
      if (iMarker_Fluid_Load < nMarker_Fluid_Load-1)  BoundaryTable << " ";
    }
    BoundaryTable.PrintFooter();
  }

  if (nMarker_Fluid_InterfaceBound != 0) {
    BoundaryTable << "Fluid interface boundary";
    for (iMarker_Fluid_InterfaceBound = 0; iMarker_Fluid_InterfaceBound < nMarker_Fluid_InterfaceBound; iMarker_Fluid_InterfaceBound++) {
      BoundaryTable << Marker_Fluid_InterfaceBound[iMarker_Fluid_InterfaceBound];
      if (iMarker_Fluid_InterfaceBound < nMarker_Fluid_InterfaceBound-1)  BoundaryTable << " ";
    }
    BoundaryTable.PrintFooter();
  }

  if (nMarker_FlowLoad != 0) {
    BoundaryTable << "Flow load boundary";
    for (iMarker_FlowLoad = 0; iMarker_FlowLoad < nMarker_FlowLoad; iMarker_FlowLoad++) {
      BoundaryTable << Marker_FlowLoad[iMarker_FlowLoad];
      if (iMarker_FlowLoad < nMarker_FlowLoad-1)  BoundaryTable << " ";
    }
    BoundaryTable.PrintFooter();
  }

  if (nMarker_Internal != 0) {
    BoundaryTable << "Internal boundary";
    for (iMarker_Internal = 0; iMarker_Internal < nMarker_Internal; iMarker_Internal++) {
      BoundaryTable << Marker_Internal[iMarker_Internal];
      if (iMarker_Internal < nMarker_Internal-1)  BoundaryTable << " ";
    }
    BoundaryTable.PrintFooter();
  }

  if (nMarker_Inlet != 0) {
    BoundaryTable << "Inlet boundary";
    for (iMarker_Inlet = 0; iMarker_Inlet < nMarker_Inlet; iMarker_Inlet++) {
      BoundaryTable << Marker_Inlet[iMarker_Inlet];
      if (iMarker_Inlet < nMarker_Inlet-1)  BoundaryTable << " ";
    }
    BoundaryTable.PrintFooter();
  }

  if (nMarker_Inlet_Species != 0) {
    BoundaryTable << "Species Inlet boundary";
    for (iMarker_Inlet = 0; iMarker_Inlet < nMarker_Inlet_Species; iMarker_Inlet++) {
      BoundaryTable << Marker_Inlet[iMarker_Inlet];
      if (iMarker_Inlet < nMarker_Inlet_Species-1)  BoundaryTable << " ";
    }
    BoundaryTable.PrintFooter();
  }

  if (nMarker_Riemann != 0) {
    BoundaryTable << "Riemann boundary";
    for (iMarker_Riemann = 0; iMarker_Riemann < nMarker_Riemann; iMarker_Riemann++) {
      BoundaryTable << Marker_Riemann[iMarker_Riemann];
      if (iMarker_Riemann < nMarker_Riemann-1)  BoundaryTable << " ";
    }
    BoundaryTable.PrintFooter();
  }

  if (nMarker_Giles != 0) {
    BoundaryTable << "Giles boundary";
    for (iMarker_Giles = 0; iMarker_Giles < nMarker_Giles; iMarker_Giles++) {
      BoundaryTable << Marker_Giles[iMarker_Giles];
      if (iMarker_Giles < nMarker_Giles-1)  BoundaryTable << " ";
    }
    BoundaryTable.PrintFooter();
  }

  if (nMarker_MixingPlaneInterface != 0) {
    BoundaryTable << "MixingPlane boundary";
    for (iMarker_MixingPlaneInterface = 0; iMarker_MixingPlaneInterface < nMarker_MixingPlaneInterface; iMarker_MixingPlaneInterface++) {
      BoundaryTable << Marker_MixingPlaneInterface[iMarker_MixingPlaneInterface];
      if (iMarker_MixingPlaneInterface < nMarker_MixingPlaneInterface-1)  BoundaryTable << " ";
    }
    BoundaryTable.PrintFooter();
  }

  if (nMarker_EngineInflow != 0) {
    BoundaryTable << "Engine inflow boundary";
    for (iMarker_EngineInflow = 0; iMarker_EngineInflow < nMarker_EngineInflow; iMarker_EngineInflow++) {
      BoundaryTable << Marker_EngineInflow[iMarker_EngineInflow];
      if (iMarker_EngineInflow < nMarker_EngineInflow-1)  BoundaryTable << " ";
    }
    BoundaryTable.PrintFooter();
  }

  if (nMarker_EngineExhaust != 0) {
    BoundaryTable << "Engine exhaust boundary";
    for (iMarker_EngineExhaust = 0; iMarker_EngineExhaust < nMarker_EngineExhaust; iMarker_EngineExhaust++) {
      BoundaryTable << Marker_EngineExhaust[iMarker_EngineExhaust];
      if (iMarker_EngineExhaust < nMarker_EngineExhaust-1)  BoundaryTable << " ";
    }
    BoundaryTable.PrintFooter();
  }

  if (nMarker_Supersonic_Inlet != 0) {
    BoundaryTable << "Supersonic inlet boundary";
    for (iMarker_Supersonic_Inlet = 0; iMarker_Supersonic_Inlet < nMarker_Supersonic_Inlet; iMarker_Supersonic_Inlet++) {
      BoundaryTable << Marker_Supersonic_Inlet[iMarker_Supersonic_Inlet];
      if (iMarker_Supersonic_Inlet < nMarker_Supersonic_Inlet-1)  BoundaryTable << " ";
    }
    BoundaryTable.PrintFooter();
  }

  if (nMarker_Supersonic_Outlet != 0) {
    BoundaryTable << "Supersonic outlet boundary";
    for (iMarker_Supersonic_Outlet = 0; iMarker_Supersonic_Outlet < nMarker_Supersonic_Outlet; iMarker_Supersonic_Outlet++) {
      BoundaryTable << Marker_Supersonic_Outlet[iMarker_Supersonic_Outlet];
      if (iMarker_Supersonic_Outlet < nMarker_Supersonic_Outlet-1)  BoundaryTable << " ";
    }
    BoundaryTable.PrintFooter();
  }

  if (nMarker_Outlet != 0) {
    BoundaryTable << "Outlet boundary";
    for (iMarker_Outlet = 0; iMarker_Outlet < nMarker_Outlet; iMarker_Outlet++) {
      BoundaryTable << Marker_Outlet[iMarker_Outlet];
      if (iMarker_Outlet < nMarker_Outlet-1)  BoundaryTable << " ";
    }
    BoundaryTable.PrintFooter();
  }

  if (nMarker_Isothermal != 0) {
    BoundaryTable << "Isothermal wall";
    for (iMarker_Isothermal = 0; iMarker_Isothermal < nMarker_Isothermal; iMarker_Isothermal++) {
      BoundaryTable << Marker_Isothermal[iMarker_Isothermal];
      if (iMarker_Isothermal < nMarker_Isothermal-1)  BoundaryTable << " ";
    }
    BoundaryTable.PrintFooter();
  }

  if (nMarker_Smoluchowski_Maxwell != 0) {
    BoundaryTable << "Smoluchowski/Maxwell jump wall";
    for (iMarker_Smoluchowski_Maxwell = 0; iMarker_Smoluchowski_Maxwell < nMarker_Smoluchowski_Maxwell; iMarker_Smoluchowski_Maxwell++) {
      BoundaryTable << Marker_Smoluchowski_Maxwell[iMarker_Smoluchowski_Maxwell];
      if (iMarker_Smoluchowski_Maxwell< nMarker_Smoluchowski_Maxwell-1)  BoundaryTable << " ";
    }
    BoundaryTable.PrintFooter();
  }

  if (nMarker_HeatFlux != 0) {
    BoundaryTable << "Heat flux wall";
    for (iMarker_HeatFlux = 0; iMarker_HeatFlux < nMarker_HeatFlux; iMarker_HeatFlux++) {
      BoundaryTable << Marker_HeatFlux[iMarker_HeatFlux];
      if (iMarker_HeatFlux < nMarker_HeatFlux-1)  BoundaryTable << " ";
    }
    BoundaryTable.PrintFooter();
  }

  if (nMarker_HeatTransfer != 0) {
    BoundaryTable << "Heat transfer wall";
    for (iMarker_HeatTransfer = 0; iMarker_HeatTransfer < nMarker_HeatTransfer; iMarker_HeatTransfer++) {
      BoundaryTable << Marker_HeatTransfer[iMarker_HeatTransfer];
      if (iMarker_HeatTransfer < nMarker_HeatTransfer-1)  BoundaryTable << " ";
    }
    BoundaryTable.PrintFooter();
  }

  if (nWall_Catalytic != 0) {
    BoundaryTable << "Catalytic wall";
    for (iWall_Catalytic = 0; iWall_Catalytic < nWall_Catalytic; iWall_Catalytic++) {
      BoundaryTable << Wall_Catalytic[iWall_Catalytic];
      if (iWall_Catalytic < nWall_Catalytic-1)  BoundaryTable << " ";
    }
    BoundaryTable.PrintFooter();
  }

  if (nMarker_Clamped != 0) {
    BoundaryTable << "Clamped boundary";
    for (iMarker_Clamped = 0; iMarker_Clamped < nMarker_Clamped; iMarker_Clamped++) {
      BoundaryTable << Marker_Clamped[iMarker_Clamped];
      if (iMarker_Clamped < nMarker_Clamped-1)  BoundaryTable << " ";
    }
    BoundaryTable.PrintFooter();
  }

  if (nMarker_Displacement != 0) {
    BoundaryTable << "Displacement boundary";
    for (iMarker_Displacement = 0; iMarker_Displacement < nMarker_Displacement; iMarker_Displacement++) {
      BoundaryTable << Marker_Displacement[iMarker_Displacement];
      if (iMarker_Displacement < nMarker_Displacement-1)  BoundaryTable << " ";
    }
    BoundaryTable.PrintFooter();
  }

  if (nMarker_Load != 0) {
    BoundaryTable << "Normal load boundary";
    for (iMarker_Load = 0; iMarker_Load < nMarker_Load; iMarker_Load++) {
      BoundaryTable << Marker_Load[iMarker_Load];
      if (iMarker_Load < nMarker_Load-1)  BoundaryTable << " ";
    }
    BoundaryTable.PrintFooter();
  }

  if (nMarker_Damper != 0) {
    BoundaryTable << "Damper boundary";
    for (iMarker_Damper = 0; iMarker_Damper < nMarker_Damper; iMarker_Damper++) {
      BoundaryTable << Marker_Damper[iMarker_Damper];
      if (iMarker_Damper < nMarker_Damper-1)  BoundaryTable << " ";
    }
    BoundaryTable.PrintFooter();
  }

  if (nMarker_Load_Dir != 0) {
    BoundaryTable << "Load boundary";
    for (iMarker_Load_Dir = 0; iMarker_Load_Dir < nMarker_Load_Dir; iMarker_Load_Dir++) {
      BoundaryTable << Marker_Load_Dir[iMarker_Load_Dir];
      if (iMarker_Load_Dir < nMarker_Load_Dir-1)  BoundaryTable << " ";
    }
    BoundaryTable.PrintFooter();
  }

  if (nMarker_Disp_Dir != 0) {
    BoundaryTable << "Disp boundary";
    for (iMarker_Disp_Dir = 0; iMarker_Disp_Dir < nMarker_Disp_Dir; iMarker_Disp_Dir++) {
      BoundaryTable << Marker_Disp_Dir[iMarker_Disp_Dir];
      if (iMarker_Disp_Dir < nMarker_Disp_Dir-1)  BoundaryTable << " ";
    }
    BoundaryTable.PrintFooter();
  }

  if (nMarker_Load_Sine != 0) {
    BoundaryTable << "Sine-Wave boundary";
    for (iMarker_Load_Sine = 0; iMarker_Load_Sine < nMarker_Load_Sine; iMarker_Load_Sine++) {
      BoundaryTable << Marker_Load_Sine[iMarker_Load_Sine];
      if (iMarker_Load_Sine < nMarker_Load_Sine-1)  BoundaryTable << " ";
    }
    BoundaryTable.PrintFooter();
  }

  if (nMarker_Emissivity != 0) {
    BoundaryTable << "Radiative boundary";
    for (iMarker_Emissivity = 0; iMarker_Emissivity < nMarker_Emissivity; iMarker_Emissivity++) {
      BoundaryTable << Marker_Emissivity[iMarker_Emissivity]; // << "(" << Wall_Emissivity[iMarker_Emissivity] << ")";
      if (iMarker_Emissivity < nMarker_Emissivity-1)  BoundaryTable << " ";
    }
    BoundaryTable.PrintFooter();
  }

  if (nMarker_Custom != 0) {
    BoundaryTable << "Custom boundary";
    for (iMarker_Custom = 0; iMarker_Custom < nMarker_Custom; iMarker_Custom++) {
      BoundaryTable << Marker_Custom[iMarker_Custom];
      if (iMarker_Custom < nMarker_Custom-1)  BoundaryTable << " ";
    }
    BoundaryTable.PrintFooter();
  }

  if (nMarker_ActDiskInlet != 0) {
    BoundaryTable << "Actuator disk (inlet) boundary";
    for (iMarker_ActDiskInlet = 0; iMarker_ActDiskInlet < nMarker_ActDiskInlet; iMarker_ActDiskInlet++) {
      BoundaryTable << Marker_ActDiskInlet[iMarker_ActDiskInlet];
      if (iMarker_ActDiskInlet < nMarker_ActDiskInlet-1)  BoundaryTable << " ";
    }
    BoundaryTable.PrintFooter();
  }

  if (nMarker_ActDiskOutlet != 0) {
    BoundaryTable << "Actuator disk (outlet) boundary";
    for (iMarker_ActDiskOutlet = 0; iMarker_ActDiskOutlet < nMarker_ActDiskOutlet; iMarker_ActDiskOutlet++) {
      BoundaryTable << Marker_ActDiskOutlet[iMarker_ActDiskOutlet];
      if (iMarker_ActDiskOutlet < nMarker_ActDiskOutlet-1)  BoundaryTable << " ";
    }
    BoundaryTable.PrintFooter();
  }

  if (nMarker_SobolevBC != 0) {
    BoundaryTable << "Sobolev boundary";
    for (iMarker_SobolevBC = 0; iMarker_SobolevBC < nMarker_SobolevBC; iMarker_SobolevBC++) {
      BoundaryTable << Marker_SobolevBC[iMarker_SobolevBC];
      if (iMarker_SobolevBC < nMarker_SobolevBC-1)  BoundaryTable << " ";
    }
    BoundaryTable.PrintFooter();
  }

  if (nMarker_ActDiskOutlet != 0) {
    if (GetKind_ActDisk() == VARIABLE_LOAD) {
      cout << endl << "Actuator disk with variable load." << endl;
      cout << "Actuator disk data read from file: " << GetActDisk_FileName() << endl;
    }
  }

}

bool CConfig::TokenizeString(string & str, string & option_name,
                             vector<string> & option_value) {
  const string delimiters(" (){}:,\t\n\v\f\r");
  // check for comments or empty string
  string::size_type pos, last_pos;
  pos = str.find_first_of("%");
  if ( (str.length() == 0) || (pos == 0) ) {
    // str is empty or a comment line, so no option here
    return false;
  }
  if (pos != string::npos) {
    // remove comment at end if necessary
    str.erase(pos);
  }

  // look for line composed on only delimiters (usually whitespace)
  pos = str.find_first_not_of(delimiters);
  if (pos == string::npos) {
    return false;
  }

  // find the equals sign and split string
  string name_part, value_part;
  pos = str.find("=");
  if (pos == string::npos) {
    cerr << "Error in TokenizeString(): "
    << "line in the configuration file with no \"=\" sign."
    << endl;
    cout << "Look for: " << str << endl;
    cout << "str.length() = " << str.length() << endl;
    throw(-1);
  }
  name_part = str.substr(0, pos);
  value_part = str.substr(pos+1, string::npos);
  //cout << "name_part  = |" << name_part  << "|" << endl;
  //cout << "value_part = |" << value_part << "|" << endl;

  // the first_part should consist of one string with no interior delimiters
  last_pos = name_part.find_first_not_of(delimiters, 0);
  pos = name_part.find_first_of(delimiters, last_pos);
  if ( (name_part.length() == 0) || (last_pos == string::npos) ) {
    cerr << "Error in CConfig::TokenizeString(): "
    << "line in the configuration file with no name before the \"=\" sign."
    << endl;
    throw(-1);
  }
  if (pos == string::npos) pos = name_part.length();
  option_name = name_part.substr(last_pos, pos - last_pos);
  last_pos = name_part.find_first_not_of(delimiters, pos);
  if (last_pos != string::npos) {
    cerr << "Error in TokenizeString(): "
    << "two or more options before an \"=\" sign in the configuration file."
    << endl;
    throw(-1);
  }
  StringToUpperCase(option_name);

  //cout << "option_name = |" << option_name << "|" << endl;
  //cout << "pos = " << pos << ": last_pos = " << last_pos << endl;

  // now fill the option value vector
  option_value.clear();
  last_pos = value_part.find_first_not_of(delimiters, 0);

  // detect a raw string
  if (value_part[last_pos] == '\'' && value_part.back() == '\'') {
    option_value.push_back(value_part.substr(last_pos+1, value_part.size()-last_pos-2));
    return true;
  }

  pos = value_part.find_first_of(delimiters, last_pos);
  while (string::npos != pos || string::npos != last_pos) {
    // add token to the vector<string>
    option_value.push_back(value_part.substr(last_pos, pos - last_pos));
    // skip delimiters
    last_pos = value_part.find_first_not_of(delimiters, pos);
    // find next "non-delimiter"
    pos = value_part.find_first_of(delimiters, last_pos);
  }
  if (option_value.size() == 0) {
    cerr << "Error in TokenizeString(): "
    << "option " << option_name << " in configuration file with no value assigned."
    << endl;
    throw(-1);
  }

#if 0
  cout << "option value(s) = ";
  for (unsigned int i = 0; i < option_value.size(); i++)
    cout << option_value[i] << " ";
  cout << endl;
#endif

  // look for ';' DV delimiters attached to values
  vector<string>::iterator it;
  it = option_value.begin();
  while (it != option_value.end()) {
    if (it->compare(";") == 0) {
      it++;
      continue;
    }

    pos = it->find(';');
    if (pos != string::npos) {
      string before_semi = it->substr(0, pos);
      string after_semi= it->substr(pos+1, string::npos);
      if (before_semi.empty()) {
        *it = ";";
        it++;
        option_value.insert(it, after_semi);
      } else {
        *it = before_semi;
        it++;
        vector<string> to_insert;
        to_insert.push_back(";");
        if (!after_semi.empty())
          to_insert.push_back(after_semi);
        option_value.insert(it, to_insert.begin(), to_insert.end());
      }
      it = option_value.begin(); // go back to beginning; not efficient
      continue;
    } else {
      it++;
    }
  }
#if 0
  cout << "option value(s) = ";
  for (unsigned int i = 0; i < option_value.size(); i++)
    cout << option_value[i] << " ";
  cout << endl;
#endif
  // remove any consecutive ";"
  it = option_value.begin();
  bool semi_at_prev = false;
  while (it != option_value.end()) {
    if (semi_at_prev) {
      if (it->compare(";") == 0) {
        option_value.erase(it);
        it = option_value.begin();
        semi_at_prev = false;
        continue;
      }
    }
    if (it->compare(";") == 0) {
      semi_at_prev = true;
    } else {
      semi_at_prev = false;
    }
    it++;
  }

#if 0
  cout << "option value(s) = ";
  for (unsigned int i = 0; i < option_value.size(); i++)
    cout << option_value[i] << " ";
  cout << endl;
#endif
  return true;
}

unsigned short CConfig::GetMarker_CfgFile_TagBound(string val_marker) const {

  unsigned short iMarker_CfgFile;

  for (iMarker_CfgFile = 0; iMarker_CfgFile < nMarker_CfgFile; iMarker_CfgFile++) {
    if (Marker_CfgFile_TagBound[iMarker_CfgFile] == val_marker)
      return iMarker_CfgFile;
  }
  SU2_MPI::Error(string("The configuration file doesn't have any definition for marker ") + val_marker, CURRENT_FUNCTION);
  return 0;
}

string CConfig::GetMarker_CfgFile_TagBound(unsigned short val_marker) const {
  return Marker_CfgFile_TagBound[val_marker];
}

unsigned short CConfig::GetMarker_CfgFile_KindBC(string val_marker) const {
  unsigned short iMarker_CfgFile;
  for (iMarker_CfgFile = 0; iMarker_CfgFile < nMarker_CfgFile; iMarker_CfgFile++)
    if (Marker_CfgFile_TagBound[iMarker_CfgFile] == val_marker) break;
  return Marker_CfgFile_KindBC[iMarker_CfgFile];
}

unsigned short CConfig::GetMarker_CfgFile_Monitoring(string val_marker) const {
  unsigned short iMarker_CfgFile;
  for (iMarker_CfgFile = 0; iMarker_CfgFile < nMarker_CfgFile; iMarker_CfgFile++)
    if (Marker_CfgFile_TagBound[iMarker_CfgFile] == val_marker) break;
  return Marker_CfgFile_Monitoring[iMarker_CfgFile];
}

unsigned short CConfig::GetMarker_CfgFile_GeoEval(string val_marker) const {
  unsigned short iMarker_CfgFile;
  for (iMarker_CfgFile = 0; iMarker_CfgFile < nMarker_CfgFile; iMarker_CfgFile++)
    if (Marker_CfgFile_TagBound[iMarker_CfgFile] == val_marker) break;
  return Marker_CfgFile_GeoEval[iMarker_CfgFile];
}

unsigned short CConfig::GetMarker_CfgFile_Designing(string val_marker) const {
  unsigned short iMarker_CfgFile;
  for (iMarker_CfgFile = 0; iMarker_CfgFile < nMarker_CfgFile; iMarker_CfgFile++)
    if (Marker_CfgFile_TagBound[iMarker_CfgFile] == val_marker) break;
  return Marker_CfgFile_Designing[iMarker_CfgFile];
}

unsigned short CConfig::GetMarker_CfgFile_Plotting(string val_marker) const {
  unsigned short iMarker_CfgFile;
  for (iMarker_CfgFile = 0; iMarker_CfgFile < nMarker_CfgFile; iMarker_CfgFile++)
    if (Marker_CfgFile_TagBound[iMarker_CfgFile] == val_marker) break;
  return Marker_CfgFile_Plotting[iMarker_CfgFile];
}

unsigned short CConfig::GetMarker_CfgFile_Analyze(string val_marker) const {
  unsigned short iMarker_CfgFile;
  for (iMarker_CfgFile = 0; iMarker_CfgFile < nMarker_CfgFile; iMarker_CfgFile++)
    if (Marker_CfgFile_TagBound[iMarker_CfgFile] == val_marker) break;
  return Marker_CfgFile_Analyze[iMarker_CfgFile];
}

unsigned short CConfig::GetMarker_CfgFile_ZoneInterface(string val_marker) const {
  unsigned short iMarker_CfgFile;
  for (iMarker_CfgFile = 0; iMarker_CfgFile < nMarker_CfgFile; iMarker_CfgFile++)
    if (Marker_CfgFile_TagBound[iMarker_CfgFile] == val_marker) break;
  return Marker_CfgFile_ZoneInterface[iMarker_CfgFile];
}

unsigned short CConfig::GetMarker_CfgFile_Turbomachinery(string val_marker) const {
  unsigned short iMarker_CfgFile;
  for (iMarker_CfgFile = 0; iMarker_CfgFile < nMarker_CfgFile; iMarker_CfgFile++)
    if (Marker_CfgFile_TagBound[iMarker_CfgFile] == val_marker) break;
  return Marker_CfgFile_Turbomachinery[iMarker_CfgFile];
}

unsigned short CConfig::GetMarker_CfgFile_TurbomachineryFlag(string val_marker) const {
  unsigned short iMarker_CfgFile;
  for (iMarker_CfgFile = 0; iMarker_CfgFile < nMarker_CfgFile; iMarker_CfgFile++)
    if (Marker_CfgFile_TagBound[iMarker_CfgFile] == val_marker) break;
  return Marker_CfgFile_TurbomachineryFlag[iMarker_CfgFile];
}

unsigned short CConfig::GetMarker_CfgFile_MixingPlaneInterface(string val_marker) const {
  unsigned short iMarker_CfgFile;
  for (iMarker_CfgFile = 0; iMarker_CfgFile < nMarker_CfgFile; iMarker_CfgFile++)
    if (Marker_CfgFile_TagBound[iMarker_CfgFile] == val_marker) break;
  return Marker_CfgFile_MixingPlaneInterface[iMarker_CfgFile];
}

unsigned short CConfig::GetMarker_CfgFile_DV(string val_marker) const {
  unsigned short iMarker_CfgFile;
  for (iMarker_CfgFile = 0; iMarker_CfgFile < nMarker_CfgFile; iMarker_CfgFile++)
    if (Marker_CfgFile_TagBound[iMarker_CfgFile] == val_marker) break;
  return Marker_CfgFile_DV[iMarker_CfgFile];
}

unsigned short CConfig::GetMarker_CfgFile_Moving(string val_marker) const {
  unsigned short iMarker_CfgFile;
  for (iMarker_CfgFile = 0; iMarker_CfgFile < nMarker_CfgFile; iMarker_CfgFile++)
    if (Marker_CfgFile_TagBound[iMarker_CfgFile] == val_marker) break;
  return Marker_CfgFile_Moving[iMarker_CfgFile];
}

unsigned short CConfig::GetMarker_CfgFile_Deform_Mesh(string val_marker) const {
  unsigned short iMarker_CfgFile;
  for (iMarker_CfgFile = 0; iMarker_CfgFile < nMarker_CfgFile; iMarker_CfgFile++)
    if (Marker_CfgFile_TagBound[iMarker_CfgFile] == val_marker) break;
  return Marker_CfgFile_Deform_Mesh[iMarker_CfgFile];
}

unsigned short CConfig::GetMarker_CfgFile_Deform_Mesh_Sym_Plane(string val_marker) const {
  unsigned short iMarker_CfgFile;
  for (iMarker_CfgFile = 0; iMarker_CfgFile < nMarker_CfgFile; iMarker_CfgFile++)
    if (Marker_CfgFile_TagBound[iMarker_CfgFile] == val_marker) break;
  return Marker_CfgFile_Deform_Mesh_Sym_Plane[iMarker_CfgFile];
}

unsigned short CConfig::GetMarker_CfgFile_Fluid_Load(string val_marker) const {
  unsigned short iMarker_CfgFile;
  for (iMarker_CfgFile = 0; iMarker_CfgFile < nMarker_CfgFile; iMarker_CfgFile++)
    if (Marker_CfgFile_TagBound[iMarker_CfgFile] == val_marker) break;
  return Marker_CfgFile_Fluid_Load[iMarker_CfgFile];
}

unsigned short CConfig::GetMarker_CfgFile_PyCustom(string val_marker) const {
  unsigned short iMarker_CfgFile;
  for (iMarker_CfgFile=0; iMarker_CfgFile < nMarker_CfgFile; iMarker_CfgFile++)
    if (Marker_CfgFile_TagBound[iMarker_CfgFile] == val_marker) break;
  return Marker_CfgFile_PyCustom[iMarker_CfgFile];
}

unsigned short CConfig::GetMarker_CfgFile_PerBound(string val_marker) const {
  unsigned short iMarker_CfgFile;
  for (iMarker_CfgFile = 0; iMarker_CfgFile < nMarker_CfgFile; iMarker_CfgFile++)
    if (Marker_CfgFile_TagBound[iMarker_CfgFile] == val_marker) break;
  return Marker_CfgFile_PerBound[iMarker_CfgFile];
}

unsigned short CConfig::GetMarker_ZoneInterface(string val_marker) const {
  unsigned short iMarker_CfgFile;
  for (iMarker_CfgFile = 0; iMarker_CfgFile < nMarker_CfgFile; iMarker_CfgFile++)
    if (Marker_CfgFile_TagBound[iMarker_CfgFile] == val_marker) break;
  return Marker_CfgFile_ZoneInterface[iMarker_CfgFile];
}

unsigned short CConfig::GetMarker_CfgFile_SobolevBC(string val_marker) const {
  unsigned short iMarker_CfgFile;
  for (iMarker_CfgFile = 0; iMarker_CfgFile < nMarker_CfgFile; iMarker_CfgFile++)
    if (Marker_CfgFile_TagBound[iMarker_CfgFile] == val_marker) break;
  return Marker_CfgFile_SobolevBC[iMarker_CfgFile];
}

bool CConfig::GetViscous_Wall(unsigned short iMarker) const {

  return (Marker_All_KindBC[iMarker] == HEAT_FLUX  ||
          Marker_All_KindBC[iMarker] == ISOTHERMAL ||
          Marker_All_KindBC[iMarker] == HEAT_TRANSFER ||
          Marker_All_KindBC[iMarker] == SMOLUCHOWSKI_MAXWELL ||
          Marker_All_KindBC[iMarker] == CHT_WALL_INTERFACE);
}

bool CConfig::GetCatalytic_Wall(unsigned short iMarker) const {

  bool catalytic = false;
  for (unsigned short iMarker_Catalytic = 0; iMarker_Catalytic < nWall_Catalytic; iMarker_Catalytic++){
    string Catalytic_Tag = Wall_Catalytic[iMarker_Catalytic];
    if (Catalytic_Tag == Marker_All_TagBound[iMarker]) { catalytic = true; break; }
  }

  return catalytic;
}

bool CConfig::GetSolid_Wall(unsigned short iMarker) const {

  return GetViscous_Wall(iMarker) ||
         Marker_All_KindBC[iMarker] == EULER_WALL;
}

void CConfig::SetSurface_Movement(unsigned short iMarker, unsigned short kind_movement) {

  unsigned short* new_surface_movement = new unsigned short[nMarker_Moving + 1];
  string* new_marker_moving = new string[nMarker_Moving+1];

  for (unsigned short iMarker_Moving = 0; iMarker_Moving < nMarker_Moving; iMarker_Moving++){
    new_surface_movement[iMarker_Moving] = Kind_SurfaceMovement[iMarker_Moving];
    new_marker_moving[iMarker_Moving] = Marker_Moving[iMarker_Moving];
  }

  if (nKind_SurfaceMovement > 0){
    delete [] Marker_Moving;
    delete [] Kind_SurfaceMovement;
  }

  Kind_SurfaceMovement = new_surface_movement;
  Marker_Moving        = new_marker_moving;

  Kind_SurfaceMovement[nMarker_Moving] = kind_movement;
  Marker_Moving[nMarker_Moving] = Marker_All_TagBound[iMarker];

  nMarker_Moving++;
  nKind_SurfaceMovement++;

}

CConfig::~CConfig() {

  unsigned long iDV, iMarker;

  /*--- Delete all of the option objects in the global option map ---*/

  for(map<string, COptionBase*>::iterator itr = option_map.begin(); itr != option_map.end(); itr++) {
    delete itr->second;
  }

  delete [] TimeDOFsADER_DG;
  delete [] TimeIntegrationADER_DG;
  delete [] WeightsIntegrationADER_DG;

  /*--- Free memory for Aeroelastic problems. ---*/

  delete[] Aeroelastic_pitch;
  delete[] Aeroelastic_plunge;

  /*--- Marker pointers ---*/

  delete[] Marker_CfgFile_GeoEval;
  delete[] Marker_All_GeoEval;

  delete[] Marker_CfgFile_TagBound;
  delete[] Marker_All_TagBound;

  delete[] Marker_CfgFile_KindBC;
  delete[] Marker_All_KindBC;

  delete[] Marker_CfgFile_Monitoring;
  delete[] Marker_All_Monitoring;

  delete[] Marker_CfgFile_Designing;
  delete[] Marker_All_Designing;

  delete[] Marker_CfgFile_Plotting;
  delete[] Marker_All_Plotting;

  delete[] Marker_CfgFile_Analyze;
  delete[] Marker_All_Analyze;

  delete[] Marker_CfgFile_ZoneInterface;
  delete[] Marker_All_ZoneInterface;

  delete[] Marker_CfgFile_DV;
  delete[] Marker_All_DV;

  delete[] Marker_CfgFile_Moving;
  delete[] Marker_All_Moving;

  delete[] Marker_CfgFile_Deform_Mesh;
  delete[] Marker_All_Deform_Mesh;

  delete[] Marker_CfgFile_Deform_Mesh_Sym_Plane;
  delete[] Marker_All_Deform_Mesh_Sym_Plane;

  delete[] Marker_CfgFile_Fluid_Load;
  delete[] Marker_All_Fluid_Load;

  delete[] Marker_CfgFile_PyCustom;
  delete[] Marker_All_PyCustom;

  delete[] Marker_CfgFile_PerBound;
  delete[] Marker_All_PerBound;

  delete[] Marker_CfgFile_Turbomachinery;
  delete[] Marker_All_Turbomachinery;

  delete[] Marker_CfgFile_TurbomachineryFlag;
  delete[] Marker_All_TurbomachineryFlag;

  delete[] Marker_CfgFile_MixingPlaneInterface;
  delete[] Marker_All_MixingPlaneInterface;

  delete[] Marker_CfgFile_SobolevBC;
  delete[] Marker_All_SobolevBC;

  delete[] Marker_All_SendRecv;

  delete[] Kind_Wall;

  if (DV_Value != nullptr) {
    for (iDV = 0; iDV < nDV; iDV++) delete[] DV_Value[iDV];
    delete [] DV_Value;
  }

  if (ParamDV != nullptr) {
    for (iDV = 0; iDV < nDV; iDV++) delete[] ParamDV[iDV];
    delete [] ParamDV;
  }

  delete[] Exhaust_Pressure;
  delete[] Exhaust_Temperature;
  delete[] Exhaust_MassFlow;
  delete[] Exhaust_TotalPressure;
  delete[] Exhaust_TotalTemperature;
  delete[] Exhaust_GrossThrust;
  delete[] Exhaust_Force;
  delete[] Exhaust_Power;

  delete[] Inflow_Mach;
  delete[] Inflow_Pressure;
  delete[] Inflow_MassFlow;
  delete[] Inflow_ReverseMassFlow;
  delete[] Inflow_TotalPressure;
  delete[] Inflow_Temperature;
  delete[] Inflow_TotalTemperature;
  delete[] Inflow_RamDrag;
  delete[] Inflow_Force;
  delete[] Inflow_Power;

  delete[] Engine_Power;
  delete[] Engine_Mach;
  delete[] Engine_Force;
  delete[] Engine_NetThrust;
  delete[] Engine_GrossThrust;
  delete[] Engine_Area;

  delete[] ActDiskInlet_MassFlow;
  delete[] ActDiskInlet_Temperature;
  delete[] ActDiskInlet_TotalTemperature;
  delete[] ActDiskInlet_Pressure;
  delete[] ActDiskInlet_TotalPressure;
  delete[] ActDiskInlet_RamDrag;
  delete[] ActDiskInlet_Force;
  delete[] ActDiskInlet_Power;

  delete[] ActDiskOutlet_MassFlow;
  delete[] ActDiskOutlet_Temperature;
  delete[] ActDiskOutlet_TotalTemperature;
  delete[] ActDiskOutlet_Pressure;
  delete[] ActDiskOutlet_TotalPressure;
  delete[] ActDiskOutlet_GrossThrust;
  delete[] ActDiskOutlet_Force;
  delete[] ActDiskOutlet_Power;

  delete[] Outlet_MassFlow;
  delete[] Outlet_Density;
  delete[] Outlet_Area;

  delete[] ActDisk_DeltaPress;
  delete[] ActDisk_DeltaTemp;
  delete[] ActDisk_TotalPressRatio;
  delete[] ActDisk_TotalTempRatio;
  delete[] ActDisk_StaticPressRatio;
  delete[] ActDisk_StaticTempRatio;
  delete[] ActDisk_Power;
  delete[] ActDisk_MassFlow;
  delete[] ActDisk_Mach;
  delete[] ActDisk_Force;
  delete[] ActDisk_NetThrust;
  delete[] ActDisk_BCThrust;
  delete[] ActDisk_BCThrust_Old;
  delete[] ActDisk_GrossThrust;
  delete[] ActDisk_Area;
  delete[] ActDisk_ReverseMassFlow;

  delete[] Surface_MassFlow;
  delete[] Surface_Mach;
  delete[] Surface_Temperature;
  delete[] Surface_Pressure;
  delete[] Surface_Density;
  delete[] Surface_Enthalpy;
  delete[] Surface_NormalVelocity;
  delete[] Surface_Uniformity;
  delete[] Surface_SecondaryStrength;
  delete[] Surface_SecondOverUniform;
  delete[] Surface_MomentumDistortion;
  delete[] Surface_TotalTemperature;
  delete[] Surface_TotalPressure;
  delete[] Surface_PressureDrop;
  delete[] Surface_Species_0;
  delete[] Surface_Species_Variance;
  delete[] Surface_DC60;
  delete[] Surface_IDC;
  delete[] Surface_IDC_Mach;
  delete[] Surface_IDR;

  if (Riemann_FlowDir != nullptr) {
    for (iMarker = 0; iMarker < nMarker_Riemann; iMarker++)
      delete [] Riemann_FlowDir[iMarker];
    delete [] Riemann_FlowDir;
  }

  if (Giles_FlowDir != nullptr) {
    for (iMarker = 0; iMarker < nMarker_Giles; iMarker++)
      delete [] Giles_FlowDir[iMarker];
    delete [] Giles_FlowDir;
  }

  delete[] PlaneTag;
  delete[] CFL;

  /*--- Delete some arrays needed just for initializing options. ---*/

  delete [] FFDTag;
  delete [] nDV_Value;

  delete [] Kind_Data_Riemann;
  delete [] Riemann_Var1;
  delete [] Riemann_Var2;
  delete [] Kind_Data_Giles;
  delete [] Giles_Var1;
  delete [] Giles_Var2;
  delete [] RelaxFactorAverage;
  delete [] RelaxFactorFourier;
  delete [] nSpan_iZones;

  delete [] Marker_TurboBoundIn;
  delete [] Marker_TurboBoundOut;
  delete [] Marker_Riemann;
  delete [] Marker_Giles;

  delete [] nBlades;
  delete [] FreeStreamTurboNormal;
}

string CConfig::GetFilename(string filename, string ext, int timeIter) const {

  /*--- Remove any extension --- */

  unsigned short lastindex = filename.find_last_of(".");
  filename = filename.substr(0, lastindex);

  /*--- Add the extension --- */

  filename = filename + string(ext);

  /*--- Append the zone number if multizone problems ---*/
  if (Multizone_Problem)
    filename = GetMultizone_FileName(filename, GetiZone(), ext);

  /*--- Append the zone number if multiple instance problems ---*/
  if (GetnTimeInstances() > 1)
    filename = GetMultiInstance_FileName(filename, GetiInst(), ext);

  /*--- Append the iteration number for unsteady problems ---*/
  if (GetTime_Domain()){
    filename = GetUnsteady_FileName(filename, timeIter, ext);
  }

  return filename;
}

string CConfig::GetFilename_Iter(const string& filename_iter, unsigned long curInnerIter, unsigned long curOuterIter) const {
  const auto iter = GetMultizone_Problem() ? curOuterIter : curInnerIter;
  std::stringstream iter_ss;
  iter_ss << filename_iter << "_" << std::setw(6) << std::setfill('0') << iter;
  return iter_ss.str();
}

string CConfig::GetUnsteady_FileName(string val_filename, int val_iter, string ext) const {

  string UnstExt="", UnstFilename = val_filename;
  char buffer[50];

  /*--- Check that a positive value iteration is requested (for now). ---*/

  if (val_iter < 0) {
    SU2_MPI::Error("Requesting a negative iteration number for the restart file!!", CURRENT_FUNCTION);
  }

  unsigned short lastindex = UnstFilename.find_last_of(".");
  UnstFilename = UnstFilename.substr(0, lastindex);

  /*--- Append iteration number for unsteady cases ---*/

  if (Time_Domain) {

    if ((val_iter >= 0)    && (val_iter < 10))    SPRINTF (buffer, "_0000%d", val_iter);
    if ((val_iter >= 10)   && (val_iter < 100))   SPRINTF (buffer, "_000%d",  val_iter);
    if ((val_iter >= 100)  && (val_iter < 1000))  SPRINTF (buffer, "_00%d",   val_iter);
    if ((val_iter >= 1000) && (val_iter < 10000)) SPRINTF (buffer, "_0%d",    val_iter);
    if (val_iter >= 10000) SPRINTF (buffer, "_%d", val_iter);
    UnstExt = string(buffer);
  }
  UnstExt += ext;
  UnstFilename.append(UnstExt);

  return UnstFilename;
}

string CConfig::GetMultizone_FileName(string val_filename, int val_iZone, string ext) const {

    string multizone_filename = val_filename;
    char buffer[50];

    unsigned short lastindex = multizone_filename.find_last_of(".");
    multizone_filename = multizone_filename.substr(0, lastindex);

    if (Multizone_Problem) {
        SPRINTF (buffer, "_%d", SU2_TYPE::Int(val_iZone));
        multizone_filename.append(string(buffer));
    }

    multizone_filename += ext;
    return multizone_filename;
}

string CConfig::GetMultizone_HistoryFileName(string val_filename, int val_iZone, string ext) const {

    string multizone_filename = val_filename;
    char buffer[50];
    unsigned short lastindex = multizone_filename.find_last_of(".");
    multizone_filename = multizone_filename.substr(0, lastindex);
    if (Multizone_Problem) {
        SPRINTF (buffer, "_%d", SU2_TYPE::Int(val_iZone));
        multizone_filename.append(string(buffer));
    }
    multizone_filename += ext;
    return multizone_filename;
}

string CConfig::GetMultiInstance_FileName(string val_filename, int val_iInst, string ext) const {

  string multizone_filename = val_filename;
  char buffer[50];

  unsigned short lastindex = multizone_filename.find_last_of(".");
  multizone_filename = multizone_filename.substr(0, lastindex);
  SPRINTF (buffer, "_%d", SU2_TYPE::Int(val_iInst));
  multizone_filename.append(string(buffer));
  multizone_filename += ext;
  return multizone_filename;
}

string CConfig::GetMultiInstance_HistoryFileName(string val_filename, int val_iInst) const {

  string multizone_filename = val_filename;
  char buffer[50];

  unsigned short lastindex = multizone_filename.find_last_of(".");
  multizone_filename = multizone_filename.substr(0, lastindex);
  SPRINTF (buffer, "_%d", SU2_TYPE::Int(val_iInst));
  multizone_filename.append(string(buffer));

  return multizone_filename;
}

string CConfig::GetObjFunc_Extension(string val_filename) const {

  string AdjExt, Filename = val_filename;

  if (ContinuousAdjoint || DiscreteAdjoint) {

    /*--- Remove filename extension (.dat) ---*/

    unsigned short lastindex = Filename.find_last_of(".");
    Filename = Filename.substr(0, lastindex);

    if (nObj==1) {
      switch (Kind_ObjFunc[0]) {
        case DRAG_COEFFICIENT:            AdjExt = "_cd";       break;
        case LIFT_COEFFICIENT:            AdjExt = "_cl";       break;
        case SIDEFORCE_COEFFICIENT:       AdjExt = "_csf";      break;
        case INVERSE_DESIGN_PRESSURE:     AdjExt = "_invpress"; break;
        case INVERSE_DESIGN_HEATFLUX:     AdjExt = "_invheat";  break;
        case MOMENT_X_COEFFICIENT:        AdjExt = "_cmx";      break;
        case MOMENT_Y_COEFFICIENT:        AdjExt = "_cmy";      break;
        case MOMENT_Z_COEFFICIENT:        AdjExt = "_cmz";      break;
        case EFFICIENCY:                  AdjExt = "_eff";      break;
        case EQUIVALENT_AREA:             AdjExt = "_ea";       break;
        case NEARFIELD_PRESSURE:          AdjExt = "_nfp";      break;
        case FORCE_X_COEFFICIENT:         AdjExt = "_cfx";      break;
        case FORCE_Y_COEFFICIENT:         AdjExt = "_cfy";      break;
        case FORCE_Z_COEFFICIENT:         AdjExt = "_cfz";      break;
        case THRUST_COEFFICIENT:          AdjExt = "_ct";       break;
        case TORQUE_COEFFICIENT:          AdjExt = "_cq";       break;
        case TOTAL_HEATFLUX:              AdjExt = "_totheat";  break;
        case MAXIMUM_HEATFLUX:            AdjExt = "_maxheat";  break;
        case AVG_TEMPERATURE:             AdjExt = "_avtp";     break;
        case FIGURE_OF_MERIT:             AdjExt = "_merit";    break;
        case BUFFET_SENSOR:               AdjExt = "_buffet";   break;
        case SURFACE_TOTAL_PRESSURE:      AdjExt = "_pt";       break;
        case SURFACE_STATIC_PRESSURE:     AdjExt = "_pe";       break;
        case SURFACE_STATIC_TEMPERATURE:  AdjExt = "_T";        break;
        case SURFACE_MASSFLOW:            AdjExt = "_mfr";      break;
        case SURFACE_UNIFORMITY:          AdjExt = "_uniform";  break;
        case SURFACE_SECONDARY:           AdjExt = "_second";   break;
        case SURFACE_MOM_DISTORTION:      AdjExt = "_distort";  break;
        case SURFACE_SECOND_OVER_UNIFORM: AdjExt = "_sou";      break;
        case SURFACE_PRESSURE_DROP:       AdjExt = "_dp";       break;
        case SURFACE_SPECIES_0:           AdjExt = "_avgspec0"; break;
        case SURFACE_SPECIES_VARIANCE:    AdjExt = "_specvar";  break;
        case SURFACE_MACH:                AdjExt = "_mach";     break;
        case CUSTOM_OBJFUNC:              AdjExt = "_custom";   break;
        case FLOW_ANGLE_OUT:              AdjExt = "_fao";      break;
        case MASS_FLOW_IN:                AdjExt = "_mfi";      break;
        case ENTROPY_GENERATION:          AdjExt = "_entg";     break;
        case REFERENCE_GEOMETRY:          AdjExt = "_refgeom";  break;
        case REFERENCE_NODE:              AdjExt = "_refnode";  break;
        case VOLUME_FRACTION:             AdjExt = "_volfrac";  break;
        case TOPOL_DISCRETENESS:          AdjExt = "_topdisc";  break;
        case TOPOL_COMPLIANCE:            AdjExt = "_topcomp";  break;
        case STRESS_PENALTY:              AdjExt = "_stress";   break;
      }
    }
    else{
      AdjExt = "_combo";
    }
    Filename.append(AdjExt);

    /*--- Lastly, add the .dat extension ---*/
    Filename.append(".dat");

  }

  return Filename;
}

unsigned short CConfig::GetContainerPosition(unsigned short val_eqsystem) {

  switch (val_eqsystem) {
    case RUNTIME_FLOW_SYS:      return FLOW_SOL;
    case RUNTIME_TURB_SYS:      return TURB_SOL;
    case RUNTIME_TRANS_SYS:     return TRANS_SOL;
    case RUNTIME_SPECIES_SYS:   return SPECIES_SOL;
    case RUNTIME_HEAT_SYS:      return HEAT_SOL;
    case RUNTIME_FEA_SYS:       return FEA_SOL;
    case RUNTIME_ADJFLOW_SYS:   return ADJFLOW_SOL;
    case RUNTIME_ADJTURB_SYS:   return ADJTURB_SOL;
    case RUNTIME_ADJSPECIES_SYS:return ADJSPECIES_SOL;
    case RUNTIME_ADJFEA_SYS:    return ADJFEA_SOL;
    case RUNTIME_RADIATION_SYS: return RAD_SOL;
    case RUNTIME_MULTIGRID_SYS: return 0;
  }
  return 0;
}

void CConfig::SetKind_ConvNumScheme(unsigned short val_kind_convnumscheme,
                                    CENTERED val_kind_centered, UPWIND val_kind_upwind,
                                    LIMITER val_kind_slopelimit, bool val_muscl,
                                    unsigned short val_kind_fem) {
  Kind_ConvNumScheme = val_kind_convnumscheme;
  Kind_Centered = val_kind_centered;
  Kind_Upwind = val_kind_upwind;
  Kind_FEM = val_kind_fem;
  Kind_SlopeLimit = val_kind_slopelimit;
  MUSCL = val_muscl;

}

void CConfig::SetGlobalParam(MAIN_SOLVER val_solver,
                             unsigned short val_system) {

  /*--- Set the simulation global time ---*/

  Current_UnstTime = static_cast<su2double>(TimeIter)*Delta_UnstTime;
  Current_UnstTimeND = static_cast<su2double>(TimeIter)*Delta_UnstTimeND;

  /*--- Set the solver methods ---*/

  auto SetFlowParam = [&]() {
    if (val_system == RUNTIME_FLOW_SYS) {
      SetKind_ConvNumScheme(Kind_ConvNumScheme_Flow, Kind_Centered_Flow,
                            Kind_Upwind_Flow, Kind_SlopeLimit_Flow,
                            MUSCL_Flow, NONE);
      SetKind_TimeIntScheme(Kind_TimeIntScheme_Flow);
    }
  };

  auto SetTurbParam = [&]() {
    if (val_system == RUNTIME_TURB_SYS) {
      SetKind_ConvNumScheme(Kind_ConvNumScheme_Turb, Kind_Centered_Turb,
                            Kind_Upwind_Turb, Kind_SlopeLimit_Turb,
                            MUSCL_Turb, NONE);
      SetKind_TimeIntScheme(Kind_TimeIntScheme_Turb);
    }
  };

  auto SetSpeciesParam = [&]() {
    if (val_system == RUNTIME_SPECIES_SYS) {
      SetKind_ConvNumScheme(Kind_ConvNumScheme_Species, Kind_Centered_Species,
                            Kind_Upwind_Species, Kind_SlopeLimit_Species,
                            MUSCL_Species, NONE);
      SetKind_TimeIntScheme(Kind_TimeIntScheme_Species);
    }
  };

  auto SetAdjFlowParam = [&]() {
    if (val_system == RUNTIME_ADJFLOW_SYS) {
      SetKind_ConvNumScheme(Kind_ConvNumScheme_AdjFlow, Kind_Centered_AdjFlow,
                            Kind_Upwind_AdjFlow, Kind_SlopeLimit_AdjFlow,
                            MUSCL_AdjFlow, NONE);
      SetKind_TimeIntScheme(Kind_TimeIntScheme_AdjFlow);
    }
  };

  switch (val_solver) {
    case MAIN_SOLVER::EULER: case MAIN_SOLVER::INC_EULER: case MAIN_SOLVER::NEMO_EULER:
      SetFlowParam();
      break;
    case MAIN_SOLVER::NAVIER_STOKES: case MAIN_SOLVER::INC_NAVIER_STOKES: case MAIN_SOLVER::NEMO_NAVIER_STOKES:
      SetFlowParam();
      SetSpeciesParam();

      if (val_system == RUNTIME_HEAT_SYS) {
        SetKind_ConvNumScheme(Kind_ConvNumScheme_Heat, CENTERED::NONE, UPWIND::NONE, LIMITER::NONE, NONE, NONE);
        SetKind_TimeIntScheme(Kind_TimeIntScheme_Heat);
      }
      break;
    case MAIN_SOLVER::RANS: case MAIN_SOLVER::INC_RANS:
      SetFlowParam();
      SetTurbParam();
      SetSpeciesParam();

      if (val_system == RUNTIME_TRANS_SYS) {
        SetKind_ConvNumScheme(Kind_ConvNumScheme_Turb, Kind_Centered_Turb,
                              Kind_Upwind_Turb, Kind_SlopeLimit_Turb,
                              MUSCL_Turb, NONE);
        SetKind_TimeIntScheme(Kind_TimeIntScheme_Turb);
      }
      if (val_system == RUNTIME_HEAT_SYS) {
        SetKind_ConvNumScheme(Kind_ConvNumScheme_Heat, CENTERED::NONE, UPWIND::NONE, LIMITER::NONE, NONE, NONE);
        SetKind_TimeIntScheme(Kind_TimeIntScheme_Heat);
      }
      break;
    case MAIN_SOLVER::FEM_EULER:
    case MAIN_SOLVER::FEM_NAVIER_STOKES:
    case MAIN_SOLVER::FEM_LES:
      if (val_system == RUNTIME_FLOW_SYS) {
        SetKind_ConvNumScheme(Kind_ConvNumScheme_FEM_Flow, Kind_Centered_Flow,
                              Kind_Upwind_Flow, Kind_SlopeLimit_Flow,
                              MUSCL_Flow, Kind_FEM_Flow);
        SetKind_TimeIntScheme(Kind_TimeIntScheme_FEM_Flow);
      }
      break;
    case MAIN_SOLVER::ADJ_EULER:
    case MAIN_SOLVER::ADJ_NAVIER_STOKES:
      SetFlowParam();
      SetAdjFlowParam();
      break;
    case MAIN_SOLVER::ADJ_RANS:
      SetFlowParam();
      SetTurbParam();
      SetAdjFlowParam();

      if (val_system == RUNTIME_ADJTURB_SYS) {
        SetKind_ConvNumScheme(Kind_ConvNumScheme_AdjTurb, Kind_Centered_AdjTurb,
                              Kind_Upwind_AdjTurb, Kind_SlopeLimit_AdjTurb,
                              MUSCL_AdjTurb, NONE);
        SetKind_TimeIntScheme(Kind_TimeIntScheme_AdjTurb);
      }
      break;
    case MAIN_SOLVER::HEAT_EQUATION:
      if (val_system == RUNTIME_HEAT_SYS) {
        SetKind_ConvNumScheme(NONE, CENTERED::NONE, UPWIND::NONE, LIMITER::NONE, NONE, NONE);
        SetKind_TimeIntScheme(Kind_TimeIntScheme_Heat);
      }
      break;

    case MAIN_SOLVER::FEM_ELASTICITY:

      Current_DynTime = static_cast<su2double>(TimeIter)*Delta_DynTime;

      if (val_system == RUNTIME_FEA_SYS) {
        SetKind_ConvNumScheme(NONE, CENTERED::NONE, UPWIND::NONE, LIMITER::NONE , NONE, NONE);
        SetKind_TimeIntScheme(NONE);
      }
      break;

    default:
      break;
  }
}

const su2double* CConfig::GetPeriodicRotCenter(string val_marker) const {
  unsigned short iMarker_PerBound;
  for (iMarker_PerBound = 0; iMarker_PerBound < nMarker_PerBound; iMarker_PerBound++)
    if (Marker_PerBound[iMarker_PerBound] == val_marker) break;
  return Periodic_RotCenter[iMarker_PerBound];
}

const su2double* CConfig::GetPeriodicRotAngles(string val_marker) const {
  unsigned short iMarker_PerBound;
  for (iMarker_PerBound = 0; iMarker_PerBound < nMarker_PerBound; iMarker_PerBound++)
    if (Marker_PerBound[iMarker_PerBound] == val_marker) break;
  return Periodic_RotAngles[iMarker_PerBound];
}

const su2double* CConfig::GetPeriodicTranslation(string val_marker) const {
  unsigned short iMarker_PerBound;
  for (iMarker_PerBound = 0; iMarker_PerBound < nMarker_PerBound; iMarker_PerBound++)
    if (Marker_PerBound[iMarker_PerBound] == val_marker) break;
  return Periodic_Translation[iMarker_PerBound];
}

unsigned short CConfig::GetMarker_Periodic_Donor(string val_marker) const {
  unsigned short iMarker_PerBound, jMarker_PerBound, kMarker_All;

  /*--- Find the marker for this periodic boundary. ---*/
  for (iMarker_PerBound = 0; iMarker_PerBound < nMarker_PerBound; iMarker_PerBound++)
    if (Marker_PerBound[iMarker_PerBound] == val_marker) break;

  /*--- Find corresponding donor. ---*/
  for (jMarker_PerBound = 0; jMarker_PerBound < nMarker_PerBound; jMarker_PerBound++)
    if (Marker_PerBound[jMarker_PerBound] == Marker_PerDonor[iMarker_PerBound]) break;

  /*--- Find and return global marker index for donor boundary. ---*/
  for (kMarker_All = 0; kMarker_All < nMarker_CfgFile; kMarker_All++)
    if (Marker_PerBound[jMarker_PerBound] == Marker_All_TagBound[kMarker_All]) break;

  return kMarker_All;
}

su2double CConfig::GetActDisk_NetThrust(string val_marker) const {
  unsigned short iMarker_ActDisk;
  for (iMarker_ActDisk = 0; iMarker_ActDisk < nMarker_ActDiskInlet; iMarker_ActDisk++)
    if ((Marker_ActDiskInlet[iMarker_ActDisk] == val_marker) ||
        (Marker_ActDiskOutlet[iMarker_ActDisk] == val_marker)) break;
  return ActDisk_NetThrust[iMarker_ActDisk];
}

su2double CConfig::GetActDisk_Power(string val_marker) const {
  unsigned short iMarker_ActDisk;
  for (iMarker_ActDisk = 0; iMarker_ActDisk < nMarker_ActDiskInlet; iMarker_ActDisk++)
    if ((Marker_ActDiskInlet[iMarker_ActDisk] == val_marker) ||
        (Marker_ActDiskOutlet[iMarker_ActDisk] == val_marker)) break;
  return ActDisk_Power[iMarker_ActDisk];
}

su2double CConfig::GetActDisk_MassFlow(string val_marker) const {
  unsigned short iMarker_ActDisk;
  for (iMarker_ActDisk = 0; iMarker_ActDisk < nMarker_ActDiskInlet; iMarker_ActDisk++)
    if ((Marker_ActDiskInlet[iMarker_ActDisk] == val_marker) ||
        (Marker_ActDiskOutlet[iMarker_ActDisk] == val_marker)) break;
  return ActDisk_MassFlow[iMarker_ActDisk];
}

su2double CConfig::GetActDisk_Mach(string val_marker) const {
  unsigned short iMarker_ActDisk;
  for (iMarker_ActDisk = 0; iMarker_ActDisk < nMarker_ActDiskInlet; iMarker_ActDisk++)
    if ((Marker_ActDiskInlet[iMarker_ActDisk] == val_marker) ||
        (Marker_ActDiskOutlet[iMarker_ActDisk] == val_marker)) break;
  return ActDisk_Mach[iMarker_ActDisk];
}

su2double CConfig::GetActDisk_Force(string val_marker) const {
  unsigned short iMarker_ActDisk;
  for (iMarker_ActDisk = 0; iMarker_ActDisk < nMarker_ActDiskInlet; iMarker_ActDisk++)
    if ((Marker_ActDiskInlet[iMarker_ActDisk] == val_marker) ||
        (Marker_ActDiskOutlet[iMarker_ActDisk] == val_marker)) break;
  return ActDisk_Force[iMarker_ActDisk];
}

su2double CConfig::GetActDisk_BCThrust(string val_marker) const {
  unsigned short iMarker_ActDisk;
  for (iMarker_ActDisk = 0; iMarker_ActDisk < nMarker_ActDiskInlet; iMarker_ActDisk++)
    if ((Marker_ActDiskInlet[iMarker_ActDisk] == val_marker) ||
        (Marker_ActDiskOutlet[iMarker_ActDisk] == val_marker)) break;
  return ActDisk_BCThrust[iMarker_ActDisk];
}

su2double CConfig::GetActDisk_BCThrust_Old(string val_marker) const {
  unsigned short iMarker_ActDisk;
  for (iMarker_ActDisk = 0; iMarker_ActDisk < nMarker_ActDiskInlet; iMarker_ActDisk++)
    if ((Marker_ActDiskInlet[iMarker_ActDisk] == val_marker) ||
        (Marker_ActDiskOutlet[iMarker_ActDisk] == val_marker)) break;
  return ActDisk_BCThrust_Old[iMarker_ActDisk];
}

void CConfig::SetActDisk_BCThrust(string val_marker, su2double val_actdisk_bcthrust) {
  unsigned short iMarker_ActDisk;
  for (iMarker_ActDisk = 0; iMarker_ActDisk < nMarker_ActDiskInlet; iMarker_ActDisk++)
    if ((Marker_ActDiskInlet[iMarker_ActDisk] == val_marker) ||
        (Marker_ActDiskOutlet[iMarker_ActDisk] == val_marker)) break;
  ActDisk_BCThrust[iMarker_ActDisk] = val_actdisk_bcthrust;
}

void CConfig::SetActDisk_BCThrust_Old(string val_marker, su2double val_actdisk_bcthrust_old) {
  unsigned short iMarker_ActDisk;
  for (iMarker_ActDisk = 0; iMarker_ActDisk < nMarker_ActDiskInlet; iMarker_ActDisk++)
    if ((Marker_ActDiskInlet[iMarker_ActDisk] == val_marker) ||
        (Marker_ActDiskOutlet[iMarker_ActDisk] == val_marker)) break;
  ActDisk_BCThrust_Old[iMarker_ActDisk] = val_actdisk_bcthrust_old;
}

su2double CConfig::GetActDisk_Area(string val_marker) const {
  unsigned short iMarker_ActDisk;
  for (iMarker_ActDisk = 0; iMarker_ActDisk < nMarker_ActDiskInlet; iMarker_ActDisk++)
    if ((Marker_ActDiskInlet[iMarker_ActDisk] == val_marker) ||
        (Marker_ActDiskOutlet[iMarker_ActDisk] == val_marker)) break;
  return ActDisk_Area[iMarker_ActDisk];
}

su2double CConfig::GetActDisk_ReverseMassFlow(string val_marker) const {
  unsigned short iMarker_ActDisk;
  for (iMarker_ActDisk = 0; iMarker_ActDisk < nMarker_ActDiskInlet; iMarker_ActDisk++)
    if ((Marker_ActDiskInlet[iMarker_ActDisk] == val_marker) ||
        (Marker_ActDiskOutlet[iMarker_ActDisk] == val_marker)) break;
  return ActDisk_ReverseMassFlow[iMarker_ActDisk];
}

su2double CConfig::GetActDisk_PressJump(string val_marker, unsigned short val_value) const {
  unsigned short iMarker_ActDisk;
  for (iMarker_ActDisk = 0; iMarker_ActDisk < nMarker_ActDiskInlet; iMarker_ActDisk++)
    if ((Marker_ActDiskInlet[iMarker_ActDisk] == val_marker) ||
        (Marker_ActDiskOutlet[iMarker_ActDisk] == val_marker)) break;
  return ActDisk_PressJump[iMarker_ActDisk][val_value];
}

su2double CConfig::GetActDisk_TempJump(string val_marker, unsigned short val_value) const {
  unsigned short iMarker_ActDisk;
  for (iMarker_ActDisk = 0; iMarker_ActDisk < nMarker_ActDiskInlet; iMarker_ActDisk++)
    if ((Marker_ActDiskInlet[iMarker_ActDisk] == val_marker) ||
        (Marker_ActDiskOutlet[iMarker_ActDisk] == val_marker)) break;
  return ActDisk_TempJump[iMarker_ActDisk][val_value];;
}

su2double CConfig::GetActDisk_Omega(string val_marker, unsigned short val_value) const {
  unsigned short iMarker_ActDisk;
  for (iMarker_ActDisk = 0; iMarker_ActDisk < nMarker_ActDiskInlet; iMarker_ActDisk++)
    if ((Marker_ActDiskInlet[iMarker_ActDisk] == val_marker) ||
        (Marker_ActDiskOutlet[iMarker_ActDisk] == val_marker)) break;
  return ActDisk_Omega[iMarker_ActDisk][val_value];;
}

su2double CConfig::GetOutlet_MassFlow(string val_marker) const {
  unsigned short iMarker_Outlet;
  for (iMarker_Outlet = 0; iMarker_Outlet < nMarker_Outlet; iMarker_Outlet++)
    if ((Marker_Outlet[iMarker_Outlet] == val_marker)) break;
  return Outlet_MassFlow[iMarker_Outlet];
}

su2double CConfig::GetOutlet_Density(string val_marker) const {
  unsigned short iMarker_Outlet;
  for (iMarker_Outlet = 0; iMarker_Outlet < nMarker_Outlet; iMarker_Outlet++)
    if ((Marker_Outlet[iMarker_Outlet] == val_marker)) break;
  return Outlet_Density[iMarker_Outlet];
}

su2double CConfig::GetOutlet_Area(string val_marker) const {
  unsigned short iMarker_Outlet;
  for (iMarker_Outlet = 0; iMarker_Outlet < nMarker_Outlet; iMarker_Outlet++)
    if ((Marker_Outlet[iMarker_Outlet] == val_marker)) break;
  return Outlet_Area[iMarker_Outlet];
}

unsigned short CConfig::GetMarker_CfgFile_ActDiskOutlet(string val_marker) const {
  unsigned short iMarker_ActDisk, kMarker_All;

  /*--- Find the marker for this actuator disk inlet. ---*/

  for (iMarker_ActDisk = 0; iMarker_ActDisk < nMarker_ActDiskInlet; iMarker_ActDisk++)
    if (Marker_ActDiskInlet[iMarker_ActDisk] == val_marker) break;

  /*--- Find and return global marker index for the actuator disk outlet. ---*/

  for (kMarker_All = 0; kMarker_All < nMarker_CfgFile; kMarker_All++)
    if (Marker_ActDiskOutlet[iMarker_ActDisk] == Marker_CfgFile_TagBound[kMarker_All]) break;

  return kMarker_All;
}

unsigned short CConfig::GetMarker_CfgFile_EngineExhaust(string val_marker) const {
  unsigned short iMarker_Engine, kMarker_All;

  /*--- Find the marker for this engine inflow. ---*/

  for (iMarker_Engine = 0; iMarker_Engine < nMarker_EngineInflow; iMarker_Engine++)
    if (Marker_EngineInflow[iMarker_Engine] == val_marker) break;

  /*--- Find and return global marker index for the engine exhaust. ---*/

  for (kMarker_All = 0; kMarker_All < nMarker_CfgFile; kMarker_All++)
    if (Marker_EngineExhaust[iMarker_Engine] == Marker_CfgFile_TagBound[kMarker_All]) break;

  return kMarker_All;
}

bool CConfig::GetVolumetric_Movement() const {
  bool volumetric_movement = false;

  if (GetSurface_Movement(AEROELASTIC) ||
      GetSurface_Movement(AEROELASTIC_RIGID_MOTION)||
      GetSurface_Movement(EXTERNAL) ||
      GetSurface_Movement(EXTERNAL_ROTATION)){
    volumetric_movement = true;
  }

  if (Kind_SU2 == SU2_COMPONENT::SU2_DEF ||
      Kind_SU2 == SU2_COMPONENT::SU2_DOT ||
      DirectDiff)
  { volumetric_movement = true;}

  return volumetric_movement;
}

bool CConfig::GetSurface_Movement(unsigned short kind_movement) const {
  for (unsigned short iMarkerMoving = 0; iMarkerMoving < nKind_SurfaceMovement; iMarkerMoving++){
    if (Kind_SurfaceMovement[iMarkerMoving] == kind_movement){
      return true;
    }
  }
  return false;
}

unsigned short CConfig::GetMarker_Moving(string val_marker) const {
  unsigned short iMarker_Moving;

  /*--- Find the marker for this moving boundary. ---*/
  for (iMarker_Moving = 0; iMarker_Moving < nMarker_Moving; iMarker_Moving++)
    if (Marker_Moving[iMarker_Moving] == val_marker) break;

  return iMarker_Moving;
}

bool CConfig::GetMarker_Moving_Bool(string val_marker) const {
  unsigned short iMarker_Moving;

  /*--- Find the marker for this moving boundary, if it exists. ---*/
  for (iMarker_Moving = 0; iMarker_Moving < nMarker_Moving; iMarker_Moving++)
    if (Marker_Moving[iMarker_Moving] == val_marker) return true;

  return false;
}

unsigned short CConfig::GetMarker_Deform_Mesh(string val_marker) const {
  unsigned short iMarker_Deform_Mesh;

  /*--- Find the marker for this interface boundary. ---*/
  for (iMarker_Deform_Mesh = 0; iMarker_Deform_Mesh < nMarker_Deform_Mesh; iMarker_Deform_Mesh++)
    if (Marker_Deform_Mesh[iMarker_Deform_Mesh] == val_marker) break;

  return iMarker_Deform_Mesh;
}

unsigned short CConfig::GetMarker_Deform_Mesh_Sym_Plane(string val_marker) const {
  unsigned short iMarker_Deform_Mesh_Sym_Plane;

  /*--- Find the marker for this interface boundary. ---*/
  for (iMarker_Deform_Mesh_Sym_Plane = 0; iMarker_Deform_Mesh_Sym_Plane < nMarker_Deform_Mesh_Sym_Plane; iMarker_Deform_Mesh_Sym_Plane++)
    if (Marker_Deform_Mesh_Sym_Plane[iMarker_Deform_Mesh_Sym_Plane] == val_marker) break;

  return iMarker_Deform_Mesh_Sym_Plane;
}

unsigned short CConfig::GetMarker_Fluid_Load(string val_marker) const {
  unsigned short iMarker_Fluid_Load;

  /*--- Find the marker for this interface boundary. ---*/
  for (iMarker_Fluid_Load = 0; iMarker_Fluid_Load < nMarker_Fluid_Load; iMarker_Fluid_Load++)
    if (Marker_Fluid_Load[iMarker_Fluid_Load] == val_marker) break;

  return iMarker_Fluid_Load;
}

unsigned short CConfig::GetMarker_SobolevBC(string val_marker) const {
  unsigned short iMarker_Sobolev;

  /*--- Find the marker for this moving boundary. ---*/
  for (iMarker_Sobolev = 0; iMarker_Sobolev < nMarker_SobolevBC; iMarker_Sobolev++)
    if (Marker_SobolevBC[iMarker_Sobolev] == val_marker) break;

  return iMarker_Sobolev;
}

su2double CConfig::GetExhaust_Temperature_Target(string val_marker) const {
  unsigned short iMarker_EngineExhaust;
  for (iMarker_EngineExhaust = 0; iMarker_EngineExhaust < nMarker_EngineExhaust; iMarker_EngineExhaust++)
    if (Marker_EngineExhaust[iMarker_EngineExhaust] == val_marker) break;
  return Exhaust_Temperature_Target[iMarker_EngineExhaust];
}

su2double CConfig::GetExhaust_Pressure_Target(string val_marker) const {
  unsigned short iMarker_EngineExhaust;
  for (iMarker_EngineExhaust = 0; iMarker_EngineExhaust < nMarker_EngineExhaust; iMarker_EngineExhaust++)
    if (Marker_EngineExhaust[iMarker_EngineExhaust] == val_marker) break;
  return Exhaust_Pressure_Target[iMarker_EngineExhaust];
}

INLET_TYPE CConfig::GetKind_Inc_Inlet(string val_marker) const {
  unsigned short iMarker_Inlet;
  for (iMarker_Inlet = 0; iMarker_Inlet < nMarker_Inlet; iMarker_Inlet++)
    if (Marker_Inlet[iMarker_Inlet] == val_marker) break;
  return Kind_Inc_Inlet[iMarker_Inlet];
}

INC_OUTLET_TYPE CConfig::GetKind_Inc_Outlet(string val_marker) const {
  unsigned short iMarker_Outlet;
  for (iMarker_Outlet = 0; iMarker_Outlet < nMarker_Outlet; iMarker_Outlet++)
    if (Marker_Outlet[iMarker_Outlet] == val_marker) break;
  return Kind_Inc_Outlet[iMarker_Outlet];
}

su2double CConfig::GetInlet_Ttotal(string val_marker) const {
  unsigned short iMarker_Inlet;
  for (iMarker_Inlet = 0; iMarker_Inlet < nMarker_Inlet; iMarker_Inlet++)
    if (Marker_Inlet[iMarker_Inlet] == val_marker) break;
  return Inlet_Ttotal[iMarker_Inlet];
}

su2double CConfig::GetInlet_Ptotal(string val_marker) const {
  unsigned short iMarker_Inlet;
  for (iMarker_Inlet = 0; iMarker_Inlet < nMarker_Inlet; iMarker_Inlet++)
    if (Marker_Inlet[iMarker_Inlet] == val_marker) break;
  return Inlet_Ptotal[iMarker_Inlet];
}

void CConfig::SetInlet_Ptotal(su2double val_pressure, string val_marker) {
  unsigned short iMarker_Inlet;
  for (iMarker_Inlet = 0; iMarker_Inlet < nMarker_Inlet; iMarker_Inlet++)
    if (Marker_Inlet[iMarker_Inlet] == val_marker)
      Inlet_Ptotal[iMarker_Inlet] = val_pressure;
}

const su2double* CConfig::GetInlet_FlowDir(string val_marker) const {
  unsigned short iMarker_Inlet;
  for (iMarker_Inlet = 0; iMarker_Inlet < nMarker_Inlet; iMarker_Inlet++)
    if (Marker_Inlet[iMarker_Inlet] == val_marker) break;
  return Inlet_FlowDir[iMarker_Inlet];
}

su2double CConfig::GetInlet_Temperature(string val_marker) const {
  unsigned short iMarker_Supersonic_Inlet;
  for (iMarker_Supersonic_Inlet = 0; iMarker_Supersonic_Inlet < nMarker_Supersonic_Inlet; iMarker_Supersonic_Inlet++)
    if (Marker_Supersonic_Inlet[iMarker_Supersonic_Inlet] == val_marker) break;
  return Inlet_Temperature[iMarker_Supersonic_Inlet];
}

su2double CConfig::GetInlet_Pressure(string val_marker) const {
  unsigned short iMarker_Supersonic_Inlet;
  for (iMarker_Supersonic_Inlet = 0; iMarker_Supersonic_Inlet < nMarker_Supersonic_Inlet; iMarker_Supersonic_Inlet++)
    if (Marker_Supersonic_Inlet[iMarker_Supersonic_Inlet] == val_marker) break;
  return Inlet_Pressure[iMarker_Supersonic_Inlet];
}

const su2double* CConfig::GetInlet_Velocity(string val_marker) const {
  unsigned short iMarker_Supersonic_Inlet;
  for (iMarker_Supersonic_Inlet = 0; iMarker_Supersonic_Inlet < nMarker_Supersonic_Inlet; iMarker_Supersonic_Inlet++)
    if (Marker_Supersonic_Inlet[iMarker_Supersonic_Inlet] == val_marker) break;
  return Inlet_Velocity[iMarker_Supersonic_Inlet];
}

const su2double* CConfig::GetInlet_SpeciesVal(string val_marker) const {
  unsigned short iMarker_Inlet_Species;
  for (iMarker_Inlet_Species = 0; iMarker_Inlet_Species < nMarker_Inlet_Species; iMarker_Inlet_Species++)
    if (Marker_Inlet_Species[iMarker_Inlet_Species] == val_marker) break;
  return Inlet_SpeciesVal[iMarker_Inlet_Species];
}

const su2double* CConfig::GetInlet_TurbVal(string val_marker) const {
  /*--- If Turbulent Inlet is not provided for the marker, return free stream values. ---*/
  for (auto iMarker = 0u; iMarker < nMarker_Inlet_Turb; iMarker++) {
    if (Marker_Inlet_Turb[iMarker] == val_marker) return Inlet_TurbVal[iMarker];
  }
  return TurbIntensityAndViscRatioFreeStream;
}

su2double CConfig::GetOutlet_Pressure(string val_marker) const {
  unsigned short iMarker_Outlet;
  for (iMarker_Outlet = 0; iMarker_Outlet < nMarker_Outlet; iMarker_Outlet++)
    if (Marker_Outlet[iMarker_Outlet] == val_marker) break;
  return Outlet_Pressure[iMarker_Outlet];
}

void CConfig::SetOutlet_Pressure(su2double val_pressure, string val_marker) {
  unsigned short iMarker_Outlet;
  for (iMarker_Outlet = 0; iMarker_Outlet < nMarker_Outlet; iMarker_Outlet++)
    if (Marker_Outlet[iMarker_Outlet] == val_marker)
      Outlet_Pressure[iMarker_Outlet] = val_pressure;
}

su2double CConfig::GetRiemann_Var1(string val_marker) const {
  unsigned short iMarker_Riemann;
  for (iMarker_Riemann = 0; iMarker_Riemann < nMarker_Riemann; iMarker_Riemann++)
    if (Marker_Riemann[iMarker_Riemann] == val_marker) break;
  return Riemann_Var1[iMarker_Riemann];
}

su2double CConfig::GetRiemann_Var2(string val_marker) const {
  unsigned short iMarker_Riemann;
  for (iMarker_Riemann = 0; iMarker_Riemann < nMarker_Riemann; iMarker_Riemann++)
    if (Marker_Riemann[iMarker_Riemann] == val_marker) break;
  return Riemann_Var2[iMarker_Riemann];
}

const su2double* CConfig::GetRiemann_FlowDir(string val_marker) const {
  unsigned short iMarker_Riemann;
  for (iMarker_Riemann = 0; iMarker_Riemann < nMarker_Riemann; iMarker_Riemann++)
    if (Marker_Riemann[iMarker_Riemann] == val_marker) break;
  return Riemann_FlowDir[iMarker_Riemann];
}

unsigned short CConfig::GetKind_Data_Riemann(string val_marker) const {
  unsigned short iMarker_Riemann;
  for (iMarker_Riemann = 0; iMarker_Riemann < nMarker_Riemann; iMarker_Riemann++)
    if (Marker_Riemann[iMarker_Riemann] == val_marker) break;
  return Kind_Data_Riemann[iMarker_Riemann];
}

su2double CConfig::GetGiles_Var1(string val_marker) const {
  unsigned short iMarker_Giles;
  for (iMarker_Giles = 0; iMarker_Giles < nMarker_Giles; iMarker_Giles++)
    if (Marker_Giles[iMarker_Giles] == val_marker) break;
  return Giles_Var1[iMarker_Giles];
}

void CConfig::SetGiles_Var1(su2double newVar1, string val_marker) {
  unsigned short iMarker_Giles;
  for (iMarker_Giles = 0; iMarker_Giles < nMarker_Giles; iMarker_Giles++)
    if (Marker_Giles[iMarker_Giles] == val_marker) break;
  Giles_Var1[iMarker_Giles] = newVar1;
}

su2double CConfig::GetGiles_Var2(string val_marker) const {
  unsigned short iMarker_Giles;
  for (iMarker_Giles = 0; iMarker_Giles < nMarker_Giles; iMarker_Giles++)
    if (Marker_Giles[iMarker_Giles] == val_marker) break;
  return Giles_Var2[iMarker_Giles];
}

su2double CConfig::GetGiles_RelaxFactorAverage(string val_marker) const {
  unsigned short iMarker_Giles;
  for (iMarker_Giles = 0; iMarker_Giles < nMarker_Giles; iMarker_Giles++)
    if (Marker_Giles[iMarker_Giles] == val_marker) break;
  return RelaxFactorAverage[iMarker_Giles];
}

su2double CConfig::GetGiles_RelaxFactorFourier(string val_marker) const {
  unsigned short iMarker_Giles;
  for (iMarker_Giles = 0; iMarker_Giles < nMarker_Giles; iMarker_Giles++)
    if (Marker_Giles[iMarker_Giles] == val_marker) break;
  return RelaxFactorFourier[iMarker_Giles];
}

const su2double* CConfig::GetGiles_FlowDir(string val_marker) const {
  unsigned short iMarker_Giles;
  for (iMarker_Giles = 0; iMarker_Giles < nMarker_Giles; iMarker_Giles++)
    if (Marker_Giles[iMarker_Giles] == val_marker) break;
  return Giles_FlowDir[iMarker_Giles];
}

unsigned short CConfig::GetKind_Data_Giles(string val_marker) const {
  unsigned short iMarker_Giles;
  for (iMarker_Giles = 0; iMarker_Giles < nMarker_Giles; iMarker_Giles++)
    if (Marker_Giles[iMarker_Giles] == val_marker) break;
  return Kind_Data_Giles[iMarker_Giles];
}

su2double CConfig::GetPressureOut_BC() const {
  unsigned short iMarker_BC;
  su2double pres_out = 0.0;
  for (iMarker_BC = 0; iMarker_BC < nMarker_Giles; iMarker_BC++){
    if (Kind_Data_Giles[iMarker_BC] == STATIC_PRESSURE || Kind_Data_Giles[iMarker_BC] == STATIC_PRESSURE_1D || Kind_Data_Giles[iMarker_BC] == RADIAL_EQUILIBRIUM ){
      pres_out = Giles_Var1[iMarker_BC];
    }
  }
  for (iMarker_BC = 0; iMarker_BC < nMarker_Riemann; iMarker_BC++){
    if (Kind_Data_Riemann[iMarker_BC] == STATIC_PRESSURE || Kind_Data_Riemann[iMarker_BC] == RADIAL_EQUILIBRIUM){
      pres_out = Riemann_Var1[iMarker_BC];
    }
  }
  return pres_out/Pressure_Ref;
}

void CConfig::SetPressureOut_BC(su2double val_press) {
  unsigned short iMarker_BC;
  for (iMarker_BC = 0; iMarker_BC < nMarker_Giles; iMarker_BC++){
    if (Kind_Data_Giles[iMarker_BC] == STATIC_PRESSURE || Kind_Data_Giles[iMarker_BC] == STATIC_PRESSURE_1D || Kind_Data_Giles[iMarker_BC] == RADIAL_EQUILIBRIUM ){
      Giles_Var1[iMarker_BC] = val_press*Pressure_Ref;
    }
  }
  for (iMarker_BC = 0; iMarker_BC < nMarker_Riemann; iMarker_BC++){
    if (Kind_Data_Riemann[iMarker_BC] == STATIC_PRESSURE || Kind_Data_Riemann[iMarker_BC] == RADIAL_EQUILIBRIUM){
      Riemann_Var1[iMarker_BC] = val_press*Pressure_Ref;
    }
  }
}

su2double CConfig::GetTotalPressureIn_BC() const {
  unsigned short iMarker_BC;
  su2double tot_pres_in = 0.0;
  for (iMarker_BC = 0; iMarker_BC < nMarker_Giles; iMarker_BC++){
    if (Kind_Data_Giles[iMarker_BC] == TOTAL_CONDITIONS_PT || Kind_Data_Giles[iMarker_BC] == TOTAL_CONDITIONS_PT_1D){
      tot_pres_in = Giles_Var1[iMarker_BC];
    }
  }
  for (iMarker_BC = 0; iMarker_BC < nMarker_Riemann; iMarker_BC++){
    if (Kind_Data_Riemann[iMarker_BC] == TOTAL_CONDITIONS_PT ){
      tot_pres_in = Riemann_Var1[iMarker_BC];
    }
  }
  if(nMarker_Inlet == 1 && Kind_Inlet == INLET_TYPE::TOTAL_CONDITIONS){
    tot_pres_in = Inlet_Ptotal[0];
  }
  return tot_pres_in/Pressure_Ref;
}

su2double CConfig::GetTotalTemperatureIn_BC() const {
  unsigned short iMarker_BC;
  su2double tot_temp_in = 0.0;
  for (iMarker_BC = 0; iMarker_BC < nMarker_Giles; iMarker_BC++){
    if (Kind_Data_Giles[iMarker_BC] == TOTAL_CONDITIONS_PT || Kind_Data_Giles[iMarker_BC] == TOTAL_CONDITIONS_PT_1D){
      tot_temp_in = Giles_Var2[iMarker_BC];
    }
  }
  for (iMarker_BC = 0; iMarker_BC < nMarker_Riemann; iMarker_BC++){
    if (Kind_Data_Riemann[iMarker_BC] == TOTAL_CONDITIONS_PT ){
      tot_temp_in = Riemann_Var2[iMarker_BC];
    }
  }

  if(nMarker_Inlet == 1 && Kind_Inlet == INLET_TYPE::TOTAL_CONDITIONS){
    tot_temp_in = Inlet_Ttotal[0];
  }
  return tot_temp_in/Temperature_Ref;
}

void CConfig::SetTotalTemperatureIn_BC(su2double val_temp) {
  unsigned short iMarker_BC;
  for (iMarker_BC = 0; iMarker_BC < nMarker_Giles; iMarker_BC++){
    if (Kind_Data_Giles[iMarker_BC] == TOTAL_CONDITIONS_PT || Kind_Data_Giles[iMarker_BC] == TOTAL_CONDITIONS_PT_1D){
      Giles_Var2[iMarker_BC] = val_temp*Temperature_Ref;
    }
  }
  for (iMarker_BC = 0; iMarker_BC < nMarker_Riemann; iMarker_BC++){
    if (Kind_Data_Riemann[iMarker_BC] == TOTAL_CONDITIONS_PT ){
      Riemann_Var2[iMarker_BC] = val_temp*Temperature_Ref;
    }
  }

  if(nMarker_Inlet == 1 && Kind_Inlet == INLET_TYPE::TOTAL_CONDITIONS){
    Inlet_Ttotal[0] = val_temp*Temperature_Ref;
  }
}

su2double CConfig::GetFlowAngleIn_BC() const {
  unsigned short iMarker_BC;
  su2double alpha_in = 0.0;
  for (iMarker_BC = 0; iMarker_BC < nMarker_Giles; iMarker_BC++){
    if (Kind_Data_Giles[iMarker_BC] == TOTAL_CONDITIONS_PT || Kind_Data_Giles[iMarker_BC] == TOTAL_CONDITIONS_PT_1D){
      alpha_in = atan(Giles_FlowDir[iMarker_BC][1]/Giles_FlowDir[iMarker_BC][0]);
    }
  }
  for (iMarker_BC = 0; iMarker_BC < nMarker_Riemann; iMarker_BC++){
    if (Kind_Data_Riemann[iMarker_BC] == TOTAL_CONDITIONS_PT ){
      alpha_in = atan(Riemann_FlowDir[iMarker_BC][1]/Riemann_FlowDir[iMarker_BC][0]);
    }
  }

  if(nMarker_Inlet == 1 && Kind_Inlet == INLET_TYPE::TOTAL_CONDITIONS){
    alpha_in = atan(Inlet_FlowDir[0][1]/Inlet_FlowDir[0][0]);
  }

  return alpha_in;
}

su2double CConfig::GetIncInlet_BC() const {

  su2double val_out = 0.0;

  if (nMarker_Inlet > 0) {
    if (Kind_Inc_Inlet[0] == INLET_TYPE::VELOCITY_INLET)
      val_out = Inlet_Ptotal[0]/Velocity_Ref;
    else if (Kind_Inc_Inlet[0] == INLET_TYPE::PRESSURE_INLET)
      val_out = Inlet_Ptotal[0]/Pressure_Ref;
  }

  return val_out;
}

void CConfig::SetIncInlet_BC(su2double val_in) {

  if (nMarker_Inlet > 0) {
    if (Kind_Inc_Inlet[0] == INLET_TYPE::VELOCITY_INLET)
      Inlet_Ptotal[0] = val_in*Velocity_Ref;
    else if (Kind_Inc_Inlet[0] == INLET_TYPE::PRESSURE_INLET)
      Inlet_Ptotal[0] = val_in*Pressure_Ref;
  }
}

su2double CConfig::GetIncTemperature_BC() const {

  su2double val_out = 0.0;

  if (nMarker_Inlet > 0)
    val_out = Inlet_Ttotal[0]/Temperature_Ref;

  return val_out;
}

void CConfig::SetIncTemperature_BC(su2double val_temperature) {
  if (nMarker_Inlet > 0)
    Inlet_Ttotal[0] = val_temperature*Temperature_Ref;
}

su2double CConfig::GetIncPressureOut_BC() const {

  su2double pressure_out = 0.0;

  if (nMarker_FarField > 0){
    pressure_out = Pressure_FreeStreamND;
  } else if (nMarker_Outlet > 0) {
    pressure_out = Outlet_Pressure[0]/Pressure_Ref;
  }

  return pressure_out;
}

void CConfig::SetIncPressureOut_BC(su2double val_pressure) {

  if (nMarker_FarField > 0){
    Pressure_FreeStreamND = val_pressure;
  } else if (nMarker_Outlet > 0) {
    Outlet_Pressure[0] = val_pressure*Pressure_Ref;
  }

}

su2double CConfig::GetIsothermal_Temperature(string val_marker) const {

  for (unsigned short iMarker_Isothermal = 0; iMarker_Isothermal < nMarker_Isothermal; iMarker_Isothermal++)
    if (Marker_Isothermal[iMarker_Isothermal] == val_marker)
      return Isothermal_Temperature[iMarker_Isothermal];

  return Isothermal_Temperature[0];
}

su2double CConfig::GetWall_HeatFlux(string val_marker) const {

  for (unsigned short iMarker_HeatFlux = 0; iMarker_HeatFlux < nMarker_HeatFlux; iMarker_HeatFlux++)
    if (Marker_HeatFlux[iMarker_HeatFlux] == val_marker)
      return Heat_Flux[iMarker_HeatFlux];

  return Heat_Flux[0];
}

su2double CConfig::GetWall_HeatTransfer_Coefficient(string val_marker) const {

  for (unsigned short iMarker_HeatTransfer = 0; iMarker_HeatTransfer < nMarker_HeatTransfer; iMarker_HeatTransfer++)
    if (Marker_HeatTransfer[iMarker_HeatTransfer] == val_marker)
      return HeatTransfer_Coeff[iMarker_HeatTransfer];

  return HeatTransfer_Coeff[0];
}

su2double CConfig::GetWall_HeatTransfer_Temperature(string val_marker) const {

  for (unsigned short iMarker_HeatTransfer = 0; iMarker_HeatTransfer < nMarker_HeatTransfer; iMarker_HeatTransfer++)
    if (Marker_HeatTransfer[iMarker_HeatTransfer] == val_marker)
      return HeatTransfer_WallTemp[iMarker_HeatTransfer];

  return HeatTransfer_WallTemp[0];
}

pair<WALL_TYPE, su2double> CConfig::GetWallRoughnessProperties(string val_marker) const {
  unsigned short iMarker = 0;
  short          flag = -1;
  pair<WALL_TYPE, su2double> WallProp;

  if (nMarker_HeatFlux > 0 || nMarker_Isothermal > 0 || nMarker_HeatTransfer || nMarker_CHTInterface > 0) {
    for (iMarker = 0; iMarker < nMarker_HeatFlux; iMarker++)
      if (Marker_HeatFlux[iMarker] == val_marker) {
        flag = iMarker;
        WallProp = make_pair(Kind_Wall[flag], Roughness_Height[flag]);
        return WallProp;
      }
    for (iMarker = 0; iMarker < nMarker_Isothermal; iMarker++)
      if (Marker_Isothermal[iMarker] == val_marker) {
        flag = nMarker_HeatFlux + iMarker;
        WallProp = make_pair(Kind_Wall[flag], Roughness_Height[flag]);
        return WallProp;
      }
    for (iMarker = 0; iMarker < nMarker_HeatTransfer; iMarker++)
      if (Marker_HeatTransfer[iMarker] == val_marker) {
        flag = nMarker_HeatFlux + nMarker_Isothermal + iMarker;
        WallProp = make_pair(Kind_Wall[flag], Roughness_Height[flag]);
        return WallProp;
      }
    for (iMarker = 0; iMarker < nMarker_CHTInterface; iMarker++)
      if (Marker_CHTInterface[iMarker] == val_marker) {
        flag = nMarker_HeatFlux + nMarker_Isothermal + nMarker_HeatTransfer + iMarker;
        WallProp = make_pair(Kind_Wall[flag], Roughness_Height[flag]);
        return WallProp;
      }
  }

  WallProp = make_pair(WALL_TYPE::SMOOTH, 0.0);
  return WallProp;
}

WALL_FUNCTIONS CConfig::GetWallFunction_Treatment(string val_marker) const {

  WALL_FUNCTIONS WallFunction = WALL_FUNCTIONS::NONE;

  for(unsigned short iMarker=0; iMarker<nMarker_WallFunctions; iMarker++) {
    if(Marker_WallFunctions[iMarker] == val_marker) {
      WallFunction = Kind_WallFunctions[iMarker];
      break;
    }
  }

  return WallFunction;
}

const unsigned short* CConfig::GetWallFunction_IntInfo(string val_marker) const {
  unsigned short *intInfo = nullptr;

  for(unsigned short iMarker=0; iMarker<nMarker_WallFunctions; iMarker++) {
    if(Marker_WallFunctions[iMarker] == val_marker) {
      intInfo = IntInfo_WallFunctions[iMarker];
      break;
    }
  }

  return intInfo;
}

const su2double* CConfig::GetWallFunction_DoubleInfo(string val_marker) const {
  su2double *doubleInfo = nullptr;

  for(unsigned short iMarker=0; iMarker<nMarker_WallFunctions; iMarker++) {
    if(Marker_WallFunctions[iMarker] == val_marker) {
      doubleInfo = DoubleInfo_WallFunctions[iMarker];
      break;
    }
  }

  return doubleInfo;
}

su2double CConfig::GetEngineInflow_Target(string val_marker) const {
  unsigned short iMarker_EngineInflow;
  for (iMarker_EngineInflow = 0; iMarker_EngineInflow < nMarker_EngineInflow; iMarker_EngineInflow++)
    if (Marker_EngineInflow[iMarker_EngineInflow] == val_marker) break;
  return EngineInflow_Target[iMarker_EngineInflow];
}

su2double CConfig::GetInflow_Pressure(string val_marker) const {
  unsigned short iMarker_EngineInflow;
  for (iMarker_EngineInflow = 0; iMarker_EngineInflow < nMarker_EngineInflow; iMarker_EngineInflow++)
    if (Marker_EngineInflow[iMarker_EngineInflow] == val_marker) break;
  return Inflow_Pressure[iMarker_EngineInflow];
}

su2double CConfig::GetInflow_MassFlow(string val_marker) const {
  unsigned short iMarker_EngineInflow;
  for (iMarker_EngineInflow = 0; iMarker_EngineInflow < nMarker_EngineInflow; iMarker_EngineInflow++)
    if (Marker_EngineInflow[iMarker_EngineInflow] == val_marker) break;
  return Inflow_MassFlow[iMarker_EngineInflow];
}

su2double CConfig::GetInflow_ReverseMassFlow(string val_marker) const {
  unsigned short iMarker_EngineInflow;
  for (iMarker_EngineInflow = 0; iMarker_EngineInflow < nMarker_EngineInflow; iMarker_EngineInflow++)
    if (Marker_EngineInflow[iMarker_EngineInflow] == val_marker) break;
  return Inflow_ReverseMassFlow[iMarker_EngineInflow];
}

su2double CConfig::GetInflow_TotalPressure(string val_marker) const {
  unsigned short iMarker_EngineInflow;
  for (iMarker_EngineInflow = 0; iMarker_EngineInflow < nMarker_EngineInflow; iMarker_EngineInflow++)
    if (Marker_EngineInflow[iMarker_EngineInflow] == val_marker) break;
  return Inflow_TotalPressure[iMarker_EngineInflow];
}

su2double CConfig::GetInflow_Temperature(string val_marker) const {
  unsigned short iMarker_EngineInflow;
  for (iMarker_EngineInflow = 0; iMarker_EngineInflow < nMarker_EngineInflow; iMarker_EngineInflow++)
    if (Marker_EngineInflow[iMarker_EngineInflow] == val_marker) break;
  return Inflow_Temperature[iMarker_EngineInflow];
}

su2double CConfig::GetInflow_TotalTemperature(string val_marker) const {
  unsigned short iMarker_EngineInflow;
  for (iMarker_EngineInflow = 0; iMarker_EngineInflow < nMarker_EngineInflow; iMarker_EngineInflow++)
    if (Marker_EngineInflow[iMarker_EngineInflow] == val_marker) break;
  return Inflow_TotalTemperature[iMarker_EngineInflow];
}

su2double CConfig::GetInflow_RamDrag(string val_marker) const {
  unsigned short iMarker_EngineInflow;
  for (iMarker_EngineInflow = 0; iMarker_EngineInflow < nMarker_EngineInflow; iMarker_EngineInflow++)
    if (Marker_EngineInflow[iMarker_EngineInflow] == val_marker) break;
  return Inflow_RamDrag[iMarker_EngineInflow];
}

su2double CConfig::GetInflow_Force(string val_marker) const {
  unsigned short iMarker_EngineInflow;
  for (iMarker_EngineInflow = 0; iMarker_EngineInflow < nMarker_EngineInflow; iMarker_EngineInflow++)
    if (Marker_EngineInflow[iMarker_EngineInflow] == val_marker) break;
  return Inflow_Force[iMarker_EngineInflow];
}

su2double CConfig::GetInflow_Power(string val_marker) const {
  unsigned short iMarker_EngineInflow;
  for (iMarker_EngineInflow = 0; iMarker_EngineInflow < nMarker_EngineInflow; iMarker_EngineInflow++)
    if (Marker_EngineInflow[iMarker_EngineInflow] == val_marker) break;
  return Inflow_Power[iMarker_EngineInflow];
}

su2double CConfig::GetInflow_Mach(string val_marker) const {
  unsigned short iMarker_EngineInflow;
  for (iMarker_EngineInflow = 0; iMarker_EngineInflow < nMarker_EngineInflow; iMarker_EngineInflow++)
    if (Marker_EngineInflow[iMarker_EngineInflow] == val_marker) break;
  return Inflow_Mach[iMarker_EngineInflow];
}

su2double CConfig::GetExhaust_Pressure(string val_marker) const {
  unsigned short iMarker_EngineExhaust;
  for (iMarker_EngineExhaust = 0; iMarker_EngineExhaust < nMarker_EngineExhaust; iMarker_EngineExhaust++)
    if (Marker_EngineExhaust[iMarker_EngineExhaust] == val_marker) break;
  return Exhaust_Pressure[iMarker_EngineExhaust];
}

su2double CConfig::GetExhaust_Temperature(string val_marker) const {
  unsigned short iMarker_EngineExhaust;
  for (iMarker_EngineExhaust = 0; iMarker_EngineExhaust < nMarker_EngineExhaust; iMarker_EngineExhaust++)
    if (Marker_EngineExhaust[iMarker_EngineExhaust] == val_marker) break;
  return Exhaust_Temperature[iMarker_EngineExhaust];
}

su2double CConfig::GetExhaust_MassFlow(string val_marker) const {
  unsigned short iMarker_EngineExhaust;
  for (iMarker_EngineExhaust = 0; iMarker_EngineExhaust < nMarker_EngineExhaust; iMarker_EngineExhaust++)
    if (Marker_EngineExhaust[iMarker_EngineExhaust] == val_marker) break;
  return Exhaust_MassFlow[iMarker_EngineExhaust];
}

su2double CConfig::GetExhaust_TotalPressure(string val_marker) const {
  unsigned short iMarker_EngineExhaust;
  for (iMarker_EngineExhaust = 0; iMarker_EngineExhaust < nMarker_EngineExhaust; iMarker_EngineExhaust++)
    if (Marker_EngineExhaust[iMarker_EngineExhaust] == val_marker) break;
  return Exhaust_TotalPressure[iMarker_EngineExhaust];
}

su2double CConfig::GetExhaust_TotalTemperature(string val_marker) const {
  unsigned short iMarker_EngineExhaust;
  for (iMarker_EngineExhaust = 0; iMarker_EngineExhaust < nMarker_EngineExhaust; iMarker_EngineExhaust++)
    if (Marker_EngineExhaust[iMarker_EngineExhaust] == val_marker) break;
  return Exhaust_TotalTemperature[iMarker_EngineExhaust];
}

su2double CConfig::GetExhaust_GrossThrust(string val_marker) const {
  unsigned short iMarker_EngineExhaust;
  for (iMarker_EngineExhaust = 0; iMarker_EngineExhaust < nMarker_EngineExhaust; iMarker_EngineExhaust++)
    if (Marker_EngineExhaust[iMarker_EngineExhaust] == val_marker) break;
  return Exhaust_GrossThrust[iMarker_EngineExhaust];
}

su2double CConfig::GetExhaust_Force(string val_marker) const {
  unsigned short iMarker_EngineExhaust;
  for (iMarker_EngineExhaust = 0; iMarker_EngineExhaust < nMarker_EngineExhaust; iMarker_EngineExhaust++)
    if (Marker_EngineExhaust[iMarker_EngineExhaust] == val_marker) break;
  return Exhaust_Force[iMarker_EngineExhaust];
}

su2double CConfig::GetExhaust_Power(string val_marker) const {
  unsigned short iMarker_EngineExhaust;
  for (iMarker_EngineExhaust = 0; iMarker_EngineExhaust < nMarker_EngineExhaust; iMarker_EngineExhaust++)
    if (Marker_EngineExhaust[iMarker_EngineExhaust] == val_marker) break;
  return Exhaust_Power[iMarker_EngineExhaust];
}

su2double CConfig::GetActDiskInlet_Pressure(string val_marker) const {
  unsigned short iMarker_ActDiskInlet;
  for (iMarker_ActDiskInlet = 0; iMarker_ActDiskInlet < nMarker_ActDiskInlet; iMarker_ActDiskInlet++)
    if (Marker_ActDiskInlet[iMarker_ActDiskInlet] == val_marker) break;
  return ActDiskInlet_Pressure[iMarker_ActDiskInlet];
}

su2double CConfig::GetActDiskInlet_TotalPressure(string val_marker) const {
  unsigned short iMarker_ActDiskInlet;
  for (iMarker_ActDiskInlet = 0; iMarker_ActDiskInlet < nMarker_ActDiskInlet; iMarker_ActDiskInlet++)
    if (Marker_ActDiskInlet[iMarker_ActDiskInlet] == val_marker) break;
  return ActDiskInlet_TotalPressure[iMarker_ActDiskInlet];
}

su2double CConfig::GetActDiskInlet_RamDrag(string val_marker) const {
  unsigned short iMarker_ActDiskInlet;
  for (iMarker_ActDiskInlet = 0; iMarker_ActDiskInlet < nMarker_ActDiskInlet; iMarker_ActDiskInlet++)
    if (Marker_ActDiskInlet[iMarker_ActDiskInlet] == val_marker) break;
  return ActDiskInlet_RamDrag[iMarker_ActDiskInlet];
}

su2double CConfig::GetActDiskInlet_Force(string val_marker) const {
  unsigned short iMarker_ActDiskInlet;
  for (iMarker_ActDiskInlet = 0; iMarker_ActDiskInlet < nMarker_ActDiskInlet; iMarker_ActDiskInlet++)
    if (Marker_ActDiskInlet[iMarker_ActDiskInlet] == val_marker) break;
  return ActDiskInlet_Force[iMarker_ActDiskInlet];
}

su2double CConfig::GetActDiskInlet_Power(string val_marker) const {
  unsigned short iMarker_ActDiskInlet;
  for (iMarker_ActDiskInlet = 0; iMarker_ActDiskInlet < nMarker_ActDiskInlet; iMarker_ActDiskInlet++)
    if (Marker_ActDiskInlet[iMarker_ActDiskInlet] == val_marker) break;
  return ActDiskInlet_Power[iMarker_ActDiskInlet];
}

su2double CConfig::GetActDiskOutlet_Pressure(string val_marker) const {
  unsigned short iMarker_ActDiskOutlet;
  for (iMarker_ActDiskOutlet = 0; iMarker_ActDiskOutlet < nMarker_ActDiskOutlet; iMarker_ActDiskOutlet++)
    if (Marker_ActDiskOutlet[iMarker_ActDiskOutlet] == val_marker) break;
  return ActDiskOutlet_Pressure[iMarker_ActDiskOutlet];
}

su2double CConfig::GetActDiskOutlet_TotalPressure(string val_marker) const {
  unsigned short iMarker_ActDiskOutlet;
  for (iMarker_ActDiskOutlet = 0; iMarker_ActDiskOutlet < nMarker_ActDiskOutlet; iMarker_ActDiskOutlet++)
    if (Marker_ActDiskOutlet[iMarker_ActDiskOutlet] == val_marker) break;
  return ActDiskOutlet_TotalPressure[iMarker_ActDiskOutlet];
}

su2double CConfig::GetActDiskOutlet_GrossThrust(string val_marker) const {
  unsigned short iMarker_ActDiskOutlet;
  for (iMarker_ActDiskOutlet = 0; iMarker_ActDiskOutlet < nMarker_ActDiskOutlet; iMarker_ActDiskOutlet++)
    if (Marker_ActDiskOutlet[iMarker_ActDiskOutlet] == val_marker) break;
  return ActDiskOutlet_GrossThrust[iMarker_ActDiskOutlet];
}

su2double CConfig::GetActDiskOutlet_Force(string val_marker) const {
  unsigned short iMarker_ActDiskOutlet;
  for (iMarker_ActDiskOutlet = 0; iMarker_ActDiskOutlet < nMarker_ActDiskOutlet; iMarker_ActDiskOutlet++)
    if (Marker_ActDiskOutlet[iMarker_ActDiskOutlet] == val_marker) break;
  return ActDiskOutlet_Force[iMarker_ActDiskOutlet];
}

su2double CConfig::GetActDiskOutlet_Power(string val_marker) const {
  unsigned short iMarker_ActDiskOutlet;
  for (iMarker_ActDiskOutlet = 0; iMarker_ActDiskOutlet < nMarker_ActDiskOutlet; iMarker_ActDiskOutlet++)
    if (Marker_ActDiskOutlet[iMarker_ActDiskOutlet] == val_marker) break;
  return ActDiskOutlet_Power[iMarker_ActDiskOutlet];
}

su2double CConfig::GetActDiskInlet_Temperature(string val_marker) const {
  unsigned short iMarker_ActDiskInlet;
  for (iMarker_ActDiskInlet = 0; iMarker_ActDiskInlet < nMarker_ActDiskInlet; iMarker_ActDiskInlet++)
    if (Marker_ActDiskInlet[iMarker_ActDiskInlet] == val_marker) break;
  return ActDiskInlet_Temperature[iMarker_ActDiskInlet];
}

su2double CConfig::GetActDiskInlet_TotalTemperature(string val_marker) const {
  unsigned short iMarker_ActDiskInlet;
  for (iMarker_ActDiskInlet = 0; iMarker_ActDiskInlet < nMarker_ActDiskInlet; iMarker_ActDiskInlet++)
    if (Marker_ActDiskInlet[iMarker_ActDiskInlet] == val_marker) break;
  return ActDiskInlet_TotalTemperature[iMarker_ActDiskInlet];
}

su2double CConfig::GetActDiskOutlet_Temperature(string val_marker) const {
  unsigned short iMarker_ActDiskOutlet;
  for (iMarker_ActDiskOutlet = 0; iMarker_ActDiskOutlet < nMarker_ActDiskOutlet; iMarker_ActDiskOutlet++)
    if (Marker_ActDiskOutlet[iMarker_ActDiskOutlet] == val_marker) break;
  return ActDiskOutlet_Temperature[iMarker_ActDiskOutlet];
}

su2double CConfig::GetActDiskOutlet_TotalTemperature(string val_marker) const {
  unsigned short iMarker_ActDiskOutlet;
  for (iMarker_ActDiskOutlet = 0; iMarker_ActDiskOutlet < nMarker_ActDiskOutlet; iMarker_ActDiskOutlet++)
    if (Marker_ActDiskOutlet[iMarker_ActDiskOutlet] == val_marker) break;
  return ActDiskOutlet_TotalTemperature[iMarker_ActDiskOutlet];
}

su2double CConfig::GetActDiskInlet_MassFlow(string val_marker) const {
  unsigned short iMarker_ActDiskInlet;
  for (iMarker_ActDiskInlet = 0; iMarker_ActDiskInlet < nMarker_ActDiskInlet; iMarker_ActDiskInlet++)
    if (Marker_ActDiskInlet[iMarker_ActDiskInlet] == val_marker) break;
  return ActDiskInlet_MassFlow[iMarker_ActDiskInlet];
}

su2double CConfig::GetActDiskOutlet_MassFlow(string val_marker) const {
  unsigned short iMarker_ActDiskOutlet;
  for (iMarker_ActDiskOutlet = 0; iMarker_ActDiskOutlet < nMarker_ActDiskOutlet; iMarker_ActDiskOutlet++)
    if (Marker_ActDiskOutlet[iMarker_ActDiskOutlet] == val_marker) break;
  return ActDiskOutlet_MassFlow[iMarker_ActDiskOutlet];
}

su2double CConfig::GetDispl_Value(string val_marker) const {
  unsigned short iMarker_Displacement;
  for (iMarker_Displacement = 0; iMarker_Displacement < nMarker_Displacement; iMarker_Displacement++)
    if (Marker_Displacement[iMarker_Displacement] == val_marker) break;
  return Displ_Value[iMarker_Displacement];
}

su2double CConfig::GetLoad_Value(string val_marker) const {
  unsigned short iMarker_Load;
  for (iMarker_Load = 0; iMarker_Load < nMarker_Load; iMarker_Load++)
    if (Marker_Load[iMarker_Load] == val_marker) break;
  return Load_Value[iMarker_Load];
}

su2double CConfig::GetDamper_Constant(string val_marker) const {
  unsigned short iMarker_Damper;
  for (iMarker_Damper = 0; iMarker_Damper < nMarker_Damper; iMarker_Damper++)
    if (Marker_Damper[iMarker_Damper] == val_marker) break;
  return Damper_Constant[iMarker_Damper];
}

su2double CConfig::GetLoad_Dir_Value(string val_marker) const {
  unsigned short iMarker_Load_Dir;
  for (iMarker_Load_Dir = 0; iMarker_Load_Dir < nMarker_Load_Dir; iMarker_Load_Dir++)
    if (Marker_Load_Dir[iMarker_Load_Dir] == val_marker) break;
  return Load_Dir_Value[iMarker_Load_Dir];
}

su2double CConfig::GetLoad_Dir_Multiplier(string val_marker) const {
  unsigned short iMarker_Load_Dir;
  for (iMarker_Load_Dir = 0; iMarker_Load_Dir < nMarker_Load_Dir; iMarker_Load_Dir++)
    if (Marker_Load_Dir[iMarker_Load_Dir] == val_marker) break;
  return Load_Dir_Multiplier[iMarker_Load_Dir];
}

su2double CConfig::GetDisp_Dir_Value(string val_marker) const {
  unsigned short iMarker_Disp_Dir;
  for (iMarker_Disp_Dir = 0; iMarker_Disp_Dir < nMarker_Disp_Dir; iMarker_Disp_Dir++)
    if (Marker_Disp_Dir[iMarker_Disp_Dir] == val_marker) break;
  return Disp_Dir_Value[iMarker_Disp_Dir];
}

su2double CConfig::GetDisp_Dir_Multiplier(string val_marker) const {
  unsigned short iMarker_Disp_Dir;
  for (iMarker_Disp_Dir = 0; iMarker_Disp_Dir < nMarker_Disp_Dir; iMarker_Disp_Dir++)
    if (Marker_Disp_Dir[iMarker_Disp_Dir] == val_marker) break;
  return Disp_Dir_Multiplier[iMarker_Disp_Dir];
}

const su2double* CConfig::GetLoad_Dir(string val_marker) const {
  unsigned short iMarker_Load_Dir;
  for (iMarker_Load_Dir = 0; iMarker_Load_Dir < nMarker_Load_Dir; iMarker_Load_Dir++)
    if (Marker_Load_Dir[iMarker_Load_Dir] == val_marker) break;
  return Load_Dir[iMarker_Load_Dir];
}

const su2double* CConfig::GetDisp_Dir(string val_marker) const {
  unsigned short iMarker_Disp_Dir;
  for (iMarker_Disp_Dir = 0; iMarker_Disp_Dir < nMarker_Disp_Dir; iMarker_Disp_Dir++)
    if (Marker_Disp_Dir[iMarker_Disp_Dir] == val_marker) break;
  return Disp_Dir[iMarker_Disp_Dir];
}

su2double CConfig::GetLoad_Sine_Amplitude(string val_marker) const {
  unsigned short iMarker_Load_Sine;
  for (iMarker_Load_Sine = 0; iMarker_Load_Sine < nMarker_Load_Sine; iMarker_Load_Sine++)
    if (Marker_Load_Sine[iMarker_Load_Sine] == val_marker) break;
  return Load_Sine_Amplitude[iMarker_Load_Sine];
}

su2double CConfig::GetLoad_Sine_Frequency(string val_marker) const {
  unsigned short iMarker_Load_Sine;
  for (iMarker_Load_Sine = 0; iMarker_Load_Sine < nMarker_Load_Sine; iMarker_Load_Sine++)
    if (Marker_Load_Sine[iMarker_Load_Sine] == val_marker) break;
  return Load_Sine_Frequency[iMarker_Load_Sine];
}

const su2double* CConfig::GetLoad_Sine_Dir(string val_marker) const {
  unsigned short iMarker_Load_Sine;
  for (iMarker_Load_Sine = 0; iMarker_Load_Sine < nMarker_Load_Sine; iMarker_Load_Sine++)
    if (Marker_Load_Sine[iMarker_Load_Sine] == val_marker) break;
  return Load_Sine_Dir[iMarker_Load_Sine];
}

su2double CConfig::GetWall_Emissivity(string val_marker) const {

  unsigned short iMarker_Emissivity = 0;

  if (nMarker_Emissivity > 0) {
    for (iMarker_Emissivity = 0; iMarker_Emissivity < nMarker_Emissivity; iMarker_Emissivity++)
      if (Marker_Emissivity[iMarker_Emissivity] == val_marker) break;
  }

  return Wall_Emissivity[iMarker_Emissivity];
}

su2double CConfig::GetFlowLoad_Value(string val_marker) const {
  unsigned short iMarker_FlowLoad;
  for (iMarker_FlowLoad = 0; iMarker_FlowLoad < nMarker_FlowLoad; iMarker_FlowLoad++)
    if (Marker_FlowLoad[iMarker_FlowLoad] == val_marker) break;
  return FlowLoad_Value[iMarker_FlowLoad];
}

short CConfig::FindInterfaceMarker(unsigned short iInterface) const {

  /*--- The names of the two markers that form the interface. ---*/
  const auto& sideA = Marker_ZoneInterface[2*iInterface];
  const auto& sideB = Marker_ZoneInterface[2*iInterface+1];

  for (unsigned short iMarker = 0; iMarker < nMarker_All; iMarker++) {
    /*--- If the marker is sideA or sideB of the interface (order does not matter). ---*/
    const auto& tag = Marker_All_TagBound[iMarker];
    if ((tag == sideA) || (tag == sideB)) return iMarker;
  }
  return -1;
}

void CConfig::Tick(double *val_start_time) {

#ifdef PROFILE
  *val_start_time = SU2_MPI::Wtime();
#endif

}

void CConfig::Tock(double val_start_time, string val_function_name, int val_group_id) {

#ifdef PROFILE

  double val_stop_time = 0.0, val_elapsed_time = 0.0;

  val_stop_time = SU2_MPI::Wtime();

  /*--- Compute the elapsed time for this subroutine ---*/
  val_elapsed_time = val_stop_time - val_start_time;

  /*--- Store the subroutine name and the elapsed time ---*/
  Profile_Function_tp.push_back(val_function_name);
  Profile_Time_tp.push_back(val_elapsed_time);
  Profile_ID_tp.push_back(val_group_id);

#endif

}

void CConfig::SetProfilingCSV(void) {

#ifdef PROFILE

  int rank = MASTER_NODE;
  int size = SINGLE_NODE;
#ifdef HAVE_MPI
  SU2_MPI::Comm_rank(SU2_MPI::GetComm(), &rank);
  SU2_MPI::Comm_size(SU2_MPI::GetComm(), &size);
#endif

  /*--- Each rank has the same stack trace, so the they have the same
   function calls and ordering in the vectors. We're going to reduce
   the timings from each rank and extract the avg, min, and max timings. ---*/

  /*--- First, create a local mapping, so that we can extract the
   min and max values for each function. ---*/

  for (unsigned int i = 0; i < Profile_Function_tp.size(); i++) {

    /*--- Add the function and initialize if not already stored (the ID
     only needs to be stored the first time).---*/
    if (Profile_Map_tp.find(Profile_Function_tp[i]) == Profile_Map_tp.end()) {

      vector<int> profile; profile.push_back(i);
      Profile_Map_tp.insert(pair<string,vector<int> >(Profile_Function_tp[i],profile));

    } else {

      /*--- This function has already been added, so simply increment the
       number of calls and total time for this function. ---*/

      Profile_Map_tp[Profile_Function_tp[i]].push_back(i);

    }
  }

  /*--- We now have everything gathered by function name, so we can loop over
   each function and store the min/max times. ---*/

  int map_size = 0;
  for (map<string,vector<int> >::iterator it=Profile_Map_tp.begin(); it!=Profile_Map_tp.end(); ++it) {
    map_size++;
  }

  /*--- Allocate and initialize memory ---*/

  double *l_min_red = NULL, *l_max_red = NULL, *l_tot_red = NULL, *l_avg_red = NULL;
  int *n_calls_red = NULL;
  double* l_min = new double[map_size];
  double* l_max = new double[map_size];
  double* l_tot = new double[map_size];
  double* l_avg = new double[map_size];
  int* n_calls  = new int[map_size];
  for (int i = 0; i < map_size; i++)
  {
    l_min[i]   = 1e10;
    l_max[i]   = 0.0;
    l_tot[i]   = 0.0;
    l_avg[i]   = 0.0;
    n_calls[i] = 0;
  }

  /*--- Collect the info for each function from the current rank ---*/

  int func_counter = 0;
  for (map<string,vector<int> >::iterator it=Profile_Map_tp.begin(); it!=Profile_Map_tp.end(); ++it) {

    for (unsigned int i = 0; i < (it->second).size(); i++) {
      n_calls[func_counter]++;
      l_tot[func_counter] += Profile_Time_tp[(it->second)[i]];
      if (Profile_Time_tp[(it->second)[i]] < l_min[func_counter])
        l_min[func_counter] = Profile_Time_tp[(it->second)[i]];
      if (Profile_Time_tp[(it->second)[i]] > l_max[func_counter])
        l_max[func_counter] = Profile_Time_tp[(it->second)[i]];

    }
    l_avg[func_counter] = l_tot[func_counter]/((double)n_calls[func_counter]);
    func_counter++;
  }

  /*--- Now reduce the data ---*/

  if (rank == MASTER_NODE) {
    l_min_red = new double[map_size];
    l_max_red = new double[map_size];
    l_tot_red = new double[map_size];
    l_avg_red = new double[map_size];
    n_calls_red  = new int[map_size];
  }

#ifdef HAVE_MPI
  MPI_Reduce(n_calls, n_calls_red, map_size, MPI_INT, MPI_SUM, MASTER_NODE, SU2_MPI::GetComm());
  MPI_Reduce(l_tot, l_tot_red, map_size, MPI_DOUBLE, MPI_SUM, MASTER_NODE, SU2_MPI::GetComm());
  MPI_Reduce(l_avg, l_avg_red, map_size, MPI_DOUBLE, MPI_SUM, MASTER_NODE, SU2_MPI::GetComm());
  MPI_Reduce(l_min, l_min_red, map_size, MPI_DOUBLE, MPI_MIN, MASTER_NODE, SU2_MPI::GetComm());
  MPI_Reduce(l_max, l_max_red, map_size, MPI_DOUBLE, MPI_MAX, MASTER_NODE, SU2_MPI::GetComm());
#else
  memcpy(n_calls_red, n_calls, map_size*sizeof(int));
  memcpy(l_tot_red,   l_tot,   map_size*sizeof(double));
  memcpy(l_avg_red,   l_avg,   map_size*sizeof(double));
  memcpy(l_min_red,   l_min,   map_size*sizeof(double));
  memcpy(l_max_red,   l_max,   map_size*sizeof(double));
#endif

  /*--- The master rank will write the file ---*/

  if (rank == MASTER_NODE) {

    /*--- Take averages over all ranks on the master ---*/

    for (int i = 0; i < map_size; i++) {
      l_tot_red[i]   = l_tot_red[i]/(double)size;
      l_avg_red[i]   = l_avg_red[i]/(double)size;
      n_calls_red[i] = n_calls_red[i]/size;
    }

    /*--- Now write a CSV file with the processed results ---*/

    ofstream Profile_File;
    Profile_File.precision(15);
    Profile_File.open("profiling.csv");

    /*--- Create the CSV header ---*/

    Profile_File << "\"Function_Name\", \"N_Calls\", \"Avg_Total_Time\", \"Avg_Time\", \"Min_Time\", \"Max_Time\", \"Function_ID\"" << endl;

    /*--- Loop through the map and write the results to the file ---*/

    func_counter = 0;
    for (map<string,vector<int> >::iterator it=Profile_Map_tp.begin(); it!=Profile_Map_tp.end(); ++it) {

      Profile_File << scientific << it->first << ", " << n_calls_red[func_counter] << ", " << l_tot_red[func_counter] << ", " << l_avg_red[func_counter] << ", " << l_min_red[func_counter] << ", " << l_max_red[func_counter] << ", " << (int)Profile_ID_tp[(it->second)[0]] << endl;
      func_counter++;
    }

    Profile_File.close();

  }

  delete [] l_min;
  delete [] l_max;
  delete [] l_avg;
  delete [] l_tot;
  delete [] n_calls;
  if (rank == MASTER_NODE) {
    delete [] l_min_red;
    delete [] l_max_red;
    delete [] l_avg_red;
    delete [] l_tot_red;
    delete [] n_calls_red;
  }

#endif

}

void CConfig::GEMM_Tick(double *val_start_time) const {

#ifdef PROFILE

#ifdef HAVE_MKL
  *val_start_time = dsecnd();
#else
  *val_start_time = SU2_MPI::Wtime();
#endif

#endif

}

void CConfig::GEMM_Tock(double val_start_time, int M, int N, int K) const {

#ifdef PROFILE

  /* Determine the timing value. The actual function called depends on
     the type of executable. */
  double val_stop_time = 0.0;

#ifdef HAVE_MKL
  val_stop_time = dsecnd();
#else
  val_stop_time = SU2_MPI::Wtime();
#endif

  /* Compute the elapsed time. */
  const double val_elapsed_time = val_stop_time - val_start_time;

  /* Create the CLong3T from the M-N-K values and check if it is already
     stored in the map GEMM_Profile_MNK. */
  CLong3T MNK(M, N, K);
  map<CLong3T, int>::iterator MI = GEMM_Profile_MNK.find(MNK);

  if(MI == GEMM_Profile_MNK.end()) {

    /* Entry is not present yet. Create it. */
    const int ind = GEMM_Profile_MNK.size();
    GEMM_Profile_MNK[MNK] = ind;

    GEMM_Profile_NCalls.push_back(1);
    GEMM_Profile_TotTime.push_back(val_elapsed_time);
    GEMM_Profile_MinTime.push_back(val_elapsed_time);
    GEMM_Profile_MaxTime.push_back(val_elapsed_time);
  }
  else {

    /* Entry is already present. Determine its index in the
       map and update the corresponding vectors. */
    const int ind = MI->second;
    ++GEMM_Profile_NCalls[ind];
    GEMM_Profile_TotTime[ind] += val_elapsed_time;
    GEMM_Profile_MinTime[ind]  = min(GEMM_Profile_MinTime[ind], val_elapsed_time);
    GEMM_Profile_MaxTime[ind]  = max(GEMM_Profile_MaxTime[ind], val_elapsed_time);
  }

#endif

}

void CConfig::GEMMProfilingCSV(void) {

#ifdef PROFILE

  /* Initialize the rank to the master node. */
  int rank = MASTER_NODE;

#ifdef HAVE_MPI
  /* Parallel executable. The profiling data must be sent to the master node.
     First determine the rank and size. */
  int size;
  SU2_MPI::Comm_rank(SU2_MPI::GetComm(), &rank);
  SU2_MPI::Comm_size(SU2_MPI::GetComm(), &size);

  /* Check for the master node. */
  if(rank == MASTER_NODE) {

    /* Master node. Loop over the other ranks to receive their data. */
    for(int proc=1; proc<size; ++proc) {

      /* Block until a message from this processor arrives. Determine
         the number of entries in the receive buffers. */
      SU2_MPI::Status status;
      SU2_MPI::Probe(proc, 0, SU2_MPI::GetComm(), &status);

      int nEntries;
      SU2_MPI::Get_count(&status, MPI_LONG, &nEntries);

      /* Allocate the memory for the receive buffers and receive the
         three messages using blocking receives. */
      vector<long>   recvBufNCalls(nEntries);
      vector<double> recvBufTotTime(nEntries);
      vector<double> recvBufMinTime(nEntries);
      vector<double> recvBufMaxTime(nEntries);
      vector<long>   recvBufMNK(3*nEntries);

      SU2_MPI::Recv(recvBufNCalls.data(), recvBufNCalls.size(),
                    MPI_LONG, proc, 0, SU2_MPI::GetComm(), &status);
      SU2_MPI::Recv(recvBufTotTime.data(), recvBufTotTime.size(),
                    MPI_DOUBLE, proc, 1, SU2_MPI::GetComm(), &status);
      SU2_MPI::Recv(recvBufMinTime.data(), recvBufMinTime.size(),
                    MPI_DOUBLE, proc, 2, SU2_MPI::GetComm(), &status);
      SU2_MPI::Recv(recvBufMaxTime.data(), recvBufMaxTime.size(),
                    MPI_DOUBLE, proc, 3, SU2_MPI::GetComm(), &status);
      SU2_MPI::Recv(recvBufMNK.data(), recvBufMNK.size(),
                    MPI_LONG, proc, 4, SU2_MPI::GetComm(), &status);

      /* Loop over the number of entries. */
      for(int i=0; i<nEntries; ++i) {

        /* Create the CLong3T from the M-N-K values and check if it is already
           stored in the map GEMM_Profile_MNK. */
        CLong3T MNK(recvBufMNK[3*i], recvBufMNK[3*i+1], recvBufMNK[3*i+2]);
        map<CLong3T, int>::iterator MI = GEMM_Profile_MNK.find(MNK);

        if(MI == GEMM_Profile_MNK.end()) {

          /* Entry is not present yet. Create it. */
          const int ind = GEMM_Profile_MNK.size();
          GEMM_Profile_MNK[MNK] = ind;

          GEMM_Profile_NCalls.push_back(recvBufNCalls[i]);
          GEMM_Profile_TotTime.push_back(recvBufTotTime[i]);
          GEMM_Profile_MinTime.push_back(recvBufMinTime[i]);
          GEMM_Profile_MaxTime.push_back(recvBufMaxTime[i]);
        }
        else {

          /* Entry is already present. Determine its index in the
             map and update the corresponding vectors. */
          const int ind = MI->second;
          GEMM_Profile_NCalls[ind]  += recvBufNCalls[i];
          GEMM_Profile_TotTime[ind] += recvBufTotTime[i];
          GEMM_Profile_MinTime[ind]  = min(GEMM_Profile_MinTime[ind], recvBufMinTime[i]);
          GEMM_Profile_MaxTime[ind]  = max(GEMM_Profile_MaxTime[ind], recvBufMaxTime[i]);
        }
      }
    }
  }
  else {

    /* Not the master node. Create the send buffer for the MNK data. */
    vector<long> sendBufMNK(3*GEMM_Profile_NCalls.size());
    for(map<CLong3T, int>::iterator MI =GEMM_Profile_MNK.begin();
                                    MI!=GEMM_Profile_MNK.end(); ++MI) {

      const int ind = 3*MI->second;
      sendBufMNK[ind]   = MI->first.long0;
      sendBufMNK[ind+1] = MI->first.long1;
      sendBufMNK[ind+2] = MI->first.long2;
    }

    /* Send the data to the master node using blocking sends. */
    SU2_MPI::Send(GEMM_Profile_NCalls.data(), GEMM_Profile_NCalls.size(),
                  MPI_LONG, MASTER_NODE, 0, SU2_MPI::GetComm());
    SU2_MPI::Send(GEMM_Profile_TotTime.data(), GEMM_Profile_TotTime.size(),
                  MPI_DOUBLE, MASTER_NODE, 1, SU2_MPI::GetComm());
    SU2_MPI::Send(GEMM_Profile_MinTime.data(), GEMM_Profile_MinTime.size(),
                  MPI_DOUBLE, MASTER_NODE, 2, SU2_MPI::GetComm());
    SU2_MPI::Send(GEMM_Profile_MaxTime.data(), GEMM_Profile_MaxTime.size(),
                  MPI_DOUBLE, MASTER_NODE, 3, SU2_MPI::GetComm());
    SU2_MPI::Send(sendBufMNK.data(), sendBufMNK.size(),
                  MPI_LONG, MASTER_NODE, 4, SU2_MPI::GetComm());
  }

#endif

  /*--- The master rank will write the file ---*/
  if (rank == MASTER_NODE) {

    /* Store the elements of the map GEMM_Profile_MNK in
       vectors for post processing reasons. */
    const unsigned int nItems = GEMM_Profile_MNK.size();
    vector<long> M(nItems), N(nItems), K(nItems);
    for(map<CLong3T, int>::iterator MI =GEMM_Profile_MNK.begin();
                                    MI!=GEMM_Profile_MNK.end(); ++MI) {

      const int ind = MI->second;
      M[ind] = MI->first.long0;
      N[ind] = MI->first.long1;
      K[ind] = MI->first.long2;
    }

    /* In order to create a nicer output the profiling data is sorted in
       terms of CPU time spent. Create a vector of pairs for carrying
       out this sort. */
    vector<pair<double, unsigned int> > sortedTime;

    for(unsigned int i=0; i<GEMM_Profile_TotTime.size(); ++i)
      sortedTime.push_back(make_pair(GEMM_Profile_TotTime[i], i));

    sort(sortedTime.begin(), sortedTime.end());

    /* Open the profiling file. */
    ofstream Profile_File;
    Profile_File.precision(15);
    Profile_File.open("gemm_profiling.csv");

    /* Create the CSV header */
    Profile_File << "\"Total_Time\", \"N_Calls\", \"Avg_Time\", \"Min_Time\", \"Max_Time\", \"M\", \"N\", \"K\", \"Avg GFLOPs\"" << endl;

    /* Loop through the different items, where the item with the largest total time is
       written first. As sortedTime is sorted in increasing order, the sequence of
       sortedTime must be reversed. */
    for(vector<pair<double, unsigned int> >::reverse_iterator rit =sortedTime.rbegin();
                                                              rit!=sortedTime.rend(); ++rit) {
      /* Determine the original index in the profiling vectors. */
      const unsigned int ind = rit->second;
      const double AvgTime = GEMM_Profile_TotTime[ind]/GEMM_Profile_NCalls[ind];
      const double GFlops   = 2.0e-9*M[ind]*N[ind]*K[ind]/AvgTime;

      /* Write the data. */
      Profile_File << scientific << GEMM_Profile_TotTime[ind] << ", " << GEMM_Profile_NCalls[ind] << ", "
                   << AvgTime << ", " << GEMM_Profile_MinTime[ind] << ", " << GEMM_Profile_MaxTime[ind] << ", "
                   << M[ind] << ", " << N[ind] << ", " << K[ind] << ", " << GFlops << endl;
    }

    /* Close the file. */
    Profile_File.close();
  }

#endif

}

void CConfig::SetFreeStreamTurboNormal(const su2double* turboNormal){

  FreeStreamTurboNormal[0] = turboNormal[0];
  FreeStreamTurboNormal[1] = turboNormal[1];
  FreeStreamTurboNormal[2] = 0.0;

}

void CConfig::SetMultizone(const CConfig *driver_config, const CConfig* const* config_container){

  for (unsigned short iZone = 0; iZone < nZone; iZone++){

    if (config_container[iZone]->GetTime_Domain() != GetTime_Domain()){
      SU2_MPI::Error("Option TIME_DOMAIN must be the same in all zones.", CURRENT_FUNCTION);
    }
    if (config_container[iZone]->GetnTime_Iter() != GetnTime_Iter()){
      SU2_MPI::Error("Option TIME_ITER must be the same in all zones.", CURRENT_FUNCTION);
    }
    if (config_container[iZone]->GetnOuter_Iter() != GetnOuter_Iter()){
      SU2_MPI::Error("Option OUTER_ITER must be the same in all zones.", CURRENT_FUNCTION);
    }
    if (config_container[iZone]->GetTime_Step() != GetTime_Step()){
      SU2_MPI::Error("Option TIME_STEP must be the same in all zones.", CURRENT_FUNCTION);
    }
    if (config_container[iZone]->GetUnst_CFL() != 0.0){
      SU2_MPI::Error("Option UNST_CFL_NUMBER cannot be used in multizone problems (must be 0),"
                     " use a fixed TIME_STEP instead.", CURRENT_FUNCTION);
    }
    if (config_container[iZone]->GetMultizone_Problem() != GetMultizone_Problem()){
      SU2_MPI::Error("Option MULTIZONE must be the same in all zones.", CURRENT_FUNCTION);
    }
    if (config_container[iZone]->GetMultizone_Mesh() != GetMultizone_Mesh()){
      SU2_MPI::Error("Option MULTIZONE_MESH must be the same in all zones.", CURRENT_FUNCTION);
    }
    if(config_container[iZone]->GetWnd_Cauchy_Crit() == true){
      SU2_MPI::Error("Option WINDOW_CAUCHY_CRIT must be deactivated for multizone problems.", CURRENT_FUNCTION);
    }
  }
  if(driver_config->GetWnd_Cauchy_Crit() == true){
    SU2_MPI::Error("Option WINDOW_CAUCHY_CRIT must be deactivated for multizone problems.", CURRENT_FUNCTION);
  }

  bool multiblockDriver = false;
  for (unsigned short iFiles = 0; iFiles < driver_config->GetnVolumeOutputFiles(); iFiles++){
    if (driver_config->GetVolumeOutputFiles()[iFiles] == OUTPUT_TYPE::PARAVIEW_MULTIBLOCK){
      multiblockDriver = true;
    }
  }

  bool multiblockZone = false;
  for (unsigned short iZone = 0; iZone < nZone; iZone++){
    multiblockZone = false;
    for (unsigned short iFiles = 0; iFiles < config_container[iZone]->GetnVolumeOutputFiles(); iFiles++){
      if (config_container[iZone]->GetVolumeOutputFiles()[iFiles] == OUTPUT_TYPE::PARAVIEW_MULTIBLOCK){
        multiblockZone = true;
      }
    }
    if (multiblockZone != multiblockDriver){
      SU2_MPI::Error("To enable PARAVIEW_MULTIBLOCK output, add it to OUTPUT_FILES option in main config and\n"
                     "remove option from sub-config files.", CURRENT_FUNCTION);
    }
  }

  /*--- Fix the Time Step for all subdomains, for the case of time-dependent problems ---*/
  if (driver_config->GetTime_Domain()){
    Delta_UnstTime = driver_config->GetTime_Step();
    Delta_DynTime  = driver_config->GetTime_Step();

    Time_Domain = true;
  }

  /*------------------------------------------------------------*/
  /*------ Determine the special properties of the problem -----*/
  /*------------------------------------------------------------*/

  bool fluid_zone = false;
  bool structural_zone = false;

  /*--- If there is at least a fluid and a structural zone ---*/
  for (auto iZone = 0u; iZone < nZone; iZone++) {
    fluid_zone |= config_container[iZone]->GetFluidProblem();
    structural_zone |= config_container[iZone]->GetStructuralProblem();
  }

  if (structural_zone) Relaxation = true;

  /*--- If the problem has FSI properties ---*/
  FSI_Problem = fluid_zone && structural_zone;

  Multizone_Residual = true;
}<|MERGE_RESOLUTION|>--- conflicted
+++ resolved
@@ -4762,7 +4762,6 @@
     for (int i=0; i<7; ++i) eng_cyl[i] /= 12.0;
   }
 
-<<<<<<< HEAD
   if ((Kind_Turb_Model != TURB_MODEL::SST) && Kind_Trans_Model == TURB_TRANS_MODEL::LM) {
     SU2_MPI::Error("LM transition model currently only available in combination with SST turbulence model!", CURRENT_FUNCTION);
   }
@@ -4778,9 +4777,6 @@
   }
 
   if (Turb_Fixed_Values && !OptionIsSet("TURB_FIXED_VALUES_DOMAIN")){
-=======
-  if(Turb_Fixed_Values && !OptionIsSet("TURB_FIXED_VALUES_DOMAIN")){
->>>>>>> 4e0dfb85
     SU2_MPI::Error("TURB_FIXED_VALUES activated, but no domain set with TURB_FIXED_VALUES_DOMAIN.", CURRENT_FUNCTION);
   }
 
@@ -6110,10 +6106,7 @@
         }
         switch (Kind_Trans_Model) {
           case TURB_TRANS_MODEL::NONE:  break;
-<<<<<<< HEAD
-          case TURB_TRANS_MODEL::LM:    cout << "Transition model: Langtry and Menter's 4 equation model (2009)" << endl; break;
           case TURB_TRANS_MODEL::EN:    cout << "Low-turbulence Transition model: eN 1 equation model (2014)" << endl; break;
-=======
           case TURB_TRANS_MODEL::LM: {
             cout << "Transition model: Langtry and Menter's 4 equation model"; 
             if (lmParsedOptions.LM2015) {
@@ -6143,7 +6136,6 @@
               }
               break;
           }
->>>>>>> 4e0dfb85
         }
 
         cout << "Hybrid RANS/LES: ";
