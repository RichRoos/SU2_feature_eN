--- conflicted
+++ resolved
@@ -119,21 +119,8 @@
   /*--------------------------------------------------------------------------*/
 
   /* Build the ADT. */
-<<<<<<< HEAD
-  CADTElemClass WallADT(nDim, surfaceCoor, surfaceConn, VTK_TypeElem,
-                        markerIDs, elemIDs, dummyRoughs, true);
-
-  /* Release the memory of the vectors used to build the ADT. To make sure
-     that all the memory is deleted, the swap function is used. */
-  vector<unsigned short>().swap(markerIDs);
-  vector<unsigned short>().swap(VTK_TypeElem);
-  vector<unsigned long>().swap(elemIDs);
-  vector<unsigned long>().swap(surfaceConn);
-  vector<su2double>().swap(surfaceCoor);
-  vector<su2double>().swap(dummyRoughs);
-=======
   std::unique_ptr<CADTElemClass> WallADT(new CADTElemClass(nDim, surfaceCoor, surfaceConn, VTK_TypeElem,
-                                                           markerIDs, elemIDs, true));
+                                                           markerIDs, elemIDs, dummyRoughs, true));
 
   return WallADT;
 
@@ -188,7 +175,7 @@
 }
 
 void CMeshFEM_DG::SetWallDistance(const CConfig *config, CADTElemClass *WallADT){
->>>>>>> c093a62a
+
 
   /*--------------------------------------------------------------------------*/
   /*--- Step 3: Determine the wall distance of the integration points of   ---*/
@@ -217,12 +204,9 @@
         unsigned long  elemID;
         int            rankID;
         su2double      dist;
-<<<<<<< HEAD
         su2double      dumRough;
-        WallADT.DetermineNearestElement(coor, dist, markerID, elemID, rankID, dumRough);
-=======
-        WallADT->DetermineNearestElement(coor, dist, markerID, elemID, rankID);
->>>>>>> c093a62a
+
+        WallADT->DetermineNearestElement(coor, dist, markerID, elemID, rankID, dumRough);
 
         volElem[l].wallDistance[i] = dist;
       }
@@ -255,12 +239,9 @@
         unsigned long  elemID;
         int            rankID;
         su2double      dist;
-<<<<<<< HEAD
         su2double      dumRough;
-        WallADT.DetermineNearestElement(coor, dist, markerID, elemID, rankID, dumRough);
-=======
-        WallADT->DetermineNearestElement(coor, dist, markerID, elemID, rankID);
->>>>>>> c093a62a
+
+        WallADT->DetermineNearestElement(coor, dist, markerID, elemID, rankID, dumRough);
 
         volElem[l].wallDistanceSolDOFs[i] = dist;
       }
@@ -293,12 +274,9 @@
         unsigned long  elemID;
         int            rankID;
         su2double      dist;
-<<<<<<< HEAD
         su2double      dumRough;
-        WallADT.DetermineNearestElement(coor, dist, markerID, elemID, rankID, dumRough);
-=======
-        WallADT->DetermineNearestElement(coor, dist, markerID, elemID, rankID);
->>>>>>> c093a62a
+        
+        WallADT->DetermineNearestElement(coor, dist, markerID, elemID, rankID, dumRough);
 
         matchingFaces[l].wallDistance[i] = dist;
       }
@@ -350,12 +328,9 @@
             unsigned long  elemID;
             int            rankID;
             su2double      dist;
-<<<<<<< HEAD
             su2double      dumRough;
-            WallADT.DetermineNearestElement(coor, dist, markerID, elemID, rankID, dumRough);
-=======
-            WallADT->DetermineNearestElement(coor, dist, markerID, elemID, rankID);
->>>>>>> c093a62a
+
+            WallADT->DetermineNearestElement(coor, dist, markerID, elemID, rankID, dumRough);
 
             surfElem[l].wallDistance[i] = dist;
           }
