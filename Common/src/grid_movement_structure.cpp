/*!
 * \file grid_movement_structure.cpp
 * \brief Subroutines for doing the grid movement using different strategies
 * \author F. Palacios, T. Economon, S. Padron
 * \version 4.3.0 "Cardinal"
 *
 * SU2 Lead Developers: Dr. Francisco Palacios (Francisco.D.Palacios@boeing.com).
 *                      Dr. Thomas D. Economon (economon@stanford.edu).
 *
 * SU2 Developers: Prof. Juan J. Alonso's group at Stanford University.
 *                 Prof. Piero Colonna's group at Delft University of Technology.
 *                 Prof. Nicolas R. Gauger's group at Kaiserslautern University of Technology.
 *                 Prof. Alberto Guardone's group at Polytechnic University of Milan.
 *                 Prof. Rafael Palacios' group at Imperial College London.
 *                 Prof. Edwin van der Weide's group at the University of Twente.
 *                 Prof. Vincent Terrapon's group at the University of Liege.
 *
 * Copyright (C) 2012-2016 SU2, the open-source CFD code.
 *
 * SU2 is free software; you can redistribute it and/or
 * modify it under the terms of the GNU Lesser General Public
 * License as published by the Free Software Foundation; either
 * version 2.1 of the License, or (at your option) any later version.
 *
 * SU2 is distributed in the hope that it will be useful,
 * but WITHOUT ANY WARRANTY; without even the implied warranty of
 * MERCHANTABILITY or FITNESS FOR A PARTICULAR PURPOSE. See the GNU
 * Lesser General Public License for more details.
 *
 * You should have received a copy of the GNU Lesser General Public
 * License along with SU2. If not, see <http://www.gnu.org/licenses/>.
 */

#include "../include/grid_movement_structure.hpp"
#include <list>

using namespace std;

CGridMovement::CGridMovement(void) { }

CGridMovement::~CGridMovement(void) { }

CVolumetricMovement::CVolumetricMovement(void) : CGridMovement() {



}

CVolumetricMovement::CVolumetricMovement(CGeometry *geometry, CConfig *config) : CGridMovement() {
	
	  /*--- Initialize the number of spatial dimensions, length of the state
	   vector (same as spatial dimensions for grid deformation), and grid nodes. ---*/

	  nDim   = geometry->GetnDim();
	  nVar   = geometry->GetnDim();
	  nPoint = geometry->GetnPoint();
	  nPointDomain = geometry->GetnPointDomain();

	  nIterMesh = 0;

	  /*--- Initialize matrix, solution, and r.h.s. structures for the linear solver. ---*/

	  LinSysSol.Initialize(nPoint, nPointDomain, nVar, 0.0);
	  LinSysRes.Initialize(nPoint, nPointDomain, nVar, 0.0);
	  StiffMatrix.Initialize(nPoint, nPointDomain, nVar, nVar, false, geometry, config);

}

CVolumetricMovement::~CVolumetricMovement(void) { }

void CVolumetricMovement::UpdateGridCoord(CGeometry *geometry, CConfig *config) {
  
  unsigned short iDim;
	unsigned long iPoint, total_index;
	su2double new_coord;
  
  /*--- Update the grid coordinates using the solution of the linear system
   after grid deformation (LinSysSol contains the x, y, z displacements). ---*/
  
	for (iPoint = 0; iPoint < nPoint; iPoint++)
		for (iDim = 0; iDim < nDim; iDim++) {
			total_index = iPoint*nDim + iDim;
			new_coord = geometry->node[iPoint]->GetCoord(iDim)+LinSysSol[total_index];
			if (fabs(new_coord) < EPS*EPS) new_coord = 0.0;
			geometry->node[iPoint]->SetCoord(iDim, new_coord);
		}

  /*--- LinSysSol contains the non-transformed displacements in the periodic halo cells.
   * Hence we still need a communication of the transformed coordinates, otherwise periodicity
   * is not maintained. ---*/

  geometry->Set_MPI_Coord(config);

}

void CVolumetricMovement::UpdateDualGrid(CGeometry *geometry, CConfig *config) {
  
  /*--- After moving all nodes, update the dual mesh. Recompute the edges and
   dual mesh control volumes in the domain and on the boundaries. ---*/
  
	geometry->SetCoord_CG();
	geometry->SetControlVolume(config, UPDATE);
	geometry->SetBoundControlVolume(config, UPDATE);
  
}

void CVolumetricMovement::UpdateMultiGrid(CGeometry **geometry, CConfig *config) {
  
  unsigned short iMGfine, iMGlevel, nMGlevel = config->GetnMGLevels();
  
  /*--- Update the multigrid structure after moving the finest grid,
   including computing the grid velocities on the coarser levels. ---*/
  
  for (iMGlevel = 1; iMGlevel <= nMGlevel; iMGlevel++) {
    iMGfine = iMGlevel-1;
    geometry[iMGlevel]->SetControlVolume(config, geometry[iMGfine], UPDATE);
    geometry[iMGlevel]->SetBoundControlVolume(config, geometry[iMGfine],UPDATE);
    geometry[iMGlevel]->SetCoord(geometry[iMGfine]);
    if (config->GetGrid_Movement())
      geometry[iMGlevel]->SetRestricted_GridVelocity(geometry[iMGfine], config);
  }
 
}

void CVolumetricMovement::SetVolume_Deformation(CGeometry *geometry, CConfig *config, bool UpdateGeo, bool Derivative) {
  
  unsigned long IterLinSol = 0, Smoothing_Iter, iNonlinear_Iter, MaxIter = 0, RestartIter = 50, Tot_Iter = 0, Nonlinear_Iter = 0;
  su2double MinVolume, MaxVolume, NumError, Tol_Factor, Residual = 0.0, Residual_Init = 0.0;
  bool Screen_Output;
  
  int rank = MASTER_NODE;
#ifdef HAVE_MPI
	MPI_Comm_rank(MPI_COMM_WORLD, &rank);
#endif

  /*--- Retrieve number or iterations, tol, output, etc. from config ---*/
  
  Smoothing_Iter = config->GetGridDef_Linear_Iter();
  Screen_Output  = config->GetDeform_Output();
  Tol_Factor     = config->GetDeform_Tol_Factor();
  Nonlinear_Iter = config->GetGridDef_Nonlinear_Iter();
  
  /*--- Disable the screen output if we're running SU2_CFD ---*/
  
  if (config->GetKind_SU2() == SU2_CFD && !Derivative) Screen_Output = false;

  /*--- Set the number of nonlinear iterations to 1 if Derivative computation is enabled ---*/

  if (Derivative) Nonlinear_Iter = 1;
  
  /*--- Loop over the total number of grid deformation iterations. The surface
   deformation can be divided into increments to help with stability. In
   particular, the linear elasticity equations hold only for small deformations. ---*/
  
  for (iNonlinear_Iter = 0; iNonlinear_Iter < Nonlinear_Iter; iNonlinear_Iter++) {
    
    /*--- Initialize vector and sparse matrix ---*/
    
    LinSysSol.SetValZero();
    LinSysRes.SetValZero();
    StiffMatrix.SetValZero();
    
    /*--- Compute the stiffness matrix entries for all nodes/elements in the
     mesh. FEA uses a finite element method discretization of the linear
     elasticity equations (transfers element stiffnesses to point-to-point). ---*/
    
    MinVolume = SetFEAMethodContributions_Elem(geometry, config);
    
    /*--- Compute the tolerance of the linear solver using MinLength ---*/
    
    NumError = MinVolume * Tol_Factor;
    
    /*--- Set the boundary displacements (as prescribed by the design variable
     perturbations controlling the surface shape) as a Dirichlet BC. ---*/
    
    SetBoundaryDisplacements(geometry, config);

    /*--- Set the boundary derivatives (overrides the actual displacements) ---*/

    if (Derivative) {
      SetBoundaryDerivatives(geometry, config);
    }
    
    /*--- Fix the location of any points in the domain, if requested. ---*/
    
    if (config->GetHold_GridFixed())
      SetDomainDisplacements(geometry, config);
    
    CMatrixVectorProduct* mat_vec = NULL;
    CPreconditioner* precond = NULL;

    /*--- Communicate any prescribed boundary displacements via MPI,
     so that all nodes have the same solution and r.h.s. entries
     across all partitions. ---*/

    StiffMatrix.SendReceive_Solution(LinSysSol, geometry, config);
    StiffMatrix.SendReceive_Solution(LinSysRes, geometry, config);

    /*--- Definition of the preconditioner matrix vector multiplication, and linear solver ---*/

    /*--- If we want no derivatives or the direct derivatives,
     * we solve the system using the normal matrix vector product and preconditioner.
     * For the mesh sensitivities using the discrete adjoint method we solve the system using the transposed matrix,
     * hence we need the corresponding matrix vector product and the preconditioner.  ---*/
    if (!Derivative || ((config->GetKind_SU2() == SU2_CFD) && Derivative)) {

    	if (config->GetKind_Deform_Linear_Solver_Prec() == LU_SGS) {
        if ((rank == MASTER_NODE) && Screen_Output) cout << "\n# LU_SGS preconditioner." << endl;
    		mat_vec = new CSysMatrixVectorProduct(StiffMatrix, geometry, config);
    		precond = new CLU_SGSPreconditioner(StiffMatrix, geometry, config);
    	}
    	if (config->GetKind_Deform_Linear_Solver_Prec() == ILU) {
        if ((rank == MASTER_NODE) && Screen_Output) cout << "\n# ILU0 preconditioner." << endl;
    		StiffMatrix.BuildILUPreconditioner();
    		mat_vec = new CSysMatrixVectorProduct(StiffMatrix, geometry, config);
    		precond = new CILUPreconditioner(StiffMatrix, geometry, config);
    	}
    	if (config->GetKind_Deform_Linear_Solver_Prec() == JACOBI) {
        if ((rank == MASTER_NODE) && Screen_Output) cout << "\n# Jacobi preconditioner." << endl;
    		StiffMatrix.BuildJacobiPreconditioner();
    		mat_vec = new CSysMatrixVectorProduct(StiffMatrix, geometry, config);
    		precond = new CJacobiPreconditioner(StiffMatrix, geometry, config);
    	}

    } else if (Derivative && (config->GetKind_SU2() == SU2_DOT)) {

    	/*--- Build the ILU or Jacobi preconditioner for the transposed system ---*/

    	if ((config->GetKind_Deform_Linear_Solver_Prec() == ILU) ||
    			(config->GetKind_Deform_Linear_Solver_Prec() == LU_SGS)) {
        if ((rank == MASTER_NODE) && Screen_Output) cout << "\n# ILU0 preconditioner." << endl;
    		StiffMatrix.BuildILUPreconditioner(true);
    		mat_vec = new CSysMatrixVectorProductTransposed(StiffMatrix, geometry, config);
    		precond = new CILUPreconditioner(StiffMatrix, geometry, config);
    	}
    	if (config->GetKind_Deform_Linear_Solver_Prec() == JACOBI) {
        if ((rank == MASTER_NODE) && Screen_Output) cout << "\n# Jacobi preconditioner." << endl;
    		StiffMatrix.BuildJacobiPreconditioner(true);
    		mat_vec = new CSysMatrixVectorProductTransposed(StiffMatrix, geometry, config);
    		precond = new CJacobiPreconditioner(StiffMatrix, geometry, config);
    	}

    }

    CSysSolve *system  = new CSysSolve();
    
    switch (config->GetKind_Deform_Linear_Solver()) {
        
        /*--- Solve the linear system (GMRES with restart) ---*/
        
      case RESTARTED_FGMRES:
        
        Tot_Iter = 0; MaxIter = RestartIter;
        
        system->FGMRES_LinSolver(LinSysRes, LinSysSol, *mat_vec, *precond, NumError, 1, &Residual_Init, false);
        
        if ((rank == MASTER_NODE) && Screen_Output) {
          cout << "\n# FGMRES (with restart) residual history" << endl;
          cout << "# Residual tolerance target = " << NumError << endl;
          cout << "# Initial residual norm     = " << Residual_Init << endl;
        }
        
        if (rank == MASTER_NODE) { cout << "     " << Tot_Iter << "     " << Residual_Init/Residual_Init << endl; }
        
        while (Tot_Iter < Smoothing_Iter) {
          
          if (IterLinSol + RestartIter > Smoothing_Iter)
            MaxIter = Smoothing_Iter - IterLinSol;
          
          IterLinSol = system->FGMRES_LinSolver(LinSysRes, LinSysSol, *mat_vec, *precond, NumError, MaxIter, &Residual, false);
          Tot_Iter += IterLinSol;
          
          if ((rank == MASTER_NODE) && Screen_Output) { cout << "     " << Tot_Iter << "     " << Residual/Residual_Init << endl; }
          
          if (Residual < Residual_Init*NumError) { break; }
          
        }
        
        if ((rank == MASTER_NODE) && Screen_Output) {
          cout << "# FGMRES (with restart) final (true) residual:" << endl;
          cout << "# Iteration = " << Tot_Iter << ": |res|/|res0| = " << Residual/Residual_Init << ".\n" << endl;
        }
        
        break;
        
        /*--- Solve the linear system (GMRES) ---*/
        
      case FGMRES:
        
        Tot_Iter = system->FGMRES_LinSolver(LinSysRes, LinSysSol, *mat_vec, *precond, NumError, Smoothing_Iter, &Residual, Screen_Output);
        
        break;
        
        /*--- Solve the linear system (BCGSTAB) ---*/
        
      case BCGSTAB:
        
        Tot_Iter = system->BCGSTAB_LinSolver(LinSysRes, LinSysSol, *mat_vec, *precond, NumError, Smoothing_Iter, &Residual, Screen_Output);
        
        break;
        
    }
    
    /*--- Deallocate memory needed by the Krylov linear solver ---*/
    
    delete system;
    delete mat_vec;
    delete precond;
    
    /*--- Update the grid coordinates and cell volumes using the solution
     of the linear system (usol contains the x, y, z displacements). ---*/

    if (!Derivative) { UpdateGridCoord(geometry, config); }
    else { UpdateGridCoord_Derivatives(geometry, config); }
    if (UpdateGeo) { UpdateDualGrid(geometry, config); }
    
    /*--- Check for failed deformation (negative volumes). ---*/
    
    ComputeDeforming_Element_Volume(geometry, MinVolume, MaxVolume);
    
    /*--- Set number of iterations in the mesh update. ---*/

    Set_nIterMesh(Tot_Iter);

    if (rank == MASTER_NODE) {
      cout << "Non-linear iter.: " << iNonlinear_Iter+1 << "/" << Nonlinear_Iter  << ". Linear iter.: " << Tot_Iter << ". ";
      if (nDim == 2) cout << "Min. area: " << MinVolume << ". Error: " << Residual << "." << endl;
      else cout << "Min. volume: " << MinVolume << ". Error: " << Residual << "." << endl;
    }
    
  }
  

}

void CVolumetricMovement::ComputeDeforming_Element_Volume(CGeometry *geometry, su2double &MinVolume, su2double &MaxVolume) {
  
  unsigned long iElem, ElemCounter = 0, PointCorners[8];
  su2double Volume = 0.0, CoordCorners[8][3];
  unsigned short nNodes = 0, iNodes, iDim;
  bool RightVol = true;
  
  int rank = MASTER_NODE;
  
#ifdef HAVE_MPI
  MPI_Comm_rank(MPI_COMM_WORLD, &rank);
#endif
  
  if (rank == MASTER_NODE)
    cout << "Computing volumes of the grid elements." << endl;
  
  MaxVolume = -1E22; MinVolume = 1E22;
  
  /*--- Load up each triangle and tetrahedron to check for negative volumes. ---*/
  
  for (iElem = 0; iElem < geometry->GetnElem(); iElem++) {
    
    if (geometry->elem[iElem]->GetVTK_Type() == TRIANGLE)     nNodes = 3;
    if (geometry->elem[iElem]->GetVTK_Type() == QUADRILATERAL)    nNodes = 4;
    if (geometry->elem[iElem]->GetVTK_Type() == TETRAHEDRON)  nNodes = 4;
    if (geometry->elem[iElem]->GetVTK_Type() == PYRAMID)      nNodes = 5;
    if (geometry->elem[iElem]->GetVTK_Type() == PRISM)        nNodes = 6;
    if (geometry->elem[iElem]->GetVTK_Type() == HEXAHEDRON)   nNodes = 8;
    
    for (iNodes = 0; iNodes < nNodes; iNodes++) {
      PointCorners[iNodes] = geometry->elem[iElem]->GetNode(iNodes);
      for (iDim = 0; iDim < nDim; iDim++) {
        CoordCorners[iNodes][iDim] = geometry->node[PointCorners[iNodes]]->GetCoord(iDim);
      }
    }
    
    /*--- 2D elements ---*/
    
    if (nDim == 2) {
      if (nNodes == 3) Volume = GetTriangle_Area(CoordCorners);
      if (nNodes == 4) Volume = GetQuadrilateral_Area(CoordCorners);
    }
    
    /*--- 3D Elementes ---*/
    
    if (nDim == 3) {
      if (nNodes == 4) Volume = GetTetra_Volume(CoordCorners);
      if (nNodes == 5) Volume = GetPyram_Volume(CoordCorners);
      if (nNodes == 6) Volume = GetPrism_Volume(CoordCorners);
      if (nNodes == 8) Volume = GetHexa_Volume(CoordCorners);
    }
    
    RightVol = true;
    if (Volume < 0.0) RightVol = false;
    
    MaxVolume = max(MaxVolume, Volume);
    MinVolume = min(MinVolume, Volume);
    geometry->elem[iElem]->SetVolume(Volume);
    
    if (!RightVol) ElemCounter++;
    
  }
  
#ifdef HAVE_MPI
  unsigned long ElemCounter_Local = ElemCounter; ElemCounter = 0;
  su2double MaxVolume_Local = MaxVolume; MaxVolume = 0.0;
  su2double MinVolume_Local = MinVolume; MinVolume = 0.0;
  SU2_MPI::Allreduce(&ElemCounter_Local, &ElemCounter, 1, MPI_UNSIGNED_LONG, MPI_SUM, MPI_COMM_WORLD);
  SU2_MPI::Allreduce(&MaxVolume_Local, &MaxVolume, 1, MPI_DOUBLE, MPI_MAX, MPI_COMM_WORLD);
  SU2_MPI::Allreduce(&MinVolume_Local, &MinVolume, 1, MPI_DOUBLE, MPI_MIN, MPI_COMM_WORLD);
#endif
  
  /*--- Volume from  0 to 1 ---*/
  
  for (iElem = 0; iElem < geometry->GetnElem(); iElem++) {
    Volume = geometry->elem[iElem]->GetVolume()/MaxVolume;
    geometry->elem[iElem]->SetVolume(Volume);
  }
  
  if ((ElemCounter != 0) && (rank == MASTER_NODE))
    cout <<"There are " << ElemCounter << " elements with negative volume.\n" << endl;
  
}

void CVolumetricMovement::ComputeDeforming_Wall_Distance(CGeometry *geometry, CConfig *config, su2double &MinDistance, su2double &MaxDistance) {
  
  su2double *coord, dist2, dist;
  unsigned short iDim, iMarker;
  unsigned long iPoint, iVertex, nVertex_DefWall;
  
  int rank = MASTER_NODE;
#ifdef HAVE_MPI
  MPI_Comm_rank(MPI_COMM_WORLD, &rank);
#endif
  
  MaxDistance = -1E22; MinDistance = 1E22;
  
  
  if (rank == MASTER_NODE)
    cout << "Computing distances to the nearest deforming surface." << endl;
  
  /*--- Get the SU2 module. SU2_CFD will use this routine for dynamically
   deforming meshes (MARKER_MOVING), while SU2_DEF will use it for deforming
   meshes after imposing design variable surface deformations (DV_MARKER). ---*/
  
  unsigned short Kind_SU2 = config->GetKind_SU2();
  
#ifndef HAVE_MPI
  
  /*--- Compute the total number of nodes on deforming boundaries ---*/
  
  nVertex_DefWall = 0;
  for (iMarker = 0; iMarker < config->GetnMarker_All(); iMarker++)
    if (((config->GetMarker_All_Moving(iMarker) == YES) && (Kind_SU2 == SU2_CFD)) ||
        ((config->GetMarker_All_DV(iMarker) == YES) && (Kind_SU2 == SU2_DEF)) ||
        ((config->GetMarker_All_DV(iMarker) == YES) && (Kind_SU2 == SU2_DOT)))
      if (config->GetMarker_All_KindBC(iMarker) != INTERNAL_BOUNDARY)
      nVertex_DefWall += geometry->GetnVertex(iMarker);
  
  /*--- Allocate an array to hold boundary node coordinates ---*/
  
  su2double **Coord_bound;
  Coord_bound = new su2double* [nVertex_DefWall];
  for (iVertex = 0; iVertex < nVertex_DefWall; iVertex++)
    Coord_bound[iVertex] = new su2double [nDim];
  
  /*--- Retrieve and store the coordinates of the deforming boundary nodes ---*/
  
  nVertex_DefWall = 0;
  for (iMarker = 0; iMarker < config->GetnMarker_All(); iMarker++) {
    if (((config->GetMarker_All_Moving(iMarker) == YES) && (Kind_SU2 == SU2_CFD)) ||
        ((config->GetMarker_All_DV(iMarker) == YES) && (Kind_SU2 == SU2_DEF)) ||
        ((config->GetMarker_All_DV(iMarker) == YES) && (Kind_SU2 == SU2_DOT)))
      if (config->GetMarker_All_KindBC(iMarker) != INTERNAL_BOUNDARY)
      for (iVertex = 0; iVertex < geometry->GetnVertex(iMarker); iVertex++) {
        iPoint = geometry->vertex[iMarker][iVertex]->GetNode();
        for (iDim = 0; iDim < nDim; iDim++)
          Coord_bound[nVertex_DefWall][iDim] = geometry->node[iPoint]->GetCoord(iDim);
        nVertex_DefWall++;
      }
  }
  
  /*--- Loop over all interior mesh nodes and compute the distances to each
   of the deforming boundary nodes. Store the minimum distance to the wall for
   each interior mesh node. Store the global minimum distance. ---*/
  
  for (iPoint = 0; iPoint < geometry->GetnPoint(); iPoint++) {
    coord = geometry->node[iPoint]->GetCoord();
    dist = 1E20;
    for (iVertex = 0; iVertex < nVertex_DefWall; iVertex++) {
      dist2 = 0.0;
      for (iDim = 0; iDim < nDim; iDim++)
        dist2 += (coord[iDim]-Coord_bound[iVertex][iDim]) *(coord[iDim]-Coord_bound[iVertex][iDim]);
      if (dist2 < dist) dist = dist2;
    }
    
    MaxDistance = max(MaxDistance, sqrt(dist));
    if (sqrt(dist)> EPS) MinDistance = min(MinDistance, sqrt(dist));
    
    geometry->node[iPoint]->SetWall_Distance(sqrt(dist));
  }
  
  /*--- Distance from  0 to 1 ---*/
  
  for (iPoint = 0; iPoint < geometry->GetnPoint(); iPoint++) {
    dist = geometry->node[iPoint]->GetWall_Distance()/MaxDistance;
    geometry->node[iPoint]->SetWall_Distance(dist);
  }
  
  /*--- Deallocate the vector of boundary coordinates. ---*/
  
  for (iVertex = 0; iVertex < nVertex_DefWall; iVertex++)
    delete[] Coord_bound[iVertex];
  delete[] Coord_bound;
  
  
#else
  
  /*--- Variables and buffers needed for MPI ---*/
  
  int iProcessor, nProcessor;
  
  MPI_Comm_size(MPI_COMM_WORLD, &nProcessor);
  
  unsigned long nLocalVertex_DefWall = 0, nGlobalVertex_DefWall = 0, MaxLocalVertex_DefWall = 0;
  unsigned long *Buffer_Send_nVertex    = new unsigned long [1];
  unsigned long *Buffer_Receive_nVertex = new unsigned long [nProcessor];
  
  /*--- Count the total number of nodes on deforming boundaries within the
   local partition. ---*/
  
  for (iMarker = 0; iMarker < config->GetnMarker_All(); iMarker++)
    if (((config->GetMarker_All_Moving(iMarker) == YES) && (Kind_SU2 == SU2_CFD)) ||
        ((config->GetMarker_All_DV(iMarker) == YES) && (Kind_SU2 == SU2_DEF)) ||
        ((config->GetMarker_All_DV(iMarker) == YES) && (Kind_SU2 == SU2_DOT)))
      nLocalVertex_DefWall += geometry->GetnVertex(iMarker);
  
  /*--- Communicate to all processors the total number of deforming boundary
   nodes, the maximum number of deforming boundary nodes on any single
   partition, and the number of deforming nodes on each partition. ---*/
  
  Buffer_Send_nVertex[0] = nLocalVertex_DefWall;
  SU2_MPI::Allreduce(&nLocalVertex_DefWall, &nGlobalVertex_DefWall,  1, MPI_UNSIGNED_LONG, MPI_SUM, MPI_COMM_WORLD);
  SU2_MPI::Allreduce(&nLocalVertex_DefWall, &MaxLocalVertex_DefWall, 1, MPI_UNSIGNED_LONG, MPI_MAX, MPI_COMM_WORLD);
  SU2_MPI::Allgather(Buffer_Send_nVertex, 1, MPI_UNSIGNED_LONG, Buffer_Receive_nVertex, 1, MPI_UNSIGNED_LONG, MPI_COMM_WORLD);
  
  /*--- Create and initialize to zero some buffers to hold the coordinates
   of the boundary nodes that are communicated from each partition (all-to-all). ---*/
  
  su2double *Buffer_Send_Coord    = new su2double [MaxLocalVertex_DefWall*nDim];
  su2double *Buffer_Receive_Coord = new su2double [nProcessor*MaxLocalVertex_DefWall*nDim];
  unsigned long nBuffer = MaxLocalVertex_DefWall*nDim;
  
  for (iVertex = 0; iVertex < MaxLocalVertex_DefWall; iVertex++)
    for (iDim = 0; iDim < nDim; iDim++)
      Buffer_Send_Coord[iVertex*nDim+iDim] = 0.0;
  
  /*--- Retrieve and store the coordinates of the deforming boundary nodes on
   the local partition and broadcast them to all partitions. ---*/
  
  nVertex_DefWall = 0;
  for (iMarker = 0; iMarker < config->GetnMarker_All(); iMarker++)
    if (((config->GetMarker_All_Moving(iMarker) == YES) && (Kind_SU2 == SU2_CFD)) ||
        ((config->GetMarker_All_DV(iMarker) == YES) && (Kind_SU2 == SU2_DEF)) ||
        ((config->GetMarker_All_DV(iMarker) == YES) && (Kind_SU2 == SU2_DOT)))
      if (config->GetMarker_All_KindBC(iMarker) != INTERNAL_BOUNDARY)
      for (iVertex = 0; iVertex < geometry->GetnVertex(iMarker); iVertex++) {
        iPoint = geometry->vertex[iMarker][iVertex]->GetNode();
        for (iDim = 0; iDim < nDim; iDim++)
          Buffer_Send_Coord[nVertex_DefWall*nDim+iDim] = geometry->node[iPoint]->GetCoord(iDim);
        nVertex_DefWall++;
      }

  SU2_MPI::Allgather(Buffer_Send_Coord, nBuffer, MPI_DOUBLE, Buffer_Receive_Coord, nBuffer, MPI_DOUBLE, MPI_COMM_WORLD);
  
  /*--- Loop over all interior mesh nodes on the local partition and compute
   the distances to each of the deforming boundary nodes in the entire mesh.
   Store the minimum distance to the wall for each interior mesh node. ---*/
  
  for (iPoint = 0; iPoint < geometry->GetnPoint(); iPoint++) {
    coord = geometry->node[iPoint]->GetCoord();
    dist = 1E20;
    for (iProcessor = 0; iProcessor < nProcessor; iProcessor++)
      for (iVertex = 0; iVertex < Buffer_Receive_nVertex[iProcessor]; iVertex++) {
        dist2 = 0.0;
        for (iDim = 0; iDim < nDim; iDim++)
          dist2 += (coord[iDim]-Buffer_Receive_Coord[(iProcessor*MaxLocalVertex_DefWall+iVertex)*nDim+iDim])*
          (coord[iDim]-Buffer_Receive_Coord[(iProcessor*MaxLocalVertex_DefWall+iVertex)*nDim+iDim]);
        
        if (dist2 < dist) dist = dist2;
      }
    
    MaxDistance = max(MaxDistance, sqrt(dist));
    if (sqrt(dist)> EPS)  MinDistance = min(MinDistance, sqrt(dist));
    
    geometry->node[iPoint]->SetWall_Distance(sqrt(dist));
  }
  
  su2double MaxDistance_Local = MaxDistance; MaxDistance = 0.0;
  su2double MinDistance_Local = MinDistance; MinDistance = 0.0;
  SU2_MPI::Allreduce(&MaxDistance_Local, &MaxDistance, 1, MPI_DOUBLE, MPI_MAX, MPI_COMM_WORLD);
  SU2_MPI::Allreduce(&MinDistance_Local, &MinDistance, 1, MPI_DOUBLE, MPI_MIN, MPI_COMM_WORLD);
  
  /*--- Distance from  0 to 1 ---*/
  
  for (iPoint = 0; iPoint < geometry->GetnPoint(); iPoint++) {
    dist = geometry->node[iPoint]->GetWall_Distance()/MaxDistance;
    geometry->node[iPoint]->SetWall_Distance(dist);
  }
  
  /*--- Deallocate the buffers needed for the MPI communication. ---*/
  
  delete[] Buffer_Send_Coord;
  delete[] Buffer_Receive_Coord;
  delete[] Buffer_Send_nVertex;
  delete[] Buffer_Receive_nVertex;
  
#endif
  
}

su2double CVolumetricMovement::SetFEAMethodContributions_Elem(CGeometry *geometry, CConfig *config) {
  
  unsigned short iVar, iDim, nNodes = 0, iNodes, StiffMatrix_nElem = 0;
  unsigned long iElem, PointCorners[8];
  su2double **StiffMatrix_Elem = NULL, CoordCorners[8][3];
  su2double MinVolume = 0.0, MaxVolume = 0.0, MinDistance = 0.0, MaxDistance = 0.0, ElemVolume = 0.0, ElemDistance = 0.0;
  
  int rank = MASTER_NODE;
#ifdef HAVE_MPI
  MPI_Comm_rank(MPI_COMM_WORLD, &rank);
#endif
  
  /*--- Allocate maximum size (quadrilateral and hexahedron) ---*/
  
  if (nDim == 2) StiffMatrix_nElem = 8;
  else StiffMatrix_nElem = 24;
    
  StiffMatrix_Elem = new su2double* [StiffMatrix_nElem];
  for (iVar = 0; iVar < StiffMatrix_nElem; iVar++)
    StiffMatrix_Elem[iVar] = new su2double [StiffMatrix_nElem];
  
  /*--- Compute min volume in the entire mesh. ---*/
  
  ComputeDeforming_Element_Volume(geometry, MinVolume, MaxVolume);
  if (rank == MASTER_NODE) cout <<"Min. volume: "<< MinVolume <<", max. volume: "<< MaxVolume <<"." << endl;
  
  
  /*--- Compute the distance to the nearest deforming surface if needed
   as part of the stiffness calculation.. ---*/
  
  if (config->GetDeform_Stiffness_Type() == WALL_DISTANCE) {
    ComputeDeforming_Wall_Distance(geometry, config, MinDistance, MaxDistance);
    if (rank == MASTER_NODE) cout <<"Min. distance: "<< MinDistance <<", max. distance: "<< MaxDistance <<"." << endl;
  }
  
	/*--- Compute contributions from each element by forming the stiffness matrix (FEA) ---*/
  
	for (iElem = 0; iElem < geometry->GetnElem(); iElem++) {
    
    if (geometry->elem[iElem]->GetVTK_Type() == TRIANGLE)      nNodes = 3;
    if (geometry->elem[iElem]->GetVTK_Type() == QUADRILATERAL) nNodes = 4;
    if (geometry->elem[iElem]->GetVTK_Type() == TETRAHEDRON)   nNodes = 4;
    if (geometry->elem[iElem]->GetVTK_Type() == PYRAMID)       nNodes = 5;
    if (geometry->elem[iElem]->GetVTK_Type() == PRISM)         nNodes = 6;
    if (geometry->elem[iElem]->GetVTK_Type() == HEXAHEDRON)    nNodes = 8;
    
    for (iNodes = 0; iNodes < nNodes; iNodes++) {
      PointCorners[iNodes] = geometry->elem[iElem]->GetNode(iNodes);
      for (iDim = 0; iDim < nDim; iDim++) {
        CoordCorners[iNodes][iDim] = geometry->node[PointCorners[iNodes]]->GetCoord(iDim);
      }
    }
    
    /*--- Extract Element volume and distance to compute the stiffness ---*/
    
    ElemVolume = geometry->elem[iElem]->GetVolume();
    
    if (config->GetDeform_Stiffness_Type() == WALL_DISTANCE) {
      ElemDistance = 0.0;
      for (iNodes = 0; iNodes < nNodes; iNodes++)
        ElemDistance += geometry->node[PointCorners[iNodes]]->GetWall_Distance();
      ElemDistance = ElemDistance/(su2double)nNodes;
    }
    
    if (nDim == 2) SetFEA_StiffMatrix2D(geometry, config, StiffMatrix_Elem, PointCorners, CoordCorners, nNodes, ElemVolume, ElemDistance);
    if (nDim == 3) SetFEA_StiffMatrix3D(geometry, config, StiffMatrix_Elem, PointCorners, CoordCorners, nNodes, ElemVolume, ElemDistance);
    
    AddFEA_StiffMatrix(geometry, StiffMatrix_Elem, PointCorners, nNodes);
    
	}
  
  /*--- Deallocate memory and exit ---*/
  
  for (iVar = 0; iVar < StiffMatrix_nElem; iVar++)
    delete [] StiffMatrix_Elem[iVar];
  delete [] StiffMatrix_Elem;
  
  return MinVolume;

}

su2double CVolumetricMovement::ShapeFunc_Triangle(su2double Xi, su2double Eta, su2double CoordCorners[8][3], su2double DShapeFunction[8][4]) {
  
  int i, j, k;
  su2double c0, c1, xsj;
  su2double xs[3][3], ad[3][3];
  
  /*--- Shape functions ---*/
  
  DShapeFunction[0][3] = Xi;
  DShapeFunction[1][3] = Eta;
  DShapeFunction[2][3] = 1-Xi-Eta;
  
  /*--- dN/d xi, dN/d eta ---*/
  
  DShapeFunction[0][0] = 1.0;  DShapeFunction[0][1] = 0.0;
  DShapeFunction[1][0] = 0.0;  DShapeFunction[1][1] = 1.0;
  DShapeFunction[2][0] = -1.0; DShapeFunction[2][1] = -1.0;
  
  /*--- Jacobian transformation ---*/
  
  for (i = 0; i < 2; i++) {
    for (j = 0; j < 2; j++) {
      xs[i][j] = 0.0;
      for (k = 0; k < 3; k++) {
        xs[i][j] = xs[i][j]+CoordCorners[k][j]*DShapeFunction[k][i];
      }
    }
  }
  
  /*--- Adjoint to Jacobian ---*/
  
  ad[0][0] = xs[1][1];
  ad[0][1] = -xs[0][1];
  ad[1][0] = -xs[1][0];
  ad[1][1] = xs[0][0];
  
  /*--- Determinant of Jacobian ---*/
  
  xsj = ad[0][0]*ad[1][1]-ad[0][1]*ad[1][0];
  
  /*--- Jacobian inverse ---*/
  
  for (i = 0; i < 2; i++) {
    for (j = 0; j < 2; j++) {
      xs[i][j] = ad[i][j]/xsj;
    }
  }
  
  /*--- Derivatives with repect to global coordinates ---*/
  
  for (k = 0; k < 3; k++) {
    c0 = xs[0][0]*DShapeFunction[k][0]+xs[0][1]*DShapeFunction[k][1]; // dN/dx
    c1 = xs[1][0]*DShapeFunction[k][0]+xs[1][1]*DShapeFunction[k][1]; // dN/dy
    DShapeFunction[k][0] = c0; // store dN/dx instead of dN/d xi
    DShapeFunction[k][1] = c1; // store dN/dy instead of dN/d eta
  }
  
  return xsj;
  
}

su2double CVolumetricMovement::ShapeFunc_Quadrilateral(su2double Xi, su2double Eta, su2double CoordCorners[8][3], su2double DShapeFunction[8][4]) {
  
  int i, j, k;
  su2double c0, c1, xsj;
  su2double xs[3][3], ad[3][3];
  
  /*--- Shape functions ---*/
  
  DShapeFunction[0][3] = 0.25*(1.0-Xi)*(1.0-Eta);
  DShapeFunction[1][3] = 0.25*(1.0+Xi)*(1.0-Eta);
  DShapeFunction[2][3] = 0.25*(1.0+Xi)*(1.0+Eta);
  DShapeFunction[3][3] = 0.25*(1.0-Xi)*(1.0+Eta);
  
  /*--- dN/d xi, dN/d eta ---*/
  
  DShapeFunction[0][0] = -0.25*(1.0-Eta); DShapeFunction[0][1] = -0.25*(1.0-Xi);
  DShapeFunction[1][0] =  0.25*(1.0-Eta); DShapeFunction[1][1] = -0.25*(1.0+Xi);
  DShapeFunction[2][0] =  0.25*(1.0+Eta); DShapeFunction[2][1] =  0.25*(1.0+Xi);
  DShapeFunction[3][0] = -0.25*(1.0+Eta); DShapeFunction[3][1] =  0.25*(1.0-Xi);
  
  /*--- Jacobian transformation ---*/
  
  for (i = 0; i < 2; i++) {
    for (j = 0; j < 2; j++) {
      xs[i][j] = 0.0;
      for (k = 0; k < 4; k++) {
        xs[i][j] = xs[i][j]+CoordCorners[k][j]*DShapeFunction[k][i];
      }
    }
  }
  
  /*--- Adjoint to Jacobian ---*/
  
  ad[0][0] = xs[1][1];
  ad[0][1] = -xs[0][1];
  ad[1][0] = -xs[1][0];
  ad[1][1] = xs[0][0];
  
  /*--- Determinant of Jacobian ---*/
  
  xsj = ad[0][0]*ad[1][1]-ad[0][1]*ad[1][0];
  
  /*--- Jacobian inverse ---*/
  
  for (i = 0; i < 2; i++) {
    for (j = 0; j < 2; j++) {
      xs[i][j] = ad[i][j]/xsj;
    }
  }
  
  /*--- Derivatives with repect to global coordinates ---*/
  
  for (k = 0; k < 4; k++) {
    c0 = xs[0][0]*DShapeFunction[k][0]+xs[0][1]*DShapeFunction[k][1]; // dN/dx
    c1 = xs[1][0]*DShapeFunction[k][0]+xs[1][1]*DShapeFunction[k][1]; // dN/dy
    DShapeFunction[k][0] = c0; // store dN/dx instead of dN/d xi
    DShapeFunction[k][1] = c1; // store dN/dy instead of dN/d eta
  }
  
  return xsj;
  
}

su2double CVolumetricMovement::ShapeFunc_Tetra(su2double Xi, su2double Eta, su2double Zeta, su2double CoordCorners[8][3], su2double DShapeFunction[8][4]) {
  
  int i, j, k;
  su2double c0, c1, c2, xsj;
  su2double xs[3][3], ad[3][3];
  
  /*--- Shape functions ---*/
  
  DShapeFunction[0][3] = Xi;
  DShapeFunction[1][3] = Zeta;
  DShapeFunction[2][3] = 1.0 - Xi - Eta - Zeta;
  DShapeFunction[3][3] = Eta;
  
  /*--- dN/d xi, dN/d eta, dN/d zeta ---*/
  
  DShapeFunction[0][0] = 1.0;  DShapeFunction[0][1] = 0.0;  DShapeFunction[0][2] = 0.0;
  DShapeFunction[1][0] = 0.0;  DShapeFunction[1][1] = 0.0;  DShapeFunction[1][2] = 1.0;
  DShapeFunction[2][0] = -1.0; DShapeFunction[2][1] = -1.0; DShapeFunction[2][2] = -1.0;
  DShapeFunction[3][0] = 0.0;  DShapeFunction[3][1] = 1.0;  DShapeFunction[3][2] = 0.0;
  
  /*--- Jacobian transformation ---*/
  
  for (i = 0; i < 3; i++) {
    for (j = 0; j < 3; j++) {
      xs[i][j] = 0.0;
      for (k = 0; k < 4; k++) {
        xs[i][j] = xs[i][j]+CoordCorners[k][j]*DShapeFunction[k][i];
      }
    }
  }
  
  /*--- Adjoint to Jacobian ---*/
  
  ad[0][0] = xs[1][1]*xs[2][2]-xs[1][2]*xs[2][1];
  ad[0][1] = xs[0][2]*xs[2][1]-xs[0][1]*xs[2][2];
  ad[0][2] = xs[0][1]*xs[1][2]-xs[0][2]*xs[1][1];
  ad[1][0] = xs[1][2]*xs[2][0]-xs[1][0]*xs[2][2];
  ad[1][1] = xs[0][0]*xs[2][2]-xs[0][2]*xs[2][0];
  ad[1][2] = xs[0][2]*xs[1][0]-xs[0][0]*xs[1][2];
  ad[2][0] = xs[1][0]*xs[2][1]-xs[1][1]*xs[2][0];
  ad[2][1] = xs[0][1]*xs[2][0]-xs[0][0]*xs[2][1];
  ad[2][2] = xs[0][0]*xs[1][1]-xs[0][1]*xs[1][0];
  
  /*--- Determinant of Jacobian ---*/
  
  xsj = xs[0][0]*ad[0][0]+xs[0][1]*ad[1][0]+xs[0][2]*ad[2][0];
  
  /*--- Jacobian inverse ---*/
  
  for (i = 0; i < 3; i++) {
    for (j = 0; j < 3; j++) {
      xs[i][j] = ad[i][j]/xsj;
    }
  }
  
  /*--- Derivatives with repect to global coordinates ---*/
  
  for (k = 0; k < 4; k++) {
    c0 = xs[0][0]*DShapeFunction[k][0]+xs[0][1]*DShapeFunction[k][1]+xs[0][2]*DShapeFunction[k][2]; // dN/dx
    c1 = xs[1][0]*DShapeFunction[k][0]+xs[1][1]*DShapeFunction[k][1]+xs[1][2]*DShapeFunction[k][2]; // dN/dy
    c2 = xs[2][0]*DShapeFunction[k][0]+xs[2][1]*DShapeFunction[k][1]+xs[2][2]*DShapeFunction[k][2]; // dN/dz
    DShapeFunction[k][0] = c0; // store dN/dx instead of dN/d xi
    DShapeFunction[k][1] = c1; // store dN/dy instead of dN/d eta
    DShapeFunction[k][2] = c2; // store dN/dz instead of dN/d zeta
  }
  
  return xsj;
  
}

su2double CVolumetricMovement::ShapeFunc_Pyram(su2double Xi, su2double Eta, su2double Zeta, su2double CoordCorners[8][3], su2double DShapeFunction[8][4]) {
  
  int i, j, k;
  su2double c0, c1, c2, xsj;
  su2double xs[3][3], ad[3][3];
  
  /*--- Shape functions ---*/
  
  DShapeFunction[0][3] = 0.125*(1.0-Xi)*(1.0-Eta)*(1.0-Zeta);
  DShapeFunction[1][3] = 0.125*(1.0+Xi)*(1.0-Eta)*(1.0-Zeta);
  DShapeFunction[2][3] = 0.125*(1.0+Xi)*(1.0+Eta)*(1.0-Zeta);
  DShapeFunction[3][3] = 0.125*(1.0-Xi)*(1.0+Eta)*(1.0-Zeta);
  DShapeFunction[4][3] = 0.5*(1.0+Zeta);
  
  /*--- dN/d xi ---*/
  
  DShapeFunction[0][0] = -0.125*(1.0-Eta)*(1.0-Zeta);
  DShapeFunction[1][0] = 0.125*(1.0-Eta)*(1.0-Zeta);
  DShapeFunction[2][0] = 0.125*(1.0+Eta)*(1.0-Zeta);
  DShapeFunction[3][0] = -0.125*(1.0+Eta)*(1.0-Zeta);
  DShapeFunction[4][0] = 0.0;
  
  /*--- dN/d eta ---*/
  
  DShapeFunction[0][1] = -0.125*(1.0-Xi)*(1.0-Zeta);
  DShapeFunction[1][1] = -0.125*(1.0+Xi)*(1.0-Zeta);
  DShapeFunction[2][1] = 0.125*(1.0+Xi)*(1.0-Zeta);
  DShapeFunction[3][1] = 0.125*(1.0-Xi)*(1.0-Zeta);
  DShapeFunction[4][1] = 0.0;
  
  /*--- dN/d zeta ---*/
  
  DShapeFunction[0][2] = -0.125*(1.0-Xi)*(1.0-Eta);
  DShapeFunction[1][2] = -0.125*(1.0+Xi)*(1.0-Eta);
  DShapeFunction[2][2] = -0.125*(1.0+Xi)*(1.0+Eta);
  DShapeFunction[3][2] = -0.125*(1.0-Xi)*(1.0+Eta);
  DShapeFunction[4][2] = 0.5;
  
  /*--- Jacobian transformation ---*/
  
  for (i = 0; i < 3; i++) {
    for (j = 0; j < 3; j++) {
      xs[i][j] = 0.0;
      for (k = 0; k < 5; k++) {
        xs[i][j] = xs[i][j]+CoordCorners[k][j]*DShapeFunction[k][i];
      }
    }
  }
  
  /*--- Adjoint to Jacobian ---*/
  
  ad[0][0] = xs[1][1]*xs[2][2]-xs[1][2]*xs[2][1];
  ad[0][1] = xs[0][2]*xs[2][1]-xs[0][1]*xs[2][2];
  ad[0][2] = xs[0][1]*xs[1][2]-xs[0][2]*xs[1][1];
  ad[1][0] = xs[1][2]*xs[2][0]-xs[1][0]*xs[2][2];
  ad[1][1] = xs[0][0]*xs[2][2]-xs[0][2]*xs[2][0];
  ad[1][2] = xs[0][2]*xs[1][0]-xs[0][0]*xs[1][2];
  ad[2][0] = xs[1][0]*xs[2][1]-xs[1][1]*xs[2][0];
  ad[2][1] = xs[0][1]*xs[2][0]-xs[0][0]*xs[2][1];
  ad[2][2] = xs[0][0]*xs[1][1]-xs[0][1]*xs[1][0];
  
  /*--- Determinant of Jacobian ---*/
  
  xsj = xs[0][0]*ad[0][0]+xs[0][1]*ad[1][0]+xs[0][2]*ad[2][0];
  
  /*--- Jacobian inverse ---*/
  
  for (i = 0; i < 3; i++) {
    for (j = 0; j < 3; j++) {
      xs[i][j] = ad[i][j]/xsj;
    }
  }
  
  /*--- Derivatives with repect to global coordinates ---*/
  
  for (k = 0; k < 5; k++) {
    c0 = xs[0][0]*DShapeFunction[k][0]+xs[0][1]*DShapeFunction[k][1]+xs[0][2]*DShapeFunction[k][2]; // dN/dx
    c1 = xs[1][0]*DShapeFunction[k][0]+xs[1][1]*DShapeFunction[k][1]+xs[1][2]*DShapeFunction[k][2]; // dN/dy
    c2 = xs[2][0]*DShapeFunction[k][0]+xs[2][1]*DShapeFunction[k][1]+xs[2][2]*DShapeFunction[k][2]; // dN/dz
    DShapeFunction[k][0] = c0; // store dN/dx instead of dN/d xi
    DShapeFunction[k][1] = c1; // store dN/dy instead of dN/d eta
    DShapeFunction[k][2] = c2; // store dN/dz instead of dN/d zeta
  }
  
  return xsj;
  
}

su2double CVolumetricMovement::ShapeFunc_Prism(su2double Xi, su2double Eta, su2double Zeta, su2double CoordCorners[8][3], su2double DShapeFunction[8][4]) {
  
  int i, j, k;
  su2double c0, c1, c2, xsj;
  su2double xs[3][3], ad[3][3];
  
  /*--- Shape functions ---*/
  
  DShapeFunction[0][3] = 0.5*Eta*(1.0-Xi);
  DShapeFunction[1][3] = 0.5*Zeta*(1.0-Xi);
  DShapeFunction[2][3] = 0.5*(1.0-Eta-Zeta)*(1.0-Xi);
  DShapeFunction[3][3] = 0.5*Eta*(Xi+1.0);
  DShapeFunction[4][3] = 0.5*Zeta*(Xi+1.0);
  DShapeFunction[5][3] = 0.5*(1.0-Eta-Zeta)*(Xi+1.0);
  
  /*--- dN/d Xi, dN/d Eta, dN/d Zeta ---*/
  
  DShapeFunction[0][0] = -0.5*Eta;            DShapeFunction[0][1] = 0.5*(1.0-Xi);      DShapeFunction[0][2] = 0.0;
  DShapeFunction[1][0] = -0.5*Zeta;           DShapeFunction[1][1] = 0.0;               DShapeFunction[1][2] = 0.5*(1.0-Xi);
  DShapeFunction[2][0] = -0.5*(1.0-Eta-Zeta); DShapeFunction[2][1] = -0.5*(1.0-Xi);     DShapeFunction[2][2] = -0.5*(1.0-Xi);
  DShapeFunction[3][0] = 0.5*Eta;             DShapeFunction[3][1] = 0.5*(Xi+1.0);      DShapeFunction[3][2] = 0.0;
  DShapeFunction[4][0] = 0.5*Zeta;            DShapeFunction[4][1] = 0.0;               DShapeFunction[4][2] = 0.5*(Xi+1.0);
  DShapeFunction[5][0] = 0.5*(1.0-Eta-Zeta);  DShapeFunction[5][1] = -0.5*(Xi+1.0);     DShapeFunction[5][2] = -0.5*(Xi+1.0);
  
  /*--- Jacobian transformation ---*/
  
  for (i = 0; i < 3; i++) {
    for (j = 0; j < 3; j++) {
      xs[i][j] = 0.0;
      for (k = 0; k < 6; k++) {
        xs[i][j] = xs[i][j]+CoordCorners[k][j]*DShapeFunction[k][i];
      }
    }
  }
  
  /*--- Adjoint to Jacobian ---*/
  
  ad[0][0] = xs[1][1]*xs[2][2]-xs[1][2]*xs[2][1];
  ad[0][1] = xs[0][2]*xs[2][1]-xs[0][1]*xs[2][2];
  ad[0][2] = xs[0][1]*xs[1][2]-xs[0][2]*xs[1][1];
  ad[1][0] = xs[1][2]*xs[2][0]-xs[1][0]*xs[2][2];
  ad[1][1] = xs[0][0]*xs[2][2]-xs[0][2]*xs[2][0];
  ad[1][2] = xs[0][2]*xs[1][0]-xs[0][0]*xs[1][2];
  ad[2][0] = xs[1][0]*xs[2][1]-xs[1][1]*xs[2][0];
  ad[2][1] = xs[0][1]*xs[2][0]-xs[0][0]*xs[2][1];
  ad[2][2] = xs[0][0]*xs[1][1]-xs[0][1]*xs[1][0];
  
  /*--- Determinant of Jacobian ---*/
  
  xsj = xs[0][0]*ad[0][0]+xs[0][1]*ad[1][0]+xs[0][2]*ad[2][0];
  
  /*--- Jacobian inverse ---*/
  
  for (i = 0; i < 3; i++) {
    for (j = 0; j < 3; j++) {
      xs[i][j] = ad[i][j]/xsj;
    }
  }
  
  /*--- Derivatives with repect to global coordinates ---*/
  
  for (k = 0; k < 6; k++) {
    c0 = xs[0][0]*DShapeFunction[k][0]+xs[0][1]*DShapeFunction[k][1]+xs[0][2]*DShapeFunction[k][2]; // dN/dx
    c1 = xs[1][0]*DShapeFunction[k][0]+xs[1][1]*DShapeFunction[k][1]+xs[1][2]*DShapeFunction[k][2]; // dN/dy
    c2 = xs[2][0]*DShapeFunction[k][0]+xs[2][1]*DShapeFunction[k][1]+xs[2][2]*DShapeFunction[k][2]; // dN/dz
    DShapeFunction[k][0] = c0; // store dN/dx instead of dN/d xi
    DShapeFunction[k][1] = c1; // store dN/dy instead of dN/d eta
    DShapeFunction[k][2] = c2; // store dN/dz instead of dN/d zeta
  }
  
  return xsj;
  
}

su2double CVolumetricMovement::ShapeFunc_Hexa(su2double Xi, su2double Eta, su2double Zeta, su2double CoordCorners[8][3], su2double DShapeFunction[8][4]) {
  
  int i, j, k;
  su2double c0, c1, c2, xsj;
  su2double xs[3][3], ad[3][3];
  
  
  /*--- Shape functions ---*/
  
  DShapeFunction[0][3] = 0.125*(1.0-Xi)*(1.0-Eta)*(1.0-Zeta);
  DShapeFunction[1][3] = 0.125*(1.0+Xi)*(1.0-Eta)*(1.0-Zeta);
  DShapeFunction[2][3] = 0.125*(1.0+Xi)*(1.0+Eta)*(1.0-Zeta);
  DShapeFunction[3][3] = 0.125*(1.0-Xi)*(1.0+Eta)*(1.0-Zeta);
  DShapeFunction[4][3] = 0.125*(1.0-Xi)*(1.0-Eta)*(1.0+Zeta);
  DShapeFunction[5][3] = 0.125*(1.0+Xi)*(1.0-Eta)*(1.0+Zeta);
  DShapeFunction[6][3] = 0.125*(1.0+Xi)*(1.0+Eta)*(1.0+Zeta);
  DShapeFunction[7][3] = 0.125*(1.0-Xi)*(1.0+Eta)*(1.0+Zeta);
  
  /*--- dN/d xi ---*/
  
  DShapeFunction[0][0] = -0.125*(1.0-Eta)*(1.0-Zeta);
  DShapeFunction[1][0] = 0.125*(1.0-Eta)*(1.0-Zeta);
  DShapeFunction[2][0] = 0.125*(1.0+Eta)*(1.0-Zeta);
  DShapeFunction[3][0] = -0.125*(1.0+Eta)*(1.0-Zeta);
  DShapeFunction[4][0] = -0.125*(1.0-Eta)*(1.0+Zeta);
  DShapeFunction[5][0] = 0.125*(1.0-Eta)*(1.0+Zeta);
  DShapeFunction[6][0] = 0.125*(1.0+Eta)*(1.0+Zeta);
  DShapeFunction[7][0] = -0.125*(1.0+Eta)*(1.0+Zeta);
  
  /*--- dN/d eta ---*/
  
  DShapeFunction[0][1] = -0.125*(1.0-Xi)*(1.0-Zeta);
  DShapeFunction[1][1] = -0.125*(1.0+Xi)*(1.0-Zeta);
  DShapeFunction[2][1] = 0.125*(1.0+Xi)*(1.0-Zeta);
  DShapeFunction[3][1] = 0.125*(1.0-Xi)*(1.0-Zeta);
  DShapeFunction[4][1] = -0.125*(1.0-Xi)*(1.0+Zeta);
  DShapeFunction[5][1] = -0.125*(1.0+Xi)*(1.0+Zeta);
  DShapeFunction[6][1] = 0.125*(1.0+Xi)*(1.0+Zeta);
  DShapeFunction[7][1] = 0.125*(1.0-Xi)*(1.0+Zeta);
  
  /*--- dN/d zeta ---*/
  
  DShapeFunction[0][2] = -0.125*(1.0-Xi)*(1.0-Eta);
  DShapeFunction[1][2] = -0.125*(1.0+Xi)*(1.0-Eta);
  DShapeFunction[2][2] = -0.125*(1.0+Xi)*(1.0+Eta);
  DShapeFunction[3][2] = -0.125*(1.0-Xi)*(1.0+Eta);
  DShapeFunction[4][2] = 0.125*(1.0-Xi)*(1.0-Eta);
  DShapeFunction[5][2] = 0.125*(1.0+Xi)*(1.0-Eta);
  DShapeFunction[6][2] = 0.125*(1.0+Xi)*(1.0+Eta);
  DShapeFunction[7][2] = 0.125*(1.0-Xi)*(1.0+Eta);
  
  /*--- Jacobian transformation ---*/
  
  for (i = 0; i < 3; i++) {
    for (j = 0; j < 3; j++) {
      xs[i][j] = 0.0;
      for (k = 0; k < 8; k++) {
        xs[i][j] = xs[i][j]+CoordCorners[k][j]*DShapeFunction[k][i];
      }
    }
  }
  
  /*--- Adjoint to Jacobian ---*/
  
  ad[0][0] = xs[1][1]*xs[2][2]-xs[1][2]*xs[2][1];
  ad[0][1] = xs[0][2]*xs[2][1]-xs[0][1]*xs[2][2];
  ad[0][2] = xs[0][1]*xs[1][2]-xs[0][2]*xs[1][1];
  ad[1][0] = xs[1][2]*xs[2][0]-xs[1][0]*xs[2][2];
  ad[1][1] = xs[0][0]*xs[2][2]-xs[0][2]*xs[2][0];
  ad[1][2] = xs[0][2]*xs[1][0]-xs[0][0]*xs[1][2];
  ad[2][0] = xs[1][0]*xs[2][1]-xs[1][1]*xs[2][0];
  ad[2][1] = xs[0][1]*xs[2][0]-xs[0][0]*xs[2][1];
  ad[2][2] = xs[0][0]*xs[1][1]-xs[0][1]*xs[1][0];
  
  /*--- Determinant of Jacobian ---*/
  
  xsj = xs[0][0]*ad[0][0]+xs[0][1]*ad[1][0]+xs[0][2]*ad[2][0];
  
  /*--- Jacobian inverse ---*/
  for (i = 0; i < 3; i++) {
    for (j = 0; j < 3; j++) {
      xs[i][j] = ad[i][j]/xsj;
    }
  }
  
  /*--- Derivatives with repect to global coordinates ---*/
  
  for (k = 0; k < 8; k++) {
    c0 = xs[0][0]*DShapeFunction[k][0]+xs[0][1]*DShapeFunction[k][1]+xs[0][2]*DShapeFunction[k][2]; // dN/dx
    c1 = xs[1][0]*DShapeFunction[k][0]+xs[1][1]*DShapeFunction[k][1]+xs[1][2]*DShapeFunction[k][2]; // dN/dy
    c2 = xs[2][0]*DShapeFunction[k][0]+xs[2][1]*DShapeFunction[k][1]+xs[2][2]*DShapeFunction[k][2]; // dN/dz
    DShapeFunction[k][0] = c0; // store dN/dx instead of dN/d xi
    DShapeFunction[k][1] = c1; // store dN/dy instead of dN/d eta
    DShapeFunction[k][2] = c2; // store dN/dz instead of dN/d zeta
  }
  
  return xsj;
  
}

su2double CVolumetricMovement::GetTriangle_Area(su2double CoordCorners[8][3]) {
  
  unsigned short iDim;
  su2double a[3] = {0.0,0.0,0.0}, b[3] = {0.0,0.0,0.0};
  su2double *Coord_0, *Coord_1, *Coord_2, Area;
  
  Coord_0 = CoordCorners[0];
  Coord_1 = CoordCorners[1];
  Coord_2 = CoordCorners[2];
  
  for (iDim = 0; iDim < nDim; iDim++) {
    a[iDim] = Coord_0[iDim]-Coord_2[iDim];
    b[iDim] = Coord_1[iDim]-Coord_2[iDim];
  }
  
  Area = 0.5*fabs(a[0]*b[1]-a[1]*b[0]);
  
  return Area;
  
}

su2double CVolumetricMovement::GetQuadrilateral_Area(su2double CoordCorners[8][3]) {
  
  unsigned short iDim;
  su2double a[3] = {0.0,0.0,0.0}, b[3] = {0.0,0.0,0.0};
  su2double *Coord_0, *Coord_1, *Coord_2, Area;
  
  Coord_0 = CoordCorners[0];
  Coord_1 = CoordCorners[1];
  Coord_2 = CoordCorners[2];
  
  for (iDim = 0; iDim < nDim; iDim++) {
    a[iDim] = Coord_0[iDim]-Coord_2[iDim];
    b[iDim] = Coord_1[iDim]-Coord_2[iDim];
  }
  
  Area = 0.5*fabs(a[0]*b[1]-a[1]*b[0]);
  
  Coord_0 = CoordCorners[0];
  Coord_1 = CoordCorners[2];
  Coord_2 = CoordCorners[3];
  
  for (iDim = 0; iDim < nDim; iDim++) {
    a[iDim] = Coord_0[iDim]-Coord_2[iDim];
    b[iDim] = Coord_1[iDim]-Coord_2[iDim];
  }
  
  Area += 0.5*fabs(a[0]*b[1]-a[1]*b[0]);
  
  return Area;
  
}

su2double CVolumetricMovement::GetTetra_Volume(su2double CoordCorners[8][3]) {
  
  unsigned short iDim;
  su2double *Coord_0, *Coord_1, *Coord_2, *Coord_3;
  su2double r1[3] = {0.0,0.0,0.0}, r2[3] = {0.0,0.0,0.0}, r3[3] = {0.0,0.0,0.0}, CrossProduct[3] = {0.0,0.0,0.0}, Volume;
  
  Coord_0 = CoordCorners[0];
  Coord_1 = CoordCorners[1];
  Coord_2 = CoordCorners[2];
  Coord_3 = CoordCorners[3];
  
  for (iDim = 0; iDim < nDim; iDim++) {
    r1[iDim] = Coord_1[iDim] - Coord_0[iDim];
    r2[iDim] = Coord_2[iDim] - Coord_0[iDim];
    r3[iDim] = Coord_3[iDim] - Coord_0[iDim];
  }
  
	CrossProduct[0] = (r1[1]*r2[2] - r1[2]*r2[1])*r3[0];
	CrossProduct[1] = (r1[2]*r2[0] - r1[0]*r2[2])*r3[1];
	CrossProduct[2] = (r1[0]*r2[1] - r1[1]*r2[0])*r3[2];
  
  Volume = fabs(CrossProduct[0] + CrossProduct[1] + CrossProduct[2])/6.0;
  
  return Volume;
  
}

su2double CVolumetricMovement::GetPyram_Volume(su2double CoordCorners[8][3]) {
  
  unsigned short iDim;
  su2double *Coord_0, *Coord_1, *Coord_2, *Coord_3;
  su2double r1[3] = {0.0,0.0,0.0}, r2[3] = {0.0,0.0,0.0}, r3[3] = {0.0,0.0,0.0}, CrossProduct[3] = {0.0,0.0,0.0}, Volume;
  
  Coord_0 = CoordCorners[0];
  Coord_1 = CoordCorners[1];
  Coord_2 = CoordCorners[2];
  Coord_3 = CoordCorners[4];
  
  for (iDim = 0; iDim < nDim; iDim++) {
    r1[iDim] = Coord_1[iDim] - Coord_0[iDim];
    r2[iDim] = Coord_2[iDim] - Coord_0[iDim];
    r3[iDim] = Coord_3[iDim] - Coord_0[iDim];
  }
  
	CrossProduct[0] = (r1[1]*r2[2] - r1[2]*r2[1])*r3[0];
	CrossProduct[1] = (r1[2]*r2[0] - r1[0]*r2[2])*r3[1];
	CrossProduct[2] = (r1[0]*r2[1] - r1[1]*r2[0])*r3[2];
  
  Volume = fabs(CrossProduct[0] + CrossProduct[1] + CrossProduct[2])/6.0;
  
  Coord_0 = CoordCorners[0];
  Coord_1 = CoordCorners[2];
  Coord_2 = CoordCorners[3];
  Coord_3 = CoordCorners[4];
  
  for (iDim = 0; iDim < nDim; iDim++) {
    r1[iDim] = Coord_1[iDim] - Coord_0[iDim];
    r2[iDim] = Coord_2[iDim] - Coord_0[iDim];
    r3[iDim] = Coord_3[iDim] - Coord_0[iDim];
  }
  
	CrossProduct[0] = (r1[1]*r2[2] - r1[2]*r2[1])*r3[0];
	CrossProduct[1] = (r1[2]*r2[0] - r1[0]*r2[2])*r3[1];
	CrossProduct[2] = (r1[0]*r2[1] - r1[1]*r2[0])*r3[2];
  
  Volume += fabs(CrossProduct[0] + CrossProduct[1] + CrossProduct[2])/6.0;
  
  return Volume;

}

su2double CVolumetricMovement::GetPrism_Volume(su2double CoordCorners[8][3]) {
  
  unsigned short iDim;
  su2double *Coord_0, *Coord_1, *Coord_2, *Coord_3;
  su2double r1[3] = {0.0,0.0,0.0}, r2[3] = {0.0,0.0,0.0}, r3[3] = {0.0,0.0,0.0}, CrossProduct[3] = {0.0,0.0,0.0}, Volume;
  
  Coord_0 = CoordCorners[0];
  Coord_1 = CoordCorners[2];
  Coord_2 = CoordCorners[1];
  Coord_3 = CoordCorners[5];
  
  for (iDim = 0; iDim < nDim; iDim++) {
    r1[iDim] = Coord_1[iDim] - Coord_0[iDim];
    r2[iDim] = Coord_2[iDim] - Coord_0[iDim];
    r3[iDim] = Coord_3[iDim] - Coord_0[iDim];
  }
  
	CrossProduct[0] = (r1[1]*r2[2] - r1[2]*r2[1])*r3[0];
	CrossProduct[1] = (r1[2]*r2[0] - r1[0]*r2[2])*r3[1];
	CrossProduct[2] = (r1[0]*r2[1] - r1[1]*r2[0])*r3[2];
    
  Volume = fabs(CrossProduct[0] + CrossProduct[1] + CrossProduct[2])/6.0;
  
  Coord_0 = CoordCorners[0];
  Coord_1 = CoordCorners[5];
  Coord_2 = CoordCorners[1];
  Coord_3 = CoordCorners[4];
  
  for (iDim = 0; iDim < nDim; iDim++) {
    r1[iDim] = Coord_1[iDim] - Coord_0[iDim];
    r2[iDim] = Coord_2[iDim] - Coord_0[iDim];
    r3[iDim] = Coord_3[iDim] - Coord_0[iDim];
  }
  
	CrossProduct[0] = (r1[1]*r2[2] - r1[2]*r2[1])*r3[0];
	CrossProduct[1] = (r1[2]*r2[0] - r1[0]*r2[2])*r3[1];
	CrossProduct[2] = (r1[0]*r2[1] - r1[1]*r2[0])*r3[2];
  
  Volume += fabs(CrossProduct[0] + CrossProduct[1] + CrossProduct[2])/6.0;
  
  Coord_0 = CoordCorners[0];
  Coord_1 = CoordCorners[5];
  Coord_2 = CoordCorners[4];
  Coord_3 = CoordCorners[3];
  
  for (iDim = 0; iDim < nDim; iDim++) {
    r1[iDim] = Coord_1[iDim] - Coord_0[iDim];
    r2[iDim] = Coord_2[iDim] - Coord_0[iDim];
    r3[iDim] = Coord_3[iDim] - Coord_0[iDim];
  }
  
	CrossProduct[0] = (r1[1]*r2[2] - r1[2]*r2[1])*r3[0];
	CrossProduct[1] = (r1[2]*r2[0] - r1[0]*r2[2])*r3[1];
	CrossProduct[2] = (r1[0]*r2[1] - r1[1]*r2[0])*r3[2];
  
  Volume += fabs(CrossProduct[0] + CrossProduct[1] + CrossProduct[2])/6.0;
  
  return Volume;

}

su2double CVolumetricMovement::GetHexa_Volume(su2double CoordCorners[8][3]) {
  
  unsigned short iDim;
  su2double *Coord_0, *Coord_1, *Coord_2, *Coord_3;
  su2double r1[3] = {0.0,0.0,0.0}, r2[3] = {0.0,0.0,0.0}, r3[3] = {0.0,0.0,0.0}, CrossProduct[3] = {0.0,0.0,0.0}, Volume;
  
  Coord_0 = CoordCorners[0];
  Coord_1 = CoordCorners[1];
  Coord_2 = CoordCorners[2];
  Coord_3 = CoordCorners[5];
  
  for (iDim = 0; iDim < nDim; iDim++) {
    r1[iDim] = Coord_1[iDim] - Coord_0[iDim];
    r2[iDim] = Coord_2[iDim] - Coord_0[iDim];
    r3[iDim] = Coord_3[iDim] - Coord_0[iDim];
  }
  
	CrossProduct[0] = (r1[1]*r2[2] - r1[2]*r2[1])*r3[0];
	CrossProduct[1] = (r1[2]*r2[0] - r1[0]*r2[2])*r3[1];
	CrossProduct[2] = (r1[0]*r2[1] - r1[1]*r2[0])*r3[2];
  
  Volume = fabs(CrossProduct[0] + CrossProduct[1] + CrossProduct[2])/6.0;
  
  Coord_0 = CoordCorners[0];
  Coord_1 = CoordCorners[2];
  Coord_2 = CoordCorners[7];
  Coord_3 = CoordCorners[5];
  
  for (iDim = 0; iDim < nDim; iDim++) {
    r1[iDim] = Coord_1[iDim] - Coord_0[iDim];
    r2[iDim] = Coord_2[iDim] - Coord_0[iDim];
    r3[iDim] = Coord_3[iDim] - Coord_0[iDim];
  }
  
	CrossProduct[0] = (r1[1]*r2[2] - r1[2]*r2[1])*r3[0];
	CrossProduct[1] = (r1[2]*r2[0] - r1[0]*r2[2])*r3[1];
	CrossProduct[2] = (r1[0]*r2[1] - r1[1]*r2[0])*r3[2];
  
  Volume += fabs(CrossProduct[0] + CrossProduct[1] + CrossProduct[2])/6.0;
  
  Coord_0 = CoordCorners[0];
  Coord_1 = CoordCorners[2];
  Coord_2 = CoordCorners[3];
  Coord_3 = CoordCorners[7];
  
  for (iDim = 0; iDim < nDim; iDim++) {
    r1[iDim] = Coord_1[iDim] - Coord_0[iDim];
    r2[iDim] = Coord_2[iDim] - Coord_0[iDim];
    r3[iDim] = Coord_3[iDim] - Coord_0[iDim];
  }
  
	CrossProduct[0] = (r1[1]*r2[2] - r1[2]*r2[1])*r3[0];
	CrossProduct[1] = (r1[2]*r2[0] - r1[0]*r2[2])*r3[1];
	CrossProduct[2] = (r1[0]*r2[1] - r1[1]*r2[0])*r3[2];
  
  Volume += fabs(CrossProduct[0] + CrossProduct[1] + CrossProduct[2])/6.0;
  
  Coord_0 = CoordCorners[0];
  Coord_1 = CoordCorners[5];
  Coord_2 = CoordCorners[7];
  Coord_3 = CoordCorners[4];
  
  for (iDim = 0; iDim < nDim; iDim++) {
    r1[iDim] = Coord_1[iDim] - Coord_0[iDim];
    r2[iDim] = Coord_2[iDim] - Coord_0[iDim];
    r3[iDim] = Coord_3[iDim] - Coord_0[iDim];
  }
  
	CrossProduct[0] = (r1[1]*r2[2] - r1[2]*r2[1])*r3[0];
	CrossProduct[1] = (r1[2]*r2[0] - r1[0]*r2[2])*r3[1];
	CrossProduct[2] = (r1[0]*r2[1] - r1[1]*r2[0])*r3[2];
  
  Volume += fabs(CrossProduct[0] + CrossProduct[1] + CrossProduct[2])/6.0;
  
  Coord_0 = CoordCorners[2];
  Coord_1 = CoordCorners[7];
  Coord_2 = CoordCorners[5];
  Coord_3 = CoordCorners[6];
  
  for (iDim = 0; iDim < nDim; iDim++) {
    r1[iDim] = Coord_1[iDim] - Coord_0[iDim];
    r2[iDim] = Coord_2[iDim] - Coord_0[iDim];
    r3[iDim] = Coord_3[iDim] - Coord_0[iDim];
  }
  
	CrossProduct[0] = (r1[1]*r2[2] - r1[2]*r2[1])*r3[0];
	CrossProduct[1] = (r1[2]*r2[0] - r1[0]*r2[2])*r3[1];
	CrossProduct[2] = (r1[0]*r2[1] - r1[1]*r2[0])*r3[2];
  
  Volume += fabs(CrossProduct[0] + CrossProduct[1] + CrossProduct[2])/6.0;
  
  return Volume;

}

void CVolumetricMovement::SetFEA_StiffMatrix2D(CGeometry *geometry, CConfig *config, su2double **StiffMatrix_Elem, unsigned long PointCorners[8], su2double CoordCorners[8][3],
                                               unsigned short nNodes, su2double ElemVolume, su2double ElemDistance) {
  
  su2double B_Matrix[3][8], D_Matrix[3][3], Aux_Matrix[8][3];
  su2double Xi = 0.0, Eta = 0.0, Det = 0.0, E = 1/EPS, Lambda = 0.0, Mu = 0.0, Nu = 0.0;
  unsigned short iNode, iVar, jVar, kVar, iGauss, nGauss = 0;
  su2double DShapeFunction[8][4] = {{0.0, 0.0, 0.0, 0.0}, {0.0, 0.0, 0.0, 0.0}, {0.0, 0.0, 0.0, 0.0}, {0.0, 0.0, 0.0, 0.0},
    {0.0, 0.0, 0.0, 0.0}, {0.0, 0.0, 0.0, 0.0}, {0.0, 0.0, 0.0, 0.0}, {0.0, 0.0, 0.0, 0.0}};
  su2double Location[4][3], Weight[4];
  unsigned short nVar = geometry->GetnDim();
  
  for (iVar = 0; iVar < nNodes*nVar; iVar++) {
    for (jVar = 0; jVar < nNodes*nVar; jVar++) {
      StiffMatrix_Elem[iVar][jVar] = 0.0;
    }
  }
  
  /*--- Integration formulae from "Shape functions and points of
   integration of the Résumé" by Josselin DELMAS (2013) ---*/
  
  /*--- Triangle. Nodes of numerical integration at 1 point (order 1). ---*/
  
  if (nNodes == 3) {
    nGauss = 1;
    Location[0][0] = 0.333333333333333;  Location[0][1] = 0.333333333333333;  Weight[0] = 0.5;
  }
  
  /*--- Quadrilateral. Nodes of numerical integration at 4 points (order 2). ---*/
  
  if (nNodes == 4) {
    nGauss = 4;
    Location[0][0] = -0.577350269189626;  Location[0][1] = -0.577350269189626;  Weight[0] = 1.0;
    Location[1][0] = 0.577350269189626;   Location[1][1] = -0.577350269189626;  Weight[1] = 1.0;
    Location[2][0] = 0.577350269189626;   Location[2][1] = 0.577350269189626;   Weight[2] = 1.0;
    Location[3][0] = -0.577350269189626;  Location[3][1] = 0.577350269189626;   Weight[3] = 1.0;
  }
  
  for (iGauss = 0; iGauss < nGauss; iGauss++) {
    
    Xi = Location[iGauss][0]; Eta = Location[iGauss][1];
    
    if (nNodes == 3) Det = ShapeFunc_Triangle(Xi, Eta, CoordCorners, DShapeFunction);
    if (nNodes == 4) Det = ShapeFunc_Quadrilateral(Xi, Eta, CoordCorners, DShapeFunction);
    
    /*--- Compute the B Matrix ---*/
    
    for (iVar = 0; iVar < 3; iVar++)
      for (jVar = 0; jVar < nNodes*nVar; jVar++)
        B_Matrix[iVar][jVar] = 0.0;
    
    for (iNode = 0; iNode < nNodes; iNode++) {
      B_Matrix[0][0+iNode*nVar] = DShapeFunction[iNode][0];
      B_Matrix[1][1+iNode*nVar] = DShapeFunction[iNode][1];
      
      B_Matrix[2][0+iNode*nVar] = DShapeFunction[iNode][1];
      B_Matrix[2][1+iNode*nVar] = DShapeFunction[iNode][0];
    }
    
    /*--- Impose a type of stiffness for each element ---*/
    
    switch (config->GetDeform_Stiffness_Type()) {
      case INVERSE_VOLUME: E = 1.0 / ElemVolume; break;
      case WALL_DISTANCE: E = 1.0 / ElemDistance; break;
      case CONSTANT_STIFFNESS: E = 1.0 / EPS; break;
    }
    
    Nu = config->GetDeform_Coeff();
    Mu = E / (2.0*(1.0 + Nu));
    Lambda = Nu*E/((1.0+Nu)*(1.0-2.0*Nu));
    
    /*--- Compute the D Matrix (for plane strain and 3-D)---*/
    
    D_Matrix[0][0] = Lambda + 2.0*Mu;		D_Matrix[0][1] = Lambda;            D_Matrix[0][2] = 0.0;
    D_Matrix[1][0] = Lambda;            D_Matrix[1][1] = Lambda + 2.0*Mu;   D_Matrix[1][2] = 0.0;
    D_Matrix[2][0] = 0.0;               D_Matrix[2][1] = 0.0;               D_Matrix[2][2] = Mu;
    
    
    /*--- Compute the BT.D Matrix ---*/
    
    for (iVar = 0; iVar < nNodes*nVar; iVar++) {
      for (jVar = 0; jVar < 3; jVar++) {
        Aux_Matrix[iVar][jVar] = 0.0;
        for (kVar = 0; kVar < 3; kVar++)
          Aux_Matrix[iVar][jVar] += B_Matrix[kVar][iVar]*D_Matrix[kVar][jVar];
      }
    }
    
    /*--- Compute the BT.D.B Matrix (stiffness matrix), and add to the original
     matrix using Gauss integration ---*/
    
    for (iVar = 0; iVar < nNodes*nVar; iVar++) {
      for (jVar = 0; jVar < nNodes*nVar; jVar++) {
        for (kVar = 0; kVar < 3; kVar++) {
          StiffMatrix_Elem[iVar][jVar] += Weight[iGauss] * Aux_Matrix[iVar][kVar]*B_Matrix[kVar][jVar] * fabs(Det);
        }
      }
    }
    
  }
  
}

void CVolumetricMovement::SetFEA_StiffMatrix3D(CGeometry *geometry, CConfig *config, su2double **StiffMatrix_Elem, unsigned long PointCorners[8], su2double CoordCorners[8][3],
                                               unsigned short nNodes, su2double ElemVolume, su2double ElemDistance) {
  
  su2double B_Matrix[6][24], D_Matrix[6][6] = {{0.0, 0.0, 0.0, 0.0, 0.0, 0.0}, {0.0, 0.0, 0.0, 0.0, 0.0, 0.0}, {0.0, 0.0, 0.0, 0.0, 0.0, 0.0}, {0.0, 0.0, 0.0, 0.0, 0.0, 0.0},
    {0.0, 0.0, 0.0, 0.0, 0.0, 0.0}, {0.0, 0.0, 0.0, 0.0, 0.0, 0.0}}, Aux_Matrix[24][6];
  su2double Xi = 0.0, Eta = 0.0, Zeta = 0.0, Det = 0.0, Mu = 0.0, E = 0.0, Lambda = 0.0, Nu = 0.0;
  unsigned short iNode, iVar, jVar, kVar, iGauss, nGauss = 0;
  su2double DShapeFunction[8][4] = {{0.0, 0.0, 0.0, 0.0}, {0.0, 0.0, 0.0, 0.0}, {0.0, 0.0, 0.0, 0.0}, {0.0, 0.0, 0.0, 0.0},
    {0.0, 0.0, 0.0, 0.0}, {0.0, 0.0, 0.0, 0.0}, {0.0, 0.0, 0.0, 0.0}, {0.0, 0.0, 0.0, 0.0}};
  su2double Location[8][3], Weight[8];
  unsigned short nVar = geometry->GetnDim();
  
  for (iVar = 0; iVar < nNodes*nVar; iVar++) {
    for (jVar = 0; jVar < nNodes*nVar; jVar++) {
      StiffMatrix_Elem[iVar][jVar] = 0.0;
    }
  }
  
  /*--- Integration formulae from "Shape functions and points of
   integration of the Résumé" by Josselin Delmas (2013) ---*/
  
  /*--- Tetrahedrons. Nodes of numerical integration at 1 point (order 1). ---*/
  
  if (nNodes == 4) {
    nGauss = 1;
    Location[0][0] = 0.25;  Location[0][1] = 0.25;  Location[0][2] = 0.25;  Weight[0] = 0.166666666666666;
  }
  
  /*--- Pyramids. Nodes numerical integration at 5 points. ---*/
  
  if (nNodes == 5) {
    nGauss = 5;
    Location[0][0] = 0.5;   Location[0][1] = 0.0;   Location[0][2] = 0.1531754163448146;  Weight[0] = 0.133333333333333;
    Location[1][0] = 0.0;   Location[1][1] = 0.5;   Location[1][2] = 0.1531754163448146;  Weight[1] = 0.133333333333333;
    Location[2][0] = -0.5;  Location[2][1] = 0.0;   Location[2][2] = 0.1531754163448146;  Weight[2] = 0.133333333333333;
    Location[3][0] = 0.0;   Location[3][1] = -0.5;  Location[3][2] = 0.1531754163448146;  Weight[3] = 0.133333333333333;
    Location[4][0] = 0.0;   Location[4][1] = 0.0;   Location[4][2] = 0.6372983346207416;  Weight[4] = 0.133333333333333;
  }
  
  /*--- Prism. Nodes of numerical integration at 6 points (order 3 in Xi, order 2 in Eta and Mu ). ---*/
  
  if (nNodes == 6) {
    nGauss = 6;
    Location[0][0] = 0.5;                 Location[0][1] = 0.5;                 Location[0][2] = -0.577350269189626;  Weight[0] = 0.166666666666666;
    Location[1][0] = -0.577350269189626;  Location[1][1] = 0.0;                 Location[1][2] = 0.5;                 Weight[1] = 0.166666666666666;
    Location[2][0] = 0.5;                 Location[2][1] = -0.577350269189626;  Location[2][2] = 0.0;                 Weight[2] = 0.166666666666666;
    Location[3][0] = 0.5;                 Location[3][1] = 0.5;                 Location[3][2] = 0.577350269189626;   Weight[3] = 0.166666666666666;
    Location[4][0] = 0.577350269189626;   Location[4][1] = 0.0;                 Location[4][2] = 0.5;                 Weight[4] = 0.166666666666666;
    Location[5][0] = 0.5;                 Location[5][1] = 0.577350269189626;   Location[5][2] = 0.0;                 Weight[5] = 0.166666666666666;
  }
  
  /*--- Hexahedrons. Nodes of numerical integration at 6 points (order 3). ---*/
  
  if (nNodes == 8) {
    nGauss = 8;
    Location[0][0] = -0.577350269189626;  Location[0][1] = -0.577350269189626;  Location[0][2] = -0.577350269189626;  Weight[0] = 1.0;
    Location[1][0] = -0.577350269189626;  Location[1][1] = -0.577350269189626;  Location[1][2] = 0.577350269189626;   Weight[1] = 1.0;
    Location[2][0] = -0.577350269189626;  Location[2][1] = 0.577350269189626;   Location[2][2] = -0.577350269189626;  Weight[2] = 1.0;
    Location[3][0] = -0.577350269189626;  Location[3][1] = 0.577350269189626;   Location[3][2] = 0.577350269189626;   Weight[3] = 1.0;
    Location[4][0] = 0.577350269189626;   Location[4][1] = -0.577350269189626;  Location[4][2] = -0.577350269189626;  Weight[4] = 1.0;
    Location[5][0] = 0.577350269189626;   Location[5][1] = -0.577350269189626;  Location[5][2] = 0.577350269189626;   Weight[5] = 1.0;
    Location[6][0] = 0.577350269189626;   Location[6][1] = 0.577350269189626;   Location[6][2] = -0.577350269189626;  Weight[6] = 1.0;
    Location[7][0] = 0.577350269189626;   Location[7][1] = 0.577350269189626;   Location[7][2] = 0.577350269189626;   Weight[7] = 1.0;
  }
  
  for (iGauss = 0; iGauss < nGauss; iGauss++) {
    
    Xi = Location[iGauss][0]; Eta = Location[iGauss][1];  Zeta = Location[iGauss][2];
    
    if (nNodes == 4) Det = ShapeFunc_Tetra(Xi, Eta, Zeta, CoordCorners, DShapeFunction);
    if (nNodes == 5) Det = ShapeFunc_Pyram(Xi, Eta, Zeta, CoordCorners, DShapeFunction);
    if (nNodes == 6) Det = ShapeFunc_Prism(Xi, Eta, Zeta, CoordCorners, DShapeFunction);
    if (nNodes == 8) Det = ShapeFunc_Hexa(Xi, Eta, Zeta, CoordCorners, DShapeFunction);
    
    /*--- Compute the B Matrix ---*/
    
    for (iVar = 0; iVar < 6; iVar++)
      for (jVar = 0; jVar < nNodes*nVar; jVar++)
        B_Matrix[iVar][jVar] = 0.0;
    
    for (iNode = 0; iNode < nNodes; iNode++) {
      B_Matrix[0][0+iNode*nVar] = DShapeFunction[iNode][0];
      B_Matrix[1][1+iNode*nVar] = DShapeFunction[iNode][1];
      B_Matrix[2][2+iNode*nVar] = DShapeFunction[iNode][2];
      
      B_Matrix[3][0+iNode*nVar] = DShapeFunction[iNode][1];
      B_Matrix[3][1+iNode*nVar] = DShapeFunction[iNode][0];
      
      B_Matrix[4][1+iNode*nVar] = DShapeFunction[iNode][2];
      B_Matrix[4][2+iNode*nVar] = DShapeFunction[iNode][1];
      
      B_Matrix[5][0+iNode*nVar] = DShapeFunction[iNode][2];
      B_Matrix[5][2+iNode*nVar] = DShapeFunction[iNode][0];
    }
    
    /*--- Impose a type of stiffness for each element ---*/
    
    switch (config->GetDeform_Stiffness_Type()) {
      case INVERSE_VOLUME: E = 1.0 / ElemVolume; break;
      case WALL_DISTANCE: E = 1.0 / ElemDistance; break;
      case CONSTANT_STIFFNESS: E = 1.0 / EPS; break;
    }
    
    Nu = config->GetDeform_Coeff();
    Mu = E / (2.0*(1.0 + Nu));
    Lambda = Nu*E/((1.0+Nu)*(1.0-2.0*Nu));
    
    /*--- Compute the D Matrix (for plane strain and 3-D)---*/
    
    D_Matrix[0][0] = Lambda + 2.0*Mu;	D_Matrix[0][1] = Lambda;					D_Matrix[0][2] = Lambda;
    D_Matrix[1][0] = Lambda;					D_Matrix[1][1] = Lambda + 2.0*Mu;	D_Matrix[1][2] = Lambda;
    D_Matrix[2][0] = Lambda;					D_Matrix[2][1] = Lambda;					D_Matrix[2][2] = Lambda + 2.0*Mu;
    D_Matrix[3][3] = Mu;
    D_Matrix[4][4] = Mu;
    D_Matrix[5][5] = Mu;
    
    
    /*--- Compute the BT.D Matrix ---*/
    
    for (iVar = 0; iVar < nNodes*nVar; iVar++) {
      for (jVar = 0; jVar < 6; jVar++) {
        Aux_Matrix[iVar][jVar] = 0.0;
        for (kVar = 0; kVar < 6; kVar++)
          Aux_Matrix[iVar][jVar] += B_Matrix[kVar][iVar]*D_Matrix[kVar][jVar];
      }
    }
    
    /*--- Compute the BT.D.B Matrix (stiffness matrix), and add to the original
     matrix using Gauss integration ---*/
    
    for (iVar = 0; iVar < nNodes*nVar; iVar++) {
      for (jVar = 0; jVar < nNodes*nVar; jVar++) {
        for (kVar = 0; kVar < 6; kVar++) {
          StiffMatrix_Elem[iVar][jVar] += Weight[iGauss] * Aux_Matrix[iVar][kVar]*B_Matrix[kVar][jVar] * fabs(Det);
        }
      }
    }
    
  }
  
}

void CVolumetricMovement::AddFEA_StiffMatrix(CGeometry *geometry, su2double **StiffMatrix_Elem, unsigned long PointCorners[8], unsigned short nNodes) {
  
  unsigned short iVar, jVar, iDim, jDim;
  
  unsigned short nVar = geometry->GetnDim();

  su2double **StiffMatrix_Node;
  StiffMatrix_Node = new su2double* [nVar];
  for (iVar = 0; iVar < nVar; iVar++)
    StiffMatrix_Node[iVar] = new su2double [nVar];
  
  for (iVar = 0; iVar < nVar; iVar++)
    for (jVar = 0; jVar < nVar; jVar++)
      StiffMatrix_Node[iVar][jVar] = 0.0;
  
  /*--- Transform the stiffness matrix for the hexahedral element into the
   contributions for the individual nodes relative to each other. ---*/
  
  for (iVar = 0; iVar < nNodes; iVar++) {
    for (jVar = 0; jVar < nNodes; jVar++) {
      
      for (iDim = 0; iDim < nVar; iDim++) {
        for (jDim = 0; jDim < nVar; jDim++) {
          StiffMatrix_Node[iDim][jDim] = StiffMatrix_Elem[(iVar*nVar)+iDim][(jVar*nVar)+jDim];
        }
      }

      StiffMatrix.AddBlock(PointCorners[iVar], PointCorners[jVar], StiffMatrix_Node);
      
    }
  }
  
  /*--- Deallocate memory and exit ---*/
  
  for (iVar = 0; iVar < nVar; iVar++)
    delete [] StiffMatrix_Node[iVar];
  delete [] StiffMatrix_Node;
  
}

void CVolumetricMovement::SetBoundaryDisplacements(CGeometry *geometry, CConfig *config) {

	unsigned short iDim, nDim = geometry->GetnDim(), iMarker, axis = 0;
	unsigned long iPoint, total_index, iVertex;
	su2double *VarCoord, MeanCoord[3] = {0.0,0.0,0.0}, VarIncrement = 1.0;
  
  /*--- Get the SU2 module. SU2_CFD will use this routine for dynamically
   deforming meshes (MARKER_MOVING), while SU2_DEF will use it for deforming
   meshes after imposing design variable surface deformations (DV_MARKER). ---*/
  
  unsigned short Kind_SU2 = config->GetKind_SU2();
  
  /*--- If requested (no by default) impose the surface deflections in
   increments and solve the grid deformation equations iteratively with
   successive small deformations. ---*/
  
  VarIncrement = 1.0/((su2double)config->GetGridDef_Nonlinear_Iter());
	
  /*--- As initialization, set to zero displacements of all the surfaces except the symmetry
   plane, the receive boundaries and periodic boundaries. ---*/
  for (iMarker = 0; iMarker < config->GetnMarker_All(); iMarker++) {
    if (((config->GetMarker_All_KindBC(iMarker) != SYMMETRY_PLANE) &&
         (config->GetMarker_All_KindBC(iMarker) != SEND_RECEIVE) &&
         (config->GetMarker_All_KindBC(iMarker) != INTERNAL_BOUNDARY) &&
         (config->GetMarker_All_KindBC(iMarker) != PERIODIC_BOUNDARY))) {
      for (iVertex = 0; iVertex < geometry->nVertex[iMarker]; iVertex++) {
        iPoint = geometry->vertex[iMarker][iVertex]->GetNode();
        for (iDim = 0; iDim < nDim; iDim++) {
          total_index = iPoint*nDim + iDim;
          LinSysRes[total_index] = 0.0;
          LinSysSol[total_index] = 0.0;
          StiffMatrix.DeleteValsRowi(total_index);
        }
      }
    }
  }

  /*--- Set to zero displacements of the normal component for the symmetry plane condition ---*/

	for (iMarker = 0; iMarker < config->GetnMarker_All(); iMarker++) {
	  if ((config->GetMarker_All_KindBC(iMarker) == SYMMETRY_PLANE) ) {

	    for (iDim = 0; iDim < nDim; iDim++) MeanCoord[iDim] = 0.0;
	    for (iVertex = 0; iVertex < geometry->nVertex[iMarker]; iVertex++) {
	      iPoint = geometry->vertex[iMarker][iVertex]->GetNode();
	      VarCoord = geometry->node[iPoint]->GetCoord();
	      for (iDim = 0; iDim < nDim; iDim++)
	        MeanCoord[iDim] += VarCoord[iDim]*VarCoord[iDim];
	    }
	    for (iDim = 0; iDim < nDim; iDim++) MeanCoord[iDim] = sqrt(MeanCoord[iDim]);
	    if (nDim==3) {
	      if ((MeanCoord[0] <= MeanCoord[1]) && (MeanCoord[0] <= MeanCoord[2])) axis = 0;
	      if ((MeanCoord[1] <= MeanCoord[0]) && (MeanCoord[1] <= MeanCoord[2])) axis = 1;
	      if ((MeanCoord[2] <= MeanCoord[0]) && (MeanCoord[2] <= MeanCoord[1])) axis = 2;
	    }
	    else {
	      if ((MeanCoord[0] <= MeanCoord[1]) ) axis = 0;
	      if ((MeanCoord[1] <= MeanCoord[0]) ) axis = 1;
	    }

	    for (iVertex = 0; iVertex < geometry->nVertex[iMarker]; iVertex++) {
	      iPoint = geometry->vertex[iMarker][iVertex]->GetNode();
	      total_index = iPoint*nDim + axis;
	      LinSysRes[total_index] = 0.0;
	      LinSysSol[total_index] = 0.0;
	      StiffMatrix.DeleteValsRowi(total_index);
	    }
	  }
	}

	/*--- Set the known displacements, note that some points of the moving surfaces
   could be on on the symmetry plane, we should specify DeleteValsRowi again (just in case) ---*/
  
	for (iMarker = 0; iMarker < config->GetnMarker_All(); iMarker++) {
		if (((config->GetMarker_All_Moving(iMarker) == YES) && (Kind_SU2 == SU2_CFD)) ||
        ((config->GetMarker_All_DV(iMarker) == YES) && (Kind_SU2 == SU2_DEF)) ||
        ((config->GetDirectDiff() == D_DESIGN) && (Kind_SU2 == SU2_CFD) && (config->GetMarker_All_DV(iMarker) == YES)) ||
        ((config->GetMarker_All_DV(iMarker) == YES) && (Kind_SU2 == SU2_DOT))) {
			for (iVertex = 0; iVertex < geometry->nVertex[iMarker]; iVertex++) {
				iPoint = geometry->vertex[iMarker][iVertex]->GetNode();
				VarCoord = geometry->vertex[iMarker][iVertex]->GetVarCoord();
				for (iDim = 0; iDim < nDim; iDim++) {
					total_index = iPoint*nDim + iDim;
          LinSysRes[total_index] = SU2_TYPE::GetValue(VarCoord[iDim] * VarIncrement);
          LinSysSol[total_index] = SU2_TYPE::GetValue(VarCoord[iDim] * VarIncrement);
          StiffMatrix.DeleteValsRowi(total_index);
				}
			}
    }
  }
  
  /*--- Don't move the nearfield plane ---*/
  
  for (iMarker = 0; iMarker < config->GetnMarker_All(); iMarker++) {
		if (config->GetMarker_All_KindBC(iMarker) == NEARFIELD_BOUNDARY) {
			for (iVertex = 0; iVertex < geometry->nVertex[iMarker]; iVertex++) {
				iPoint = geometry->vertex[iMarker][iVertex]->GetNode();
				for (iDim = 0; iDim < nDim; iDim++) {
					total_index = iPoint*nDim + iDim;
					LinSysRes[total_index] = 0.0;
					LinSysSol[total_index] = 0.0;
          StiffMatrix.DeleteValsRowi(total_index);
				}
			}
    }
  }

  /*--- Move the FSI interfaces ---*/

	for (iMarker = 0; iMarker < config->GetnMarker_All(); iMarker++) {
		if ((config->GetMarker_All_FSIinterface(iMarker) != 0) && (Kind_SU2 == SU2_CFD)) {
			for (iVertex = 0; iVertex < geometry->nVertex[iMarker]; iVertex++) {
				iPoint = geometry->vertex[iMarker][iVertex]->GetNode();
				VarCoord = geometry->vertex[iMarker][iVertex]->GetVarCoord();
				for (iDim = 0; iDim < nDim; iDim++) {
					total_index = iPoint*nDim + iDim;
          LinSysRes[total_index] = SU2_TYPE::GetValue(VarCoord[iDim] * VarIncrement);
          LinSysSol[total_index] = SU2_TYPE::GetValue(VarCoord[iDim] * VarIncrement);
					StiffMatrix.DeleteValsRowi(total_index);
				}
			}
		}
	}


}

void CVolumetricMovement::SetBoundaryDerivatives(CGeometry *geometry, CConfig *config) {
  unsigned short iDim, iMarker;
  unsigned long iPoint, total_index, iVertex;

  su2double * VarCoord;
  unsigned short Kind_SU2 = config->GetKind_SU2();
  if ((config->GetDirectDiff() == D_DESIGN) && (Kind_SU2 == SU2_CFD)) {
    for (iMarker = 0; iMarker < config->GetnMarker_All(); iMarker++) {
      if ((config->GetMarker_All_DV(iMarker) == YES)) {
        for (iVertex = 0; iVertex < geometry->nVertex[iMarker]; iVertex++) {
          iPoint = geometry->vertex[iMarker][iVertex]->GetNode();
          VarCoord = geometry->vertex[iMarker][iVertex]->GetVarCoord();
          for (iDim = 0; iDim < nDim; iDim++) {
            total_index = iPoint*nDim + iDim;
            LinSysRes[total_index] = SU2_TYPE::GetDerivative(VarCoord[iDim]);
            LinSysSol[total_index] = SU2_TYPE::GetDerivative(VarCoord[iDim]);
          }
        }
      }
    }
    if (LinSysRes.norm() == 0.0) cout << "Warning: Derivatives are zero!" << endl;
  } else if (Kind_SU2 == SU2_DOT) {

    for (iPoint = 0; iPoint < nPoint; iPoint++) {
      for (iDim = 0; iDim < nDim; iDim++) {
        total_index = iPoint*nDim + iDim;
        LinSysRes[total_index] = SU2_TYPE::GetValue(geometry->GetSensitivity(iPoint, iDim));
        LinSysSol[total_index] = SU2_TYPE::GetValue(geometry->GetSensitivity(iPoint, iDim));
      }
    }
  }
}

void CVolumetricMovement::UpdateGridCoord_Derivatives(CGeometry *geometry, CConfig *config) {
  unsigned short iDim, iMarker;
  unsigned long iPoint, total_index, iVertex;
  su2double *new_coord = new su2double[3];

  unsigned short Kind_SU2 = config->GetKind_SU2();

  /*--- Update derivatives of the grid coordinates using the solution of the linear system
     after grid deformation (LinSysSol contains the derivatives of the x, y, z displacements). ---*/
  if ((config->GetDirectDiff() == D_DESIGN) && (Kind_SU2 == SU2_CFD)) {
    for (iPoint = 0; iPoint < geometry->GetnPoint(); iPoint++) {
      new_coord[0] = 0.0; new_coord[1] = 0.0; new_coord[2] = 0.0;
      for (iDim = 0; iDim < nDim; iDim++) {
        total_index = iPoint*nDim + iDim;
        new_coord[iDim] = geometry->node[iPoint]->GetCoord(iDim);
        SU2_TYPE::SetDerivative(new_coord[iDim], SU2_TYPE::GetValue(LinSysSol[total_index]));
      }
      geometry->node[iPoint]->SetCoord(new_coord);
    }
  } else if (Kind_SU2 == SU2_DOT) {
    for (iMarker = 0; iMarker < config->GetnMarker_All(); iMarker++) {
      if((config->GetMarker_All_KindBC(iMarker) == HEAT_FLUX ) ||
         (config->GetMarker_All_KindBC(iMarker) == EULER_WALL ) ||
         (config->GetMarker_All_KindBC(iMarker) == ISOTHERMAL )) {
        for (iVertex = 0; iVertex < geometry->nVertex[iMarker]; iVertex++) {
          iPoint = geometry->vertex[iMarker][iVertex]->GetNode();
          if (geometry->node[iPoint]->GetDomain()) {
            for (iDim = 0; iDim < nDim; iDim++) {
              total_index = iPoint*nDim + iDim;
              geometry->SetSensitivity(iPoint,iDim, LinSysSol[total_index]);
            }
          }
        }
      }
    }
  }
  
  delete [] new_coord;
}

void CVolumetricMovement::SetDomainDisplacements(CGeometry *geometry, CConfig *config) {
  
  unsigned short iDim, nDim = geometry->GetnDim();
  unsigned long iPoint, total_index;
  su2double *Coord, *MinCoordValues, *MaxCoordValues, *Hold_GridFixed_Coord;
  
  MinCoordValues = new su2double [nDim];
  MaxCoordValues = new su2double [nDim];
  
		for (iDim = 0; iDim < nDim; iDim++) {
      MinCoordValues[iDim] = 0.0;
      MaxCoordValues[iDim] = 0.0;
    }
  
  Hold_GridFixed_Coord = config->GetHold_GridFixed_Coord();
  
  MinCoordValues[0] = Hold_GridFixed_Coord[0];
  MinCoordValues[1] = Hold_GridFixed_Coord[1];
  MinCoordValues[2] = Hold_GridFixed_Coord[2];
  MaxCoordValues[0] = Hold_GridFixed_Coord[3];
  MaxCoordValues[1] = Hold_GridFixed_Coord[4];
  MaxCoordValues[2] = Hold_GridFixed_Coord[5];
  
  /*--- Set to zero displacements of all the points that are not going to be moved
   except the surfaces ---*/
  
  for (iPoint = 0; iPoint < geometry->GetnPoint(); iPoint++) {
    Coord = geometry->node[iPoint]->GetCoord();
    for (iDim = 0; iDim < nDim; iDim++) {
      if ((Coord[iDim] < MinCoordValues[iDim]) || (Coord[iDim] > MaxCoordValues[iDim])) {
        total_index = iPoint*nDim + iDim;
        LinSysRes[total_index] = 0.0;
        LinSysSol[total_index] = 0.0;
        StiffMatrix.DeleteValsRowi(total_index);
      }
    }
  }
  
  delete [] MinCoordValues;
  delete [] MaxCoordValues;
  
}

void CVolumetricMovement::Rigid_Rotation(CGeometry *geometry, CConfig *config,
                                         unsigned short iZone, unsigned long iter) {
  
  int rank = MASTER_NODE;
#ifdef HAVE_MPI
	MPI_Comm_rank(MPI_COMM_WORLD, &rank);
#endif
  
	/*--- Local variables ---*/
	unsigned short iDim, nDim; 
	unsigned long iPoint;
  su2double r[3] = {0.0,0.0,0.0}, rotCoord[3] = {0.0,0.0,0.0}, *Coord;
  su2double Center[3] = {0.0,0.0,0.0}, Omega[3] = {0.0,0.0,0.0}, Lref;
  su2double dt, Center_Moment[3] = {0.0,0.0,0.0};
  su2double *GridVel, newGridVel[3] = {0.0,0.0,0.0};
	su2double rotMatrix[3][3] = {{0.0,0.0,0.0}, {0.0,0.0,0.0}, {0.0,0.0,0.0}};
	su2double dtheta, dphi, dpsi, cosTheta, sinTheta;
	su2double cosPhi, sinPhi, cosPsi, sinPsi;
	bool harmonic_balance = (config->GetUnsteady_Simulation() == HARMONIC_BALANCE);
	bool adjoint = config->GetContinuous_Adjoint();


	/*--- Problem dimension and physical time step ---*/
	nDim = geometry->GetnDim();
	dt   = config->GetDelta_UnstTimeND();
	Lref = config->GetLength_Ref();

  /*--- For harmonic balance, motion is the same in each zone (at each instance).
   *    This is used for calls to the config container ---*/
  if (harmonic_balance)
	  iZone = ZONE_0;
  
  /*--- For the unsteady adjoint, use reverse time ---*/
  if (adjoint) {
    /*--- Set the first adjoint mesh position to the final direct one ---*/
    if (iter == 0) dt = ((su2double)config->GetnExtIter()-1)*dt;
    /*--- Reverse the rotation direction for the adjoint ---*/
    else dt = -1.0*dt;
  } else {
    /*--- No rotation at all for the first direct solution ---*/
    if (iter == 0) dt = 0;
  }
  
  /*--- Center of rotation & angular velocity vector from config ---*/
  
  Center[0] = config->GetMotion_Origin_X(iZone);
  Center[1] = config->GetMotion_Origin_Y(iZone);
  Center[2] = config->GetMotion_Origin_Z(iZone);
  Omega[0]  = (config->GetRotation_Rate_X(iZone)/config->GetOmega_Ref());
  Omega[1]  = (config->GetRotation_Rate_Y(iZone)/config->GetOmega_Ref());
  Omega[2]  = (config->GetRotation_Rate_Z(iZone)/config->GetOmega_Ref());

  /*-- Set dt for harmonic balance cases ---*/
  if (harmonic_balance) {
	  /*--- period of oscillation & compute time interval using nTimeInstances ---*/
	  su2double period = config->GetHarmonicBalance_Period();
	  period /= config->GetTime_Ref();
	  dt = period * (su2double)iter/(su2double)(config->GetnTimeInstances());
  }
  
  /*--- Compute delta change in the angle about the x, y, & z axes. ---*/

  dtheta = Omega[0]*dt;
  dphi   = Omega[1]*dt;
  dpsi   = Omega[2]*dt;

  if (rank == MASTER_NODE && iter == 0) {
    cout << " Angular velocity: (" << Omega[0] << ", " << Omega[1];
    cout << ", " << Omega[2] << ") rad/s." << endl;
  }
  
	/*--- Store angles separately for clarity. Compute sines/cosines. ---*/
  
	cosTheta = cos(dtheta);  cosPhi = cos(dphi);  cosPsi = cos(dpsi);
	sinTheta = sin(dtheta);  sinPhi = sin(dphi);  sinPsi = sin(dpsi);
  
	/*--- Compute the rotation matrix. Note that the implicit
   ordering is rotation about the x-axis, y-axis, then z-axis. ---*/
  
	rotMatrix[0][0] = cosPhi*cosPsi;
	rotMatrix[1][0] = cosPhi*sinPsi;
	rotMatrix[2][0] = -sinPhi;
  
	rotMatrix[0][1] = sinTheta*sinPhi*cosPsi - cosTheta*sinPsi;
	rotMatrix[1][1] = sinTheta*sinPhi*sinPsi + cosTheta*cosPsi;
	rotMatrix[2][1] = sinTheta*cosPhi;
  
	rotMatrix[0][2] = cosTheta*sinPhi*cosPsi + sinTheta*sinPsi;
	rotMatrix[1][2] = cosTheta*sinPhi*sinPsi - sinTheta*cosPsi;
	rotMatrix[2][2] = cosTheta*cosPhi;
  
	/*--- Loop over and rotate each node in the volume mesh ---*/
	for (iPoint = 0; iPoint < geometry->GetnPoint(); iPoint++) {
    
    /*--- Coordinates of the current point ---*/
    Coord   = geometry->node[iPoint]->GetCoord();
    GridVel = geometry->node[iPoint]->GetGridVel();
    
    /*--- Calculate non-dim. position from rotation center ---*/
    r[0] = (Coord[0]-Center[0])/Lref;
    r[1] = (Coord[1]-Center[1])/Lref;
    if (nDim == 3) r[2] = (Coord[2]-Center[2])/Lref;
    
    /*--- Compute transformed point coordinates ---*/
    rotCoord[0] = rotMatrix[0][0]*r[0] 
                + rotMatrix[0][1]*r[1] 
                + rotMatrix[0][2]*r[2];
    
    rotCoord[1] = rotMatrix[1][0]*r[0] 
                + rotMatrix[1][1]*r[1] 
                + rotMatrix[1][2]*r[2];
    
    rotCoord[2] = rotMatrix[2][0]*r[0] 
                + rotMatrix[2][1]*r[1] 
                + rotMatrix[2][2]*r[2];
    
    /*--- Cross Product of angular velocity and distance from center.
     Note that we have assumed the grid velocities have been set to
     an initial value in the plunging routine. ---*/
    
    newGridVel[0] = GridVel[0] + Omega[1]*rotCoord[2] - Omega[2]*rotCoord[1];
    newGridVel[1] = GridVel[1] + Omega[2]*rotCoord[0] - Omega[0]*rotCoord[2];
    newGridVel[2] = GridVel[2] + Omega[0]*rotCoord[1] - Omega[1]*rotCoord[0];
    
    /*--- Store new node location & grid velocity. Add center. 
     Do not store the grid velocity if this is an adjoint calculation.---*/
    
    for (iDim = 0; iDim < nDim; iDim++) {
      geometry->node[iPoint]->SetCoord(iDim, rotCoord[iDim] + Center[iDim]);
      if (!adjoint) geometry->node[iPoint]->SetGridVel(iDim, newGridVel[iDim]);
      
    }
  }
  
  /*--- Set the moment computation center to the new location after
   incrementing the position with the rotation. ---*/
  
  for (unsigned short jMarker=0; jMarker<config->GetnMarker_Monitoring(); jMarker++) {
    
    Center_Moment[0] = config->GetRefOriginMoment_X(jMarker);
    Center_Moment[1] = config->GetRefOriginMoment_Y(jMarker);
    Center_Moment[2] = config->GetRefOriginMoment_Z(jMarker);
    
    /*--- Calculate non-dim. position from rotation center ---*/
    
    for (iDim = 0; iDim < nDim; iDim++)
      r[iDim] = (Center_Moment[iDim]-Center[iDim])/Lref;
    if (nDim == 2) r[nDim] = 0.0;
    
    /*--- Compute transformed point coordinates ---*/
    
    rotCoord[0] = rotMatrix[0][0]*r[0]
    + rotMatrix[0][1]*r[1]
    + rotMatrix[0][2]*r[2];
    
    rotCoord[1] = rotMatrix[1][0]*r[0]
    + rotMatrix[1][1]*r[1]
    + rotMatrix[1][2]*r[2];
    
    rotCoord[2] = rotMatrix[2][0]*r[0]
    + rotMatrix[2][1]*r[1]
    + rotMatrix[2][2]*r[2];
    
    config->SetRefOriginMoment_X(jMarker, Center[0]+rotCoord[0]);
    config->SetRefOriginMoment_Y(jMarker, Center[1]+rotCoord[1]);
    config->SetRefOriginMoment_Z(jMarker, Center[2]+rotCoord[2]);
  }
  
	/*--- After moving all nodes, update geometry class ---*/
  
	UpdateDualGrid(geometry, config);

}

void CVolumetricMovement::Rigid_Pitching(CGeometry *geometry, CConfig *config, unsigned short iZone, unsigned long iter) {
  
  int rank = MASTER_NODE;
#ifdef HAVE_MPI
	MPI_Comm_rank(MPI_COMM_WORLD, &rank);
#endif
  
  /*--- Local variables ---*/
  su2double r[3] = {0.0,0.0,0.0}, rotCoord[3] = {0.0,0.0,0.0}, *Coord, Center[3] = {0.0,0.0,0.0},
  Omega[3] = {0.0,0.0,0.0}, Ampl[3] = {0.0,0.0,0.0}, Phase[3] = {0.0,0.0,0.0};
  su2double Lref, deltaT, alphaDot[3], *GridVel, newGridVel[3] = {0.0,0.0,0.0};
  su2double rotMatrix[3][3] = {{0.0,0.0,0.0}, {0.0,0.0,0.0}, {0.0,0.0,0.0}};
  su2double dtheta, dphi, dpsi, cosTheta, sinTheta;
  su2double cosPhi, sinPhi, cosPsi, sinPsi;
  su2double time_new, time_old;
  su2double DEG2RAD = PI_NUMBER/180.0;
  unsigned short iDim;
  unsigned short nDim = geometry->GetnDim();
  unsigned long iPoint;
  bool harmonic_balance = (config->GetUnsteady_Simulation() == HARMONIC_BALANCE);
  bool adjoint = config->GetContinuous_Adjoint();

  
  /*--- Retrieve values from the config file ---*/
  deltaT = config->GetDelta_UnstTimeND(); 
  Lref   = config->GetLength_Ref();

  /*--- For harmonic balance, motion is the same in each zone (at each instance). ---*/
  if (harmonic_balance) {
	  iZone = ZONE_0;
  }

  /*--- Pitching origin, frequency, and amplitude from config. ---*/	
  Center[0] = config->GetMotion_Origin_X(iZone);
  Center[1] = config->GetMotion_Origin_Y(iZone);
  Center[2] = config->GetMotion_Origin_Z(iZone);
  Omega[0]  = (config->GetPitching_Omega_X(iZone)/config->GetOmega_Ref());
  Omega[1]  = (config->GetPitching_Omega_Y(iZone)/config->GetOmega_Ref());
  Omega[2]  = (config->GetPitching_Omega_Z(iZone)/config->GetOmega_Ref());
  Ampl[0]   = config->GetPitching_Ampl_X(iZone)*DEG2RAD;
  Ampl[1]   = config->GetPitching_Ampl_Y(iZone)*DEG2RAD;
  Ampl[2]   = config->GetPitching_Ampl_Z(iZone)*DEG2RAD;
  Phase[0]   = config->GetPitching_Phase_X(iZone)*DEG2RAD;
  Phase[1]   = config->GetPitching_Phase_Y(iZone)*DEG2RAD;
  Phase[2]   = config->GetPitching_Phase_Z(iZone)*DEG2RAD;

  if (harmonic_balance) {    
	  /*--- period of oscillation & compute time interval using nTimeInstances ---*/
	  su2double period = config->GetHarmonicBalance_Period();
	  period /= config->GetTime_Ref();
	  deltaT = period/(su2double)(config->GetnTimeInstances());
  }

  /*--- Compute delta time based on physical time step ---*/
  if (adjoint) {
    /*--- For the unsteady adjoint, we integrate backwards through
     physical time, so perform mesh motion in reverse. ---*/ 
    unsigned long nFlowIter  = config->GetnExtIter();
    unsigned long directIter = nFlowIter - iter - 1;
    time_new = static_cast<su2double>(directIter)*deltaT;
    time_old = time_new;
    if (iter != 0) time_old = (static_cast<su2double>(directIter)+1.0)*deltaT;
  } else {
    /*--- Forward time for the direct problem ---*/
    time_new = static_cast<su2double>(iter)*deltaT;
    if (harmonic_balance) {
    	/*--- For harmonic balance, begin movement from the zero position ---*/
    	time_old = 0.0;
    } else {
    	time_old = time_new;
    	if (iter != 0) time_old = (static_cast<su2double>(iter)-1.0)*deltaT;
    }
  }
  
	/*--- Compute delta change in the angle about the x, y, & z axes. ---*/
  
	dtheta = -Ampl[0]*(sin(Omega[0]*time_new + Phase[0]) - sin(Omega[0]*time_old + Phase[0]));
	dphi   = -Ampl[1]*(sin(Omega[1]*time_new + Phase[1]) - sin(Omega[1]*time_old + Phase[1]));
	dpsi   = -Ampl[2]*(sin(Omega[2]*time_new + Phase[2]) - sin(Omega[2]*time_old + Phase[2]));
  
  /*--- Angular velocity at the new time ---*/
  
  alphaDot[0] = -Omega[0]*Ampl[0]*cos(Omega[0]*time_new);
  alphaDot[1] = -Omega[1]*Ampl[1]*cos(Omega[1]*time_new);
  alphaDot[2] = -Omega[2]*Ampl[2]*cos(Omega[2]*time_new);

  if (rank == MASTER_NODE && iter == 0) {
      cout << " Pitching frequency: (" << Omega[0] << ", " << Omega[1];
      cout << ", " << Omega[2] << ") rad/s." << endl;
      cout << " Pitching amplitude: (" << Ampl[0]/DEG2RAD << ", ";
      cout << Ampl[1]/DEG2RAD << ", " << Ampl[2]/DEG2RAD;
      cout << ") degrees."<< endl;
      cout << " Pitching phase lag: (" << Phase[0]/DEG2RAD << ", ";
      cout << Phase[1]/DEG2RAD <<", "<< Phase[2]/DEG2RAD;
      cout << ") degrees."<< endl;
  }
  
	/*--- Store angles separately for clarity. Compute sines/cosines. ---*/
  
	cosTheta = cos(dtheta);  cosPhi = cos(dphi);  cosPsi = cos(dpsi);
	sinTheta = sin(dtheta);  sinPhi = sin(dphi);  sinPsi = sin(dpsi);
  
	/*--- Compute the rotation matrix. Note that the implicit
   ordering is rotation about the x-axis, y-axis, then z-axis. ---*/
  
	rotMatrix[0][0] = cosPhi*cosPsi;
	rotMatrix[1][0] = cosPhi*sinPsi;
	rotMatrix[2][0] = -sinPhi;
  
	rotMatrix[0][1] = sinTheta*sinPhi*cosPsi - cosTheta*sinPsi;
	rotMatrix[1][1] = sinTheta*sinPhi*sinPsi + cosTheta*cosPsi;
	rotMatrix[2][1] = sinTheta*cosPhi;
  
	rotMatrix[0][2] = cosTheta*sinPhi*cosPsi + sinTheta*sinPsi;
	rotMatrix[1][2] = cosTheta*sinPhi*sinPsi - sinTheta*cosPsi;
	rotMatrix[2][2] = cosTheta*cosPhi;
  
	/*--- Loop over and rotate each node in the volume mesh ---*/
	for (iPoint = 0; iPoint < geometry->GetnPoint(); iPoint++) {
    
    /*--- Coordinates of the current point ---*/
    Coord   = geometry->node[iPoint]->GetCoord();
    GridVel = geometry->node[iPoint]->GetGridVel();
    
    /*--- Calculate non-dim. position from rotation center ---*/
    for (iDim = 0; iDim < nDim; iDim++)
      r[iDim] = (Coord[iDim]-Center[iDim])/Lref;
    if (nDim == 2) r[nDim] = 0.0;
    
    /*--- Compute transformed point coordinates ---*/
    rotCoord[0] = rotMatrix[0][0]*r[0] 
                + rotMatrix[0][1]*r[1] 
                + rotMatrix[0][2]*r[2];
    
    rotCoord[1] = rotMatrix[1][0]*r[0] 
                + rotMatrix[1][1]*r[1] 
                + rotMatrix[1][2]*r[2];
    
    rotCoord[2] = rotMatrix[2][0]*r[0] 
                + rotMatrix[2][1]*r[1] 
                + rotMatrix[2][2]*r[2];
    
    /*--- Cross Product of angular velocity and distance from center.
     Note that we have assumed the grid velocities have been set to 
     an initial value in the plunging routine. ---*/
    
    newGridVel[0] = GridVel[0] + alphaDot[1]*rotCoord[2] - alphaDot[2]*rotCoord[1];
    newGridVel[1] = GridVel[1] + alphaDot[2]*rotCoord[0] - alphaDot[0]*rotCoord[2];
    newGridVel[2] = GridVel[2] + alphaDot[0]*rotCoord[1] - alphaDot[1]*rotCoord[0];
    
    /*--- Store new node location & grid velocity. Add center location.
     Do not store the grid velocity if this is an adjoint calculation.---*/
    
    for (iDim = 0; iDim < nDim; iDim++) {
      geometry->node[iPoint]->SetCoord(iDim, rotCoord[iDim]+Center[iDim]);
      if (!adjoint) geometry->node[iPoint]->SetGridVel(iDim, newGridVel[iDim]);
    }
  }
  
  /*--- For pitching we don't update the motion origin and moment reference origin. ---*/

	/*--- After moving all nodes, update geometry class ---*/
  
	UpdateDualGrid(geometry, config);
  
}

void CVolumetricMovement::Rigid_Plunging(CGeometry *geometry, CConfig *config, unsigned short iZone, unsigned long iter) {
  
  int rank = MASTER_NODE;
#ifdef HAVE_MPI
	MPI_Comm_rank(MPI_COMM_WORLD, &rank);
#endif
  
  /*--- Local variables ---*/
  su2double deltaX[3], newCoord[3], Center[3], *Coord, Omega[3], Ampl[3], Lref;
  su2double *GridVel, newGridVel[3], xDot[3];
  su2double deltaT, time_new, time_old;
  unsigned short iDim, nDim = geometry->GetnDim();
  unsigned long iPoint;
  bool harmonic_balance = (config->GetUnsteady_Simulation() == HARMONIC_BALANCE);
  bool adjoint = config->GetContinuous_Adjoint();

  
  /*--- Retrieve values from the config file ---*/
  deltaT = config->GetDelta_UnstTimeND();
  Lref   = config->GetLength_Ref();
  
  /*--- For harmonic balance, motion is the same in each zone (at each instance). ---*/
  if (harmonic_balance) {
	  iZone = ZONE_0;
  }
  
  /*--- Plunging frequency and amplitude from config. ---*/
  Center[0] = config->GetMotion_Origin_X(iZone);
  Center[1] = config->GetMotion_Origin_Y(iZone);
  Center[2] = config->GetMotion_Origin_Z(iZone);
  Omega[0]  = (config->GetPlunging_Omega_X(iZone)/config->GetOmega_Ref());
  Omega[1]  = (config->GetPlunging_Omega_Y(iZone)/config->GetOmega_Ref());
  Omega[2]  = (config->GetPlunging_Omega_Z(iZone)/config->GetOmega_Ref());
  Ampl[0]   = config->GetPlunging_Ampl_X(iZone)/Lref;
  Ampl[1]   = config->GetPlunging_Ampl_Y(iZone)/Lref;
  Ampl[2]   = config->GetPlunging_Ampl_Z(iZone)/Lref;
  
  if (harmonic_balance) {
	  /*--- period of oscillation & time interval using nTimeInstances ---*/
	  su2double period = config->GetHarmonicBalance_Period();
	  period /= config->GetTime_Ref();
	  deltaT = period/(su2double)(config->GetnTimeInstances());
  }
  
  /*--- Compute delta time based on physical time step ---*/
  if (adjoint) {
    /*--- For the unsteady adjoint, we integrate backwards through
     physical time, so perform mesh motion in reverse. ---*/
    unsigned long nFlowIter  = config->GetnExtIter();
    unsigned long directIter = nFlowIter - iter - 1;
    time_new = static_cast<su2double>(directIter)*deltaT;
    time_old = time_new;
    if (iter != 0) time_old = (static_cast<su2double>(directIter)+1.0)*deltaT;
  } else {
    /*--- Forward time for the direct problem ---*/
    time_new = static_cast<su2double>(iter)*deltaT;
    if (harmonic_balance) {
    	/*--- For harmonic balance, begin movement from the zero position ---*/
    	time_old = 0.0;
    } else {
    	time_old = time_new;
    	if (iter != 0) time_old = (static_cast<su2double>(iter)-1.0)*deltaT;
    }
  }
  
	/*--- Compute delta change in the position in the x, y, & z directions. ---*/
	deltaX[0] = -Ampl[0]*(sin(Omega[0]*time_new) - sin(Omega[0]*time_old));
	deltaX[1] = -Ampl[1]*(sin(Omega[1]*time_new) - sin(Omega[1]*time_old));
	deltaX[2] = -Ampl[2]*(sin(Omega[2]*time_new) - sin(Omega[2]*time_old));
  
  /*--- Compute grid velocity due to plunge in the x, y, & z directions. ---*/
	xDot[0] = -Ampl[0]*Omega[0]*(cos(Omega[0]*time_new));
	xDot[1] = -Ampl[1]*Omega[1]*(cos(Omega[1]*time_new));
	xDot[2] = -Ampl[2]*Omega[2]*(cos(Omega[2]*time_new));
  
  if (rank == MASTER_NODE && iter == 0) {
    cout << " Plunging frequency: (" << Omega[0] << ", " << Omega[1];
    cout << ", " << Omega[2] << ") rad/s." << endl;
    cout << " Plunging amplitude: (" << Ampl[0] << ", ";
    cout << Ampl[1] << ", " << Ampl[2] <<  ") m."<< endl;
  }
  
	/*--- Loop over and move each node in the volume mesh ---*/
	for (iPoint = 0; iPoint < geometry->GetnPoint(); iPoint++) {
    
    /*--- Coordinates of the current point ---*/
    Coord   = geometry->node[iPoint]->GetCoord();
    GridVel = geometry->node[iPoint]->GetGridVel();
    
    /*--- Increment the node position using the delta values. ---*/
    for (iDim = 0; iDim < nDim; iDim++)
      newCoord[iDim] = Coord[iDim] + deltaX[iDim];
    
    /*--- Cross Product of angular velocity and distance from center.
     Note that we have assumed the grid velocities have been set to
     an initial value in the plunging routine. ---*/
    
    newGridVel[0] = GridVel[0] + xDot[0];
    newGridVel[1] = GridVel[1] + xDot[1];
    newGridVel[2] = GridVel[2] + xDot[2];
    
    /*--- Store new node location & grid velocity. Do not store the grid
     velocity if this is an adjoint calculation. ---*/
    
    for (iDim = 0; iDim < nDim; iDim++) {
      geometry->node[iPoint]->SetCoord(iDim, newCoord[iDim]);
      if (!adjoint) geometry->node[iPoint]->SetGridVel(iDim, newGridVel[iDim]);
    }
  }
  
  /*--- Set the mesh motion center to the new location after
   incrementing the position with the rigid translation. This
   new location will be used for subsequent pitching/rotation.---*/
  
  config->SetMotion_Origin_X(iZone, Center[0]+deltaX[0]);
  config->SetMotion_Origin_Y(iZone, Center[1]+deltaX[1]);
  config->SetMotion_Origin_Z(iZone, Center[2]+deltaX[2]);
  
  /*--- As the body origin may have moved, print it to the console ---*/
  
//  if (rank == MASTER_NODE) {
//    cout << " Body origin: (" << Center[0]+deltaX[0];
//    cout << ", " << Center[1]+deltaX[1] << ", " << Center[2]+deltaX[2];
//    cout << ")." << endl;
//  }
  
  /*--- Set the moment computation center to the new location after
   incrementing the position with the plunging. ---*/
  
  for (unsigned short jMarker=0; jMarker<config->GetnMarker_Monitoring(); jMarker++) {
    Center[0] = config->GetRefOriginMoment_X(jMarker) + deltaX[0];
    Center[1] = config->GetRefOriginMoment_Y(jMarker) + deltaX[1];
    Center[2] = config->GetRefOriginMoment_Z(jMarker) + deltaX[2];
    config->SetRefOriginMoment_X(jMarker, Center[0]);
    config->SetRefOriginMoment_Y(jMarker, Center[1]);
    config->SetRefOriginMoment_Z(jMarker, Center[2]);
  }
  
	/*--- After moving all nodes, update geometry class ---*/
	
  UpdateDualGrid(geometry, config);
  
}

void CVolumetricMovement::Rigid_Translation(CGeometry *geometry, CConfig *config, unsigned short iZone, unsigned long iter) {
  
  int rank = MASTER_NODE;
#ifdef HAVE_MPI
	MPI_Comm_rank(MPI_COMM_WORLD, &rank);
#endif
  
  /*--- Local variables ---*/
  su2double deltaX[3], newCoord[3], Center[3], *Coord;
  su2double xDot[3];
  su2double deltaT, time_new, time_old;
  unsigned short iDim, nDim = geometry->GetnDim();
  unsigned long iPoint;
  bool harmonic_balance = (config->GetUnsteady_Simulation() == HARMONIC_BALANCE);
  bool adjoint = config->GetContinuous_Adjoint();

	
  /*--- Retrieve values from the config file ---*/
  deltaT = config->GetDelta_UnstTimeND();
  
  /*--- For harmonic balance, motion is the same in each zone (at each instance). ---*/
  if (harmonic_balance) {
	  iZone = ZONE_0;
  }

  /*--- Get motion center and translation rates from config ---*/
  Center[0] = config->GetMotion_Origin_X(iZone);
  Center[1] = config->GetMotion_Origin_Y(iZone);
  Center[2] = config->GetMotion_Origin_Z(iZone);
  xDot[0]   = config->GetTranslation_Rate_X(iZone);
  xDot[1]   = config->GetTranslation_Rate_Y(iZone);
  xDot[2]   = config->GetTranslation_Rate_Z(iZone);
  
  if (harmonic_balance) {
	  /*--- period of oscillation & time interval using nTimeInstances ---*/
	  su2double period = config->GetHarmonicBalance_Period();
	  period /= config->GetTime_Ref();
	  deltaT = period/(su2double)(config->GetnTimeInstances());
  }
  
  /*--- Compute delta time based on physical time step ---*/
  if (adjoint) {
    /*--- For the unsteady adjoint, we integrate backwards through
     physical time, so perform mesh motion in reverse. ---*/
    unsigned long nFlowIter  = config->GetnExtIter();
    unsigned long directIter = nFlowIter - iter - 1;
    time_new = static_cast<su2double>(directIter)*deltaT;
    time_old = time_new;
    if (iter != 0) time_old = (static_cast<su2double>(directIter)+1.0)*deltaT;
  } else {
    /*--- Forward time for the direct problem ---*/
    time_new = static_cast<su2double>(iter)*deltaT;
    if (harmonic_balance) {
    	/*--- For harmonic balance, begin movement from the zero position ---*/
    	time_old = 0.0;
    } else {
    	time_old = time_new;
    	if (iter != 0) time_old = (static_cast<su2double>(iter)-1.0)*deltaT;
    }
  }
  
	/*--- Compute delta change in the position in the x, y, & z directions. ---*/
	deltaX[0] = xDot[0]*(time_new-time_old);
	deltaX[1] = xDot[1]*(time_new-time_old);
	deltaX[2] = xDot[2]*(time_new-time_old);

  if (rank == MASTER_NODE) {
    cout << " New physical time: " << time_new << " seconds." << endl;
    if (iter == 0) {
    cout << " Translational velocity: (" << xDot[0] << ", " << xDot[1];
    cout << ", " << xDot[2] << ") m/s." << endl;
    }
  }
  
	/*--- Loop over and move each node in the volume mesh ---*/
	for (iPoint = 0; iPoint < geometry->GetnPoint(); iPoint++) {
    
    /*--- Coordinates of the current point ---*/
    Coord = geometry->node[iPoint]->GetCoord();
    
    /*--- Increment the node position using the delta values. ---*/
    for (iDim = 0; iDim < nDim; iDim++)
      newCoord[iDim] = Coord[iDim] + deltaX[iDim];
    
    /*--- Store new node location & grid velocity. Do not store the grid
     velocity if this is an adjoint calculation. ---*/
    
    for (iDim = 0; iDim < nDim; iDim++) {
      geometry->node[iPoint]->SetCoord(iDim, newCoord[iDim]);
      if (!adjoint) geometry->node[iPoint]->SetGridVel(iDim,xDot[iDim]);
    }
  }
  
  /*--- Set the mesh motion center to the new location after
   incrementing the position with the rigid translation. This
   new location will be used for subsequent pitching/rotation.---*/
  
  config->SetMotion_Origin_X(iZone, Center[0]+deltaX[0]);
  config->SetMotion_Origin_Y(iZone, Center[1]+deltaX[1]);
  config->SetMotion_Origin_Z(iZone, Center[2]+deltaX[2]);
  
  /*--- Set the moment computation center to the new location after
   incrementing the position with the translation. ---*/
  
  for (unsigned short jMarker=0; jMarker<config->GetnMarker_Monitoring(); jMarker++) {
    Center[0] = config->GetRefOriginMoment_X(jMarker) + deltaX[0];
    Center[1] = config->GetRefOriginMoment_Y(jMarker) + deltaX[1];
    Center[2] = config->GetRefOriginMoment_Z(jMarker) + deltaX[2];
    config->SetRefOriginMoment_X(jMarker, Center[0]);
    config->SetRefOriginMoment_Y(jMarker, Center[1]);
    config->SetRefOriginMoment_Z(jMarker, Center[2]);
  }
  
	/*--- After moving all nodes, update geometry class ---*/
	
  UpdateDualGrid(geometry, config);
  
}

void CVolumetricMovement::SetVolume_Scaling(CGeometry *geometry, CConfig *config, bool UpdateGeo) {
  
  int rank = MASTER_NODE;
#ifdef HAVE_MPI
  MPI_Comm_rank(MPI_COMM_WORLD, &rank);
#endif
  
  unsigned short iDim;
  unsigned long iPoint;
  su2double newCoord[3] = {0.0,0.0,0.0}, *Coord;
  
  /*--- The scaling factor is the only input to this option. Currently, 
   the mesh must be scaled the same amount in all three directions. ---*/
  su2double Scale = config->GetDV_Value(0);
  if (rank == MASTER_NODE) {
    cout << "Scaling the mesh by a constant factor of " << Scale << "." << endl;
  }
  
  /*--- Loop over and move each node in the volume mesh ---*/
  for (iPoint = 0; iPoint < geometry->GetnPoint(); iPoint++) {
    
    /*--- Coordinates of the current point ---*/
    Coord = geometry->node[iPoint]->GetCoord();
    
    /*--- Scale the node position by the specified factor. ---*/
    for (iDim = 0; iDim < nDim; iDim++)
      newCoord[iDim] = Scale*Coord[iDim];
    
    /*--- Store the new node location. ---*/
    for (iDim = 0; iDim < nDim; iDim++) {
      geometry->node[iPoint]->SetCoord(iDim, newCoord[iDim]);
    }
  }

  /*--- After moving all nodes, update geometry class ---*/
  if (UpdateGeo) UpdateDualGrid(geometry, config);
  
}

void CVolumetricMovement::SetVolume_Translation(CGeometry *geometry, CConfig *config, bool UpdateGeo)  {
  
  int rank = MASTER_NODE;
#ifdef HAVE_MPI
  MPI_Comm_rank(MPI_COMM_WORLD, &rank);
#endif
  
  unsigned short iDim;
  unsigned long iPoint;
  su2double *Coord, deltaX[3] = {0.0,0.0,0.0}, newCoord[3] = {0.0,0.0,0.0};
  
  /*--- Get the unit vector and magnitude of displacement. Note that we
   assume this is the first DV entry since it is for mesh translation.
   Create the displacement vector from the magnitude and direction. ---*/
  
  su2double Ampl = config->GetDV_Value(0);
  su2double length = 0.0;
  for (iDim = 0; iDim < nDim; iDim++) {
    deltaX[iDim] = config->GetParamDV(0, iDim);
    length += deltaX[iDim]*deltaX[iDim];
  }
  length = sqrt(length);
  for (iDim = 0; iDim < nDim; iDim++)
    deltaX[iDim] = Ampl*deltaX[iDim]/length;
  if (rank == MASTER_NODE) {
    cout << "Translational displacement: (" << deltaX[0] << ", ";
    cout  << deltaX[1] << ", " << deltaX[2] << ")." << endl;
  }
  
  /*--- Loop over and move each node in the volume mesh ---*/
  for (iPoint = 0; iPoint < geometry->GetnPoint(); iPoint++) {
    
    /*--- Coordinates of the current point ---*/
    Coord = geometry->node[iPoint]->GetCoord();
    
    /*--- Increment the node position using the delta values. ---*/
    for (iDim = 0; iDim < nDim; iDim++)
      newCoord[iDim] = Coord[iDim] + deltaX[iDim];
    
    /*--- Store new node location. ---*/
    for (iDim = 0; iDim < nDim; iDim++) {
      geometry->node[iPoint]->SetCoord(iDim, newCoord[iDim]);
    }
  }
  
  /*--- After moving all nodes, update geometry class ---*/
  if (UpdateGeo) UpdateDualGrid(geometry, config);
  
}

void CVolumetricMovement::SetVolume_Rotation(CGeometry *geometry, CConfig *config, bool UpdateGeo) {
  
  int rank = MASTER_NODE;
#ifdef HAVE_MPI
  MPI_Comm_rank(MPI_COMM_WORLD, &rank);
#endif
  
  unsigned short iDim;
  unsigned long iPoint;
  su2double x, y, z;
  su2double *Coord, deltaX[3] = {0.0,0.0,0.0}, newCoord[3] = {0.0,0.0,0.0};

  /*--- xyz-coordinates of a point on the line of rotation. */
  su2double a = config->GetParamDV(0, 0);
  su2double b = config->GetParamDV(0, 1);
  su2double c = 0.0;
  if (geometry->GetnDim() == 3) c = config->GetParamDV(0,2);
  
  /*--- xyz-coordinate of the line's direction vector. ---*/
  su2double u = config->GetParamDV(0, 3)-config->GetParamDV(0, 0);
  su2double v = config->GetParamDV(0, 4)-config->GetParamDV(0, 1);
  su2double w = 1.0;
  if (geometry->GetnDim() == 3)
    w = config->GetParamDV(0, 5)-config->GetParamDV(0, 2);
  
  /*--- The angle of rotation. ---*/
  su2double theta = config->GetDV_Value(0)*PI_NUMBER/180.0;
  
  /*--- Print to the console. ---*/
  if (rank == MASTER_NODE) {
    cout << "Rotation axis vector: (" << u << ", ";
    cout << v << ", " << w << ")." << endl;
    cout << "Angle of rotation: " << config->GetDV_Value(0);
    cout << " degrees." << endl;
  }
  
  /*--- Intermediate values used in computations. ---*/
    su2double u2=u*u; su2double v2=v*v; su2double w2=w*w;
  su2double cosT = cos(theta); su2double sinT = sin(theta);
  su2double l2 = u2 + v2 + w2; su2double l = sqrt(l2);
  
  /*--- Loop over and move each node in the volume mesh ---*/
  for (iPoint = 0; iPoint < geometry->GetnPoint(); iPoint++) {
    
    /*--- Coordinates of the current point ---*/
    Coord = geometry->node[iPoint]->GetCoord();
    
    /*--- Displacement for this point due to the rotation. ---*/
    x = Coord[0]; y = Coord[1]; z = 0.0;
    if (geometry->GetnDim() == 3) z = Coord[2];
    
    deltaX[0] = a*(v2 + w2) + u*(-b*v - c*w + u*x + v*y + w*z)
    + (-a*(v2 + w2) + u*(b*v + c*w - v*y - w*z) + (v2 + w2)*x)*cosT
    + l*(-c*v + b*w - w*y + v*z)*sinT;
    deltaX[0] = deltaX[0]/l2 - x;
    
    deltaX[1] = b*(u2 + w2) + v*(-a*u - c*w + u*x + v*y + w*z)
    + (-b*(u2 + w2) + v*(a*u + c*w - u*x - w*z) + (u2 + w2)*y)*cosT
    + l*(c*u - a*w + w*x - u*z)*sinT;
    deltaX[1] = deltaX[1]/l2 - y;
    
    deltaX[2] = c*(u2 + v2) + w*(-a*u - b*v + u*x + v*y + w*z)
    + (-c*(u2 + v2) + w*(a*u + b*v - u*x - v*y) + (u2 + v2)*z)*cosT
    + l*(-b*u + a*v - v*x + u*y)*sinT;
    if (geometry->GetnDim() == 3) deltaX[2] = deltaX[2]/l2 - z;
    else deltaX[2] = 0.0;
    
    /*--- Increment the node position using the delta values. ---*/
    for (iDim = 0; iDim < nDim; iDim++)
      newCoord[iDim] = Coord[iDim] + deltaX[iDim];
    
    /*--- Store new node location. ---*/
    for (iDim = 0; iDim < nDim; iDim++) {
      geometry->node[iPoint]->SetCoord(iDim, newCoord[iDim]);
    }
  }
 
  /*--- After moving all nodes, update geometry class ---*/
  if (UpdateGeo) UpdateDualGrid(geometry, config);
  
}

CSurfaceMovement::CSurfaceMovement(void) : CGridMovement() {
	nFFDBox = 0;
  nLevel = 0;
	FFDBoxDefinition = false;
}

CSurfaceMovement::~CSurfaceMovement(void) {}

void CSurfaceMovement::SetSurface_Deformation(CGeometry *geometry, CConfig *config) {
  
  unsigned short iFFDBox, iDV, iLevel, iChild, iParent, jFFDBox, iMarker;
  unsigned short Degree_Unitary [] = {1,1,1}, BSpline_Unitary [] = {2,2,2};
	int rank = MASTER_NODE;
	string FFDBoxTag;
	bool allmoving;
  
  bool cylindrical = (config->GetFFD_CoordSystem() == CYLINDRICAL);
  bool spherical = (config->GetFFD_CoordSystem() == SPHERICAL);
  bool cartesian = (config->GetFFD_CoordSystem() == CARTESIAN);
  
#ifdef HAVE_MPI
  MPI_Comm_rank(MPI_COMM_WORLD, &rank);
#endif
  
  /*--- Setting the Free Form Deformation ---*/
  
  if (config->GetDesign_Variable(0) == FFD_SETTING) {
    
    /*--- Definition of the FFD deformation class ---*/
    
    FFDBox = new CFreeFormDefBox*[MAX_NUMBER_FFD];
    
    /*--- Read the FFD information from the config file ---*/
    
    ReadFFDInfo(geometry, config, FFDBox);
    
    /*--- If there is a FFDBox in the input file ---*/
    
    if (nFFDBox != 0) {
      
      /*--- if polar coordinates, trnasform the corner to polar ---*/
      
      if (cylindrical) {
        for (iFFDBox = 0; iFFDBox < GetnFFDBox(); iFFDBox++) {
          FFDBox[iFFDBox]->SetCart2Cyl_CornerPoints(config);
        }
      }
      else if (spherical) {
        for (iFFDBox = 0; iFFDBox < GetnFFDBox(); iFFDBox++) {
          FFDBox[iFFDBox]->SetCart2Sphe_CornerPoints(config);
        }
      }
      
      /*--- If the FFDBox was not defined in the input file ---*/
      
      if ((rank == MASTER_NODE) && (GetnFFDBox() != 0)) {
        if (cartesian) cout << endl <<"----------------- FFD technique (cartesian -> parametric) ---------------" << endl;
        else if (cylindrical) cout << endl <<"----------------- FFD technique (cylinder -> parametric) ---------------" << endl;
        else if (spherical) cout << endl <<"----------------- FFD technique (spherical -> parametric) ---------------" << endl;
      }
      
      /*--- Create a unitary FFDBox as baseline for other FFDBoxes shapes ---*/
      
      CFreeFormDefBox FFDBox_unitary(Degree_Unitary, BSpline_Unitary, BEZIER);
      FFDBox_unitary.SetUnitCornerPoints();

      /*--- Compute the control points of the unitary box, in this case the degree is 1 and the order is 2 ---*/
      
      FFDBox_unitary.SetControlPoints_Parallelepiped();
      
      for (iFFDBox = 0; iFFDBox < GetnFFDBox(); iFFDBox++) {
        
        /*--- Compute the support control points for the final FFD using the unitary box ---*/
        
        FFDBox_unitary.SetSupportCP(FFDBox[iFFDBox]);
        
        /*--- Compute control points in the support box ---*/
        
        FFDBox_unitary.SetSupportCPChange(FFDBox[iFFDBox]);
        
        /*--- Compute the parametric coordinates, it also find the points in
         the FFDBox using the parametrics coordinates ---*/
        
        SetParametricCoord(geometry, config, FFDBox[iFFDBox], iFFDBox);
        
        
        /*--- If polar coordinates, transform the corners and control points to cartesians ---*/
        
        if (cylindrical) {
          FFDBox[iFFDBox]->SetCyl2Cart_CornerPoints(config);
          FFDBox[iFFDBox]->SetCyl2Cart_ControlPoints(config);
        }
        else if (spherical) {
          FFDBox[iFFDBox]->SetSphe2Cart_CornerPoints(config);
          FFDBox[iFFDBox]->SetSphe2Cart_ControlPoints(config);
        }
        
        /*--- Output original FFD FFDBox ---*/
        
        if (rank == MASTER_NODE) {
          if (config->GetOutput_FileFormat() == PARAVIEW) {
            cout << "Writing a Paraview file of the FFD boxes." << endl;
            FFDBox[iFFDBox]->SetParaview(geometry, iFFDBox, true);
          }
          else {
            cout << "Writing a Tecplot file of the FFD boxes." << endl;
            FFDBox[iFFDBox]->SetTecplot(geometry, iFFDBox, true);
          }
        }
        
      }
      
    }
    
    else {
      
      cout << "There are not FFD boxes in the mesh file!!" << endl;
      exit(EXIT_FAILURE);
      
    }
    
  }
  
  /*--- Free Form deformation based ---*/
  
  if ((config->GetDesign_Variable(0) == FFD_CONTROL_POINT_2D) ||
      (config->GetDesign_Variable(0) == FFD_CAMBER_2D) ||
      (config->GetDesign_Variable(0) == FFD_THICKNESS_2D) ||
      (config->GetDesign_Variable(0) == FFD_TWIST_2D) ||
      (config->GetDesign_Variable(0) == FFD_CONTROL_POINT) ||
      (config->GetDesign_Variable(0) == FFD_NACELLE) ||
      (config->GetDesign_Variable(0) == FFD_GULL) ||
      (config->GetDesign_Variable(0) == FFD_TWIST) ||
      (config->GetDesign_Variable(0) == FFD_ROTATION) ||
      (config->GetDesign_Variable(0) == FFD_CONTROL_SURFACE) ||
      (config->GetDesign_Variable(0) == FFD_CAMBER) ||
      (config->GetDesign_Variable(0) == FFD_THICKNESS) ||
      (config->GetDesign_Variable(0) == FFD_ANGLE_OF_ATTACK)) {
    
    /*--- Definition of the FFD deformation class ---*/
    
    FFDBox = new CFreeFormDefBox*[MAX_NUMBER_FFD];
    
    /*--- Read the FFD information from the grid file ---*/
    
    ReadFFDInfo(geometry, config, FFDBox, config->GetMesh_FileName());
    
    /*--- If there is a FFDBox in the input file ---*/
    
    if (nFFDBox != 0) {
      
      /*--- If the FFDBox was not defined in the input file ---*/
      
      if (!GetFFDBoxDefinition()) {
        
        cout << endl << "There is not FFD box definition in the mesh file," << endl;
        cout << "run DV_KIND=FFD_SETTING first !!" << endl;
        exit(EXIT_FAILURE);
        
      }
      
      /* --- Check if the FFD boxes referenced in the design variable definition can be found --- */
      
      for (iDV = 0; iDV < config->GetnDV(); iDV++) {
        if (!CheckFFDBoxDefinition(config, iDV)) {
          cout << endl << "There is no FFD box with tag \"" << config->GetFFDTag(iDV)
          << "\" defined in the mesh file." << endl;
          cout << "Check the definition of the design variables and/or the FFD settings !!" << endl;
          exit(EXIT_FAILURE);
        }
      }
      
      /*--- Output original FFD FFDBox ---*/
      
      if (rank == MASTER_NODE) {
        if (config->GetOutput_FileFormat() == PARAVIEW) {
          cout << "Writing a Paraview file of the FFD boxes." << endl;
          for (iFFDBox = 0; iFFDBox < GetnFFDBox(); iFFDBox++) {
            FFDBox[iFFDBox]->SetParaview(geometry, iFFDBox, true);
          }
        }
        else {
          cout << "Writing a Tecplot file of the FFD boxes." << endl;
          for (iFFDBox = 0; iFFDBox < GetnFFDBox(); iFFDBox++) {
            FFDBox[iFFDBox]->SetTecplot(geometry, iFFDBox, true);
          }
        }
      }
      
      /*--- If polar FFD, change the coordinates system ---*/
      
      if (cylindrical) {
        for (iFFDBox = 0; iFFDBox < GetnFFDBox(); iFFDBox++) {
          FFDBox[iFFDBox]->SetCart2Cyl_CornerPoints(config);
          FFDBox[iFFDBox]->SetCart2Cyl_ControlPoints(config);
        }
      }
      else if (spherical) {
        for (iFFDBox = 0; iFFDBox < GetnFFDBox(); iFFDBox++) {
          FFDBox[iFFDBox]->SetCart2Sphe_CornerPoints(config);
          FFDBox[iFFDBox]->SetCart2Sphe_ControlPoints(config);
        }
      }
      
      /*--- Apply the deformation to the orifinal FFD box ---*/
      
      if ((rank == MASTER_NODE) && (GetnFFDBox() != 0))
        cout << endl <<"----------------- FFD technique (parametric -> cartesian) ---------------" << endl;
      
      /*--- Loop over all the FFD boxes levels ---*/
      
      for (iLevel = 0; iLevel < GetnLevel(); iLevel++) {
        
        /*--- Loop over all FFD FFDBoxes ---*/
        
        for (iFFDBox = 0; iFFDBox < GetnFFDBox(); iFFDBox++) {
          
          /*--- Check the level of the FFD box ---*/
          
          if (FFDBox[iFFDBox]->GetLevel() == iLevel) {
            
            /*--- Check the dimension of the FFD compared with the design variables ---*/
            
            if (rank == MASTER_NODE) cout << "Checking FFD box dimension." << endl;
            CheckFFDDimension(geometry, config, FFDBox[iFFDBox], iFFDBox);
            
            /*--- Compute intersections of the FFD box with the surface to eliminate design
             variables and satisfy surface continuity ---*/
            
            if (rank == MASTER_NODE) cout << "Checking FFD box intersections with the solid surfaces." << endl;
            CheckFFDIntersections(geometry, config, FFDBox[iFFDBox], iFFDBox);
            
            /*--- Compute the parametric coordinates of the child box
             control points (using the parent FFDBox)  ---*/
            
            for (iChild = 0; iChild < FFDBox[iFFDBox]->GetnChildFFDBox(); iChild++) {
              FFDBoxTag = FFDBox[iFFDBox]->GetChildFFDBoxTag(iChild);
              for (jFFDBox = 0; jFFDBox < GetnFFDBox(); jFFDBox++)
                if (FFDBoxTag == FFDBox[jFFDBox]->GetTag()) break;
              SetParametricCoordCP(geometry, config, FFDBox[iFFDBox], FFDBox[jFFDBox]);
            }
            
            /*--- Update the parametric coordinates if it is a child FFDBox ---*/
            
            if (iLevel > 0) UpdateParametricCoord(geometry, config, FFDBox[iFFDBox], iFFDBox);
            
            /*--- Apply the design variables to the control point position ---*/
            
            for (iDV = 0; iDV < config->GetnDV(); iDV++) {
              switch ( config->GetDesign_Variable(iDV) ) {
                case FFD_CONTROL_POINT_2D : SetFFDCPChange_2D(geometry, config, FFDBox[iFFDBox], FFDBox, iDV, false); break;
                case FFD_CAMBER_2D :        SetFFDCamber_2D(geometry, config, FFDBox[iFFDBox], FFDBox, iDV, false); break;
                case FFD_THICKNESS_2D :     SetFFDThickness_2D(geometry, config, FFDBox[iFFDBox], FFDBox, iDV, false); break;
                case FFD_TWIST_2D :         SetFFDTwist_2D(geometry, config, FFDBox[iFFDBox], FFDBox, iDV, false); break;
                case FFD_CONTROL_POINT :    SetFFDCPChange(geometry, config, FFDBox[iFFDBox], FFDBox, iDV, false); break;
                case FFD_NACELLE :          SetFFDNacelle(geometry, config, FFDBox[iFFDBox], FFDBox, iDV, false); break;
                case FFD_GULL :             SetFFDGull(geometry, config, FFDBox[iFFDBox], FFDBox, iDV, false); break;
                case FFD_TWIST :            SetFFDTwist(geometry, config, FFDBox[iFFDBox], FFDBox, iDV, false); break;
                case FFD_ROTATION :         SetFFDRotation(geometry, config, FFDBox[iFFDBox], FFDBox, iDV, false); break;
                case FFD_CONTROL_SURFACE :  SetFFDControl_Surface(geometry, config, FFDBox[iFFDBox], FFDBox, iDV, false); break;
                case FFD_CAMBER :           SetFFDCamber(geometry, config, FFDBox[iFFDBox], FFDBox, iDV, false); break;
                case FFD_THICKNESS :        SetFFDThickness(geometry, config, FFDBox[iFFDBox], FFDBox, iDV, false); break;
                case FFD_ANGLE_OF_ATTACK :  SetFFDAngleOfAttack(geometry, config, FFDBox[iFFDBox], FFDBox, iDV, false); break;
              }
            }
            
            /*--- Recompute cartesian coordinates using the new control point location ---*/
            
            SetCartesianCoord(geometry, config, FFDBox[iFFDBox], iFFDBox, false);
            
            /*--- Reparametrization of the parent FFD box ---*/
            
            for (iParent = 0; iParent < FFDBox[iFFDBox]->GetnParentFFDBox(); iParent++) {
              FFDBoxTag = FFDBox[iFFDBox]->GetParentFFDBoxTag(iParent);
              for (jFFDBox = 0; jFFDBox < GetnFFDBox(); jFFDBox++)
                if (FFDBoxTag == FFDBox[jFFDBox]->GetTag()) break;
              UpdateParametricCoord(geometry, config, FFDBox[jFFDBox], jFFDBox);
            }
            
            /*--- Compute the new location of the control points of the child boxes
             (using the parent FFDBox) ---*/
            
            for (iChild = 0; iChild < FFDBox[iFFDBox]->GetnChildFFDBox(); iChild++) {
              FFDBoxTag = FFDBox[iFFDBox]->GetChildFFDBoxTag(iChild);
              for (jFFDBox = 0; jFFDBox < GetnFFDBox(); jFFDBox++)
                if (FFDBoxTag == FFDBox[jFFDBox]->GetTag()) break;
              GetCartesianCoordCP(geometry, config, FFDBox[iFFDBox], FFDBox[jFFDBox]);
            }
          }
        }
        
        /*--- If polar, compute the cartesians coordinates ---*/
        
        if (cylindrical) {
          for (iFFDBox = 0; iFFDBox < GetnFFDBox(); iFFDBox++) {
            FFDBox[iFFDBox]->SetCyl2Cart_CornerPoints(config);
            FFDBox[iFFDBox]->SetCyl2Cart_ControlPoints(config);
          }
        }
        else if (spherical) {
          for (iFFDBox = 0; iFFDBox < GetnFFDBox(); iFFDBox++) {
            FFDBox[iFFDBox]->SetSphe2Cart_CornerPoints(config);
            FFDBox[iFFDBox]->SetSphe2Cart_ControlPoints(config);
          }
        }
        
        /*--- Output the deformed FFD Boxes ---*/
        
        if (rank == MASTER_NODE) {
          if (config->GetOutput_FileFormat() == PARAVIEW) {
            cout << "Writing a Paraview file of the FFD boxes." << endl;
            for (iFFDBox = 0; iFFDBox < GetnFFDBox(); iFFDBox++) {
              FFDBox[iFFDBox]->SetParaview(geometry, iFFDBox, false);
            }
          }
          else {
            cout << "Writing a Tecplot file of the FFD boxes." << endl;
            for (iFFDBox = 0; iFFDBox < GetnFFDBox(); iFFDBox++) {
              FFDBox[iFFDBox]->SetTecplot(geometry, iFFDBox, false);
            }
          }
        }
        
      }
    }
    
    else {
      
      cout << "There are not FFD boxes in the mesh file!!" << endl;
      exit(EXIT_FAILURE);
      
    }
    
  }
  
  /*--- External surface file based ---*/
  
  else if (config->GetDesign_Variable(0) == SURFACE_FILE) {
    
    /*--- Check whether a surface file exists for input ---*/
    ofstream Surface_File;
    string filename = config->GetMotion_FileName();
    Surface_File.open(filename.c_str(), ios::in);
    
    /*--- A surface file does not exist, so write a new one for the
     markers that are specified as part of the motion. ---*/
    if (Surface_File.fail()) {
      
      if (rank == MASTER_NODE)
        cout << "No surface file found. Writing a new file: " << filename << "." << endl;
      
      Surface_File.open(filename.c_str(), ios::out);
      Surface_File.precision(15);
      unsigned long iMarker, jPoint, GlobalIndex, iVertex; su2double *Coords;
      for (iMarker = 0; iMarker < config->GetnMarker_All(); iMarker++) {
        if (config->GetMarker_All_DV(iMarker) == YES) {
          for (iVertex = 0; iVertex < geometry->nVertex[iMarker]; iVertex++) {
            jPoint = geometry->vertex[iMarker][iVertex]->GetNode();
            GlobalIndex = geometry->node[jPoint]->GetGlobalIndex();
            Coords = geometry->node[jPoint]->GetCoord();
            Surface_File << GlobalIndex << "\t" << Coords[0] << "\t" << Coords[1];
            if (geometry->GetnDim() == 2) Surface_File << endl;
            else Surface_File << "\t" << Coords[2] << endl;
          }
        }
      }
      Surface_File.close();
      
      /*--- A surface file exists, so read in the coordinates ---*/
      
    }
    
    else {
      Surface_File.close();
      if (rank == MASTER_NODE) cout << "Updating the surface coordinates from the input file." << endl;
      SetExternal_Deformation(geometry, config, ZONE_0, 0);
    }
    
  }
  
  /*--- 2D airfoil Hicks-Henne bump functions ---*/
  
  else if ((config->GetDesign_Variable(0) == ROTATION) ||
           (config->GetDesign_Variable(0) == TRANSLATION) ||
           (config->GetDesign_Variable(0) == SCALE) ||
           (config->GetDesign_Variable(0) == HICKS_HENNE) ||
           (config->GetDesign_Variable(0) == SURFACE_BUMP) ||
           (config->GetDesign_Variable(0) == ANGLE_OF_ATTACK)) {
    
    /*--- Apply rotation, displacement and stretching design variables (this
     should be done before the bump function design variables) ---*/
    
    for (iDV = 0; iDV < config->GetnDV(); iDV++) {
      switch ( config->GetDesign_Variable(iDV) ) {
        case SCALE :  SetScale(geometry, config, iDV, false); break;
        case TRANSLATION :  SetTranslation(geometry, config, iDV, false); break;
        case ROTATION :     SetRotation(geometry, config, iDV, false); break;
      }
    }
    
    /*--- Apply the design variables to the control point position ---*/
    
    for (iDV = 0; iDV < config->GetnDV(); iDV++) {
      switch ( config->GetDesign_Variable(iDV) ) {
        case HICKS_HENNE :  SetHicksHenne(geometry, config, iDV, false); break;
      }
    }
    
    /*--- Apply the design variables to the control point position ---*/

    for (iDV = 0; iDV < config->GetnDV(); iDV++) {
      switch ( config->GetDesign_Variable(iDV) ) {
        case SURFACE_BUMP :  SetSurface_Bump(geometry, config, iDV, false); break;
      }
    }

    /*--- Apply the angle of attack design variable ---*/
    
    for (iDV = 0; iDV < config->GetnDV(); iDV++) {
      switch ( config->GetDesign_Variable(iDV) ) {
        case ANGLE_OF_ATTACK :  SetAngleOfAttack(geometry, config, iDV, false); break;
      }
    }
    
  }
  
  /*--- NACA_4Digits design variable ---*/
  
  else if (config->GetDesign_Variable(0) == NACA_4DIGITS) { SetNACA_4Digits(geometry, config); }
  
  /*--- Parabolic airfoil design variable ---*/
  
  else if (config->GetDesign_Variable(0) == PARABOLIC) { SetParabolic(geometry, config); }
  
  /*--- Airfoil from file design variable ---*/
  
  else if (config->GetDesign_Variable(0) == AIRFOIL) { SetAirfoil(geometry, config); }
  
  /*--- FFD setting ---*/
  
  else if (config->GetDesign_Variable(0) == FFD_SETTING) {
    if (rank == MASTER_NODE)
      cout << "No surface deformation (setting FFD)." << endl;
  }
  
  /*--- Scale, Translate, and Rotate will be done with rigid mesh transforms. ---*/
  
  else if ((config->GetDesign_Variable(0) == ROTATION) ||
           (config->GetDesign_Variable(0) == TRANSLATION) ||
           (config->GetDesign_Variable(0) == SCALE)) {
    
    /*--- If all markers are deforming, use volume method.
     If only some are deforming, use surface method ---*/
    
    /*--- iDV was uninitialized, so hard-coding to one. Check intended
     behavior (might want to loop over all iDV in case we have trans & rotate. ---*/
    iDV = 0;
    allmoving = true;
    
    /*--- Loop over markers ---*/
    for (iMarker = 0; iMarker < config->GetnMarker_All(); iMarker++) {
      if (config->GetMarker_All_DV(iMarker) == NO)
        allmoving = false;
    }
    
    if (!allmoving) {
      /*---Only some markers are moving, use the surface method ---*/
      if (config->GetDesign_Variable(0) == ROTATION)
        SetRotation(geometry, config, iDV, false);
      if (config->GetDesign_Variable(0) == SCALE)
        SetScale(geometry, config, iDV, false);
      if (config->GetDesign_Variable(0) == TRANSLATION)
        SetTranslation(geometry, config, iDV, false);
    }
    else {
      if (rank == MASTER_NODE)
        cout << "No surface deformation (scaling, rotation, or translation)." << endl;
    }
  }
  else if (config->GetDesign_Variable(0) == CUSTOM && rank == MASTER_NODE)
    cout <<"Custom design variable will be used in external script" << endl;
  
  /*--- Design variable not implement ---*/
  
  else {
    if (rank == MASTER_NODE)
      cout << "Design Variable not implemented yet" << endl;
  }
  
}


void CSurfaceMovement::SetSurface_Derivative(CGeometry *geometry, CConfig *config) {

  su2double DV_Value = 0.0;

  unsigned short iDV = 0, iDV_Value = 0;

  for (iDV = 0; iDV < config->GetnDV(); iDV++) {
    for (iDV_Value = 0; iDV_Value < config->GetnDV_Value(iDV); iDV_Value++) {

      DV_Value = config->GetDV_Value(iDV, iDV_Value);

      /*--- If value of the design variable is not 0.0 we apply the differentation.
     *     Note if multiple variables are non-zero, we end up with the sum of all the derivatives. ---*/

      if (DV_Value != 0.0) {

        DV_Value = 0.0;

        SU2_TYPE::SetDerivative(DV_Value, 1.0);

        config->SetDV_Value(iDV, iDV_Value, DV_Value);
      }
    }
  }

  /*--- Run the surface deformation with DV_Value = 0.0 (no deformation at all) ---*/

  SetSurface_Deformation(geometry, config);
}

void CSurfaceMovement::CopyBoundary(CGeometry *geometry, CConfig *config) {
  
	unsigned short iMarker;
	unsigned long iVertex, iPoint;
	su2double *Coord;

  for (iMarker = 0; iMarker < config->GetnMarker_All(); iMarker++) {
		for (iVertex = 0; iVertex < geometry->nVertex[iMarker]; iVertex++) {
			iPoint = geometry->vertex[iMarker][iVertex]->GetNode();
			Coord = geometry->node[iPoint]->GetCoord();
			geometry->vertex[iMarker][iVertex]->SetCoord(Coord);
		}
  }
  
}

void CSurfaceMovement::SetParametricCoord(CGeometry *geometry, CConfig *config, CFreeFormDefBox *FFDBox, unsigned short iFFDBox) {
  
  unsigned short iMarker, iDim, iOrder, jOrder, kOrder, lOrder, mOrder, nOrder;
  unsigned long iVertex, iPoint, TotalVertex = 0;
  su2double *CartCoordNew, *ParamCoord, CartCoord[3], ParamCoordGuess[3], MaxDiff, my_MaxDiff = 0.0, Diff, *Coord;
  int rank;
  unsigned short nDim = geometry->GetnDim();
  su2double X_0, Y_0, Z_0, Xbar, Ybar, Zbar;

  unsigned short BoxFFD = true;
  bool cylindrical = (config->GetFFD_CoordSystem() == CYLINDRICAL);
  bool spherical = (config->GetFFD_CoordSystem() == SPHERICAL);
  
#ifdef HAVE_MPI
  MPI_Barrier(MPI_COMM_WORLD);
  MPI_Comm_rank(MPI_COMM_WORLD, &rank);
#else
  rank = MASTER_NODE;
#endif
  
  /*--- Change order and control points reduce the
   complexity of the point inversion (this only works with boxes,
 in case of Bezier curves, and we maintain an internal copy)---*/
  
  if (BoxFFD && (config->GetFFD_Blending() == BEZIER)) {
    
    for (iOrder = 0; iOrder < 2; iOrder++) {
      for (jOrder = 0; jOrder < 2; jOrder++) {
        for (kOrder = 0; kOrder < 2; kOrder++) {
          
          lOrder = 0; mOrder = 0; nOrder = 0;
          if (iOrder == 1) {lOrder = FFDBox->GetlOrder()-1;}
          if (jOrder == 1) {mOrder = FFDBox->GetmOrder()-1;}
          if (kOrder == 1) {nOrder = FFDBox->GetnOrder()-1;}
          
          Coord = FFDBox->GetCoordControlPoints(lOrder, mOrder, nOrder);
          
          FFDBox->SetCoordControlPoints(Coord, iOrder, jOrder, kOrder);
          
        }
      }
    }
    
    FFDBox->SetlOrder(2); FFDBox->SetmOrder(2); FFDBox->SetnOrder(2);
    FFDBox->SetnControlPoints();
    FFDBox->BlendingFunction[0]->SetOrder(2, 2);
    FFDBox->BlendingFunction[1]->SetOrder(2, 2);
    FFDBox->BlendingFunction[2]->SetOrder(2, 2);
  }
  /*--- Point inversion algorithm with a basic box ---*/
  
  ParamCoordGuess[0]  = 0.5; ParamCoordGuess[1] = 0.5; ParamCoordGuess[2] = 0.5;
  CartCoord[0]        = 0.0; CartCoord[1]       = 0.0; CartCoord[2]       = 0.0;
  
  /*--- Count the number of vertices ---*/
  
  for (iMarker = 0; iMarker < config->GetnMarker_All(); iMarker++)
    if (config->GetMarker_All_DV(iMarker) == YES)
      for (iVertex = 0; iVertex < geometry->nVertex[iMarker]; iVertex++)
        TotalVertex++;
  
  for (iMarker = 0; iMarker < config->GetnMarker_All(); iMarker++) {
    
    if (config->GetMarker_All_DV(iMarker) == YES) {
      
      for (iVertex = 0; iVertex < geometry->nVertex[iMarker]; iVertex++) {
        
        /*--- Get the cartesian coordinates ---*/
        
        for (iDim = 0; iDim < nDim; iDim++)
          CartCoord[iDim] = geometry->vertex[iMarker][iVertex]->GetCoord(iDim);
        
        /*--- Transform the cartesian into polar ---*/
        
        if (cylindrical) {
          X_0 = config->GetFFD_Axis(0); Y_0 = config->GetFFD_Axis(1);  Z_0 = config->GetFFD_Axis(2);
          
          Xbar =  CartCoord[0] - X_0; Ybar =  CartCoord[1] - Y_0; Zbar =  CartCoord[2] - Z_0;
          
          CartCoord[0] = sqrt(Ybar*Ybar + Zbar*Zbar);
          CartCoord[1] = atan2(Zbar, Ybar); if (CartCoord[1] > PI_NUMBER/2.0) CartCoord[1] -= 2.0*PI_NUMBER;
          CartCoord[2] = Xbar;
        }
        else if (spherical) {
          X_0 = config->GetFFD_Axis(0); Y_0 = config->GetFFD_Axis(1);  Z_0 = config->GetFFD_Axis(2);
          
          Xbar =  CartCoord[0] - X_0; Ybar =  CartCoord[1] - Y_0; Zbar =  CartCoord[2] - Z_0;
          
          CartCoord[0] = sqrt(Xbar*Xbar + Ybar*Ybar + Zbar*Zbar);
          CartCoord[1] = atan2(Zbar, Ybar);  if (CartCoord[1] > PI_NUMBER/2.0) CartCoord[1] -= 2.0*PI_NUMBER;
          CartCoord[2] = acos(Xbar/CartCoord[0]);
        }
        
        iPoint = geometry->vertex[iMarker][iVertex]->GetNode();
        
        /*--- If the point is inside the FFD, compute the value of the parametric coordinate ---*/
        
        if (FFDBox->GetPointFFD(geometry, config, iPoint)) {
          
          /*--- Find the parametric coordinate ---*/
          
          ParamCoord = FFDBox->GetParametricCoord_Iterative(iPoint, CartCoord, ParamCoordGuess, config);
          
          /*--- If the parametric coordinates are in (0,1) the point belongs to the FFDBox, using the input tolerance  ---*/
          
          if (((ParamCoord[0] >= - config->GetFFD_Tol()) && (ParamCoord[0] <= 1.0 + config->GetFFD_Tol())) &&
              ((ParamCoord[1] >= - config->GetFFD_Tol()) && (ParamCoord[1] <= 1.0 + config->GetFFD_Tol())) &&
              ((ParamCoord[2] >= - config->GetFFD_Tol()) && (ParamCoord[2] <= 1.0 + config->GetFFD_Tol()))) {
            
            /*--- Set the value of the parametric coordinate ---*/
            
            FFDBox->Set_MarkerIndex(iMarker);
            FFDBox->Set_VertexIndex(iVertex);
            FFDBox->Set_PointIndex(iPoint);
            FFDBox->Set_ParametricCoord(ParamCoord);
            FFDBox->Set_CartesianCoord(CartCoord);
            
            /*--- Compute the cartesian coordinates using the parametric coordinates
             to check that everithing is right ---*/
            
            CartCoordNew = FFDBox->EvalCartesianCoord(ParamCoord);
            
            /*--- Compute max difference between original value and the recomputed value ---*/
            
            Diff = 0.0;
            for (iDim = 0; iDim < nDim; iDim++)
              Diff += (CartCoordNew[iDim]-CartCoord[iDim])*(CartCoordNew[iDim]-CartCoord[iDim]);
            Diff = sqrt(Diff);
            my_MaxDiff = max(my_MaxDiff, Diff);
            
            ParamCoordGuess[0] = ParamCoord[0]; ParamCoordGuess[1] = ParamCoord[1]; ParamCoordGuess[2] = ParamCoord[2];
            
          }
          else {
            
            /*--- Compute the cartesian coordinates using the parametric coordinates
             to check that everithing is right ---*/
            
            CartCoordNew = FFDBox->EvalCartesianCoord(ParamCoord);
            
            /*--- Compute max difference between original value and the recomputed value ---*/
            
            Diff = 0.0;
            for (iDim = 0; iDim < nDim; iDim++)
              Diff += (CartCoordNew[iDim]-CartCoord[iDim])*(CartCoordNew[iDim]-CartCoord[iDim]);
            Diff = sqrt(Diff);
            my_MaxDiff = max(my_MaxDiff, Diff);
            
            cout << "Please check this point: Local (" << ParamCoord[0] <<" "<< ParamCoord[1] <<" "<< ParamCoord[2] <<") <-> Global ("
            << CartCoord[0] <<" "<< CartCoord[1] <<" "<< CartCoord[2] <<") <-> Error "<< Diff <<"." <<endl;
          }
          
        }
      }
    }
  }
		
#ifdef HAVE_MPI
  MPI_Barrier(MPI_COMM_WORLD);
  SU2_MPI::Allreduce(&my_MaxDiff, &MaxDiff, 1, MPI_DOUBLE, MPI_MAX, MPI_COMM_WORLD);
#else
  MaxDiff = my_MaxDiff;
#endif
  
  if (rank == MASTER_NODE)
    cout << "Compute parametric coord      | FFD box: " << FFDBox->GetTag() << ". Max Diff: " << MaxDiff <<"."<< endl;
  
  
  /*--- After the point inversion, copy the original 
   information back (this only works with boxes,
   and we maintain an internal copy) ---*/
  
  if (BoxFFD) {
    FFDBox->SetOriginalControlPoints();
    if (config->GetFFD_Blending() == BEZIER){
      FFDBox->BlendingFunction[0]->SetOrder(FFDBox->GetlOrder(), FFDBox->GetlOrder());
      FFDBox->BlendingFunction[1]->SetOrder(FFDBox->GetmOrder(), FFDBox->GetmOrder());
      FFDBox->BlendingFunction[2]->SetOrder(FFDBox->GetnOrder(), FFDBox->GetnOrder());
    }
  }
}

void CSurfaceMovement::SetParametricCoordCP(CGeometry *geometry, CConfig *config, CFreeFormDefBox *FFDBoxParent, CFreeFormDefBox *FFDBoxChild) {
	unsigned short iOrder, jOrder, kOrder;
	su2double *CartCoord, *ParamCoord, ParamCoordGuess[3];
	int rank;

#ifdef HAVE_MPI
	MPI_Comm_rank(MPI_COMM_WORLD, &rank);
#else
	rank = MASTER_NODE;
#endif
	
	for (iOrder = 0; iOrder < FFDBoxChild->GetlOrder(); iOrder++)
		for (jOrder = 0; jOrder < FFDBoxChild->GetmOrder(); jOrder++)
			for (kOrder = 0; kOrder < FFDBoxChild->GetnOrder(); kOrder++) {
				CartCoord = FFDBoxChild->GetCoordControlPoints(iOrder, jOrder, kOrder);
				ParamCoord = FFDBoxParent->GetParametricCoord_Iterative(0, CartCoord, ParamCoordGuess, config);
				FFDBoxChild->SetParCoordControlPoints(ParamCoord, iOrder, jOrder, kOrder);
			}

	if (rank == MASTER_NODE)
		cout << "Compute parametric coord (CP) | FFD parent box: " << FFDBoxParent->GetTag() << ". FFD child box: " << FFDBoxChild->GetTag() <<"."<< endl;


}

void CSurfaceMovement::GetCartesianCoordCP(CGeometry *geometry, CConfig *config, CFreeFormDefBox *FFDBoxParent, CFreeFormDefBox *FFDBoxChild) {
	unsigned short iOrder, jOrder, kOrder, iDim;
	su2double *CartCoord, *ParamCoord;
	int rank;
	
#ifdef HAVE_MPI
	MPI_Comm_rank(MPI_COMM_WORLD, &rank);
#else
	rank = MASTER_NODE;
#endif
		
	for (iOrder = 0; iOrder < FFDBoxChild->GetlOrder(); iOrder++)
		for (jOrder = 0; jOrder < FFDBoxChild->GetmOrder(); jOrder++)
			for (kOrder = 0; kOrder < FFDBoxChild->GetnOrder(); kOrder++) {
				ParamCoord = FFDBoxChild->GetParCoordControlPoints(iOrder, jOrder, kOrder);
				
				/*--- Clip the value of the parametric coordinates (just in case)  ---*/
				for (iDim = 0; iDim < 3; iDim++) {
					if (ParamCoord[iDim] >= 1.0) ParamCoord[iDim] = 1.0;
					if (ParamCoord[iDim] <= 0.0) ParamCoord[iDim] = 0.0;
				}

				CartCoord = FFDBoxParent->EvalCartesianCoord(ParamCoord);
				FFDBoxChild->SetCoordControlPoints(CartCoord, iOrder, jOrder, kOrder);
        FFDBoxChild->SetCoordControlPoints_Copy(CartCoord, iOrder, jOrder, kOrder);
        
			}
	
	if (rank == MASTER_NODE)
		cout << "Update cartesian coord (CP)   | FFD parent box: " << FFDBoxParent->GetTag() << ". FFD child box: " << FFDBoxChild->GetTag() <<"."<< endl;

}

void CSurfaceMovement::CheckFFDDimension(CGeometry *geometry, CConfig *config, CFreeFormDefBox *FFDBox, unsigned short iFFDBox) {
  
  unsigned short iIndex, jIndex, kIndex, lDegree, mDegree, nDegree, iDV;
  bool OutOffLimits;
  
  int rank = MASTER_NODE;
#ifdef HAVE_MPI
  MPI_Comm_rank(MPI_COMM_WORLD, &rank);
#endif
  
  lDegree = FFDBox->GetlOrder()-1;
  mDegree = FFDBox->GetmOrder()-1;
  nDegree = FFDBox->GetnOrder()-1;
  
  OutOffLimits = false;
  for (iDV = 0; iDV < config->GetnDV(); iDV++) {
    switch ( config->GetDesign_Variable(iDV) ) {
      case FFD_CONTROL_POINT_2D :  case FFD_CAMBER :  case FFD_THICKNESS :
        iIndex = SU2_TYPE::Int(fabs(config->GetParamDV(iDV, 1)));
        jIndex = SU2_TYPE::Int(fabs(config->GetParamDV(iDV, 2)));
        if ((iIndex > lDegree) || (jIndex > mDegree)) OutOffLimits = true;
        break;
      case FFD_CAMBER_2D :  case FFD_THICKNESS_2D :
        iIndex = SU2_TYPE::Int(fabs(config->GetParamDV(iDV, 1)));
        if (iIndex > lDegree) OutOffLimits = true;
        break;
      case FFD_CONTROL_POINT :  case FFD_NACELLE :
        iIndex = SU2_TYPE::Int(fabs(config->GetParamDV(iDV, 1)));
        jIndex= SU2_TYPE::Int(fabs(config->GetParamDV(iDV, 2)));
        kIndex = SU2_TYPE::Int(fabs(config->GetParamDV(iDV, 3)));
        if ((iIndex > lDegree) || (jIndex > mDegree) || (kIndex > nDegree)) OutOffLimits = true;
        break;
      case FFD_GULL :  case FFD_TWIST :
        jIndex= SU2_TYPE::Int(fabs(config->GetParamDV(iDV, 1)));
        if (jIndex > mDegree) OutOffLimits = true;
        break;
    }
  }
  
  if (rank == MASTER_NODE) {
    if (OutOffLimits) {
      cout << "Design variables out off FFD limits (" << lDegree << ", " << mDegree << ", " << nDegree << ")." << endl;
      cout << "Please check the ijk indices of the design variables." << endl;
#ifndef HAVE_MPI
      exit(EXIT_FAILURE);
#else
      MPI_Barrier(MPI_COMM_WORLD);
      MPI_Abort(MPI_COMM_WORLD,1);
      MPI_Finalize();
#endif
    }
  }
  
  /*--- This barrier is important to guaranty that we will stop the software in a clean way ---*/
  
#ifdef HAVE_MPI
  MPI_Barrier(MPI_COMM_WORLD);
#endif
  
}

void CSurfaceMovement::CheckFFDIntersections(CGeometry *geometry, CConfig *config, CFreeFormDefBox *FFDBox, unsigned short iFFDBox) {
  
  su2double Coord_0[] = {0,0,0}, Coord_1[] = {0,0,0};
  unsigned short index, iMarker, iNode, jNode, lDegree, mDegree, nDegree, iDim;
  unsigned long iElem, iPoint, jPoint;
  bool IPlane_Intersect_A = false, IPlane_Intersect_B = false;
  bool JPlane_Intersect_A = false, JPlane_Intersect_B = false;
  bool KPlane_Intersect_A = false, KPlane_Intersect_B = false;
  su2double X_0, Y_0, Z_0, Xbar, Ybar, Zbar;

  unsigned short Kind_SU2 = config->GetKind_SU2();
  bool FFD_Symmetry_Plane = config->GetFFD_Symmetry_Plane();
  bool cylindrical = (config->GetFFD_CoordSystem() == CYLINDRICAL);
  bool spherical = (config->GetFFD_CoordSystem() == SPHERICAL);
  bool cartesian = (config->GetFFD_CoordSystem() == CARTESIAN);
  
  int rank = MASTER_NODE;
#ifdef HAVE_MPI
  MPI_Comm_rank(MPI_COMM_WORLD, &rank);
#endif
  
  lDegree = FFDBox->GetlOrder()-1;
  mDegree = FFDBox->GetmOrder()-1;
  nDegree = FFDBox->GetnOrder()-1;
  
  if (config->GetFFD_Continuity() != USER_INPUT) {
    
    /*--- Check intersection with plane i=0 ---*/
    
    su2double *IPlane_Coord_0_A = FFDBox->GetCoordControlPoints(0, 0, 0);
    su2double *IPlane_Coord_1_A = FFDBox->GetCoordControlPoints(0, 0, nDegree);
    su2double *IPlane_Coord_2_A = FFDBox->GetCoordControlPoints(0, mDegree, 0);
    
    su2double *IPlane_Coord_0_A_ = FFDBox->GetCoordControlPoints(0, mDegree, nDegree);
    su2double *IPlane_Coord_1_A_ = FFDBox->GetCoordControlPoints(0, mDegree, 0);
    su2double *IPlane_Coord_2_A_ = FFDBox->GetCoordControlPoints(0, 0, nDegree);
    
    /*--- Check intersection with plane i=lDegree ---*/
    
    su2double *IPlane_Coord_0_B = FFDBox->GetCoordControlPoints(lDegree, 0, 0);
    su2double *IPlane_Coord_1_B = FFDBox->GetCoordControlPoints(lDegree, 0, nDegree);
    su2double *IPlane_Coord_2_B = FFDBox->GetCoordControlPoints(lDegree, mDegree, 0);
    
    su2double *IPlane_Coord_0_B_ = FFDBox->GetCoordControlPoints(lDegree, mDegree, nDegree);
    su2double *IPlane_Coord_1_B_ = FFDBox->GetCoordControlPoints(lDegree, mDegree, 0);
    su2double *IPlane_Coord_2_B_ = FFDBox->GetCoordControlPoints(lDegree, 0, nDegree);
    
    /*--- Check intersection with plane j=0 ---*/
    
    su2double *JPlane_Coord_0_A = FFDBox->GetCoordControlPoints(0,      0, 0);
    su2double *JPlane_Coord_1_A = FFDBox->GetCoordControlPoints(0,      0, nDegree);
    su2double *JPlane_Coord_2_A = FFDBox->GetCoordControlPoints(lDegree, 0, 0);
    
    su2double *JPlane_Coord_0_A_ = FFDBox->GetCoordControlPoints(lDegree, 0, nDegree);
    su2double *JPlane_Coord_1_A_ = FFDBox->GetCoordControlPoints(lDegree, 0, 0);
    su2double *JPlane_Coord_2_A_ = FFDBox->GetCoordControlPoints(0,      0, nDegree);
    
    /*--- Check intersection with plane j=mDegree ---*/
    
    su2double *JPlane_Coord_0_B = FFDBox->GetCoordControlPoints(0,      mDegree, 0);
    su2double *JPlane_Coord_1_B = FFDBox->GetCoordControlPoints(0,      mDegree, nDegree);
    su2double *JPlane_Coord_2_B = FFDBox->GetCoordControlPoints(lDegree, mDegree, 0);
    
    su2double *JPlane_Coord_0_B_ = FFDBox->GetCoordControlPoints(lDegree, mDegree, nDegree);
    su2double *JPlane_Coord_1_B_ = FFDBox->GetCoordControlPoints(lDegree, mDegree, 0);
    su2double *JPlane_Coord_2_B_ = FFDBox->GetCoordControlPoints(0,      mDegree, nDegree);
    
    /*--- Check intersection with plane k=0 ---*/
    
    su2double *KPlane_Coord_0_A = FFDBox->GetCoordControlPoints(0,      0,      0);
    su2double *KPlane_Coord_1_A = FFDBox->GetCoordControlPoints(0,      mDegree, 0);
    su2double *KPlane_Coord_2_A = FFDBox->GetCoordControlPoints(lDegree, 0,      0);
    
    su2double *KPlane_Coord_0_A_ = FFDBox->GetCoordControlPoints(lDegree, mDegree, 0);
    su2double *KPlane_Coord_1_A_ = FFDBox->GetCoordControlPoints(lDegree, 0,      0);
    su2double *KPlane_Coord_2_A_ = FFDBox->GetCoordControlPoints(0,      mDegree, 0);
    
    /*--- Check intersection with plane k=nDegree ---*/
    
    su2double *KPlane_Coord_0_B = FFDBox->GetCoordControlPoints(0,      0,      nDegree);
    su2double *KPlane_Coord_1_B = FFDBox->GetCoordControlPoints(0,      mDegree, nDegree);
    su2double *KPlane_Coord_2_B = FFDBox->GetCoordControlPoints(lDegree, 0,      nDegree);
    
    su2double *KPlane_Coord_0_B_ = FFDBox->GetCoordControlPoints(lDegree, mDegree, nDegree);
    su2double *KPlane_Coord_1_B_ = FFDBox->GetCoordControlPoints(lDegree, 0,      nDegree);
    su2double *KPlane_Coord_2_B_ = FFDBox->GetCoordControlPoints(0,      mDegree, nDegree);
    
    /*--- Loop over all the grid triangles ---*/
    
    IPlane_Intersect_A = false; IPlane_Intersect_B = false;
    JPlane_Intersect_A = false; JPlane_Intersect_B = false;
    KPlane_Intersect_A = false; KPlane_Intersect_B = false;
    
    /*--- Only the markers in the moving list ---*/
    
    for (iMarker = 0; iMarker < geometry->GetnMarker(); iMarker++) {
      
      if (((config->GetMarker_All_Moving(iMarker) == YES) && (Kind_SU2 == SU2_CFD)) ||
          ((config->GetMarker_All_DV(iMarker) == YES) && (Kind_SU2 == SU2_DEF)) ||
          ((config->GetMarker_All_DV(iMarker) == YES) && (Kind_SU2 == SU2_GEO)) ||
          ((config->GetMarker_All_DV(iMarker) == YES) && (Kind_SU2 == SU2_DOT)) ||
          ((config->GetMarker_All_DV(iMarker) == YES) && (config->GetDirectDiff() == D_DESIGN))) {
        
        for (iElem = 0; iElem < geometry->GetnElem_Bound(iMarker); iElem++) {
          
          for (iNode = 0; iNode < geometry->bound[iMarker][iElem]->GetnNodes(); iNode++) {
            iPoint = geometry->bound[iMarker][iElem]->GetNode(iNode);
            
            for (jNode = 0; jNode < geometry->bound[iMarker][iElem]->GetnNodes(); jNode++) {
              jPoint = geometry->bound[iMarker][iElem]->GetNode(jNode);
              
              if (jPoint > iPoint) {
                
                for (iDim = 0; iDim < geometry->GetnDim(); iDim++) {
                  Coord_0[iDim] = geometry->node[iPoint]->GetCoord()[iDim];
                  Coord_1[iDim] = geometry->node[jPoint]->GetCoord()[iDim];
                }
                
                /*--- Write the coordinates in the right parametric system ---*/
                
                if (cylindrical) {
                  
                  X_0 = config->GetFFD_Axis(0); Y_0 = config->GetFFD_Axis(1);  Z_0 = config->GetFFD_Axis(2);
                  
                  Xbar =  Coord_0[0] - X_0; Ybar =  Coord_0[1] - Y_0; Zbar =  Coord_0[2] - Z_0;
                  
                  Coord_0[0] = sqrt(Ybar*Ybar + Zbar*Zbar);
                  Coord_0[1] = atan2(Zbar, Ybar); if (Coord_0[1] > PI_NUMBER/2.0) Coord_0[1] -= 2.0*PI_NUMBER;
                  Coord_0[2] = Xbar;
                  
                  Xbar =  Coord_1[0] - X_0; Ybar =  Coord_1[1] - Y_0; Zbar =  Coord_1[2] - Z_0;
                  
                  Coord_1[0] = sqrt(Ybar*Ybar + Zbar*Zbar);
                  Coord_1[1] = atan2(Zbar, Ybar); if (Coord_1[1] > PI_NUMBER/2.0) Coord_1[1] -= 2.0*PI_NUMBER;
                  Coord_1[2] = Xbar;
                  
                }
                
                else if (spherical) {
                  
                  X_0 = config->GetFFD_Axis(0); Y_0 = config->GetFFD_Axis(1);  Z_0 = config->GetFFD_Axis(2);
                  
                  Xbar =  Coord_0[0] - X_0; Ybar =  Coord_0[1] - Y_0; Zbar =  Coord_0[2] - Z_0;
                  
                  Coord_0[0] = sqrt(Xbar*Xbar + Ybar*Ybar + Zbar*Zbar);
                  Coord_0[1] = atan2(Zbar, Ybar);  if (Coord_0[1] > PI_NUMBER/2.0) Coord_0[1] -= 2.0*PI_NUMBER;
                  Coord_0[2] = acos (Xbar/Coord_0[0]);
                  
                  Xbar =  Coord_1[0] - X_0; Ybar =  Coord_1[1] - Y_0; Zbar =  Coord_1[2] - Z_0;
                  
                  Coord_1[0] = sqrt(Xbar*Xbar + Ybar*Ybar + Zbar*Zbar);
                  Coord_1[1] = atan2(Zbar, Ybar);  if (Coord_1[1] > PI_NUMBER/2.0) Coord_1[1] -= 2.0*PI_NUMBER;
                  Coord_1[2] = acos(Xbar/Coord_1[0]);
                  
                }
                
                if (geometry->GetnDim() == 3) {
                  
                  if (!IPlane_Intersect_A) {
                    if (geometry->SegmentIntersectsTriangle(Coord_0, Coord_1, IPlane_Coord_0_A, IPlane_Coord_1_A, IPlane_Coord_2_A)) { IPlane_Intersect_A = true; }
                    if (geometry->SegmentIntersectsTriangle(Coord_0, Coord_1, IPlane_Coord_0_A_, IPlane_Coord_1_A_, IPlane_Coord_2_A_)) { IPlane_Intersect_A = true; }
                  }
                  
                  if (!IPlane_Intersect_B) {
                    if (geometry->SegmentIntersectsTriangle(Coord_0, Coord_1, IPlane_Coord_0_B, IPlane_Coord_1_B, IPlane_Coord_2_B)) { IPlane_Intersect_B = true; }
                    if (geometry->SegmentIntersectsTriangle(Coord_0, Coord_1, IPlane_Coord_0_B_, IPlane_Coord_1_B_, IPlane_Coord_2_B_)) { IPlane_Intersect_B = true; }
                  }
                  
                  if ((!JPlane_Intersect_A) && (!FFD_Symmetry_Plane)) {
                    if (geometry->SegmentIntersectsTriangle(Coord_0, Coord_1, JPlane_Coord_0_A, JPlane_Coord_1_A, JPlane_Coord_2_A)) { JPlane_Intersect_A = true; }
                    if (geometry->SegmentIntersectsTriangle(Coord_0, Coord_1, JPlane_Coord_0_A_, JPlane_Coord_1_A_, JPlane_Coord_2_A_)) { JPlane_Intersect_A = true; }
                  }
                  
                  if (!JPlane_Intersect_B) {
                    if (geometry->SegmentIntersectsTriangle(Coord_0, Coord_1, JPlane_Coord_0_B, JPlane_Coord_1_B, JPlane_Coord_2_B)) { JPlane_Intersect_B = true; }
                    if (geometry->SegmentIntersectsTriangle(Coord_0, Coord_1, JPlane_Coord_0_B_, JPlane_Coord_1_B_, JPlane_Coord_2_B_)) { JPlane_Intersect_B = true; }
                  }
                  
                  if (!KPlane_Intersect_A) {
                    if (geometry->SegmentIntersectsTriangle(Coord_0, Coord_1, KPlane_Coord_0_A, KPlane_Coord_1_A, KPlane_Coord_2_A)) { KPlane_Intersect_A = true; }
                    if (geometry->SegmentIntersectsTriangle(Coord_0, Coord_1, KPlane_Coord_0_A_, KPlane_Coord_1_A_, KPlane_Coord_2_A_)) { KPlane_Intersect_A = true; }
                  }
                  
                  if (!KPlane_Intersect_B) {
                    if (geometry->SegmentIntersectsTriangle(Coord_0, Coord_1, KPlane_Coord_0_B, KPlane_Coord_1_B, KPlane_Coord_2_B)) { KPlane_Intersect_B = true; }
                    if (geometry->SegmentIntersectsTriangle(Coord_0, Coord_1, KPlane_Coord_0_B_, KPlane_Coord_1_B_, KPlane_Coord_2_B_)) { KPlane_Intersect_B = true; }
                  }
                  
                } else {
                  
                  if (!IPlane_Intersect_A) {
                    if (geometry->SegmentIntersectsLine(Coord_0, Coord_1, IPlane_Coord_0_A, IPlane_Coord_2_A)) { IPlane_Intersect_A = true;}
                  }
                  if (!IPlane_Intersect_B) {
                    if (geometry->SegmentIntersectsLine(Coord_0, Coord_1, IPlane_Coord_0_B, IPlane_Coord_2_B)) { IPlane_Intersect_B = true;}
                  }
                  if (!JPlane_Intersect_A) {
                    if (geometry->SegmentIntersectsLine(Coord_0, Coord_1, JPlane_Coord_0_A, JPlane_Coord_2_A)) { JPlane_Intersect_A = true;}
                  }
                  if (!JPlane_Intersect_B) {
                    if (geometry->SegmentIntersectsLine(Coord_0, Coord_1, JPlane_Coord_0_B, JPlane_Coord_2_B)) { JPlane_Intersect_B = true;}
                  }
                }
              }
            }
          }
        }
      }
    }
    
    /*--- Comunicate the planes that interesect the surface ---*/
    
    unsigned short MyCode[6] = {0,0,0,0,0,0}, Code[6] = {0,0,0,0,0,0};
    
    if (IPlane_Intersect_A) MyCode[0] = 1;
    if (IPlane_Intersect_B) MyCode[1] = 1;
    if (JPlane_Intersect_A) MyCode[2] = 1;
    if (JPlane_Intersect_B) MyCode[3] = 1;
    if (KPlane_Intersect_A) MyCode[4] = 1;
    if (KPlane_Intersect_B) MyCode[5] = 1;
    
#ifdef HAVE_MPI
    
    /*--- Add SU2_MPI::Allreduce information using all the nodes ---*/
    
    SU2_MPI::Allreduce(&MyCode, &Code, 6, MPI_UNSIGNED_SHORT, MPI_SUM, MPI_COMM_WORLD);
    
#else
    
    Code[0] = MyCode[0]; Code[1] = MyCode[1]; Code[2] = MyCode[2];
    Code[3] = MyCode[3]; Code[4] = MyCode[4]; Code[5] = MyCode[5];
    
#endif
    
    if (Code[0] != 0) IPlane_Intersect_A = true; else IPlane_Intersect_A = false;
    if (Code[1] != 0) IPlane_Intersect_B = true; else IPlane_Intersect_B = false;
    if (Code[2] != 0) JPlane_Intersect_A = true; else JPlane_Intersect_A = false;
    if (Code[3] != 0) JPlane_Intersect_B = true; else JPlane_Intersect_B = false;
    if (Code[4] != 0) KPlane_Intersect_A = true; else KPlane_Intersect_A = false;
    if (Code[5] != 0) KPlane_Intersect_B = true; else KPlane_Intersect_B = false;
    
    /*--- Screen output ---*/
    
    if (rank == MASTER_NODE) {
      
      if (IPlane_Intersect_A || IPlane_Intersect_B ||
          JPlane_Intersect_A || JPlane_Intersect_B ||
          KPlane_Intersect_A || KPlane_Intersect_B ) {
        
        cout << "The FFD planes ";
        
        if (cartesian) {
          if (IPlane_Intersect_A) cout << "i=0, ";
          if (IPlane_Intersect_B) cout << "i="<< lDegree << ", ";
          if (JPlane_Intersect_A) cout << "j=0, ";
          if (JPlane_Intersect_B) cout << "j="<< mDegree << ", ";
          if (KPlane_Intersect_A) cout << "k=0, ";
          if (KPlane_Intersect_B) cout << "k="<< nDegree << ", ";
        }
        else if (cylindrical) {
          if (IPlane_Intersect_A) cout << "r=0, ";
          if (IPlane_Intersect_B) cout << "r="<< lDegree << ", ";
          if (JPlane_Intersect_A) cout << "theta=0, ";
          if (JPlane_Intersect_B) cout << "theta="<< mDegree << ", ";
          if (KPlane_Intersect_A) cout << "z=0, ";
          if (KPlane_Intersect_B) cout << "z="<< nDegree << ", ";
        }
        else if (spherical) {
          if (IPlane_Intersect_A) cout << "r=0, ";
          if (IPlane_Intersect_B) cout << "r="<< lDegree << ", ";
          if (JPlane_Intersect_A) cout << "theta=0, ";
          if (JPlane_Intersect_B) cout << "theta="<< mDegree << ", ";
          if (KPlane_Intersect_A) cout << "phi=0, ";
          if (KPlane_Intersect_B) cout << "phi="<< nDegree << ", ";
        }
        
        cout << "intersect solid surfaces." << endl;
      }
      
    }
    
  }
  
  /*--- Fix the FFD planes based on the intersections with solid surfaces,
   and the continuity level, check that we have enough degree for the continuity
   that we are looking for ---*/
  
  if (config->GetFFD_Continuity() == USER_INPUT) {
    if (rank == MASTER_NODE)
      cout << "SU2 is fixing user's input planes." << endl;
    
    for (index = 0; index < config->GetnFFD_Fix_IDir(); index++)
      if ((config->GetFFD_Fix_IDir(index) <= lDegree) && (config->GetFFD_Fix_IDir(index) >= 0))
        FFDBox->Set_Fix_IPlane(config->GetFFD_Fix_IDir(index));
    for (index = 0; index < config->GetnFFD_Fix_JDir(); index++)
      if ((config->GetFFD_Fix_JDir(index) <= mDegree) && (config->GetFFD_Fix_JDir(index) >= 0))
        FFDBox->Set_Fix_JPlane(config->GetFFD_Fix_JDir(index));
    for (index = 0; index < config->GetnFFD_Fix_KDir(); index++)
      if ((config->GetFFD_Fix_KDir(index) <= nDegree) && (config->GetFFD_Fix_KDir(index) >= 0))
        FFDBox->Set_Fix_KPlane(config->GetFFD_Fix_KDir(index));
    
  }
  
  if (config->GetFFD_Continuity() == DERIVATIVE_NONE) {
    if (rank == MASTER_NODE)
      cout << "SU2 is fixing the planes to maintain a continuous surface." << endl;
    
    if (IPlane_Intersect_A) { FFDBox->Set_Fix_IPlane(0); }
    if (IPlane_Intersect_B) { FFDBox->Set_Fix_IPlane(lDegree); }
    if (JPlane_Intersect_A) { FFDBox->Set_Fix_JPlane(0); }
    if (JPlane_Intersect_B) { FFDBox->Set_Fix_JPlane(mDegree); }
    if (KPlane_Intersect_A) { FFDBox->Set_Fix_KPlane(0); }
    if (KPlane_Intersect_B) { FFDBox->Set_Fix_KPlane(nDegree); }
    
  }
  
  if (config->GetFFD_Continuity() == DERIVATIVE_1ST) {
    if (rank == MASTER_NODE)
      cout << "SU2 is fixing the planes to maintain a continuous 1st order derivative." << endl;
    
    if (IPlane_Intersect_A) { FFDBox->Set_Fix_IPlane(0); FFDBox->Set_Fix_IPlane(1); }
    if (IPlane_Intersect_B) { FFDBox->Set_Fix_IPlane(lDegree); FFDBox->Set_Fix_IPlane(lDegree-1); }
    if (JPlane_Intersect_A) { FFDBox->Set_Fix_JPlane(0); FFDBox->Set_Fix_JPlane(1); }
    if (JPlane_Intersect_B) { FFDBox->Set_Fix_JPlane(mDegree); FFDBox->Set_Fix_JPlane(mDegree-1); }
    if (KPlane_Intersect_A) { FFDBox->Set_Fix_KPlane(0); FFDBox->Set_Fix_KPlane(1); }
    if (KPlane_Intersect_B) { FFDBox->Set_Fix_KPlane(nDegree); FFDBox->Set_Fix_KPlane(nDegree-1); }
    
  }
  
  if (config->GetFFD_Continuity() == DERIVATIVE_2ND) {
    if (rank == MASTER_NODE)
      cout << "SU2 is fixing the planes to maintain a continuous 2nd order derivative." << endl;
    
    if ((IPlane_Intersect_A) && (lDegree > 1)) { FFDBox->Set_Fix_IPlane(0); FFDBox->Set_Fix_IPlane(1); FFDBox->Set_Fix_IPlane(2); }
    if ((IPlane_Intersect_B) && (lDegree > 1)) { FFDBox->Set_Fix_IPlane(lDegree); FFDBox->Set_Fix_IPlane(lDegree-1); FFDBox->Set_Fix_IPlane(lDegree-2); }
    if ((JPlane_Intersect_A) && (mDegree > 1)) { FFDBox->Set_Fix_JPlane(0); FFDBox->Set_Fix_JPlane(1); FFDBox->Set_Fix_JPlane(2); }
    if ((JPlane_Intersect_B) && (mDegree > 1)) { FFDBox->Set_Fix_JPlane(mDegree); FFDBox->Set_Fix_JPlane(mDegree-1); FFDBox->Set_Fix_JPlane(mDegree-2); }
    if ((KPlane_Intersect_A) && (nDegree > 1)) { FFDBox->Set_Fix_KPlane(0); FFDBox->Set_Fix_KPlane(1);FFDBox->Set_Fix_KPlane(2); }
    if ((KPlane_Intersect_B) && (nDegree > 1)) { FFDBox->Set_Fix_KPlane(nDegree); FFDBox->Set_Fix_KPlane(nDegree-1); FFDBox->Set_Fix_KPlane(nDegree-2); }
    
  }
  
}

void CSurfaceMovement::UpdateParametricCoord(CGeometry *geometry, CConfig *config, CFreeFormDefBox *FFDBox, unsigned short iFFDBox) {
	unsigned short iMarker, iDim;
	unsigned long iVertex, iPoint, iSurfacePoints;
  su2double CartCoord[3] = {0.0,0.0,0.0}, *CartCoordNew, *CartCoordOld;
  su2double *ParamCoord, *var_coord, ParamCoordGuess[3] = {0.0,0.0,0.0};
  su2double MaxDiff, my_MaxDiff = 0.0, Diff;
	int rank;
	
#ifdef HAVE_MPI
	MPI_Comm_rank(MPI_COMM_WORLD, &rank);
#else
	rank = MASTER_NODE;
#endif
			
	/*--- Recompute the parametric coordinates ---*/
  
	for (iSurfacePoints = 0; iSurfacePoints < FFDBox->GetnSurfacePoint(); iSurfacePoints++) {
		
		/*--- Get the marker of the surface point ---*/
    
		iMarker = FFDBox->Get_MarkerIndex(iSurfacePoints);
		
		if (config->GetMarker_All_DV(iMarker) == YES) {
			
			/*--- Get the vertex of the surface point ---*/
      
			iVertex = FFDBox->Get_VertexIndex(iSurfacePoints);
			iPoint = FFDBox->Get_PointIndex(iSurfacePoints);
	
			/*--- Get the parametric and cartesians coordinates of the 
			 surface point (they don't mach) ---*/
      
			ParamCoord = FFDBox->Get_ParametricCoord(iSurfacePoints);
			
			/*--- Compute and set the cartesian coord using the variation computed 
			 with the previous deformation ---*/
      
			var_coord = geometry->vertex[iMarker][iVertex]->GetVarCoord();
			CartCoordOld = geometry->node[iPoint]->GetCoord();
			for (iDim = 0; iDim < 3; iDim++)
				CartCoord[iDim] = CartCoordOld[iDim] + var_coord[iDim];
			FFDBox->Set_CartesianCoord(CartCoord, iSurfacePoints);

			/*--- Find the parametric coordinate using as ParamCoordGuess the previous value ---*/
      
			ParamCoordGuess[0] = ParamCoord[0]; ParamCoordGuess[1] = ParamCoord[1]; ParamCoordGuess[2] = ParamCoord[2];
			ParamCoord = FFDBox->GetParametricCoord_Iterative(iPoint, CartCoord, ParamCoordGuess, config);
					
			/*--- Set the new value of the parametric coordinates ---*/
      
			FFDBox->Set_ParametricCoord(ParamCoord, iSurfacePoints);
			
			/*--- Compute the cartesian coordinates using the parametric coordinates 
			 to check that everithing is right ---*/
      
			CartCoordNew = FFDBox->EvalCartesianCoord(ParamCoord);
			
			/*--- Compute max difference between original value and the recomputed value ---*/
      
			Diff = 0.0;
			for (iDim = 0; iDim < geometry->GetnDim(); iDim++)
				Diff += (CartCoordNew[iDim]-CartCoord[iDim])*(CartCoordNew[iDim]-CartCoord[iDim]);
			Diff = sqrt(Diff);
			my_MaxDiff = max(my_MaxDiff, Diff);
				
		}
	}
		
#ifdef HAVE_MPI
	SU2_MPI::Allreduce(&my_MaxDiff, &MaxDiff, 1, MPI_DOUBLE, MPI_MAX, MPI_COMM_WORLD);
#else
	MaxDiff = my_MaxDiff;
#endif
	
	if (rank == MASTER_NODE) 
		cout << "Update parametric coord       | FFD box: " << FFDBox->GetTag() << ". Max Diff: " << MaxDiff <<"."<< endl;
	
}

void CSurfaceMovement::SetCartesianCoord(CGeometry *geometry, CConfig *config, CFreeFormDefBox *FFDBox, unsigned short iFFDBox, bool ResetDef) {
  
  su2double *CartCoordNew, Diff, my_MaxDiff = 0.0, MaxDiff,
  *ParamCoord, VarCoord[3] = {0.0, 0.0, 0.0}, CartCoordOld[3] = {0.0, 0.0, 0.0};
  unsigned short iMarker, iDim;
  unsigned long iVertex, iPoint, iSurfacePoints;
  int rank;
  
  bool cylindrical = (config->GetFFD_CoordSystem() == CYLINDRICAL);
  bool spherical = (config->GetFFD_CoordSystem() == SPHERICAL);
  unsigned short nDim = geometry->GetnDim();
  
#ifdef HAVE_MPI
  MPI_Comm_rank(MPI_COMM_WORLD, &rank);
#else
  rank = MASTER_NODE;
#endif
  
  /*--- Set to zero all the porints in VarCoord, this is important when we are dealing with different boxes
	  because a loop over GetnSurfacePoint is no sufficient ---*/
  
  if (ResetDef) {
    for (iMarker = 0; iMarker < config->GetnMarker_All(); iMarker++) {
      for (iVertex = 0; iVertex < geometry->nVertex[iMarker]; iVertex++) {
        geometry->vertex[iMarker][iVertex]->SetVarCoord(VarCoord);
      }
    }
  }
  
  /*--- Recompute the cartesians coordinates ---*/
  
  for (iSurfacePoints = 0; iSurfacePoints < FFDBox->GetnSurfacePoint(); iSurfacePoints++) {
    
    /*--- Get the marker of the surface point ---*/
    
    iMarker = FFDBox->Get_MarkerIndex(iSurfacePoints);
    
    if (config->GetMarker_All_DV(iMarker) == YES) {
      
      /*--- Get the vertex of the surface point ---*/
      
      iVertex = FFDBox->Get_VertexIndex(iSurfacePoints);
      iPoint = FFDBox->Get_PointIndex(iSurfacePoints);
      
      /*--- Set to zero the variation of the coordinates ---*/
      
      geometry->vertex[iMarker][iVertex]->SetVarCoord(VarCoord);
      
      /*--- Get the parametric coordinate of the surface point ---*/
      
      ParamCoord = FFDBox->Get_ParametricCoord(iSurfacePoints);
      
      /*--- Compute the new cartesian coordinate, and set the value in
       the FFDBox structure ---*/
      
      CartCoordNew = FFDBox->EvalCartesianCoord(ParamCoord);
      
      /*--- If polar coordinates, compute the cartesians from the polar value ---*/
      
      if (cylindrical) {
        
        su2double X_0, Y_0, Z_0, Xbar, Ybar, Zbar;
        X_0 = config->GetFFD_Axis(0); Y_0 = config->GetFFD_Axis(1);  Z_0 = config->GetFFD_Axis(2);
        
        Xbar = CartCoordNew[2];
        Ybar = CartCoordNew[0] * cos(CartCoordNew[1]);
        Zbar = CartCoordNew[0] * sin(CartCoordNew[1]);
        
        CartCoordNew[0] =  Xbar + X_0;  CartCoordNew[1] = Ybar + Y_0; CartCoordNew[2] = Zbar + Z_0;
        
      }
      else if (spherical) {
        
        su2double X_0, Y_0, Z_0, Xbar, Ybar, Zbar;
        X_0 = config->GetFFD_Axis(0); Y_0 = config->GetFFD_Axis(1);  Z_0 = config->GetFFD_Axis(2);
        
        Xbar = CartCoordNew[0] * cos(CartCoordNew[2]);
        Ybar = CartCoordNew[0] * cos(CartCoordNew[1]) * sin(CartCoordNew[2]);
        Zbar = CartCoordNew[0] * sin(CartCoordNew[1]) * sin(CartCoordNew[2]);
        
        CartCoordNew[0] =  Xbar + X_0;  CartCoordNew[1] = Ybar + Y_0; CartCoordNew[2] = Zbar + Z_0;
        
      }
      
      FFDBox->Set_CartesianCoord(CartCoordNew, iSurfacePoints);
      
      /*--- Get the original cartesian coordinates of the surface point ---*/
      
      for (iDim = 0; iDim < nDim; iDim++) {
        CartCoordOld[iDim] = geometry->node[iPoint]->GetCoord(iDim);
      }
      
      /*--- Set the value of the variation of the coordinates ---*/
      
      Diff = 0.0;
      for (iDim = 0; iDim < nDim; iDim++) {
        VarCoord[iDim] = CartCoordNew[iDim] - CartCoordOld[iDim];
        if ((fabs(VarCoord[iDim]) <= EPS) && (config->GetDirectDiff() != D_DESIGN) && (!config->GetAD_Mode()))
          VarCoord[iDim] = 0.0;
        Diff += (VarCoord[iDim]*VarCoord[iDim]);
      }
      Diff = sqrt(Diff);
      
      my_MaxDiff = max(my_MaxDiff, Diff);
      
      /*--- Set the variation of the coordinates ---*/
      
      geometry->vertex[iMarker][iVertex]->SetVarCoord(VarCoord);
      
    }
  }
  
#ifdef HAVE_MPI
  SU2_MPI::Allreduce(&my_MaxDiff, &MaxDiff, 1, MPI_DOUBLE, MPI_MAX, MPI_COMM_WORLD);
#else
  MaxDiff = my_MaxDiff;
#endif
  
  if (rank == MASTER_NODE)
    cout << "Update cartesian coord        | FFD box: " << FFDBox->GetTag() << ". Max Diff: " << MaxDiff <<"."<< endl;
  
}


bool CSurfaceMovement::SetFFDCPChange_2D(CGeometry *geometry, CConfig *config, CFreeFormDefBox *FFDBox, CFreeFormDefBox **ResetFFDBox,
                                         unsigned short iDV, bool ResetDef) {
  
  su2double movement[3] = {0.0,0.0,0.0}, Ampl;
  unsigned short index[3], i, j, iFFDBox, iPlane;
  string design_FFDBox;
  su2double Scale = config->GetFFD_Scale();
  
  /*--- Set control points to its original value (even if the
   design variable is not in this box) ---*/
  
  if (ResetDef == true) {
    for (iFFDBox = 0; iFFDBox < nFFDBox; iFFDBox++)
      ResetFFDBox[iFFDBox]->SetOriginalControlPoints();
  }
  
  design_FFDBox = config->GetFFDTag(iDV);
  
  if (design_FFDBox.compare(FFDBox->GetTag()) == 0) {
    
    /*--- Compute deformation ---*/
    
    /*--- If we have only design value, than this value is the amplitude,
     * otherwise we have a general movement. ---*/
    
    if (config->GetnDV_Value(iDV) == 1) {
      
      Ampl = config->GetDV_Value(iDV)*Scale;
      
      movement[0] = config->GetParamDV(iDV, 3)*Ampl;
      movement[1] = config->GetParamDV(iDV, 4)*Ampl;
      movement[2] = 0.0;
      
    } else {
      
      movement[0] = config->GetDV_Value(iDV, 0);
      movement[1] = config->GetDV_Value(iDV, 1);
      movement[2] = 0.0;
      
    }
    
    index[0] = SU2_TYPE::Int(config->GetParamDV(iDV, 1));
    index[1] = SU2_TYPE::Int(config->GetParamDV(iDV, 2));
    
    /*--- Lower surface ---*/
    
    index[2] = 0;
    
    /*--- Check that it is possible to move the control point ---*/
    
    for (iPlane = 0 ; iPlane < FFDBox->Get_nFix_IPlane(); iPlane++) {
      if (index[0] == FFDBox->Get_Fix_IPlane(iPlane)) return false;
    }
    
    for (iPlane = 0 ; iPlane < FFDBox->Get_nFix_JPlane(); iPlane++) {
      if (index[1] == FFDBox->Get_Fix_JPlane(iPlane)) return false;
    }
    
    if ((SU2_TYPE::Int(config->GetParamDV(iDV, 1)) == -1) &&
        (SU2_TYPE::Int(config->GetParamDV(iDV, 2)) != -1)) {
      for (i = 0; i < FFDBox->GetlOrder(); i++) {
        index[0] = i;
        FFDBox->SetControlPoints(index, movement);
      }
    }
    
    if ((SU2_TYPE::Int(config->GetParamDV(iDV, 1)) != -1) &&
        (SU2_TYPE::Int(config->GetParamDV(iDV, 2)) == -1)) {
      for (j = 0; j < FFDBox->GetmOrder(); j++) {
        index[1] = j;
        FFDBox->SetControlPoints(index, movement);
      }
    }
    
    if ((SU2_TYPE::Int(config->GetParamDV(iDV, 1)) == -1) &&
        (SU2_TYPE::Int(config->GetParamDV(iDV, 2)) == -1)) {
      for (i = 0; i < FFDBox->GetlOrder(); i++) {
        index[0] = i;
        for (j = 0; j < FFDBox->GetmOrder(); j++) {
          index[1] = j;
          FFDBox->SetControlPoints(index, movement);
        }
      }
    }
    if ((SU2_TYPE::Int(config->GetParamDV(iDV, 1)) != -1) &&
        (SU2_TYPE::Int(config->GetParamDV(iDV, 2)) != -1)) {
      
      FFDBox->SetControlPoints(index, movement);
    }
    
    
    /*--- Upper surface ---*/
    
    index[2] = 1;
    
    if ((SU2_TYPE::Int(config->GetParamDV(iDV, 1)) == -1) &&
        (SU2_TYPE::Int(config->GetParamDV(iDV, 2)) != -1)) {
      for (i = 0; i < FFDBox->GetlOrder(); i++) {
        index[0] = i;
        FFDBox->SetControlPoints(index, movement);
      }
    }
    
    if ((SU2_TYPE::Int(config->GetParamDV(iDV, 1)) != -1) &&
        (SU2_TYPE::Int(config->GetParamDV(iDV, 2)) == -1)) {
      for (j = 0; j < FFDBox->GetmOrder(); j++) {
        index[1] = j;
        FFDBox->SetControlPoints(index, movement);
      }
    }
    
    if ((SU2_TYPE::Int(config->GetParamDV(iDV, 1)) == -1) &&
        (SU2_TYPE::Int(config->GetParamDV(iDV, 2)) == -1)) {
      for (i = 0; i < FFDBox->GetlOrder(); i++) {
        index[0] = i;
        for (j = 0; j < FFDBox->GetmOrder(); j++) {
          index[1] = j;
          FFDBox->SetControlPoints(index, movement);
        }
      }
    }
    if ((SU2_TYPE::Int(config->GetParamDV(iDV, 1)) != -1) &&
        (SU2_TYPE::Int(config->GetParamDV(iDV, 2)) != -1)) {
      
      FFDBox->SetControlPoints(index, movement);
    }
  }
  else {
    return false;
  }
  
  return true;
  
}

bool CSurfaceMovement::SetFFDCPChange(CGeometry *geometry, CConfig *config, CFreeFormDefBox *FFDBox, CFreeFormDefBox **ResetFFDBox,
                                      unsigned short iDV, bool ResetDef) {
  
  su2double movement[3] = {0.0,0.0,0.0}, Ampl;
  unsigned short index[3], i, j, k, iPlane, iFFDBox;
  bool CheckIndex;
  string design_FFDBox;
  su2double Scale = config->GetFFD_Scale();
  
  /*--- Set control points to its original value (even if the
   design variable is not in this box) ---*/
  
  if (ResetDef == true) {
    FFDBox->SetOriginalControlPoints();
    for (iFFDBox = 0; iFFDBox < nFFDBox; iFFDBox++)
      ResetFFDBox[iFFDBox]->SetOriginalControlPoints();
  }
  
  design_FFDBox = config->GetFFDTag(iDV);
  
  if (design_FFDBox.compare(FFDBox->GetTag()) == 0) {
    
    /*--- Compute deformation ---*/
    
    /*--- If we have only design value, than this value is the amplitude,
     * otherwise we have a general movement. ---*/
    
    if (config->GetnDV_Value(iDV) == 1) {
      
      Ampl = config->GetDV_Value(iDV)*Scale;
      
      movement[0] = config->GetParamDV(iDV, 4)*Ampl;
      movement[1] = config->GetParamDV(iDV, 5)*Ampl;
      movement[2] = config->GetParamDV(iDV, 6)*Ampl;
      
    } else {
      
      movement[0] = config->GetDV_Value(iDV, 0);
      movement[1] = config->GetDV_Value(iDV, 1);
      movement[2] = config->GetDV_Value(iDV, 2);
      
    }
    
    index[0] = SU2_TYPE::Int(config->GetParamDV(iDV, 1));
    index[1] = SU2_TYPE::Int(config->GetParamDV(iDV, 2));
    index[2] = SU2_TYPE::Int(config->GetParamDV(iDV, 3));
    
    /*--- Check that it is possible to move the control point ---*/
    
    for (iPlane = 0 ; iPlane < FFDBox->Get_nFix_IPlane(); iPlane++) {
      if (index[0] == FFDBox->Get_Fix_IPlane(iPlane)) return false;
    }
    
    for (iPlane = 0 ; iPlane < FFDBox->Get_nFix_JPlane(); iPlane++) {
      if (index[1] == FFDBox->Get_Fix_JPlane(iPlane)) return false;
    }
    
    for (iPlane = 0 ; iPlane < FFDBox->Get_nFix_KPlane(); iPlane++) {
      if (index[2] == FFDBox->Get_Fix_KPlane(iPlane)) return false;
    }
    
    if ((SU2_TYPE::Int(config->GetParamDV(iDV, 1)) == -1) &&
        (SU2_TYPE::Int(config->GetParamDV(iDV, 2)) != -1) &&
        (SU2_TYPE::Int(config->GetParamDV(iDV, 3)) != -1)) {
      for (i = 0; i < FFDBox->GetlOrder(); i++) {
        index[0] = i;
        
        CheckIndex = true;
        for (iPlane = 0 ; iPlane < FFDBox->Get_nFix_IPlane(); iPlane++) {
          if (index[0] == FFDBox->Get_Fix_IPlane(iPlane)) CheckIndex = false;
        }
        
        if (CheckIndex) FFDBox->SetControlPoints(index, movement);
        
      }
    }
    
    if ((SU2_TYPE::Int(config->GetParamDV(iDV, 1)) != -1) &&
        (SU2_TYPE::Int(config->GetParamDV(iDV, 2)) == -1) &&
        (SU2_TYPE::Int(config->GetParamDV(iDV, 3)) != -1)) {
      for (j = 0; j < FFDBox->GetmOrder(); j++) {
        index[1] = j;
        
        CheckIndex = true;
        for (iPlane = 0 ; iPlane < FFDBox->Get_nFix_JPlane(); iPlane++) {
          if (index[1] == FFDBox->Get_Fix_JPlane(iPlane)) CheckIndex = false;
        }
        
        if (CheckIndex) FFDBox->SetControlPoints(index, movement);
        
      }
    }
    
    if ((SU2_TYPE::Int(config->GetParamDV(iDV, 1)) != -1) &&
        (SU2_TYPE::Int(config->GetParamDV(iDV, 2)) != -1) &&
        (SU2_TYPE::Int(config->GetParamDV(iDV, 3)) == -1)) {
      for (k = 0; k < FFDBox->GetnOrder(); k++) {
        index[2] = k;
        
        CheckIndex = true;
        for (iPlane = 0 ; iPlane < FFDBox->Get_nFix_KPlane(); iPlane++) {
          if (index[2] == FFDBox->Get_Fix_KPlane(iPlane)) CheckIndex = false;
        }
        
        if (CheckIndex) FFDBox->SetControlPoints(index, movement);
        
      }
    }
    
    if ((SU2_TYPE::Int(config->GetParamDV(iDV, 1)) == -1) &&
        (SU2_TYPE::Int(config->GetParamDV(iDV, 2)) == -1) &&
        (SU2_TYPE::Int(config->GetParamDV(iDV, 3)) != -1)) {
      for (i = 0; i < FFDBox->GetlOrder(); i++) {
        index[0] = i;
        for (j = 0; j < FFDBox->GetmOrder(); j++) {
          index[1] = j;
          FFDBox->SetControlPoints(index, movement);
        }
      }
    }
    
    if ((SU2_TYPE::Int(config->GetParamDV(iDV, 1)) != -1) &&
        (SU2_TYPE::Int(config->GetParamDV(iDV, 2)) == -1) &&
        (SU2_TYPE::Int(config->GetParamDV(iDV, 3)) == -1)) {
      for (j = 0; j < FFDBox->GetmOrder(); j++) {
        index[1] = j;
        for (k = 0; k < FFDBox->GetnOrder(); k++) {
          index[2] = k;
          FFDBox->SetControlPoints(index, movement);
        }
      }
    }
    
    if ((SU2_TYPE::Int(config->GetParamDV(iDV, 1)) == -1) &&
        (SU2_TYPE::Int(config->GetParamDV(iDV, 2)) != -1) &&
        (SU2_TYPE::Int(config->GetParamDV(iDV, 3)) == -1)) {
      for (i = 0; i < FFDBox->GetlOrder(); i++) {
        index[0] = i;
        for (k = 0; k < FFDBox->GetnOrder(); k++) {
          index[2] = k;
          FFDBox->SetControlPoints(index, movement);
        }
      }
    }
    
    if ((SU2_TYPE::Int(config->GetParamDV(iDV, 1)) != -1) &&
        (SU2_TYPE::Int(config->GetParamDV(iDV, 2)) != -1) &&
        (SU2_TYPE::Int(config->GetParamDV(iDV, 3)) != -1)) {
      FFDBox->SetControlPoints(index, movement);
    }
    
  }
  else {
    return false;
  }
  
  return true;
  
}

bool CSurfaceMovement::SetFFDGull(CGeometry *geometry, CConfig *config, CFreeFormDefBox *FFDBox, CFreeFormDefBox **ResetFFDBox,
                                  unsigned short iDV, bool ResetDef) {
  
  su2double movement[3] = {0.0,0.0,0.0}, Ampl;
  unsigned short index[3], i, k, iPlane, iFFDBox;
  string design_FFDBox;
  su2double Scale = config->GetFFD_Scale();
  
  /*--- Set control points to its original value (even if the
   design variable is not in this box) ---*/
  
  if (ResetDef == true) {
    FFDBox->SetOriginalControlPoints();
    for (iFFDBox = 0; iFFDBox < nFFDBox; iFFDBox++)
      ResetFFDBox[iFFDBox]->SetOriginalControlPoints();
  }
  
  design_FFDBox = config->GetFFDTag(iDV);
  
  if (design_FFDBox.compare(FFDBox->GetTag()) == 0) {
    
    /*--- Compute deformation ---*/
    
    Ampl = config->GetDV_Value(iDV)*Scale;
    
    movement[0] = 0.0;
    movement[1] = 0.0;
    movement[2] = Ampl;
    
    /*--- Change the control points ---*/
    
    index[1] = SU2_TYPE::Int(config->GetParamDV(iDV, 1));
    
    /*--- Check that it is possible to move the control point ---*/
    
    for (iPlane = 0 ; iPlane < FFDBox->Get_nFix_JPlane(); iPlane++) {
      if (index[1] == FFDBox->Get_Fix_JPlane(iPlane)) return false;
    }
    
    for (i = 0; i < FFDBox->GetlOrder(); i++) {
      index[0] = i;
      for (k = 0; k < FFDBox->GetnOrder(); k++) {
        index[2] = k;
        FFDBox->SetControlPoints(index, movement);
      }
    }
    
  }
  else {
    return false;
  }
  
  return true;
  
}

bool CSurfaceMovement::SetFFDNacelle(CGeometry *geometry, CConfig *config, CFreeFormDefBox *FFDBox, CFreeFormDefBox **ResetFFDBox,
                                     unsigned short iDV, bool ResetDef) {
  
  su2double movement[3] = {0.0,0.0,0.0}, Ampl;
  unsigned short index[3], i, j, k, iPlane, iFFDBox, Theta, ThetaMax;
  string design_FFDBox;
  bool SameCP = false;
  su2double Scale = config->GetFFD_Scale();
  
  /*--- Set control points to its original value (even if the
   design variable is not in this box) ---*/
  
  if (ResetDef == true) {
    FFDBox->SetOriginalControlPoints();
    for (iFFDBox = 0; iFFDBox < nFFDBox; iFFDBox++)
      ResetFFDBox[iFFDBox]->SetOriginalControlPoints();
  }
  
  design_FFDBox = config->GetFFDTag(iDV);
  
  if (design_FFDBox.compare(FFDBox->GetTag()) == 0) {
    
    /*--- Compute deformation ---*/
    
    Ampl = config->GetDV_Value(iDV)*Scale;
    
    movement[0] = config->GetParamDV(iDV, 4)*Ampl;
    movement[1] = 0.0;
    movement[2] = config->GetParamDV(iDV, 5)*Ampl;
    
    index[0] = SU2_TYPE::Int(config->GetParamDV(iDV, 1));
    index[1] = SU2_TYPE::Int(config->GetParamDV(iDV, 2));
    index[2] = SU2_TYPE::Int(config->GetParamDV(iDV, 3));
    if (index[1] == SU2_TYPE::Int(FFDBox->GetmOrder()) - index[1] -1) SameCP = true;
    
    ThetaMax = 2;
    if (SameCP) ThetaMax = 1;
    
    for (Theta = 0; Theta < ThetaMax; Theta++) {
      
      if (Theta == 1) index[1] = SU2_TYPE::Int(FFDBox->GetmOrder()) - index[1] -1;
      
      /*--- Check that it is possible to move the control point ---*/
      
      for (iPlane = 0 ; iPlane < FFDBox->Get_nFix_IPlane(); iPlane++) {
        if (index[0] == FFDBox->Get_Fix_IPlane(iPlane)) return false;
      }
      
      for (iPlane = 0 ; iPlane < FFDBox->Get_nFix_JPlane(); iPlane++) {
        if (index[1] == FFDBox->Get_Fix_JPlane(iPlane)) return false;
      }
      
      for (iPlane = 0 ; iPlane < FFDBox->Get_nFix_KPlane(); iPlane++) {
        if (index[2] == FFDBox->Get_Fix_KPlane(iPlane)) return false;
      }
      
      if ((SU2_TYPE::Int(config->GetParamDV(iDV, 1)) == -1) &&
          (SU2_TYPE::Int(config->GetParamDV(iDV, 2)) != -1) &&
          (SU2_TYPE::Int(config->GetParamDV(iDV, 3)) != -1)) {
        for (i = 0; i < FFDBox->GetlOrder(); i++) {
          index[0] = i;
          FFDBox->SetControlPoints(index, movement);
        }
      }
      
      if ((SU2_TYPE::Int(config->GetParamDV(iDV, 1)) != -1) &&
          (SU2_TYPE::Int(config->GetParamDV(iDV, 2)) == -1) &&
          (SU2_TYPE::Int(config->GetParamDV(iDV, 3)) != -1)) {
        for (j = 0; j < FFDBox->GetmOrder(); j++) {
          index[1] = j;
          FFDBox->SetControlPoints(index, movement);
        }
      }
      
      if ((SU2_TYPE::Int(config->GetParamDV(iDV, 1)) != -1) &&
          (SU2_TYPE::Int(config->GetParamDV(iDV, 2)) != -1) &&
          (SU2_TYPE::Int(config->GetParamDV(iDV, 3)) == -1)) {
        for (k = 0; k < FFDBox->GetnOrder(); k++) {
          index[2] = k;
          FFDBox->SetControlPoints(index, movement);
        }
      }
      
      if ((SU2_TYPE::Int(config->GetParamDV(iDV, 1)) == -1) &&
          (SU2_TYPE::Int(config->GetParamDV(iDV, 2)) == -1) &&
          (SU2_TYPE::Int(config->GetParamDV(iDV, 3)) != -1)) {
        for (i = 0; i < FFDBox->GetlOrder(); i++) {
          index[0] = i;
          for (j = 0; j < FFDBox->GetmOrder(); j++) {
            index[1] = j;
            FFDBox->SetControlPoints(index, movement);
          }
        }
      }
      
      if ((SU2_TYPE::Int(config->GetParamDV(iDV, 1)) != -1) &&
          (SU2_TYPE::Int(config->GetParamDV(iDV, 2)) == -1) &&
          (SU2_TYPE::Int(config->GetParamDV(iDV, 3)) == -1)) {
        for (j = 0; j < FFDBox->GetmOrder(); j++) {
          index[1] = j;
          for (k = 0; k < FFDBox->GetnOrder(); k++) {
            index[2] = k;
            FFDBox->SetControlPoints(index, movement);
          }
        }
      }
      
      if ((SU2_TYPE::Int(config->GetParamDV(iDV, 1)) == -1) &&
          (SU2_TYPE::Int(config->GetParamDV(iDV, 2)) != -1) &&
          (SU2_TYPE::Int(config->GetParamDV(iDV, 3)) == -1)) {
        for (i = 0; i < FFDBox->GetlOrder(); i++) {
          index[0] = i;
          for (k = 0; k < FFDBox->GetnOrder(); k++) {
            index[2] = k;
            FFDBox->SetControlPoints(index, movement);
          }
        }
      }
      
      if ((SU2_TYPE::Int(config->GetParamDV(iDV, 1)) != -1) &&
          (SU2_TYPE::Int(config->GetParamDV(iDV, 2)) != -1) &&
          (SU2_TYPE::Int(config->GetParamDV(iDV, 3)) != -1)) {
        FFDBox->SetControlPoints(index, movement);
      }
    }
    
  }
  else {
    return false;
  }
  
  return true;
  
}

bool CSurfaceMovement::SetFFDCamber_2D(CGeometry *geometry, CConfig *config, CFreeFormDefBox *FFDBox, CFreeFormDefBox **ResetFFDBox,
                                       unsigned short iDV, bool ResetDef) {
  
  su2double Ampl, movement[3] = {0.0,0.0,0.0};
  unsigned short index[3], kIndex, iFFDBox;
  string design_FFDBox;
  su2double Scale = config->GetFFD_Scale();
  
  /*--- Set control points to its original value (even if the
   design variable is not in this box) ---*/
  
  if (ResetDef == true) {
    for (iFFDBox = 0; iFFDBox < nFFDBox; iFFDBox++)
      ResetFFDBox[iFFDBox]->SetOriginalControlPoints();
  }
  
  design_FFDBox = config->GetFFDTag(iDV);
  
  if (design_FFDBox.compare(FFDBox->GetTag()) == 0) {
    
    for (kIndex = 0; kIndex < 2; kIndex++) {
      
      Ampl = config->GetDV_Value(iDV)*Scale;
						
      movement[0] = 0.0;
      if (kIndex == 0) movement[1] = Ampl;
      else movement[1] = Ampl;
      movement[2] = 0.0;
      
      index[0] = SU2_TYPE::Int(config->GetParamDV(iDV, 1)); index[1] = kIndex; index[2] = 0;
      FFDBox->SetControlPoints(index, movement);
      
      index[2] = 1;
      FFDBox->SetControlPoints(index, movement);
      
    }
    
  }
  else {
    return false;
  }
  
  return true;
  
}

bool CSurfaceMovement::SetFFDThickness_2D(CGeometry *geometry, CConfig *config, CFreeFormDefBox *FFDBox, CFreeFormDefBox **ResetFFDBox,
                                          unsigned short iDV, bool ResetDef) {
  
  su2double Ampl, movement[3]= {0.0,0.0,0.0};
  unsigned short index[3], kIndex, iFFDBox;
  string design_FFDBox;
  su2double Scale = config->GetFFD_Scale();
  
  /*--- Set control points to its original value (even if the
   design variable is not in this box) ---*/
  
  if (ResetDef == true) {
    for (iFFDBox = 0; iFFDBox < nFFDBox; iFFDBox++)
      ResetFFDBox[iFFDBox]->SetOriginalControlPoints();
  }
  
  design_FFDBox = config->GetFFDTag(iDV);
  
  if (design_FFDBox.compare(FFDBox->GetTag()) == 0) {
				
    for (kIndex = 0; kIndex < 2; kIndex++) {
      
      Ampl = config->GetDV_Value(iDV)*Scale;
      
      movement[0] = 0.0;
      if (kIndex == 0) movement[1] = -Ampl;
      else movement[1] = Ampl;
      movement[2] = 0.0;
      
      index[0] = SU2_TYPE::Int(config->GetParamDV(iDV, 1)); index[1] = kIndex; index[2] = 0;
      FFDBox->SetControlPoints(index, movement);
      
      index[2] = 1;
      FFDBox->SetControlPoints(index, movement);
      
    }
    
  }
  else {
    return false;
  }
  
  return true;
  
}

bool CSurfaceMovement::SetFFDTwist_2D(CGeometry *geometry, CConfig *config, CFreeFormDefBox *FFDBox, CFreeFormDefBox **ResetFFDBox,
                                      unsigned short iDV, bool ResetDef) {
  
  return true;
  
}

bool CSurfaceMovement::SetFFDCamber(CGeometry *geometry, CConfig *config, CFreeFormDefBox *FFDBox, CFreeFormDefBox **ResetFFDBox,
                                    unsigned short iDV, bool ResetDef) {
  
  su2double Ampl, movement[3] = {0.0,0.0,0.0};
  unsigned short index[3], kIndex, iPlane, iFFDBox;
  string design_FFDBox;
  su2double Scale = config->GetFFD_Scale();
  
  /*--- Set control points to its original value (even if the
   design variable is not in this box) ---*/
  
  if (ResetDef == true) {
    for (iFFDBox = 0; iFFDBox < nFFDBox; iFFDBox++)
      ResetFFDBox[iFFDBox]->SetOriginalControlPoints();
  }
  
  design_FFDBox = config->GetFFDTag(iDV);
  
  if (design_FFDBox.compare(FFDBox->GetTag()) == 0) {
    
    /*--- Check that it is possible to move the control point ---*/
    
    for (kIndex = 0; kIndex < 2; kIndex++) {
      
      index[0] = SU2_TYPE::Int(config->GetParamDV(iDV, 1));
      index[1] = SU2_TYPE::Int(config->GetParamDV(iDV, 2));
      index[2] = kIndex;
      
      for (iPlane = 0 ; iPlane < FFDBox->Get_nFix_IPlane(); iPlane++) {
        if (index[0] == FFDBox->Get_Fix_IPlane(iPlane)) return false;
      }
      
      for (iPlane = 0 ; iPlane < FFDBox->Get_nFix_JPlane(); iPlane++) {
        if (index[1] == FFDBox->Get_Fix_JPlane(iPlane)) return false;
      }
      
      for (iPlane = 0 ; iPlane < FFDBox->Get_nFix_KPlane(); iPlane++) {
        if (index[2] == FFDBox->Get_Fix_KPlane(iPlane)) return false;
      }
      
    }
    
    for (kIndex = 0; kIndex < 2; kIndex++) {
						
      Ampl = config->GetDV_Value(iDV)*Scale;
						
      index[0] = SU2_TYPE::Int(config->GetParamDV(iDV, 1));
      index[1] = SU2_TYPE::Int(config->GetParamDV(iDV, 2)); 
      index[2] = kIndex;
      
      movement[0] = 0.0; movement[1] = 0.0; 
      if (kIndex == 0) movement[2] = Ampl;
      else movement[2] = Ampl;
      
      FFDBox->SetControlPoints(index, movement);
      
    }
    
  }
  else {
    return false;
  }
  
  return true;
  
}

void CSurfaceMovement::SetFFDAngleOfAttack(CGeometry *geometry, CConfig *config, CFreeFormDefBox *FFDBox, CFreeFormDefBox **ResetFFDBox,
                                           unsigned short iDV, bool ResetDef) {
  
  su2double Ampl = config->GetDV_Value(iDV);
  
  config->SetAoA_Offset(Ampl);
  
}

bool CSurfaceMovement::SetFFDThickness(CGeometry *geometry, CConfig *config, CFreeFormDefBox *FFDBox, CFreeFormDefBox **ResetFFDBox,
                                       unsigned short iDV, bool ResetDef) {
  
  su2double Ampl, movement[3] = {0.0,0.0,0.0};
  unsigned short index[3], kIndex, iPlane, iFFDBox;
  string design_FFDBox;
  su2double Scale = config->GetFFD_Scale();
  
  /*--- Set control points to its original value (even if the
   design variable is not in this box) ---*/
  
  if (ResetDef == true) {
    for (iFFDBox = 0; iFFDBox < nFFDBox; iFFDBox++)
      ResetFFDBox[iFFDBox]->SetOriginalControlPoints();
  }
  
  design_FFDBox = config->GetFFDTag(iDV);
  
  if (design_FFDBox.compare(FFDBox->GetTag()) == 0) {
    
    /*--- Check that it is possible to move the control point ---*/
    
    for (kIndex = 0; kIndex < 2; kIndex++) {
      
      index[0] = SU2_TYPE::Int(config->GetParamDV(iDV, 1));
      index[1] = SU2_TYPE::Int(config->GetParamDV(iDV, 2));
      index[2] = kIndex;
      
      for (iPlane = 0 ; iPlane < FFDBox->Get_nFix_IPlane(); iPlane++) {
        if (index[0] == FFDBox->Get_Fix_IPlane(iPlane)) return false;
      }
      
      for (iPlane = 0 ; iPlane < FFDBox->Get_nFix_JPlane(); iPlane++) {
        if (index[1] == FFDBox->Get_Fix_JPlane(iPlane)) return false;
      }
      
      for (iPlane = 0 ; iPlane < FFDBox->Get_nFix_KPlane(); iPlane++) {
        if (index[2] == FFDBox->Get_Fix_KPlane(iPlane)) return false;
      }
      
    }
    
    
    for (kIndex = 0; kIndex < 2; kIndex++) {
      
      Ampl = config->GetDV_Value(iDV)*Scale;
      
      index[0] = SU2_TYPE::Int(config->GetParamDV(iDV, 1));
      index[1] = SU2_TYPE::Int(config->GetParamDV(iDV, 2));
      index[2] = kIndex;
      
      movement[0] = 0.0; movement[1] = 0.0;
      if (kIndex == 0) movement[2] = -Ampl;
      else movement[2] = Ampl;
      
      FFDBox->SetControlPoints(index, movement);
      
    }
    
  }
  else {
    return false;
  }
  
  return true;
  
}

bool CSurfaceMovement::SetFFDTwist(CGeometry *geometry, CConfig *config, CFreeFormDefBox *FFDBox, CFreeFormDefBox **ResetFFDBox,
                                   unsigned short iDV, bool ResetDef) {
  
  unsigned short iOrder, jOrder, kOrder;
  su2double  x, y, z, movement[3], Segment_P0[3], Segment_P1[3], Plane_P0[3], Plane_Normal[3],
  Variable_P0, Variable_P1, Intersection[3], Variable_Interp;
  unsigned short index[3], iPlane, iFFDBox;
  string design_FFDBox;
  
  /*--- Set control points to its original value (even if the
   design variable is not in this box) ---*/
  
  if (ResetDef == true) {
    for (iFFDBox = 0; iFFDBox < nFFDBox; iFFDBox++)
      ResetFFDBox[iFFDBox]->SetOriginalControlPoints();
  }
  
  design_FFDBox = config->GetFFDTag(iDV);
  
  if (design_FFDBox.compare(FFDBox->GetTag()) == 0) {
    
    /*--- Check that it is possible to move the control point ---*/
    
    jOrder = SU2_TYPE::Int(config->GetParamDV(iDV, 1));
    for (iOrder = 0; iOrder < FFDBox->GetlOrder(); iOrder++) {
      for (kOrder = 0; kOrder < FFDBox->GetnOrder(); kOrder++) {
        
        for (iPlane = 0 ; iPlane < FFDBox->Get_nFix_IPlane(); iPlane++) {
          if (iOrder == FFDBox->Get_Fix_IPlane(iPlane)) return false;
        }
        
        for (iPlane = 0 ; iPlane < FFDBox->Get_nFix_JPlane(); iPlane++) {
          if (jOrder == FFDBox->Get_Fix_JPlane(iPlane)) return false;
        }
        
        for (iPlane = 0 ; iPlane < FFDBox->Get_nFix_KPlane(); iPlane++) {
          if (kOrder == FFDBox->Get_Fix_KPlane(iPlane)) return false;
        }
        
      }
    }
    
    /*--- Line plane intersection to find the origin of rotation ---*/
    
    Segment_P0[0] = config->GetParamDV(iDV, 2);
    Segment_P0[1] = config->GetParamDV(iDV, 3);
    Segment_P0[2] = config->GetParamDV(iDV, 4);
    
    Segment_P1[0] = config->GetParamDV(iDV, 5);
    Segment_P1[1] = config->GetParamDV(iDV, 6);
    Segment_P1[2] = config->GetParamDV(iDV, 7);
    
    iOrder = 0;
    jOrder = SU2_TYPE::Int(config->GetParamDV(iDV, 1));
    kOrder = 0;
    su2double *coord = FFDBox->GetCoordControlPoints(iOrder, jOrder, kOrder);
    Plane_P0[0] = coord[0]; Plane_P0[1] = coord[1]; Plane_P0[2] = coord[2];
    Plane_Normal[0] = 0.0; Plane_Normal[1] = 1.0; Plane_Normal[2] = 0.0;
    
    Variable_P0 = 0.0; Variable_P1 = 0.0;
    
    Intersection[0] = 0.0; Intersection[1] = 0.0;  Intersection[2] = 0.0;
    
    bool result = geometry->SegmentIntersectsPlane(Segment_P0, Segment_P1, Variable_P0, Variable_P1,
                                                   Plane_P0, Plane_Normal, Intersection, Variable_Interp);
    
    if (result) {
      
      /*--- xyz-coordinates of a point on the line of rotation. ---*/
      
      su2double a = Intersection[0];
      su2double b = Intersection[1];
      su2double c = Intersection[2];
      
      /*--- xyz-coordinate of the line's direction vector. ---*/
      
      su2double u = Plane_Normal[0];
      su2double v = Plane_Normal[1];
      su2double w = Plane_Normal[2];
      
      /*--- The angle of rotation is computed based on a characteristic length of the wing,
       otherwise it is difficult to compare with other length based design variables. ---*/
      
      su2double RefLength = config->GetRefLengthMoment();
      su2double theta = atan(config->GetDV_Value(iDV)/RefLength);
      
      /*--- An intermediate value used in computations. ---*/
      
      su2double u2=u*u; su2double v2=v*v; su2double w2=w*w;
      su2double l2 = u2 + v2 + w2; su2double l = sqrt(l2);
      su2double cosT; su2double sinT;
      
      /*--- Change the value of the control point if move is true ---*/
      
      jOrder = SU2_TYPE::Int(config->GetParamDV(iDV, 1));
      for (iOrder = 0; iOrder < FFDBox->GetlOrder(); iOrder++)
        for (kOrder = 0; kOrder < FFDBox->GetnOrder(); kOrder++) {
          index[0] = iOrder; index[1] = jOrder; index[2] = kOrder;
          su2double *coord = FFDBox->GetCoordControlPoints(iOrder, jOrder, kOrder);
          x = coord[0]; y = coord[1]; z = coord[2];
          
          cosT = cos(theta);
          sinT = sin(theta);
          
          movement[0] = a*(v2 + w2) + u*(-b*v - c*w + u*x + v*y + w*z)
          + (-a*(v2 + w2) + u*(b*v + c*w - v*y - w*z) + (v2 + w2)*x)*cosT
          + l*(-c*v + b*w - w*y + v*z)*sinT;
          movement[0] = movement[0]/l2 - x;
          
          movement[1] = b*(u2 + w2) + v*(-a*u - c*w + u*x + v*y + w*z)
          + (-b*(u2 + w2) + v*(a*u + c*w - u*x - w*z) + (u2 + w2)*y)*cosT
          + l*(c*u - a*w + w*x - u*z)*sinT;
          movement[1] = movement[1]/l2 - y;
          
          movement[2] = c*(u2 + v2) + w*(-a*u - b*v + u*x + v*y + w*z)
          + (-c*(u2 + v2) + w*(a*u + b*v - u*x - v*y) + (u2 + v2)*z)*cosT
          + l*(-b*u + a*v - v*x + u*y)*sinT;
          movement[2] = movement[2]/l2 - z;
          
          FFDBox->SetControlPoints(index, movement);
          
        }
      
    }
    
  }
  else {
    return false;
  }
  
  return true;
  
}

bool CSurfaceMovement::SetFFDRotation(CGeometry *geometry, CConfig *config, CFreeFormDefBox *FFDBox, CFreeFormDefBox **ResetFFDBox,
                                      unsigned short iDV, bool ResetDef) {
  
  unsigned short iOrder, jOrder, kOrder;
  su2double movement[3] = {0.0,0.0,0.0}, x, y, z;
  unsigned short index[3], iFFDBox;
  string design_FFDBox;
  
  /*--- Set control points to its original value (even if the
   design variable is not in this box) ---*/
  
  if (ResetDef == true) {
    for (iFFDBox = 0; iFFDBox < nFFDBox; iFFDBox++)
      ResetFFDBox[iFFDBox]->SetOriginalControlPoints();
  }
  
  design_FFDBox = config->GetFFDTag(iDV);
  
  if (design_FFDBox.compare(FFDBox->GetTag()) == 0) {
    
    /*--- xyz-coordinates of a point on the line of rotation. ---*/
    
    su2double a = config->GetParamDV(iDV, 1);
    su2double b = config->GetParamDV(iDV, 2);
    su2double c = config->GetParamDV(iDV, 3);
    
    /*--- xyz-coordinate of the line's direction vector. ---*/
    
    su2double u = config->GetParamDV(iDV, 4)-config->GetParamDV(iDV, 1);
    su2double v = config->GetParamDV(iDV, 5)-config->GetParamDV(iDV, 2);
    su2double w = config->GetParamDV(iDV, 6)-config->GetParamDV(iDV, 3);
    
    /*--- The angle of rotation. ---*/
    
    su2double theta = config->GetDV_Value(iDV)*PI_NUMBER/180.0;
    
    /*--- An intermediate value used in computations. ---*/
    
    su2double u2=u*u; su2double v2=v*v; su2double w2=w*w;
    su2double cosT = cos(theta); su2double sinT = sin(theta);
    su2double l2 = u2 + v2 + w2; su2double l = sqrt(l2);
    
    /*--- Change the value of the control point if move is true ---*/
    
    for (iOrder = 0; iOrder < FFDBox->GetlOrder(); iOrder++)
      for (jOrder = 0; jOrder < FFDBox->GetmOrder(); jOrder++)
        for (kOrder = 0; kOrder < FFDBox->GetnOrder(); kOrder++) {
          index[0] = iOrder; index[1] = jOrder; index[2] = kOrder;
          su2double *coord = FFDBox->GetCoordControlPoints(iOrder, jOrder, kOrder);
          x = coord[0]; y = coord[1]; z = coord[2];
          movement[0] = a*(v2 + w2) + u*(-b*v - c*w + u*x + v*y + w*z)
          + (-a*(v2 + w2) + u*(b*v + c*w - v*y - w*z) + (v2 + w2)*x)*cosT
          + l*(-c*v + b*w - w*y + v*z)*sinT;
          movement[0] = movement[0]/l2 - x;
          
          movement[1] = b*(u2 + w2) + v*(-a*u - c*w + u*x + v*y + w*z)
          + (-b*(u2 + w2) + v*(a*u + c*w - u*x - w*z) + (u2 + w2)*y)*cosT
          + l*(c*u - a*w + w*x - u*z)*sinT;
          movement[1] = movement[1]/l2 - y;
          
          movement[2] = c*(u2 + v2) + w*(-a*u - b*v + u*x + v*y + w*z)
          + (-c*(u2 + v2) + w*(a*u + b*v - u*x - v*y) + (u2 + v2)*z)*cosT
          + l*(-b*u + a*v - v*x + u*y)*sinT;
          movement[2] = movement[2]/l2 - z;
          
          FFDBox->SetControlPoints(index, movement);
          
        }
  }
  else {
    return false;
  }
  
  return true;
  
}

bool CSurfaceMovement::SetFFDControl_Surface(CGeometry *geometry, CConfig *config, CFreeFormDefBox *FFDBox, CFreeFormDefBox **ResetFFDBox,
                                             unsigned short iDV, bool ResetDef) {
  
  unsigned short iOrder, jOrder, kOrder;
  su2double movement[3] = {0.0,0.0,0.0}, x, y, z;
  unsigned short index[3], iFFDBox;
  string design_FFDBox;
  
  /*--- Set control points to its original value (even if the
   design variable is not in this box) ---*/
  
  if (ResetDef == true) {
    for (iFFDBox = 0; iFFDBox < nFFDBox; iFFDBox++)
      ResetFFDBox[iFFDBox]->SetOriginalControlPoints();
  }
  
  design_FFDBox = config->GetFFDTag(iDV);
  
  if (design_FFDBox.compare(FFDBox->GetTag()) == 0) {
    
    /*--- xyz-coordinates of a point on the line of rotation. ---*/
    
    su2double a = config->GetParamDV(iDV, 1);
    su2double b = config->GetParamDV(iDV, 2);
    su2double c = config->GetParamDV(iDV, 3);
    
    /*--- xyz-coordinate of the line's direction vector. ---*/
    
    su2double u = config->GetParamDV(iDV, 4)-config->GetParamDV(iDV, 1);
    su2double v = config->GetParamDV(iDV, 5)-config->GetParamDV(iDV, 2);
    su2double w = config->GetParamDV(iDV, 6)-config->GetParamDV(iDV, 3);
    
    /*--- The angle of rotation. ---*/
    
    su2double theta = -config->GetDV_Value(iDV)*PI_NUMBER/180.0;
    
    /*--- An intermediate value used in computations. ---*/
    
    su2double u2=u*u; su2double v2=v*v; su2double w2=w*w;
    su2double cosT = cos(theta); su2double sinT = sin(theta);
    su2double l2 = u2 + v2 + w2; su2double l = sqrt(l2);
    
    /*--- Change the value of the control point if move is true ---*/
    
    for (iOrder = 0; iOrder < FFDBox->GetlOrder()-2; iOrder++)
      for (jOrder = 2; jOrder < FFDBox->GetmOrder()-2; jOrder++)
        for (kOrder = 0; kOrder < FFDBox->GetnOrder(); kOrder++) {
          index[0] = iOrder; index[1] = jOrder; index[2] = kOrder;
          su2double *coord = FFDBox->GetCoordControlPoints(iOrder, jOrder, kOrder);
          x = coord[0]; y = coord[1]; z = coord[2];
          movement[0] = a*(v2 + w2) + u*(-b*v - c*w + u*x + v*y + w*z)
          + (-a*(v2 + w2) + u*(b*v + c*w - v*y - w*z) + (v2 + w2)*x)*cosT
          + l*(-c*v + b*w - w*y + v*z)*sinT;
          movement[0] = movement[0]/l2 - x;
          
          movement[1] = b*(u2 + w2) + v*(-a*u - c*w + u*x + v*y + w*z)
          + (-b*(u2 + w2) + v*(a*u + c*w - u*x - w*z) + (u2 + w2)*y)*cosT
          + l*(c*u - a*w + w*x - u*z)*sinT;
          movement[1] = movement[1]/l2 - y;
          
          movement[2] = c*(u2 + v2) + w*(-a*u - b*v + u*x + v*y + w*z)
          + (-c*(u2 + v2) + w*(a*u + b*v - u*x - v*y) + (u2 + v2)*z)*cosT
          + l*(-b*u + a*v - v*x + u*y)*sinT;
          movement[2] = movement[2]/l2 - z;
          
          FFDBox->SetControlPoints(index, movement);
          
        }
  }
  else {
    return false;
  }
  
  return true;
  
}

void CSurfaceMovement::SetAngleOfAttack(CGeometry *boundary, CConfig *config, unsigned short iDV, bool ResetDef) {
  
  su2double Ampl = config->GetDV_Value(iDV);
  config->SetAoA_Offset(Ampl);
  
}

void CSurfaceMovement::SetHicksHenne(CGeometry *boundary, CConfig *config, unsigned short iDV, bool ResetDef) {
	unsigned long iVertex;
	unsigned short iMarker;
	su2double VarCoord[3] = {0.0,0.0,0.0}, VarCoord_[3] = {0.0,0.0,0.0}, *Coord_, *Normal_, ek, fk,
			Coord[3] = {0.0,0.0,0.0}, Normal[3] = {0.0,0.0,0.0},
  TPCoord[2] = {0.0, 0.0}, LPCoord[2] = {0.0, 0.0}, Distance, Chord, AoA, ValCos, ValSin;
  
	bool upper = true;

	/*--- Reset airfoil deformation if first deformation or if it required by the solver ---*/
  
	if ((iDV == 0) || (ResetDef == true)) {
		for (iMarker = 0; iMarker < config->GetnMarker_All(); iMarker++)
			for (iVertex = 0; iVertex < boundary->nVertex[iMarker]; iVertex++) {
				VarCoord[0] = 0.0; VarCoord[1] = 0.0; VarCoord[2] = 0.0;
				boundary->vertex[iMarker][iVertex]->SetVarCoord(VarCoord);
			}
	}
  
  /*--- Compute the angle of attack to apply the deformation ---*/
  
	for (iMarker = 0; iMarker < config->GetnMarker_All(); iMarker++) {
    if (config->GetMarker_All_DV(iMarker) == YES) {
      Coord_ = boundary->vertex[iMarker][0]->GetCoord();
      TPCoord[0] = Coord_[0]; TPCoord[1] = Coord_[1];
      for (iVertex = 1; iVertex < boundary->nVertex[iMarker]; iVertex++) {
				Coord_ = boundary->vertex[iMarker][iVertex]->GetCoord();
        if (Coord_[0] > TPCoord[0]) { TPCoord[0] = Coord_[0]; TPCoord[1] = Coord_[1]; }
			}
		}
	}
  
#ifdef HAVE_MPI

	int iProcessor, nProcessor;
	su2double *Buffer_Send_Coord, *Buffer_Receive_Coord;

	MPI_Comm_size(MPI_COMM_WORLD, &nProcessor);
  
	Buffer_Receive_Coord = new su2double [nProcessor*2];
  Buffer_Send_Coord = new su2double [2];
  
  Buffer_Send_Coord[0] = TPCoord[0]; Buffer_Send_Coord[1] = TPCoord[1];

	SU2_MPI::Allgather(Buffer_Send_Coord, 2, MPI_DOUBLE, Buffer_Receive_Coord, 2, MPI_DOUBLE, MPI_COMM_WORLD);

  TPCoord[0] = Buffer_Receive_Coord[0]; TPCoord[1] = Buffer_Receive_Coord[1];
  for (iProcessor = 1; iProcessor < nProcessor; iProcessor++) {
    Coord[0] = Buffer_Receive_Coord[iProcessor*2 + 0];
    Coord[1] = Buffer_Receive_Coord[iProcessor*2 + 1];
    if (Coord[0] > TPCoord[0]) { TPCoord[0] = Coord[0]; TPCoord[1] = Coord[1]; }
  }
  
	delete[] Buffer_Send_Coord;   delete[] Buffer_Receive_Coord;
  
#endif


  Chord = 0.0;
	for (iMarker = 0; iMarker < config->GetnMarker_All(); iMarker++) {
    if (config->GetMarker_All_DV(iMarker) == YES) {
      for (iVertex = 0; iVertex < boundary->nVertex[iMarker]; iVertex++) {
        Coord_ = boundary->vertex[iMarker][iVertex]->GetCoord();
        Distance = sqrt(pow(Coord_[0] - TPCoord[0], 2.0) + pow(Coord_[1] - TPCoord[1], 2.0));
        if (Chord < Distance) { Chord = Distance; LPCoord[0] = Coord_[0]; LPCoord[1] = Coord_[1]; }
      }
    }
  }
  
#ifdef HAVE_MPI
 
	MPI_Comm_size(MPI_COMM_WORLD, &nProcessor);
  
	Buffer_Receive_Coord = new su2double [nProcessor*2];
  Buffer_Send_Coord = new su2double [2];
  
  Buffer_Send_Coord[0] = LPCoord[0]; Buffer_Send_Coord[1] = LPCoord[1];

	SU2_MPI::Allgather(Buffer_Send_Coord, 2, MPI_DOUBLE, Buffer_Receive_Coord, 2, MPI_DOUBLE, MPI_COMM_WORLD);
  
  Chord = 0.0;
  for (iProcessor = 0; iProcessor < nProcessor; iProcessor++) {
    Coord[0] = Buffer_Receive_Coord[iProcessor*2 + 0];
    Coord[1] = Buffer_Receive_Coord[iProcessor*2 + 1];
    Distance = sqrt(pow(Coord[0] - TPCoord[0], 2.0) + pow(Coord[1] - TPCoord[1], 2.0));
    if (Chord < Distance) { Chord = Distance; LPCoord[0] = Coord[0]; LPCoord[1] = Coord[1]; }
  }
  
	delete[] Buffer_Send_Coord;   delete[] Buffer_Receive_Coord;
  
#endif
  
  AoA = atan((LPCoord[1] - TPCoord[1]) / (TPCoord[0] - LPCoord[0]))*180/PI_NUMBER;
  
  /*--- WARNING: AoA currently overwritten to zero. ---*/
  AoA = 0.0;

	/*--- Perform multiple airfoil deformation ---*/
  
	su2double Ampl = config->GetDV_Value(iDV);
	su2double xk = config->GetParamDV(iDV, 1);
	const su2double t2 = 3.0;
  
	if (config->GetParamDV(iDV, 0) == NO) { upper = false; }
	if (config->GetParamDV(iDV, 0) == YES) { upper = true; }
  
	for (iMarker = 0; iMarker < config->GetnMarker_All(); iMarker++) {

		for (iVertex = 0; iVertex < boundary->nVertex[iMarker]; iVertex++) {
			VarCoord[0] = 0.0; VarCoord[1] = 0.0; VarCoord[2] = 0.0;
      
			if (config->GetMarker_All_DV(iMarker) == YES) {
        
				Coord_ = boundary->vertex[iMarker][iVertex]->GetCoord();
				Normal_ = boundary->vertex[iMarker][iVertex]->GetNormal();
        
        /*--- The Hicks Henne bump functions should be applied to a basic airfoil without AoA,
         and unitary chord, a tranformation is required ---*/
        
        ValCos = cos(AoA*PI_NUMBER/180.0);
        ValSin = sin(AoA*PI_NUMBER/180.0);
        
        Coord[0] = Coord_[0]*ValCos - Coord_[1]*ValSin;
        Coord[0] = max(0.0, Coord[0]); // Coord x should be always positive
        Coord[1] = Coord_[1]*ValCos + Coord_[0]*ValSin;

        Normal[0] = Normal_[0]*ValCos - Normal_[1]*ValSin;
        Normal[1] = Normal_[1]*ValCos + Normal_[0]*ValSin;

        /*--- Bump computation ---*/

        ek = log10(0.5)/log10(xk);
        if (Coord[0] > 10*EPS) fk = pow( sin( PI_NUMBER * pow(Coord[0], ek) ), t2);
        else fk = 0.0;

        /*--- Upper and lower surface ---*/

        if (( upper) && (Normal[1] > 0)) { VarCoord[1] =  Ampl*fk; }
        if ((!upper) && (Normal[1] < 0)) { VarCoord[1] = -Ampl*fk; }

			}
      
      /*--- Apply the transformation to the coordinate variation ---*/
      
      ValCos = cos(-AoA*PI_NUMBER/180.0);
      ValSin = sin(-AoA*PI_NUMBER/180.0);
      
      VarCoord_[0] = VarCoord[0]*ValCos - VarCoord[1]*ValSin;
      VarCoord_[1] = VarCoord[1]*ValCos + VarCoord[0]*ValSin;

			boundary->vertex[iMarker][iVertex]->AddVarCoord(VarCoord_);
      
		}
	}
  
}

void CSurfaceMovement::SetSurface_Bump(CGeometry *boundary, CConfig *config, unsigned short iDV, bool ResetDef) {
	unsigned long iVertex;
	unsigned short iMarker;
  su2double VarCoord[3] = {0.0,0.0,0.0}, ek, fk, *Coord, xCoord;

	/*--- Reset airfoil deformation if first deformation or if it required by the solver ---*/

	if ((iDV == 0) || (ResetDef == true)) {
		for (iMarker = 0; iMarker < config->GetnMarker_All(); iMarker++)
			for (iVertex = 0; iVertex < boundary->nVertex[iMarker]; iVertex++) {
				VarCoord[0] = 0.0; VarCoord[1] = 0.0; VarCoord[2] = 0.0;
				boundary->vertex[iMarker][iVertex]->SetVarCoord(VarCoord);
			}
	}

	/*--- Perform multiple airfoil deformation ---*/

	su2double Ampl = config->GetDV_Value(iDV);
	su2double x_start = config->GetParamDV(iDV, 0);
	su2double x_end = config->GetParamDV(iDV, 1);
	su2double BumpSize = x_end - x_start;
	su2double BumpLoc = x_start;
	su2double xk = config->GetParamDV(iDV, 2);
	const su2double t2 = 3.0;

	for (iMarker = 0; iMarker < config->GetnMarker_All(); iMarker++) {

		for (iVertex = 0; iVertex < boundary->nVertex[iMarker]; iVertex++) {
			VarCoord[0] = 0.0; VarCoord[1] = 0.0; VarCoord[2] = 0.0;

			if (config->GetMarker_All_DV(iMarker) == YES) {

				Coord = boundary->vertex[iMarker][iVertex]->GetCoord();

				xCoord = (Coord[0] - BumpLoc);
				ek = log10(0.5)/log10((xk-BumpLoc+EPS)/BumpSize);
				if (xCoord > 0.0) fk = pow( sin( PI_NUMBER * pow((xCoord+EPS)/BumpSize, ek)), t2);
				else fk = 0.0;

				if ((xCoord <= 0.0) || (xCoord >= BumpSize)) VarCoord[1] =  0.0;
				else { VarCoord[1] =  Ampl*fk; }

			}

			boundary->vertex[iMarker][iVertex]->AddVarCoord(VarCoord);

		}
	}

}

void CSurfaceMovement::SetCST(CGeometry *boundary, CConfig *config, unsigned short iDV, bool ResetDef) {
	unsigned long iVertex;
	unsigned short iMarker;
	su2double VarCoord[3] = {0.0,0.0,0.0}, VarCoord_[3] = {0.0,0.0,0.0}, *Coord_, *Normal_, fk,
  	Coord[3] = {0.0,0.0,0.0}, Normal[3] = {0.0,0.0,0.0},
  	TPCoord[2] = {0.0, 0.0}, LPCoord[2] = {0.0, 0.0}, Distance, Chord, AoA, ValCos, ValSin;
  
	bool upper = true;

	/*--- Reset airfoil deformation if first deformation or if it required by the solver ---*/

	if ((iDV == 0) || (ResetDef == true)) {
		for (iMarker = 0; iMarker < config->GetnMarker_All(); iMarker++)
			for (iVertex = 0; iVertex < boundary->nVertex[iMarker]; iVertex++) {
				VarCoord[0] = 0.0; VarCoord[1] = 0.0; VarCoord[2] = 0.0;
				boundary->vertex[iMarker][iVertex]->SetVarCoord(VarCoord);
			}
	}
  
  	/*--- Compute the angle of attack to apply the deformation ---*/
  
	for (iMarker = 0; iMarker < config->GetnMarker_All(); iMarker++) {
    if (config->GetMarker_All_DV(iMarker) == YES) {
      Coord_ = boundary->vertex[iMarker][0]->GetCoord();
      TPCoord[0] = Coord_[0]; TPCoord[1] = Coord_[1];
      for (iVertex = 1; iVertex < boundary->nVertex[iMarker]; iVertex++) {
				Coord_ = boundary->vertex[iMarker][iVertex]->GetCoord();
        if (Coord_[0] > TPCoord[0]) { TPCoord[0] = Coord_[0]; TPCoord[1] = Coord_[1]; }
			}
		}
	}
  
#ifdef HAVE_MPI

	int iProcessor, nProcessor;
	su2double *Buffer_Send_Coord, *Buffer_Receive_Coord;

	MPI_Comm_size(MPI_COMM_WORLD, &nProcessor);
  
	Buffer_Receive_Coord = new su2double [nProcessor*2];
  Buffer_Send_Coord = new su2double [2];
  
  Buffer_Send_Coord[0] = TPCoord[0]; Buffer_Send_Coord[1] = TPCoord[1];

	SU2_MPI::Allgather(Buffer_Send_Coord, 2, MPI_DOUBLE, Buffer_Receive_Coord, 2, MPI_DOUBLE, MPI_COMM_WORLD);

  TPCoord[0] = Buffer_Receive_Coord[0]; TPCoord[1] = Buffer_Receive_Coord[1];
  for (iProcessor = 1; iProcessor < nProcessor; iProcessor++) {
    Coord[0] = Buffer_Receive_Coord[iProcessor*2 + 0];
    Coord[1] = Buffer_Receive_Coord[iProcessor*2 + 1];
    if (Coord[0] > TPCoord[0]) { TPCoord[0] = Coord[0]; TPCoord[1] = Coord[1]; }
  }
  
	delete[] Buffer_Send_Coord;   delete[] Buffer_Receive_Coord;
  
#endif


  Chord = 0.0;
	for (iMarker = 0; iMarker < config->GetnMarker_All(); iMarker++) {
    if (config->GetMarker_All_DV(iMarker) == YES) {
      for (iVertex = 0; iVertex < boundary->nVertex[iMarker]; iVertex++) {
        Coord_ = boundary->vertex[iMarker][iVertex]->GetCoord();
        Distance = sqrt(pow(Coord_[0] - TPCoord[0], 2.0) + pow(Coord_[1] - TPCoord[1], 2.0));
        if (Chord < Distance) { Chord = Distance; LPCoord[0] = Coord_[0]; LPCoord[1] = Coord_[1]; }
      }
    }
  }
  
#ifdef HAVE_MPI
 
	MPI_Comm_size(MPI_COMM_WORLD, &nProcessor);
  
	Buffer_Receive_Coord = new su2double [nProcessor*2];
  Buffer_Send_Coord = new su2double [2];
  
  Buffer_Send_Coord[0] = LPCoord[0]; Buffer_Send_Coord[1] = LPCoord[1];

	SU2_MPI::Allgather(Buffer_Send_Coord, 2, MPI_DOUBLE, Buffer_Receive_Coord, 2, MPI_DOUBLE, MPI_COMM_WORLD);
  
  Chord = 0.0;
  for (iProcessor = 0; iProcessor < nProcessor; iProcessor++) {
    Coord[0] = Buffer_Receive_Coord[iProcessor*2 + 0];
    Coord[1] = Buffer_Receive_Coord[iProcessor*2 + 1];
    Distance = sqrt(pow(Coord[0] - TPCoord[0], 2.0) + pow(Coord[1] - TPCoord[1], 2.0));
    if (Chord < Distance) { Chord = Distance; LPCoord[0] = Coord[0]; LPCoord[1] = Coord[1]; }
  }
  
	delete[] Buffer_Send_Coord;   delete[] Buffer_Receive_Coord;
  
#endif
  
  AoA = atan((LPCoord[1] - TPCoord[1]) / (TPCoord[0] - LPCoord[0]))*180/PI_NUMBER;
  
  /*--- WARNING: AoA currently overwritten to zero. ---*/
  AoA = 0.0;

	/*--- Perform multiple airfoil deformation ---*/
  	
	su2double Ampl = config->GetDV_Value(iDV);
	su2double KulfanNum = config->GetParamDV(iDV, 1) - 1.0;
	su2double maxKulfanNum = config->GetParamDV(iDV, 2) - 1.0;
	if (KulfanNum < 0) {
		std::cout << "Warning: Kulfan number should be greater than 1." << std::endl;
	}
	if (KulfanNum > maxKulfanNum) {
		std::cout << "Warning: Kulfan number should be less than provided maximum." << std::endl;
	}

	if (config->GetParamDV(iDV, 0) == NO) { upper = false;}
	if (config->GetParamDV(iDV, 0) == YES) { upper = true;}
  
	for (iMarker = 0; iMarker < config->GetnMarker_All(); iMarker++) {

		for (iVertex = 0; iVertex < boundary->nVertex[iMarker]; iVertex++) {
			VarCoord[0] = 0.0; VarCoord[1] = 0.0; VarCoord[2] = 0.0;
      
			if (config->GetMarker_All_DV(iMarker) == YES) {
        
				Coord_ = boundary->vertex[iMarker][iVertex]->GetCoord();
				Normal_ = boundary->vertex[iMarker][iVertex]->GetNormal();
        
        /*--- The CST functions should be applied to a basic airfoil without AoA,
         and unitary chord, a tranformation is required ---*/

        ValCos = cos(AoA*PI_NUMBER/180.0);
        ValSin = sin(AoA*PI_NUMBER/180.0);
        
        Coord[0] = Coord_[0]*ValCos - Coord_[1]*ValSin;
        Coord[0] = max(0.0, Coord[0]); // Coord x should be always positive
        Coord[1] = Coord_[1]*ValCos + Coord_[0]*ValSin;
        
        Normal[0] = Normal_[0]*ValCos - Normal_[1]*ValSin;
        Normal[1] = Normal_[1]*ValCos + Normal_[0]*ValSin;
	
        /*--- CST computation ---*/
        su2double fact_n = 1;
	su2double fact_cst = 1;
        su2double fact_cst_n = 1;
	
	for (int i = 1; i <= maxKulfanNum; i++) {
		fact_n = fact_n * i;
	}
	for (int i = 1; i <= KulfanNum; i++) {
		fact_cst = fact_cst * i;
	}
	for (int i = 1; i <= maxKulfanNum - KulfanNum; i++) {
		fact_cst_n = fact_cst_n * i;
	} 
	
	// CST method only for 2D NACA type airfoils  
	su2double N1, N2;       
	N1 = 0.5;
	N2 = 1.0;
 
	/*--- Upper and lower surface change in coordinates based on CST equations by Kulfan et. al (www.brendakulfan.com/docs/CST3.pdf)  ---*/
        fk = pow(Coord[0],N1)*pow((1-Coord[0]), N2) * fact_n/(fact_cst*(fact_cst_n)) * pow(Coord[0], KulfanNum) * pow((1-Coord[0]), (maxKulfanNum-(KulfanNum)));

	if (( upper) && (Normal[1] > 0)) { VarCoord[1] =  Ampl*fk; }

        if ((!upper) && (Normal[1] < 0)) { VarCoord[1] =  Ampl*fk; }

	
	}
      
      /*--- Apply the transformation to the coordinate variation ---*/

      ValCos = cos(-AoA*PI_NUMBER/180.0);
      ValSin = sin(-AoA*PI_NUMBER/180.0);

      VarCoord_[0] = VarCoord[0]*ValCos - VarCoord[1]*ValSin;
      VarCoord_[1] = VarCoord[1]*ValCos + VarCoord[0]*ValSin;

      			boundary->vertex[iMarker][iVertex]->AddVarCoord(VarCoord_);
		}
	}
}

void CSurfaceMovement::SetRotation(CGeometry *boundary, CConfig *config, unsigned short iDV, bool ResetDef) {
	unsigned long iVertex;
	unsigned short iMarker;
  su2double VarCoord[3] = {0.0,0.0,0.0}, *Coord;
	su2double movement[3] = {0.0,0.0,0.0}, x, y, z;
  
  /*--- Reset airfoil deformation if first deformation or if it required by the solver ---*/
  
	if ((iDV == 0) || (ResetDef == true)) {
		for (iMarker = 0; iMarker < config->GetnMarker_All(); iMarker++)
			for (iVertex = 0; iVertex < boundary->nVertex[iMarker]; iVertex++) {
				VarCoord[0] = 0.0; VarCoord[1] = 0.0; VarCoord[2] = 0.0;
				boundary->vertex[iMarker][iVertex]->SetVarCoord(VarCoord);
			}
	}
  
	/*--- xyz-coordinates of a point on the line of rotation. */
  
	su2double a = config->GetParamDV(iDV, 0);
	su2double b = config->GetParamDV(iDV, 1);
	su2double c = 0.0;
	if (boundary->GetnDim() == 3) c = config->GetParamDV(0,2);
	
	/*--- xyz-coordinate of the line's direction vector. ---*/
  
	su2double u = config->GetParamDV(iDV, 3)-config->GetParamDV(iDV, 0);
	su2double v = config->GetParamDV(iDV, 4)-config->GetParamDV(iDV, 1);
	su2double w = 1.0;
	if (boundary->GetnDim() == 3) w = config->GetParamDV(iDV, 5)-config->GetParamDV(iDV, 2);
	
	/*--- The angle of rotation. ---*/
  
	su2double theta = config->GetDV_Value(iDV)*PI_NUMBER/180.0;
	
	/*--- An intermediate value used in computations. ---*/
  
	su2double u2=u*u; su2double v2=v*v; su2double w2=w*w;
	su2double cosT = cos(theta); su2double sinT = sin(theta);
	su2double l2 = u2 + v2 + w2; su2double l = sqrt(l2);
  
	for (iMarker = 0; iMarker < config->GetnMarker_All(); iMarker++)
		for (iVertex = 0; iVertex < boundary->nVertex[iMarker]; iVertex++) {
			VarCoord[0] = 0.0; VarCoord[1] = 0.0; VarCoord[2] = 0.0;
			if (config->GetMarker_All_DV(iMarker) == YES) {
				Coord = boundary->vertex[iMarker][iVertex]->GetCoord();
				x = Coord[0]; y = Coord[1]; z = Coord[2];
				
				movement[0] = a*(v2 + w2) + u*(-b*v - c*w + u*x + v*y + w*z)
				+ (-a*(v2 + w2) + u*(b*v + c*w - v*y - w*z) + (v2 + w2)*x)*cosT
				+ l*(-c*v + b*w - w*y + v*z)*sinT;
				movement[0] = movement[0]/l2 - x;
				
				movement[1] = b*(u2 + w2) + v*(-a*u - c*w + u*x + v*y + w*z)
				+ (-b*(u2 + w2) + v*(a*u + c*w - u*x - w*z) + (u2 + w2)*y)*cosT
				+ l*(c*u - a*w + w*x - u*z)*sinT;
				movement[1] = movement[1]/l2 - y;
				
				movement[2] = c*(u2 + v2) + w*(-a*u - b*v + u*x + v*y + w*z)
				+ (-c*(u2 + v2) + w*(a*u + b*v - u*x - v*y) + (u2 + v2)*z)*cosT
				+ l*(-b*u + a*v - v*x + u*y)*sinT;
				if (boundary->GetnDim() == 3) movement[2] = movement[2]/l2 - z;
				else movement[2] = 0.0;
				
				VarCoord[0] = movement[0];
				VarCoord[1] = movement[1];
				if (boundary->GetnDim() == 3) VarCoord[2] = movement[2];
				
			}
			boundary->vertex[iMarker][iVertex]->AddVarCoord(VarCoord);
		}
}

void CSurfaceMovement::SetTranslation(CGeometry *boundary, CConfig *config, unsigned short iDV, bool ResetDef) {
  unsigned long iVertex;
  unsigned short iMarker;
  su2double VarCoord[3] = {0.0,0.0,0.0};
  su2double Ampl = config->GetDV_Value(iDV);
  
  /*--- Reset airfoil deformation if first deformation or if it required by the solver ---*/
  
  if ((iDV == 0) || (ResetDef == true)) {
    for (iMarker = 0; iMarker < config->GetnMarker_All(); iMarker++)
      for (iVertex = 0; iVertex < boundary->nVertex[iMarker]; iVertex++) {
        VarCoord[0] = 0.0; VarCoord[1] = 0.0; VarCoord[2] = 0.0;
        boundary->vertex[iMarker][iVertex]->SetVarCoord(VarCoord);
      }
  }
  
  su2double xDispl = config->GetParamDV(iDV, 0);
  su2double yDispl = config->GetParamDV(iDV, 1);
  su2double zDispl = 0;
  if (boundary->GetnDim() == 3) zDispl = config->GetParamDV(iDV, 2);
  
  for (iMarker = 0; iMarker < config->GetnMarker_All(); iMarker++)
    for (iVertex = 0; iVertex < boundary->nVertex[iMarker]; iVertex++) {
      VarCoord[0] = 0.0; VarCoord[1] = 0.0; VarCoord[2] = 0.0;
      if (config->GetMarker_All_DV(iMarker) == YES) {
        VarCoord[0] = Ampl*xDispl;
        VarCoord[1] = Ampl*yDispl;
        if (boundary->GetnDim() == 3) VarCoord[2] = Ampl*zDispl;
      }
      boundary->vertex[iMarker][iVertex]->AddVarCoord(VarCoord);
    }
  
}

void CSurfaceMovement::SetScale(CGeometry *boundary, CConfig *config, unsigned short iDV, bool ResetDef) {
	unsigned long iVertex;
  unsigned short iMarker;
	su2double VarCoord[3] = {0.0,0.0,0.0}, x, y, z, *Coord;
	su2double Ampl = config->GetDV_Value(iDV);
	
  /*--- Reset airfoil deformation if first deformation or if it required by the solver ---*/
  
	if ((iDV == 0) || (ResetDef == true)) {
		for (iMarker = 0; iMarker < config->GetnMarker_All(); iMarker++)
			for (iVertex = 0; iVertex < boundary->nVertex[iMarker]; iVertex++) {
				VarCoord[0] = 0.0; VarCoord[1] = 0.0; VarCoord[2] = 0.0;
				boundary->vertex[iMarker][iVertex]->SetVarCoord(VarCoord);
			}
	}
	
	for (iMarker = 0; iMarker < config->GetnMarker_All(); iMarker++)
		for (iVertex = 0; iVertex < boundary->nVertex[iMarker]; iVertex++) {
			VarCoord[0] = 0.0; VarCoord[1] = 0.0; VarCoord[2] = 0.0;
			if (config->GetMarker_All_DV(iMarker) == YES) {
        Coord = boundary->vertex[iMarker][iVertex]->GetCoord();
        x = Coord[0]; y = Coord[1]; z = Coord[2];
				VarCoord[0] = (Ampl-1.0)*x;
				VarCoord[1] = (Ampl-1.0)*y;
				if (boundary->GetnDim() == 3) VarCoord[2] = (Ampl-1.0)*z;
			}
			boundary->vertex[iMarker][iVertex]->AddVarCoord(VarCoord);
		}
  
}

void CSurfaceMovement::Moving_Walls(CGeometry *geometry, CConfig *config,
                                    unsigned short iZone, unsigned long iter) {
  
  int rank = MASTER_NODE;
#ifdef HAVE_MPI
	MPI_Comm_rank(MPI_COMM_WORLD, &rank);
#endif
  
  /*--- Local variables ---*/
  unsigned short iMarker, jMarker, iDim, nDim = geometry->GetnDim();
  unsigned long iPoint, iVertex;
  su2double xDot[3] = {0.0,0.0,0.0}, *Coord, Center[3] = {0.0,0.0,0.0}, Omega[3] = {0.0,0.0,0.0}, r[3] = {0.0,0.0,0.0}, GridVel[3] = {0.0,0.0,0.0};
	su2double L_Ref     = config->GetLength_Ref();
  su2double Omega_Ref = config->GetOmega_Ref();
  su2double Vel_Ref   = config->GetVelocity_Ref();
	string Marker_Tag;
  
  /*--- Store grid velocity for each node on the moving surface(s).
   Sum and store the x, y, & z velocities due to translation and rotation. ---*/
  
  for (iMarker = 0; iMarker < config->GetnMarker_All(); iMarker++) {
    if (config->GetMarker_All_Moving(iMarker) == YES) {
      
      /*--- Identify iMarker from the list of those under MARKER_MOVING ---*/
      
      Marker_Tag = config->GetMarker_All_TagBound(iMarker);
      jMarker    = config->GetMarker_Moving(Marker_Tag);
      
      /*--- Get prescribed wall speed from config for this marker ---*/
      
      Center[0] = config->GetMotion_Origin_X(jMarker);
      Center[1] = config->GetMotion_Origin_Y(jMarker);
      Center[2] = config->GetMotion_Origin_Z(jMarker);
      Omega[0]  = config->GetRotation_Rate_X(jMarker)/Omega_Ref;
      Omega[1]  = config->GetRotation_Rate_Y(jMarker)/Omega_Ref;
      Omega[2]  = config->GetRotation_Rate_Z(jMarker)/Omega_Ref;
      xDot[0]   = config->GetTranslation_Rate_X(jMarker)/Vel_Ref;
      xDot[1]   = config->GetTranslation_Rate_Y(jMarker)/Vel_Ref;
      xDot[2]   = config->GetTranslation_Rate_Z(jMarker)/Vel_Ref;
      
      if (rank == MASTER_NODE && iter == 0) {
        cout << " Storing grid velocity for marker: ";
        cout << Marker_Tag << "." << endl;
        cout << " Translational velocity: (" << xDot[0] << ", " << xDot[1];
        cout << ", " << xDot[2] << ") m/s." << endl;
        cout << " Angular velocity: (" << Omega[0] << ", " << Omega[1];
        cout << ", " << Omega[2] << ") rad/s about origin: (" << Center[0];
        cout << ", " << Center[1] << ", " << Center[2] << ")." << endl;
      }
      
      for (iVertex = 0; iVertex < geometry->nVertex[iMarker]; iVertex++) {
        
        /*--- Get the index and coordinates of the current point ---*/
        
        iPoint = geometry->vertex[iMarker][iVertex]->GetNode();
        Coord  = geometry->node[iPoint]->GetCoord();
        
        /*--- Calculate non-dim. position from rotation center ---*/
        for (iDim = 0; iDim < nDim; iDim++)
          r[iDim] = (Coord[iDim]-Center[iDim])/L_Ref;
        if (nDim == 2) r[nDim] = 0.0;
        
        /*--- Cross Product of angular velocity and distance from center to
         get the rotational velocity. Note that we are adding on the velocity
         due to pure translation as well. ---*/
        
        GridVel[0] = xDot[0] + Omega[1]*r[2] - Omega[2]*r[1];
        GridVel[1] = xDot[1] + Omega[2]*r[0] - Omega[0]*r[2];
        GridVel[2] = xDot[2] + Omega[0]*r[1] - Omega[1]*r[0];
        
        /*--- Store the moving wall velocity for this node ---*/
        
        for (iDim = 0; iDim < nDim; iDim++)
          geometry->node[iPoint]->SetGridVel(iDim, GridVel[iDim]);
  
      }
		}
	}
}

void CSurfaceMovement::Surface_Translating(CGeometry *geometry, CConfig *config,
                                        unsigned long iter, unsigned short iZone) {
  
	su2double deltaT, time_new, time_old;
  su2double Center[3] = {0.0,0.0,0.0}, VarCoord[3] = {0.0,0.0,0.0};
  su2double xDot[3] = {0.0,0.0,0.0};
  unsigned short iMarker, jMarker, Moving;
  unsigned long iVertex;
  string Marker_Tag, Moving_Tag;
  int rank;
  
#ifdef HAVE_MPI
	MPI_Comm_rank(MPI_COMM_WORLD, &rank);
#else
	rank = MASTER_NODE;
#endif
	
  /*--- Initialize the delta variation in coordinates ---*/
  VarCoord[0] = 0.0; VarCoord[1] = 0.0; VarCoord[2] = 0.0;
  
  /*--- Retrieve values from the config file ---*/
  
  deltaT = config->GetDelta_UnstTimeND();
  
  /*--- Compute delta time based on physical time step ---*/
  time_new = static_cast<su2double>(iter)*deltaT;
  if (iter == 0) {
    time_old = time_new;
  } else {
    time_old = static_cast<su2double>(iter-1)*deltaT;
  }
  
	/*--- Store displacement of each node on the translating surface ---*/
    /*--- Loop over markers and find the particular marker(s) (surface) to translate ---*/
  
	for (iMarker = 0; iMarker < config->GetnMarker_All(); iMarker++) {
    Moving = config->GetMarker_All_Moving(iMarker);
    if (Moving == YES) {
      for (jMarker = 0; jMarker<config->GetnMarker_Moving(); jMarker++) {
        
        Moving_Tag = config->GetMarker_Moving_TagBound(jMarker);
        Marker_Tag = config->GetMarker_All_TagBound(iMarker);
        
        if (Marker_Tag == Moving_Tag) {

          /*--- Translation velocity from config. ---*/
          
          xDot[0]   = config->GetTranslation_Rate_X(jMarker);
          xDot[1]   = config->GetTranslation_Rate_Y(jMarker);
          xDot[2]   = config->GetTranslation_Rate_Z(jMarker);
          
          /*--- Print some information to the console. Be verbose at the first
           iteration only (mostly for debugging purposes). ---*/
          // Note that the MASTER_NODE might not contain all the markers being moved.
          
          if (rank == MASTER_NODE) {
            cout << " Storing translating displacement for marker: ";
            cout << Marker_Tag << "." << endl;
            if (iter == 0) {
              cout << " Translational velocity: (" << xDot[0] << ", " << xDot[1];
              cout << ", " << xDot[2] << ") m/s." << endl;
            }
          }
          
          /*--- Compute delta change in the position in the x, y, & z directions. ---*/
          
          VarCoord[0] = xDot[0]*(time_new-time_old);
          VarCoord[1] = xDot[1]*(time_new-time_old);
          VarCoord[2] = xDot[2]*(time_new-time_old);
          
          for (iVertex = 0; iVertex < geometry->nVertex[iMarker]; iVertex++) {
            
            /*--- Set node displacement for volume deformation ---*/
            geometry->vertex[iMarker][iVertex]->SetVarCoord(VarCoord);
            
          }
        }
      }
    }
  }
  
  /*--- When updating the origins it is assumed that all markers have the
        same translational velocity, because we use the last VarCoord set ---*/
  
  /*--- Set the mesh motion center to the new location after
   incrementing the position with the translation. This new
   location will be used for subsequent mesh motion for the given marker.---*/
  
  for (jMarker=0; jMarker<config->GetnMarker_Moving(); jMarker++) {
    
    /*-- Check if we want to update the motion origin for the given marker ---*/
    
    if (config->GetMoveMotion_Origin(jMarker) == YES) {
      Center[0] = config->GetMotion_Origin_X(jMarker) + VarCoord[0];
      Center[1] = config->GetMotion_Origin_Y(jMarker) + VarCoord[1];
      Center[2] = config->GetMotion_Origin_Z(jMarker) + VarCoord[2];
      config->SetMotion_Origin_X(jMarker, Center[0]);
      config->SetMotion_Origin_Y(jMarker, Center[1]);
      config->SetMotion_Origin_Z(jMarker, Center[2]);
    }
  }
  
  /*--- Set the moment computation center to the new location after
   incrementing the position with the translation. ---*/
  
  for (jMarker=0; jMarker<config->GetnMarker_Monitoring(); jMarker++) {
    Center[0] = config->GetRefOriginMoment_X(jMarker) + VarCoord[0];
    Center[1] = config->GetRefOriginMoment_Y(jMarker) + VarCoord[1];
    Center[2] = config->GetRefOriginMoment_Z(jMarker) + VarCoord[2];
    config->SetRefOriginMoment_X(jMarker, Center[0]);
    config->SetRefOriginMoment_Y(jMarker, Center[1]);
    config->SetRefOriginMoment_Z(jMarker, Center[2]);
  }
}

void CSurfaceMovement::Surface_Plunging(CGeometry *geometry, CConfig *config,
                                           unsigned long iter, unsigned short iZone) {
  
	su2double deltaT, time_new, time_old, Lref;
  su2double Center[3], VarCoord[3], Omega[3], Ampl[3];
  su2double DEG2RAD = PI_NUMBER/180.0;
  unsigned short iMarker, jMarker, Moving;
  unsigned long iVertex;
  string Marker_Tag, Moving_Tag;
  int rank;
  
#ifdef HAVE_MPI
	MPI_Comm_rank(MPI_COMM_WORLD, &rank);
#else
	rank = MASTER_NODE;
#endif
	
  /*--- Initialize the delta variation in coordinates ---*/
  VarCoord[0] = 0.0; VarCoord[1] = 0.0; VarCoord[2] = 0.0;
  
  /*--- Retrieve values from the config file ---*/
  
  deltaT = config->GetDelta_UnstTimeND();
  Lref   = config->GetLength_Ref();
  
  /*--- Compute delta time based on physical time step ---*/
  time_new = static_cast<su2double>(iter)*deltaT;
  if (iter == 0) {
    time_old = time_new;
  } else {
    time_old = static_cast<su2double>(iter-1)*deltaT;
  }
  
	/*--- Store displacement of each node on the plunging surface ---*/
    /*--- Loop over markers and find the particular marker(s) (surface) to plunge ---*/
  
	for (iMarker = 0; iMarker < config->GetnMarker_All(); iMarker++) {
    Moving = config->GetMarker_All_Moving(iMarker);
    if (Moving == YES) {
      for (jMarker = 0; jMarker<config->GetnMarker_Moving(); jMarker++) {
        
        Moving_Tag = config->GetMarker_Moving_TagBound(jMarker);
        Marker_Tag = config->GetMarker_All_TagBound(iMarker);
        
        if (Marker_Tag == Moving_Tag) {
          
          /*--- Plunging frequency and amplitude from config. ---*/
          
          Omega[0]  = config->GetPlunging_Omega_X(jMarker)/config->GetOmega_Ref();
          Omega[1]  = config->GetPlunging_Omega_Y(jMarker)/config->GetOmega_Ref();
          Omega[2]  = config->GetPlunging_Omega_Z(jMarker)/config->GetOmega_Ref();
          Ampl[0]   = config->GetPlunging_Ampl_X(jMarker)/Lref;
          Ampl[1]   = config->GetPlunging_Ampl_Y(jMarker)/Lref;
          Ampl[2]   = config->GetPlunging_Ampl_Z(jMarker)/Lref;
          
          /*--- Print some information to the console. Be verbose at the first
           iteration only (mostly for debugging purposes). ---*/
          // Note that the MASTER_NODE might not contain all the markers being moved.

          if (rank == MASTER_NODE) {
            cout << " Storing plunging displacement for marker: ";
            cout << Marker_Tag << "." << endl;
            if (iter == 0) {
              cout << " Plunging frequency: (" << Omega[0] << ", " << Omega[1];
              cout << ", " << Omega[2] << ") rad/s." << endl;
              cout << " Plunging amplitude: (" << Ampl[0]/DEG2RAD;
              cout << ", " << Ampl[1]/DEG2RAD << ", " << Ampl[2]/DEG2RAD;
              cout << ") degrees."<< endl;
            }
          }
          
          /*--- Compute delta change in the position in the x, y, & z directions. ---*/
          
          VarCoord[0] = -Ampl[0]*(sin(Omega[0]*time_new) - sin(Omega[0]*time_old));
          VarCoord[1] = -Ampl[1]*(sin(Omega[1]*time_new) - sin(Omega[1]*time_old));
          VarCoord[2] = -Ampl[2]*(sin(Omega[2]*time_new) - sin(Omega[2]*time_old));
          
          for (iVertex = 0; iVertex < geometry->nVertex[iMarker]; iVertex++) {
            
            /*--- Set node displacement for volume deformation ---*/
            geometry->vertex[iMarker][iVertex]->SetVarCoord(VarCoord);
            
          }
        }
      }
    }
  }
  
  /*--- When updating the origins it is assumed that all markers have the
   same plunging movement, because we use the last VarCoord set ---*/
  
  /*--- Set the mesh motion center to the new location after
   incrementing the position with the translation. This new
   location will be used for subsequent mesh motion for the given marker.---*/
  
  for (jMarker=0; jMarker<config->GetnMarker_Moving(); jMarker++) {
    
    /*-- Check if we want to update the motion origin for the given marker ---*/
    
    if (config->GetMoveMotion_Origin(jMarker) == YES) {
      Center[0] = config->GetMotion_Origin_X(jMarker) + VarCoord[0];
      Center[1] = config->GetMotion_Origin_Y(jMarker) + VarCoord[1];
      Center[2] = config->GetMotion_Origin_Z(jMarker) + VarCoord[2];
      config->SetMotion_Origin_X(jMarker, Center[0]);
      config->SetMotion_Origin_Y(jMarker, Center[1]);
      config->SetMotion_Origin_Z(jMarker, Center[2]);
    }
  }
  
  /*--- Set the moment computation center to the new location after
   incrementing the position with the plunging. ---*/
  
  for (jMarker=0; jMarker<config->GetnMarker_Monitoring(); jMarker++) {
    Center[0] = config->GetRefOriginMoment_X(jMarker) + VarCoord[0];
    Center[1] = config->GetRefOriginMoment_Y(jMarker) + VarCoord[1];
    Center[2] = config->GetRefOriginMoment_Z(jMarker) + VarCoord[2];
    config->SetRefOriginMoment_X(jMarker, Center[0]);
    config->SetRefOriginMoment_Y(jMarker, Center[1]);
    config->SetRefOriginMoment_Z(jMarker, Center[2]);
  }
}

void CSurfaceMovement::Surface_Pitching(CGeometry *geometry, CConfig *config,
                                        unsigned long iter, unsigned short iZone) {
	
	su2double deltaT, time_new, time_old, Lref, *Coord;
  su2double Center[3], VarCoord[3], Omega[3], Ampl[3], Phase[3];
  su2double rotCoord[3], r[3] = {0.0,0.0,0.0};
  su2double rotMatrix[3][3] = {{0.0,0.0,0.0}, {0.0,0.0,0.0}, {0.0,0.0,0.0}};
  su2double dtheta, dphi, dpsi, cosTheta, sinTheta;
  su2double cosPhi, sinPhi, cosPsi, sinPsi;
  su2double DEG2RAD = PI_NUMBER/180.0;
  unsigned short iMarker, jMarker, Moving, iDim, nDim = geometry->GetnDim();
  unsigned long iPoint, iVertex;
  string Marker_Tag, Moving_Tag;
  int rank;
  
#ifdef HAVE_MPI
	MPI_Comm_rank(MPI_COMM_WORLD, &rank);
#else
	rank = MASTER_NODE;
#endif
  
  /*--- Initialize the delta variation in coordinates ---*/
  VarCoord[0] = 0.0; VarCoord[1] = 0.0; VarCoord[2] = 0.0;
  
  /*--- Retrieve values from the config file ---*/
  
  deltaT = config->GetDelta_UnstTimeND();
  Lref   = config->GetLength_Ref();
  
  /*--- Compute delta time based on physical time step ---*/
  time_new = static_cast<su2double>(iter)*deltaT;
  if (iter == 0) {
    time_old = time_new;
  } else {
    time_old = static_cast<su2double>(iter-1)*deltaT;
  }

	/*--- Store displacement of each node on the pitching surface ---*/
    /*--- Loop over markers and find the particular marker(s) (surface) to pitch ---*/

	for (iMarker = 0; iMarker < config->GetnMarker_All(); iMarker++) {
    Moving = config->GetMarker_All_Moving(iMarker);
    if (Moving == YES) {
      for (jMarker = 0; jMarker<config->GetnMarker_Moving(); jMarker++) {
        
        Moving_Tag = config->GetMarker_Moving_TagBound(jMarker);
        Marker_Tag = config->GetMarker_All_TagBound(iMarker);
        
        if (Marker_Tag == Moving_Tag) {
          
          /*--- Pitching origin, frequency, and amplitude from config. ---*/
          
          Center[0] = config->GetMotion_Origin_X(jMarker);
          Center[1] = config->GetMotion_Origin_Y(jMarker);
          Center[2] = config->GetMotion_Origin_Z(jMarker);
          Omega[0]  = config->GetPitching_Omega_X(jMarker)/config->GetOmega_Ref();
          Omega[1]  = config->GetPitching_Omega_Y(jMarker)/config->GetOmega_Ref();
          Omega[2]  = config->GetPitching_Omega_Z(jMarker)/config->GetOmega_Ref();
          Ampl[0]   = config->GetPitching_Ampl_X(jMarker)*DEG2RAD;
          Ampl[1]   = config->GetPitching_Ampl_Y(jMarker)*DEG2RAD;
          Ampl[2]   = config->GetPitching_Ampl_Z(jMarker)*DEG2RAD;
          Phase[0]  = config->GetPitching_Phase_X(jMarker)*DEG2RAD;
          Phase[1]  = config->GetPitching_Phase_Y(jMarker)*DEG2RAD;
          Phase[2]  = config->GetPitching_Phase_Z(jMarker)*DEG2RAD;
          
          /*--- Print some information to the console. Be verbose at the first
           iteration only (mostly for debugging purposes). ---*/
          // Note that the MASTER_NODE might not contain all the markers being moved.

          if (rank == MASTER_NODE) {
            cout << " Storing pitching displacement for marker: ";
            cout << Marker_Tag << "." << endl;
            if (iter == 0) {
              cout << " Pitching frequency: (" << Omega[0] << ", " << Omega[1];
              cout << ", " << Omega[2] << ") rad/s about origin: (" << Center[0];
              cout << ", " << Center[1] << ", " << Center[2] << ")." << endl;
              cout << " Pitching amplitude about origin: (" << Ampl[0]/DEG2RAD;
              cout << ", " << Ampl[1]/DEG2RAD << ", " << Ampl[2]/DEG2RAD;
              cout << ") degrees."<< endl;
              cout << " Pitching phase lag about origin: (" << Phase[0]/DEG2RAD;
              cout << ", " << Phase[1]/DEG2RAD <<", "<< Phase[2]/DEG2RAD;
              cout << ") degrees."<< endl;
            }
          }
          
          /*--- Compute delta change in the angle about the x, y, & z axes. ---*/
          
          dtheta = -Ampl[0]*(sin(Omega[0]*time_new + Phase[0])
                             - sin(Omega[0]*time_old + Phase[0]));
          dphi   = -Ampl[1]*(sin(Omega[1]*time_new + Phase[1])
                             - sin(Omega[1]*time_old + Phase[1]));
          dpsi   = -Ampl[2]*(sin(Omega[2]*time_new + Phase[2])
                             - sin(Omega[2]*time_old + Phase[2]));
          
          /*--- Store angles separately for clarity. Compute sines/cosines. ---*/
          
          cosTheta = cos(dtheta);  cosPhi = cos(dphi);  cosPsi = cos(dpsi);
          sinTheta = sin(dtheta);  sinPhi = sin(dphi);  sinPsi = sin(dpsi);
          
          /*--- Compute the rotation matrix. Note that the implicit
           ordering is rotation about the x-axis, y-axis, then z-axis. ---*/
          
          rotMatrix[0][0] = cosPhi*cosPsi;
          rotMatrix[1][0] = cosPhi*sinPsi;
          rotMatrix[2][0] = -sinPhi;
          
          rotMatrix[0][1] = sinTheta*sinPhi*cosPsi - cosTheta*sinPsi;
          rotMatrix[1][1] = sinTheta*sinPhi*sinPsi + cosTheta*cosPsi;
          rotMatrix[2][1] = sinTheta*cosPhi;
          
          rotMatrix[0][2] = cosTheta*sinPhi*cosPsi + sinTheta*sinPsi;
          rotMatrix[1][2] = cosTheta*sinPhi*sinPsi - sinTheta*cosPsi;
          rotMatrix[2][2] = cosTheta*cosPhi;
          
          for (iVertex = 0; iVertex < geometry->nVertex[iMarker]; iVertex++) {
            
            /*--- Index and coordinates of the current point ---*/
            
            iPoint = geometry->vertex[iMarker][iVertex]->GetNode();
            Coord  = geometry->node[iPoint]->GetCoord();
            
            /*--- Calculate non-dim. position from rotation center ---*/
            
            for (iDim = 0; iDim < nDim; iDim++)
              r[iDim] = (Coord[iDim]-Center[iDim])/Lref;
            if (nDim == 2) r[nDim] = 0.0;
            
            /*--- Compute transformed point coordinates ---*/
            
            rotCoord[0] = rotMatrix[0][0]*r[0]
                        + rotMatrix[0][1]*r[1]
                        + rotMatrix[0][2]*r[2] + Center[0];
            
            rotCoord[1] = rotMatrix[1][0]*r[0]
                        + rotMatrix[1][1]*r[1]
                        + rotMatrix[1][2]*r[2] + Center[1];
            
            rotCoord[2] = rotMatrix[2][0]*r[0]
                        + rotMatrix[2][1]*r[1]
                        + rotMatrix[2][2]*r[2] + Center[2];
            
            /*--- Calculate delta change in the x, y, & z directions ---*/
            for (iDim = 0; iDim < nDim; iDim++)
              VarCoord[iDim] = (rotCoord[iDim]-Coord[iDim])/Lref;
            if (nDim == 2) VarCoord[nDim] = 0.0;
            
            /*--- Set node displacement for volume deformation ---*/
            geometry->vertex[iMarker][iVertex]->SetVarCoord(VarCoord);
            
          }
        }
      }
    }
  }
  /*--- For pitching we don't update the motion origin and moment reference origin. ---*/
}

void CSurfaceMovement::Surface_Rotating(CGeometry *geometry, CConfig *config,
                                        unsigned long iter, unsigned short iZone) {
	
	su2double deltaT, time_new, time_old, Lref, *Coord;
  su2double Center[3] = {0.0,0.0,0.0}, VarCoord[3] = {0.0,0.0,0.0}, Omega[3] = {0.0,0.0,0.0},
  rotCoord[3] = {0.0,0.0,0.0}, r[3] = {0.0,0.0,0.0}, Center_Aux[3] = {0.0,0.0,0.0};
  su2double rotMatrix[3][3] = {{0.0,0.0,0.0}, {0.0,0.0,0.0}, {0.0,0.0,0.0}};
  su2double dtheta, dphi, dpsi, cosTheta, sinTheta;
  su2double cosPhi, sinPhi, cosPsi, sinPsi;
  unsigned short iMarker, jMarker, Moving, iDim, nDim = geometry->GetnDim();
  unsigned long iPoint, iVertex;
  string Marker_Tag, Moving_Tag;
  int rank;
  
#ifdef HAVE_MPI
	MPI_Comm_rank(MPI_COMM_WORLD, &rank);
#else
	rank = MASTER_NODE;
#endif
	
  /*--- Initialize the delta variation in coordinates ---*/
  VarCoord[0] = 0.0; VarCoord[1] = 0.0; VarCoord[2] = 0.0;
  
  /*--- Retrieve values from the config file ---*/
  
  deltaT = config->GetDelta_UnstTimeND();
  Lref   = config->GetLength_Ref();
  
  /*--- Compute delta time based on physical time step ---*/
  time_new = static_cast<su2double>(iter)*deltaT;
  if (iter == 0) {
    time_old = time_new;
  } else {
    time_old = static_cast<su2double>(iter-1)*deltaT;
  }
  
	/*--- Store displacement of each node on the rotating surface ---*/
    /*--- Loop over markers and find the particular marker(s) (surface) to rotate ---*/

  for (iMarker = 0; iMarker < config->GetnMarker_All(); iMarker++) {
    Moving = config->GetMarker_All_Moving(iMarker);
    if (Moving == YES) {
      for (jMarker = 0; jMarker<config->GetnMarker_Moving(); jMarker++) {
        
        Moving_Tag = config->GetMarker_Moving_TagBound(jMarker);
        Marker_Tag = config->GetMarker_All_TagBound(iMarker);
        
        if (Marker_Tag == Moving_Tag) {
          
          /*--- Rotation origin and angular velocity from config. ---*/
          
          Center[0] = config->GetMotion_Origin_X(jMarker);
          Center[1] = config->GetMotion_Origin_Y(jMarker);
          Center[2] = config->GetMotion_Origin_Z(jMarker);
          Omega[0]  = config->GetRotation_Rate_X(jMarker)/config->GetOmega_Ref();
          Omega[1]  = config->GetRotation_Rate_Y(jMarker)/config->GetOmega_Ref();
          Omega[2]  = config->GetRotation_Rate_Z(jMarker)/config->GetOmega_Ref();
          
          /*--- Print some information to the console. Be verbose at the first
           iteration only (mostly for debugging purposes). ---*/
          // Note that the MASTER_NODE might not contain all the markers being moved.

          if (rank == MASTER_NODE) {
            cout << " Storing rotating displacement for marker: ";
            cout << Marker_Tag << "." << endl;
            if (iter == 0) {
              cout << " Angular velocity: (" << Omega[0] << ", " << Omega[1];
              cout << ", " << Omega[2] << ") rad/s about origin: (" << Center[0];
              cout << ", " << Center[1] << ", " << Center[2] << ")." << endl;
            }
          }
          
          /*--- Compute delta change in the angle about the x, y, & z axes. ---*/
          
          dtheta = Omega[0]*(time_new-time_old);
          dphi   = Omega[1]*(time_new-time_old);
          dpsi   = Omega[2]*(time_new-time_old);
          
          /*--- Store angles separately for clarity. Compute sines/cosines. ---*/
          
          cosTheta = cos(dtheta);  cosPhi = cos(dphi);  cosPsi = cos(dpsi);
          sinTheta = sin(dtheta);  sinPhi = sin(dphi);  sinPsi = sin(dpsi);
          
          /*--- Compute the rotation matrix. Note that the implicit
           ordering is rotation about the x-axis, y-axis, then z-axis. ---*/
          
          rotMatrix[0][0] = cosPhi*cosPsi;
          rotMatrix[1][0] = cosPhi*sinPsi;
          rotMatrix[2][0] = -sinPhi;
          
          rotMatrix[0][1] = sinTheta*sinPhi*cosPsi - cosTheta*sinPsi;
          rotMatrix[1][1] = sinTheta*sinPhi*sinPsi + cosTheta*cosPsi;
          rotMatrix[2][1] = sinTheta*cosPhi;
          
          rotMatrix[0][2] = cosTheta*sinPhi*cosPsi + sinTheta*sinPsi;
          rotMatrix[1][2] = cosTheta*sinPhi*sinPsi - sinTheta*cosPsi;
          rotMatrix[2][2] = cosTheta*cosPhi;
          
          for (iVertex = 0; iVertex < geometry->nVertex[iMarker]; iVertex++) {
            
            /*--- Index and coordinates of the current point ---*/
            
            iPoint = geometry->vertex[iMarker][iVertex]->GetNode();
            Coord  = geometry->node[iPoint]->GetCoord();
            
            /*--- Calculate non-dim. position from rotation center ---*/
            
            for (iDim = 0; iDim < nDim; iDim++)
              r[iDim] = (Coord[iDim]-Center[iDim])/Lref;
            if (nDim == 2) r[nDim] = 0.0;
            
            /*--- Compute transformed point coordinates ---*/
            
            rotCoord[0] = rotMatrix[0][0]*r[0]
            + rotMatrix[0][1]*r[1]
            + rotMatrix[0][2]*r[2] + Center[0];
            
            rotCoord[1] = rotMatrix[1][0]*r[0]
            + rotMatrix[1][1]*r[1]
            + rotMatrix[1][2]*r[2] + Center[1];
            
            rotCoord[2] = rotMatrix[2][0]*r[0]
            + rotMatrix[2][1]*r[1]
            + rotMatrix[2][2]*r[2] + Center[2];
            
            /*--- Calculate delta change in the x, y, & z directions ---*/
            for (iDim = 0; iDim < nDim; iDim++)
              VarCoord[iDim] = (rotCoord[iDim]-Coord[iDim])/Lref;
            if (nDim == 2) VarCoord[nDim] = 0.0;
            
            /*--- Set node displacement for volume deformation ---*/
            geometry->vertex[iMarker][iVertex]->SetVarCoord(VarCoord);
            
          }
        }
      }
    }
  }
  
  /*--- When updating the origins it is assumed that all markers have the
   same rotation movement, because we use the last markers rotation matrix and center ---*/
  
  /*--- Set the mesh motion center to the new location after
   incrementing the position with the rotation. This new
   location will be used for subsequent mesh motion for the given marker.---*/
  
  for (jMarker=0; jMarker<config->GetnMarker_Moving(); jMarker++) {
    
    /*-- Check if we want to update the motion origin for the given marker ---*/
    
    if (config->GetMoveMotion_Origin(jMarker) == YES) {
        
      Center_Aux[0] = config->GetMotion_Origin_X(jMarker);
      Center_Aux[1] = config->GetMotion_Origin_Y(jMarker);
      Center_Aux[2] = config->GetMotion_Origin_Z(jMarker);
      
      /*--- Calculate non-dim. position from rotation center ---*/
      
      for (iDim = 0; iDim < nDim; iDim++)
        r[iDim] = (Center_Aux[iDim]-Center[iDim])/Lref;
      if (nDim == 2) r[nDim] = 0.0;
      
      /*--- Compute transformed point coordinates ---*/
      
      rotCoord[0] = rotMatrix[0][0]*r[0]
      + rotMatrix[0][1]*r[1]
      + rotMatrix[0][2]*r[2] + Center[0];
      
      rotCoord[1] = rotMatrix[1][0]*r[0]
      + rotMatrix[1][1]*r[1]
      + rotMatrix[1][2]*r[2] + Center[1];
      
      rotCoord[2] = rotMatrix[2][0]*r[0]
      + rotMatrix[2][1]*r[1]
      + rotMatrix[2][2]*r[2] + Center[2];
      
      /*--- Calculate delta change in the x, y, & z directions ---*/
      for (iDim = 0; iDim < nDim; iDim++)
        VarCoord[iDim] = (rotCoord[iDim]-Center_Aux[iDim])/Lref;
      if (nDim == 2) VarCoord[nDim] = 0.0;
      config->SetMotion_Origin_X(jMarker, Center_Aux[0]+VarCoord[0]);
      config->SetMotion_Origin_Y(jMarker, Center_Aux[1]+VarCoord[1]);
      config->SetMotion_Origin_Z(jMarker, Center_Aux[2]+VarCoord[2]);
    }
  }

  /*--- Set the moment computation center to the new location after
   incrementing the position with the rotation. ---*/
  
  for (jMarker=0; jMarker<config->GetnMarker_Monitoring(); jMarker++) {
      
    Center_Aux[0] = config->GetRefOriginMoment_X(jMarker);
    Center_Aux[1] = config->GetRefOriginMoment_Y(jMarker);
    Center_Aux[2] = config->GetRefOriginMoment_Z(jMarker);

    /*--- Calculate non-dim. position from rotation center ---*/
    
    for (iDim = 0; iDim < nDim; iDim++)
      r[iDim] = (Center_Aux[iDim]-Center[iDim])/Lref;
    if (nDim == 2) r[nDim] = 0.0;
    
    /*--- Compute transformed point coordinates ---*/
    
    rotCoord[0] = rotMatrix[0][0]*r[0]
    + rotMatrix[0][1]*r[1]
    + rotMatrix[0][2]*r[2] + Center[0];
    
    rotCoord[1] = rotMatrix[1][0]*r[0]
    + rotMatrix[1][1]*r[1]
    + rotMatrix[1][2]*r[2] + Center[1];
    
    rotCoord[2] = rotMatrix[2][0]*r[0]
    + rotMatrix[2][1]*r[1]
    + rotMatrix[2][2]*r[2] + Center[2];
    
    /*--- Calculate delta change in the x, y, & z directions ---*/
    for (iDim = 0; iDim < nDim; iDim++)
      VarCoord[iDim] = (rotCoord[iDim]-Center_Aux[iDim])/Lref;
    if (nDim == 2) VarCoord[nDim] = 0.0;
    
    config->SetRefOriginMoment_X(jMarker, Center_Aux[0]+VarCoord[0]);
    config->SetRefOriginMoment_Y(jMarker, Center_Aux[1]+VarCoord[1]);
    config->SetRefOriginMoment_Z(jMarker, Center_Aux[2]+VarCoord[2]);
  }
}

void CSurfaceMovement::AeroelasticDeform(CGeometry *geometry, CConfig *config, unsigned long ExtIter, unsigned short iMarker, unsigned short iMarker_Monitoring, vector<su2double>& displacements) {
  
  /* The sign conventions of these are those of the Typical Section Wing Model, below the signs are corrected */
  su2double dh = -displacements[0];           // relative plunge
  su2double dalpha = -displacements[1];       // relative pitch
  su2double dh_x, dh_y;
  su2double Center[2];
  unsigned short iDim;
  su2double Lref = config->GetLength_Ref();
  su2double *Coord;
  unsigned long iPoint, iVertex;
  su2double x_new, y_new;
  su2double VarCoord[3];
  string Monitoring_Tag = config->GetMarker_Monitoring_TagBound(iMarker_Monitoring);
  
  /*--- Calculate the plunge displacement for the Typical Section Wing Model taking into account rotation ---*/
  if (config->GetKind_GridMovement(ZONE_0) == AEROELASTIC_RIGID_MOTION) {
    su2double Omega, dt, psi;
    dt = config->GetDelta_UnstTimeND();
    Omega  = (config->GetRotation_Rate_Z(ZONE_0)/config->GetOmega_Ref());
    psi = Omega*(dt*ExtIter);
    
    /*--- Correct for the airfoil starting position (This is hardcoded in here) ---*/
    if (Monitoring_Tag == "Airfoil1") {
      psi = psi + 0.0;
    }
    else if (Monitoring_Tag == "Airfoil2") {
      psi = psi + 2.0/3.0*PI_NUMBER;
    }
    else if (Monitoring_Tag == "Airfoil3") {
      psi = psi + 4.0/3.0*PI_NUMBER;
    }
    else
      cout << "WARNING: There is a marker that we are monitoring that doesn't match the values hardcoded above!" << endl;
    
    dh_x = -dh*sin(psi);
    dh_y = dh*cos(psi);
    
  } else {
    dh_x = 0;
    dh_y = dh;
  }
  
  /*--- Pitching origin from config. ---*/
  
  Center[0] = config->GetRefOriginMoment_X(iMarker_Monitoring);
  Center[1] = config->GetRefOriginMoment_Y(iMarker_Monitoring);
  
  for (iVertex = 0; iVertex < geometry->nVertex[iMarker]; iVertex++) {
    iPoint = geometry->vertex[iMarker][iVertex]->GetNode();
    /*--- Coordinates of the current point ---*/
    Coord = geometry->node[iPoint]->GetCoord();
    
    /*--- Calculate non-dim. position from rotation center ---*/
    su2double r[2] = {0,0};
    for (iDim = 0; iDim < geometry->GetnDim(); iDim++)
        r[iDim] = (Coord[iDim]-Center[iDim])/Lref;
    
    /*--- Compute delta of transformed point coordinates ---*/
    // The deltas are needed for the FEA grid deformation Method.
    // rotation contribution - previous position + plunging contribution
    x_new = cos(dalpha)*r[0] - sin(dalpha)*r[1] -r[0] + dh_x;
    y_new = sin(dalpha)*r[0] + cos(dalpha)*r[1] -r[1] + dh_y;
    
    VarCoord[0] = x_new;
    VarCoord[1] = y_new;
    VarCoord[2] = 0.0;
    
    /*--- Store new delta node locations for the surface ---*/
    geometry->vertex[iMarker][iVertex]->SetVarCoord(VarCoord);
  }
  /*--- Set the elastic axis to the new location after incrementing the position with the plunge ---*/
  config->SetRefOriginMoment_X(iMarker_Monitoring, Center[0]+dh_x);
  config->SetRefOriginMoment_Y(iMarker_Monitoring, Center[1]+dh_y);

  
}

void CSurfaceMovement::SetBoundary_Flutter3D(CGeometry *geometry, CConfig *config,
                                             CFreeFormDefBox **FFDBox, unsigned long iter, unsigned short iZone) {
	
	su2double omega, deltaT;
  su2double alpha, alpha_new, alpha_old;
  su2double time_new, time_old;
  su2double Omega[3], Ampl[3];
  su2double DEG2RAD = PI_NUMBER/180.0;
  int rank;
  bool adjoint = config->GetContinuous_Adjoint();
    
#ifdef HAVE_MPI
	MPI_Comm_rank(MPI_COMM_WORLD, &rank);
#else
	rank = MASTER_NODE;
#endif
	
  /*--- Retrieve values from the config file ---*/
  
  deltaT = config->GetDelta_UnstTimeND();
  
  /*--- Pitching origin, frequency, and amplitude from config. ---*/
  
  Omega[0]  = (config->GetPitching_Omega_X(iZone)/config->GetOmega_Ref());
  Omega[1]  = (config->GetPitching_Omega_Y(iZone)/config->GetOmega_Ref());
  Omega[2]  = (config->GetPitching_Omega_Z(iZone)/config->GetOmega_Ref());
  Ampl[0]   = config->GetPitching_Ampl_X(iZone)*DEG2RAD;
  Ampl[1]   = config->GetPitching_Ampl_Y(iZone)*DEG2RAD;
  Ampl[2]   = config->GetPitching_Ampl_Z(iZone)*DEG2RAD;
  
  /*--- Compute delta time based on physical time step ---*/
  
  if (adjoint) {
    
    /*--- For the unsteady adjoint, we integrate backwards through
     physical time, so perform mesh motion in reverse. ---*/
    
    unsigned long nFlowIter  = config->GetnExtIter();
    unsigned long directIter = nFlowIter - iter - 1;
    time_new = static_cast<su2double>(directIter)*deltaT;
    time_old = time_new;
    if (iter != 0) time_old = (static_cast<su2double>(directIter)+1.0)*deltaT;
  } else {
    
    /*--- Forward time for the direct problem ---*/
    
    time_new = static_cast<su2double>(iter)*deltaT;
    time_old = time_new;
    if (iter != 0) time_old = (static_cast<su2double>(iter)-1.0)*deltaT;
  }
	
  /*--- Update the pitching angle at this time step. Flip sign for
   nose-up positive convention. ---*/
  
  omega     = Omega[2];
  alpha_new = Ampl[2]*sin(omega*time_new);
  alpha_old = Ampl[2]*sin(omega*time_old);
  alpha     = (1E-10 + (alpha_new - alpha_old))*(-PI_NUMBER/180.0);
	
	if (rank == MASTER_NODE)
		cout << "New dihedral angle (alpha): " << alpha_new/DEG2RAD << " degrees." << endl;
	
	unsigned short iOrder, jOrder, kOrder;
	short iFFDBox;
  su2double movement[3] = {0.0,0.0,0.0};
	bool *move = new bool [nFFDBox];
	unsigned short *index = new unsigned short[3];
	
	move[0] = true; move[1] = true; move[2] = true;	

	/*--- Change the value of the control point if move is true ---*/
  
	for (iFFDBox = 0; iFFDBox < nFFDBox; iFFDBox++)
		if (move[iFFDBox])
			for (iOrder = 0; iOrder < FFDBox[iFFDBox]->GetlOrder(); iOrder++)
				for (jOrder = 0; jOrder < FFDBox[iFFDBox]->GetmOrder(); jOrder++)
					for (kOrder = 0; kOrder < FFDBox[iFFDBox]->GetnOrder(); kOrder++) {
						index[0] = iOrder; index[1] = jOrder; index[2] = kOrder;
						su2double *coord = FFDBox[iFFDBox]->GetCoordControlPoints(iOrder, jOrder, kOrder);
						movement[0] = 0.0; movement[1] = 0.0; movement[2] = coord[1]*tan(alpha);
						FFDBox[iFFDBox]->SetControlPoints(index, movement);
					}
	
	/*--- Recompute cartesian coordinates using the new control points position ---*/
  
	for (iFFDBox = 0; iFFDBox < nFFDBox; iFFDBox++)
    SetCartesianCoord(geometry, config, FFDBox[iFFDBox], iFFDBox, false);
  
  delete [] index;
  delete [] move;
	
}

void CSurfaceMovement::SetExternal_Deformation(CGeometry *geometry, CConfig *config, unsigned short iZone, unsigned long iter) {
  
  int rank = MASTER_NODE;
#ifdef HAVE_MPI
	MPI_Comm_rank(MPI_COMM_WORLD, &rank);
#endif
  
  /*--- Local variables ---*/
  
	unsigned short iDim, nDim; 
	unsigned long iPoint = 0, flowIter = 0;
  unsigned long jPoint, GlobalIndex;
	su2double VarCoord[3], *Coord_Old = NULL, *Coord_New = NULL, Center[3] = {0.0,0.0,0.0};
  su2double Lref   = config->GetLength_Ref();
  su2double NewCoord[3] = {0.0,0.0,0.0}, rotMatrix[3][3] = {{0.0,0.0,0.0}, {0.0,0.0,0.0}, {0.0,0.0,0.0}};
  su2double r[3] = {0.0,0.0,0.0}, rotCoord[3] = {0.0,0.0,0.0};
  unsigned long iVertex;
  unsigned short iMarker;
  char buffer[50];
  string motion_filename, UnstExt, text_line;
  ifstream motion_file;
  bool unsteady = config->GetUnsteady_Simulation();
  bool adjoint = config->GetContinuous_Adjoint();
  
	/*--- Load stuff from config ---*/
  
	nDim = geometry->GetnDim();
  motion_filename = config->GetMotion_FileName();
  
  /*--- Set the extension for the correct unsteady mesh motion file ---*/
  
  if (unsteady) {
    if (adjoint) {
      /*--- For the unsteady adjoint, we integrate backwards through
       physical time, so perform mesh motion in reverse. ---*/
      unsigned long nFlowIter = config->GetnExtIter() - 1;
      flowIter  = nFlowIter - iter;
      unsigned short lastindex = motion_filename.find_last_of(".");
      motion_filename = motion_filename.substr(0, lastindex);
      if ((SU2_TYPE::Int(flowIter) >= 0) && (SU2_TYPE::Int(flowIter) < 10)) SPRINTF (buffer, "_0000%d.dat", SU2_TYPE::Int(flowIter));
      if ((SU2_TYPE::Int(flowIter) >= 10) && (SU2_TYPE::Int(flowIter) < 100)) SPRINTF (buffer, "_000%d.dat", SU2_TYPE::Int(flowIter));
      if ((SU2_TYPE::Int(flowIter) >= 100) && (SU2_TYPE::Int(flowIter) < 1000)) SPRINTF (buffer, "_00%d.dat", SU2_TYPE::Int(flowIter));
      if ((SU2_TYPE::Int(flowIter) >= 1000) && (SU2_TYPE::Int(flowIter) < 10000)) SPRINTF (buffer, "_0%d.dat", SU2_TYPE::Int(flowIter));
      if (SU2_TYPE::Int(flowIter) >= 10000) SPRINTF (buffer, "_%d.dat", SU2_TYPE::Int(flowIter));
      UnstExt = string(buffer);
      motion_filename.append(UnstExt);
    } else {
      /*--- Forward time for the direct problem ---*/
      flowIter = iter;
      unsigned short lastindex = motion_filename.find_last_of(".");
      motion_filename = motion_filename.substr(0, lastindex);
      if ((SU2_TYPE::Int(flowIter) >= 0) && (SU2_TYPE::Int(flowIter) < 10)) SPRINTF (buffer, "_0000%d.dat", SU2_TYPE::Int(flowIter));
      if ((SU2_TYPE::Int(flowIter) >= 10) && (SU2_TYPE::Int(flowIter) < 100)) SPRINTF (buffer, "_000%d.dat", SU2_TYPE::Int(flowIter));
      if ((SU2_TYPE::Int(flowIter) >= 100) && (SU2_TYPE::Int(flowIter) < 1000)) SPRINTF (buffer, "_00%d.dat", SU2_TYPE::Int(flowIter));
      if ((SU2_TYPE::Int(flowIter) >= 1000) && (SU2_TYPE::Int(flowIter) < 10000)) SPRINTF (buffer, "_0%d.dat", SU2_TYPE::Int(flowIter));
      if (SU2_TYPE::Int(flowIter) >= 10000) SPRINTF (buffer, "_%d.dat", SU2_TYPE::Int(flowIter));
      UnstExt = string(buffer);
      motion_filename.append(UnstExt);
    }
    
    if (rank == MASTER_NODE)
      cout << "Reading in the arbitrary mesh motion from direct iteration " << flowIter << "." << endl;
  }
  
  /*--- Open the motion file ---*/

  motion_file.open(motion_filename.data(), ios::in);
  /*--- Throw error if there is no file ---*/
  if (motion_file.fail()) {
    cout << "There is no mesh motion file!" << endl;
    exit(EXIT_FAILURE);
  }
  
  /*--- Read in and store the new mesh node locations ---*/ 
  
  while (getline(motion_file, text_line)) {
    istringstream point_line(text_line);
    if (nDim == 2) point_line >> iPoint >> NewCoord[0] >> NewCoord[1];
    if (nDim == 3) point_line >> iPoint >> NewCoord[0] >> NewCoord[1] >> NewCoord[2];
    for (iMarker = 0; iMarker < config->GetnMarker_All(); iMarker++) {
      if (config->GetMarker_All_Moving(iMarker) == YES) {
        for (iVertex = 0; iVertex < geometry->nVertex[iMarker]; iVertex++) {
          jPoint = geometry->vertex[iMarker][iVertex]->GetNode();
          GlobalIndex = geometry->node[jPoint]->GetGlobalIndex();
          if (GlobalIndex == iPoint) {
            geometry->vertex[iMarker][iVertex]->SetVarCoord(NewCoord);
            break;
          }
        }
      }
    }
  }
  /*--- Close the restart file ---*/
  motion_file.close();
  
  /*--- If rotating as well, prepare the rotation matrix ---*/
  
  if (config->GetGrid_Movement() &&
      config->GetKind_GridMovement(iZone) == EXTERNAL_ROTATION) {
    
    /*--- Variables needed only for rotation ---*/
    
    su2double Omega[3], dt;
    su2double dtheta, dphi, dpsi, cosTheta, sinTheta;
    su2double cosPhi, sinPhi, cosPsi, sinPsi;
    
    /*--- Center of rotation & angular velocity vector from config ---*/
    Center[0] = config->GetMotion_Origin_X(iZone);
    Center[1] = config->GetMotion_Origin_Y(iZone);
    Center[2] = config->GetMotion_Origin_Z(iZone);
    
    /*--- Angular velocity vector from config ---*/
    
    dt = static_cast<su2double>(iter)*config->GetDelta_UnstTimeND();
    Omega[0]  = config->GetRotation_Rate_X(iZone);
    Omega[1]  = config->GetRotation_Rate_Y(iZone);
    Omega[2]  = config->GetRotation_Rate_Z(iZone);
    
    /*--- For the unsteady adjoint, use reverse time ---*/
    if (adjoint) {
      /*--- Set the first adjoint mesh position to the final direct one ---*/
      if (iter == 0) dt = ((su2double)config->GetnExtIter()-1) * dt;
      /*--- Reverse the rotation direction for the adjoint ---*/
      else dt = -1.0*dt;
    } else {
      /*--- No rotation at all for the first direct solution ---*/
      if (iter == 0) dt = 0;
    }
    
    /*--- Compute delta change in the angle about the x, y, & z axes. ---*/
    
    dtheta = Omega[0]*dt;   
    dphi   = Omega[1]*dt; 
    dpsi   = Omega[2]*dt;
    
    /*--- Store angles separately for clarity. Compute sines/cosines. ---*/
    
    cosTheta = cos(dtheta);  cosPhi = cos(dphi);  cosPsi = cos(dpsi);
    sinTheta = sin(dtheta);  sinPhi = sin(dphi);  sinPsi = sin(dpsi);
    
    /*--- Compute the rotation matrix. Note that the implicit
     ordering is rotation about the x-axis, y-axis, then z-axis. ---*/
    
    rotMatrix[0][0] = cosPhi*cosPsi;
    rotMatrix[1][0] = cosPhi*sinPsi;
    rotMatrix[2][0] = -sinPhi;
    
    rotMatrix[0][1] = sinTheta*sinPhi*cosPsi - cosTheta*sinPsi;
    rotMatrix[1][1] = sinTheta*sinPhi*sinPsi + cosTheta*cosPsi;
    rotMatrix[2][1] = sinTheta*cosPhi;
    
    rotMatrix[0][2] = cosTheta*sinPhi*cosPsi + sinTheta*sinPsi;
    rotMatrix[1][2] = cosTheta*sinPhi*sinPsi - sinTheta*cosPsi;
    rotMatrix[2][2] = cosTheta*cosPhi;
    
  }
  
  /*--- Loop through to find only moving surface markers ---*/
  
  for (iMarker = 0; iMarker < config->GetnMarker_All(); iMarker++) {
    if (config->GetMarker_All_Moving(iMarker) == YES) {
      
      /*--- Loop over all surface points for this marker ---*/
      
      for (iVertex = 0; iVertex < geometry->nVertex[iMarker]; iVertex++) {
        iPoint = geometry->vertex[iMarker][iVertex]->GetNode();
        
        /*--- Get current and new coordinates from file ---*/
        
        Coord_Old = geometry->node[iPoint]->GetCoord();
        Coord_New = geometry->vertex[iMarker][iVertex]->GetVarCoord();
        
        /*--- If we're also rotating, multiply each point by the
         rotation matrix. It is assumed that the coordinates in
         Coord_Old have already been rotated using SetRigid_Rotation(). ---*/
        
        if (config->GetGrid_Movement() &&
            config->GetKind_GridMovement(iZone) == EXTERNAL_ROTATION) {
          
          /*--- Calculate non-dim. position from rotation center ---*/
          
          for (iDim = 0; iDim < nDim; iDim++)
            r[iDim] = (Coord_New[iDim]-Center[iDim])/Lref;
          if (nDim == 2) r[nDim] = 0.0;
          
          /*--- Compute transformed point coordinates ---*/
          
          rotCoord[0] = rotMatrix[0][0]*r[0] 
                      + rotMatrix[0][1]*r[1] 
                      + rotMatrix[0][2]*r[2] + Center[0];
          
          rotCoord[1] = rotMatrix[1][0]*r[0] 
                      + rotMatrix[1][1]*r[1] 
                      + rotMatrix[1][2]*r[2] + Center[1];
          
          rotCoord[2] = rotMatrix[2][0]*r[0] 
                      + rotMatrix[2][1]*r[1] 
                      + rotMatrix[2][2]*r[2] + Center[2];
          
          /*--- Copy rotated coords back to original array for consistency ---*/
          for (iDim = 0; iDim < nDim; iDim++)
            Coord_New[iDim] = rotCoord[iDim];
        }
        
        /*--- Calculate delta change in the x, y, & z directions ---*/
        for (iDim = 0; iDim < nDim; iDim++)
          VarCoord[iDim] = (Coord_New[iDim]-Coord_Old[iDim])/Lref;
        if (nDim == 2) VarCoord[nDim] = 0.0;

        /*--- Set position changes to be applied by the spring analogy ---*/
        geometry->vertex[iMarker][iVertex]->SetVarCoord(VarCoord);
        
      }
    }	
  }
}

void CSurfaceMovement::SetNACA_4Digits(CGeometry *boundary, CConfig *config) {
	unsigned long iVertex;
	unsigned short iMarker;
	su2double VarCoord[3], *Coord, *Normal, Ycurv, Yesp;

	if (config->GetnDV() != 1) { cout << "This kind of design variable is not prepared for multiple deformations."; cin.get();	}

	su2double Ya = config->GetParamDV(0,0) / 100.0; /*--- Maximum camber as a fraction of the chord 
					(100 m is the first of the four digits) ---*/
	su2double Xa = config->GetParamDV(0,1) / 10.0; /*--- Location of maximum camber as a fraction of 
					the chord (10 p is the second digit in the NACA xxxx description) ---*/
	su2double t = config->GetParamDV(0,2) / 100.0; /*--- Maximum thickness as a fraction of the
					  chord (so 100 t gives the last two digits in 
					  the NACA 4-digit denomination) ---*/
		
	for (iMarker = 0; iMarker < config->GetnMarker_All(); iMarker++)
		for (iVertex = 0; iVertex < boundary->nVertex[iMarker]; iVertex++) {
			VarCoord[0] = 0.0; VarCoord[1] = 0.0; VarCoord[2] = 0.0;
			if (config->GetMarker_All_DV(iMarker) == YES) {
				Coord = boundary->vertex[iMarker][iVertex]->GetCoord();
				Normal = boundary->vertex[iMarker][iVertex]->GetNormal();
				
				if (Coord[0] < Xa) Ycurv = (2.0*Xa*Coord[0]-pow(Coord[0],2.0))*(Ya/pow(Xa,2.0));
				else Ycurv = ((1.0-2.0*Xa)+2.0*Xa*Coord[0]-pow(Coord[0],2.0))*(Ya/pow((1.0-Xa), 2.0));
				
				Yesp = t*(1.4845*sqrt(Coord[0])-0.6300*Coord[0]-1.7580*pow(Coord[0],2.0)+
						  1.4215*pow(Coord[0],3.0)-0.518*pow(Coord[0],4.0));
				
				if (Normal[1] > 0) VarCoord[1] =  (Ycurv + Yesp) - Coord[1];
				if (Normal[1] < 0) VarCoord[1] =  (Ycurv - Yesp) - Coord[1];

			}
			boundary->vertex[iMarker][iVertex]->SetVarCoord(VarCoord);
		}
}

void CSurfaceMovement::SetParabolic(CGeometry *boundary, CConfig *config) {
	unsigned long iVertex;
	unsigned short iMarker;
	su2double VarCoord[3], *Coord, *Normal;
	
	if (config->GetnDV() != 1) { cout << "This kind of design variable is not prepared for multiple deformations."; cin.get();	}
	
	su2double c = config->GetParamDV(0,0); /*--- Center of the parabola ---*/
	su2double t = config->GetParamDV(0,1) / 100.0; /*--- Thickness of the parabola ---*/
	
	for (iMarker = 0; iMarker < config->GetnMarker_All(); iMarker++)
		for (iVertex = 0; iVertex < boundary->nVertex[iMarker]; iVertex++) {
			VarCoord[0] = 0.0; VarCoord[1] = 0.0; VarCoord[2] = 0.0;
			if (config->GetMarker_All_DV(iMarker) == YES) {
				Coord = boundary->vertex[iMarker][iVertex]->GetCoord();
				Normal = boundary->vertex[iMarker][iVertex]->GetNormal();
				
				if (Normal[1] > 0) {
					VarCoord[1] =  t*(Coord[0]*Coord[0]-Coord[0])/(2.0*(c*c-c)) - Coord[1];
				}
				if (Normal[1] < 0) {
					VarCoord[1] =  t*(Coord[0]-Coord[0]*Coord[0])/(2.0*(c*c-c)) - Coord[1];
				}
			}
			boundary->vertex[iMarker][iVertex]->SetVarCoord(VarCoord);
		}
}

void CSurfaceMovement::SetAirfoil(CGeometry *boundary, CConfig *config) {
  unsigned long iVertex, n_Airfoil = 0;
  unsigned short iMarker, nUpper, nLower, iUpper, iLower, iVar, iDim;
  su2double *VarCoord, *Coord, NewYCoord, NewXCoord, *Coord_i, *Coord_ip1, yp1, ypn,
  Airfoil_Coord[2]= {0.0,0.0}, factor, coeff = 10000, Upper, Lower, Arch = 0.0, TotalArch = 0.0,
  x_i, x_ip1, y_i, y_ip1;
  passivedouble AirfoilScale;
  vector<su2double> Svalue, Xcoord, Ycoord, Xcoord2, Ycoord2, Xcoord_Aux, Ycoord_Aux;
  bool AddBegin = true, AddEnd = true;
  char AirfoilFile[256], AirfoilFormat[15], MeshOrientation[15], AirfoilClose[15];
  ifstream airfoil_file;
  string text_line;
  int ierr = 0;

  unsigned short nDim = boundary->GetnDim();
  
  VarCoord = new su2double[nDim];
  for (iDim = 0; iDim < nDim; iDim++)
    VarCoord[iDim] = 0.0;

  /*--- Get the SU2 module. SU2_CFD will use this routine for dynamically
   deforming meshes (MARKER_MOVING), while SU2_DEF will use it for deforming
   meshes after imposing design variable surface deformations (DV_MARKER). ---*/
  
  unsigned short Kind_SU2 = config->GetKind_SU2();
  
  /*--- Read the coordinates. Two main formats:
   - Selig are in an x, y format starting from trailing edge, along the upper surface to the leading
   edge and back around the lower surface to trailing edge.
   - Lednicer are upper surface points leading edge to trailing edge and then lower surface leading
   edge to trailing edge.
   ---*/
  
  /*--- Open the restart file, throw an error if this fails. ---*/
  
  cout << "Enter the name of file with the airfoil information: ";
  ierr = scanf("%255s", AirfoilFile);
  if (ierr == 0) { cout << "No input read!! "<< endl; exit(EXIT_FAILURE); }
  airfoil_file.open(AirfoilFile, ios::in);
  if (airfoil_file.fail()) {
    cout << "There is no airfoil file!! "<< endl;
    exit(EXIT_FAILURE);
  }
  cout << "Enter the format of the airfoil (Selig or Lednicer): ";
  ierr = scanf("%14s", AirfoilFormat);
  if (ierr == 0) { cout << "No input read!! "<< endl; exit(EXIT_FAILURE); }

  cout << "Thickness scaling (1.0 means no scaling)?: ";
  ierr = scanf("%lf", &AirfoilScale);
  if (ierr == 0) { cout << "No input read!! "<< endl; exit(EXIT_FAILURE); }

  cout << "Close the airfoil (Yes or No)?: ";
  ierr = scanf("%14s", AirfoilClose);
  if (ierr == 0) { cout << "No input read!! "<< endl; exit(EXIT_FAILURE); }

  cout << "Surface mesh orientation (clockwise, or anticlockwise): ";
  ierr = scanf("%14s", MeshOrientation);
  if (ierr == 0) { cout << "No input read!! "<< endl; exit(EXIT_FAILURE); }

  /*--- The first line is the header ---*/
  
  getline (airfoil_file, text_line);
  cout << "File info: " << text_line << endl;
  
  if (strcmp (AirfoilFormat,"Selig") == 0) {

    while (getline (airfoil_file, text_line)) {
      istringstream point_line(text_line);
      
      /*--- Read the x & y coordinates from this line of the file (anticlockwise) ---*/
      
      point_line >> Airfoil_Coord[0] >> Airfoil_Coord[1];
      
      /*--- Close the arifoil ---*/
      
      if (strcmp (AirfoilClose,"Yes") == 0)
        factor = -atan(coeff*(Airfoil_Coord[0]-1.0))*2.0/PI_NUMBER;
      else factor = 1.0;
      
      /*--- Store the coordinates in vectors ---*/
      
      Xcoord.push_back(Airfoil_Coord[0]);
      Ycoord.push_back(Airfoil_Coord[1]*factor*AirfoilScale);
    }
    
  }
  if (strcmp (AirfoilFormat,"Lednicer") == 0) {
    
    /*--- The second line is the number of points ---*/

    getline(airfoil_file, text_line);
    istringstream point_line(text_line);
    point_line >> Upper >> Lower;
    
    nUpper = SU2_TYPE::Int(Upper);
    nLower = SU2_TYPE::Int(Lower);
  
    Xcoord.resize(nUpper+nLower-1);
    Ycoord.resize(nUpper+nLower-1);
    
    /*--- White line ---*/

    getline (airfoil_file, text_line);

    for (iUpper = 0; iUpper < nUpper; iUpper++) {
      getline (airfoil_file, text_line);
      istringstream point_line(text_line);
      point_line >> Airfoil_Coord[0] >> Airfoil_Coord[1];
      Xcoord[nUpper-iUpper-1] = Airfoil_Coord[0];
      
      if (strcmp (AirfoilClose,"Yes") == 0)
        factor = -atan(coeff*(Airfoil_Coord[0]-1.0))*2.0/PI_NUMBER;
      else factor = 1.0;
      
      Ycoord[nUpper-iUpper-1] = Airfoil_Coord[1]*AirfoilScale*factor;
    }
    
    getline (airfoil_file, text_line);

    for (iLower = 0; iLower < nLower; iLower++) {
      getline (airfoil_file, text_line);
      istringstream point_line(text_line);
      point_line >> Airfoil_Coord[0] >> Airfoil_Coord[1];
      
      if (strcmp (AirfoilClose,"Yes") == 0)
        factor = -atan(coeff*(Airfoil_Coord[0]-1.0))*2.0/PI_NUMBER;
      else factor = 1.0;
      
      Xcoord[nUpper+iLower-1] = Airfoil_Coord[0];
      Ycoord[nUpper+iLower-1] = Airfoil_Coord[1]*AirfoilScale*factor;
    }
      
  }
  
  /*--- Check the coordinate (1,0) at the beginning and end of the file ---*/
  
  if (Xcoord[0] == 1.0) AddBegin = false;
  if (Xcoord[Xcoord.size()-1] == 1.0) AddEnd = false;
  
  if (AddBegin) { Xcoord.insert(Xcoord.begin(), 1.0);   Ycoord.insert(Ycoord.begin(), 0.0);}
  if (AddEnd) { Xcoord.push_back(1.0);                Ycoord.push_back(0.0);}
  
  /*--- Change the orientation (depend on the input file, and the mesh file) ---*/
  
  if (strcmp (MeshOrientation,"clockwise") == 0) {
    for (iVar = 0; iVar < Xcoord.size(); iVar++) {
      Xcoord_Aux.push_back(Xcoord[iVar]);
      Ycoord_Aux.push_back(Ycoord[iVar]);
    }
    
    for (iVar = 0; iVar < Xcoord.size(); iVar++) {
      Xcoord[iVar] = Xcoord_Aux[Xcoord.size()-iVar-1];
      Ycoord[iVar] = Ycoord_Aux[Xcoord.size()-iVar-1];
    }
  }
  
  /*--- Compute the total arch length ---*/
  
  Arch = 0.0; Svalue.push_back(Arch);

  for (iVar = 0; iVar < Xcoord.size()-1; iVar++) {
    x_i = Xcoord[iVar];  x_ip1 = Xcoord[iVar+1];
    y_i = Ycoord[iVar];  y_ip1 = Ycoord[iVar+1];
    Arch += sqrt((x_ip1-x_i)*(x_ip1-x_i)+(y_ip1-y_i)*(y_ip1-y_i));
    Svalue.push_back(Arch);
  }
  x_i = Xcoord[Xcoord.size()-1];  x_ip1 = Xcoord[0];
  y_i = Ycoord[Xcoord.size()-1];  y_ip1 = Ycoord[0];
  Arch += sqrt((x_ip1-x_i)*(x_ip1-x_i)+(y_ip1-y_i)*(y_ip1-y_i));
  
  /*--- Non dimensionalization ---*/
  
  for (iVar = 0; iVar < Svalue.size(); iVar++) { Svalue[iVar] /= Arch; }

  /*--- Close the restart file ---*/
  
  airfoil_file.close();
  
  /*--- Create a spline for X and Y coordiantes using the arch length ---*/
  
  n_Airfoil = Svalue.size();
  yp1 = (Xcoord[1]-Xcoord[0])/(Svalue[1]-Svalue[0]);
  ypn = (Xcoord[n_Airfoil-1]-Xcoord[n_Airfoil-2])/(Svalue[n_Airfoil-1]-Svalue[n_Airfoil-2]);
  
  Xcoord2.resize(n_Airfoil+1);
  boundary->SetSpline(Svalue, Xcoord, n_Airfoil, yp1, ypn, Xcoord2);
  
  n_Airfoil = Svalue.size();
  yp1 = (Ycoord[1]-Ycoord[0])/(Svalue[1]-Svalue[0]);
  ypn = (Ycoord[n_Airfoil-1]-Ycoord[n_Airfoil-2])/(Svalue[n_Airfoil-1]-Svalue[n_Airfoil-2]);
  
  Ycoord2.resize(n_Airfoil+1);
  boundary->SetSpline(Svalue, Ycoord, n_Airfoil, yp1, ypn, Ycoord2);
  
  TotalArch = 0.0;
  for (iMarker = 0; iMarker < config->GetnMarker_All(); iMarker++) {
    if (((config->GetMarker_All_Moving(iMarker) == YES) && (Kind_SU2 == SU2_CFD)) ||
        ((config->GetMarker_All_DV(iMarker) == YES) && (Kind_SU2 == SU2_DEF))) {
      for (iVertex = 0; iVertex < boundary->nVertex[iMarker]-1; iVertex++) {
        Coord_i = boundary->vertex[iMarker][iVertex]->GetCoord();
        Coord_ip1 = boundary->vertex[iMarker][iVertex+1]->GetCoord();
        
        x_i = Coord_i[0]; x_ip1 = Coord_ip1[0];
        y_i = Coord_i[1]; y_ip1 = Coord_ip1[1];
        
        TotalArch += sqrt((x_ip1-x_i)*(x_ip1-x_i)+(y_ip1-y_i)*(y_ip1-y_i));
      }
      Coord_i = boundary->vertex[iMarker][boundary->nVertex[iMarker]-1]->GetCoord();
      Coord_ip1 = boundary->vertex[iMarker][0]->GetCoord();
      x_i = Coord_i[0]; x_ip1 = Coord_ip1[0];
      y_i = Coord_i[1]; y_ip1 = Coord_ip1[1];
      TotalArch += sqrt((x_ip1-x_i)*(x_ip1-x_i)+(y_ip1-y_i)*(y_ip1-y_i));
    }
  }
  
  
  for (iMarker = 0; iMarker < config->GetnMarker_All(); iMarker++) {
    Arch = 0.0;
    for (iVertex = 0; iVertex < boundary->nVertex[iMarker]; iVertex++) {
      VarCoord[0] = 0.0; VarCoord[1] = 0.0; VarCoord[2] = 0.0;
      if (((config->GetMarker_All_Moving(iMarker) == YES) && (Kind_SU2 == SU2_CFD)) ||
          ((config->GetMarker_All_DV(iMarker) == YES) && (Kind_SU2 == SU2_DEF))) {
        Coord = boundary->vertex[iMarker][iVertex]->GetCoord();
        
        if (iVertex == 0) Arch = 0.0;
        else {
          Coord_i = boundary->vertex[iMarker][iVertex-1]->GetCoord();
          Coord_ip1 = boundary->vertex[iMarker][iVertex]->GetCoord();
          x_i = Coord_i[0]; x_ip1 = Coord_ip1[0];
          y_i = Coord_i[1]; y_ip1 = Coord_ip1[1];
          Arch += sqrt((x_ip1-x_i)*(x_ip1-x_i)+(y_ip1-y_i)*(y_ip1-y_i))/TotalArch;
        }
        
        NewXCoord = boundary->GetSpline(Svalue, Xcoord, Xcoord2, n_Airfoil, Arch);
        NewYCoord = boundary->GetSpline(Svalue, Ycoord, Ycoord2, n_Airfoil, Arch);
        
        /*--- Store the delta change in the x & y coordinates ---*/
        
        VarCoord[0] = NewXCoord - Coord[0];
        VarCoord[1] = NewYCoord - Coord[1];
      }

      boundary->vertex[iMarker][iVertex]->SetVarCoord(VarCoord);
      
    }
  }

  delete [] VarCoord;
  
}

void CSurfaceMovement::ReadFFDInfo(CGeometry *geometry, CConfig *config, CFreeFormDefBox **FFDBox, string val_mesh_filename) {
	
  string text_line, iTag;
	ifstream mesh_file;
  su2double CPcoord[3], coord[] = {0,0,0};
	unsigned short degree[3], iFFDBox, iCornerPoints, iControlPoints, iMarker, iDegree, jDegree, kDegree,
  iChar, LevelFFDBox, nParentFFDBox, iParentFFDBox, nChildFFDBox, iChildFFDBox, nMarker, *nCornerPoints,
  *nControlPoints;
	unsigned long iSurfacePoints, iPoint, jPoint, iVertex, nVertex, nPoint, iElem = 0,
  nElem, my_nSurfPoints, nSurfPoints, *nSurfacePoints;
  
  unsigned short nDim = geometry->GetnDim(), iDim;
  unsigned short SplineOrder[3];
  unsigned short Blending = 0;

  int rank = MASTER_NODE;

#ifdef HAVE_MPI
	MPI_Comm_rank(MPI_COMM_WORLD, &rank);
#endif
	
	char *cstr = new char [val_mesh_filename.size()+1];
	strcpy (cstr, val_mesh_filename.c_str());
	
	mesh_file.open(cstr, ios::in);
	if (mesh_file.fail()) {
		cout << "There is no geometry file (ReadFFDInfo)!!" << endl;
		exit(EXIT_FAILURE);
	}
	
	while (getline (mesh_file, text_line)) {
		
		/*--- Read the inner elements ---*/
    
		string::size_type position = text_line.find ("NELEM=",0);
		if (position != string::npos) {
			text_line.erase (0,6); nElem = atoi(text_line.c_str());
			for (iElem = 0; iElem < nElem; iElem++) {
				getline(mesh_file, text_line);
			}
		}
		
		/*--- Read the inner points ---*/
    
		position = text_line.find ("NPOIN=",0);
		if (position != string::npos) {
			text_line.erase (0,6); nPoint = atoi(text_line.c_str());
			for (iPoint = 0; iPoint < nPoint; iPoint++) {
				getline(mesh_file, text_line);
			}
		}

    /*--- Read the boundaries  ---*/
    
		position = text_line.find ("NMARK=",0);
		if (position != string::npos) {
			text_line.erase (0,6); nMarker = atoi(text_line.c_str());
      for (iMarker = 0; iMarker < nMarker; iMarker++) {
        getline(mesh_file, text_line);
        getline(mesh_file, text_line);
        text_line.erase (0,13); nVertex = atoi(text_line.c_str());
        for (iVertex = 0; iVertex < nVertex; iVertex++) {
          getline(mesh_file, text_line);
        }
      }
		}
    
    /*--- Read the FFDBox information  ---*/
    
		position = text_line.find ("FFD_NBOX=",0);
		if (position != string::npos) {
			text_line.erase (0,9);
			nFFDBox = atoi(text_line.c_str());
      
			if (rank == MASTER_NODE) cout << nFFDBox << " Free Form Deformation boxes." << endl;
      
			nCornerPoints = new unsigned short[nFFDBox];
			nControlPoints = new unsigned short[nFFDBox];
			nSurfacePoints = new unsigned long[nFFDBox];
			
			getline (mesh_file, text_line);
			text_line.erase (0,11);
			nLevel = atoi(text_line.c_str());
      
			if (rank == MASTER_NODE) cout << nLevel << " Free Form Deformation nested levels." << endl;

			for (iFFDBox = 0 ; iFFDBox < nFFDBox; iFFDBox++) {
				
				/*--- Read the name of the FFD box ---*/
        
				getline (mesh_file, text_line);
				text_line.erase (0,8);
				
				/*--- Remove extra data from the FFDBox name ---*/
        
				string::size_type position;
				for (iChar = 0; iChar < 20; iChar++) {
					position = text_line.find( " ", 0 );
					if (position != string::npos) text_line.erase (position,1);
					position = text_line.find( "\r", 0 );
					if (position != string::npos) text_line.erase (position,1);
					position = text_line.find( "\n", 0 );
					if (position != string::npos) text_line.erase (position,1);
				}
				
				string TagFFDBox = text_line.c_str();
        
				if (rank == MASTER_NODE) cout << "FFD box tag: " << TagFFDBox <<". ";

				/*--- Read the level of the FFD box ---*/
        
				getline (mesh_file, text_line);
				text_line.erase (0,10);
				LevelFFDBox = atoi(text_line.c_str());
        
				if (rank == MASTER_NODE) cout << "FFD box level: " << LevelFFDBox <<". ";
				
				/*--- Read the degree of the FFD box ---*/
        
				getline (mesh_file, text_line);
				text_line.erase (0,13); degree[0] = atoi(text_line.c_str());
				getline (mesh_file, text_line);
				text_line.erase (0,13); degree[1] = atoi(text_line.c_str());
        
        if (nDim == 2) {
          degree[2] = 1;
        }
        else {
          getline (mesh_file, text_line);
          text_line.erase (0,13); degree[2] = atoi(text_line.c_str());
        }
        
				if (rank == MASTER_NODE) {
          cout << "Degrees: " << degree[0] << ", " << degree[1];
          if (nDim == 3) cout << ", " << degree[2];
          cout << ". " << endl;
        }

        getline (mesh_file, text_line);
        if (text_line.substr(0,12) != "FFD_BLENDING"){
          if (rank == MASTER_NODE) {
            cout << endl << "Deprecated FFD information found in mesh file." << endl;
            cout << "FFD information generated with SU2 version <= 4.3 is incompatible with the current version." << endl;
            cout << "Run SU2_DEF again with DV_KIND= FFD_SETTING." << endl;
          }
          exit(EXIT_FAILURE);
        }
        text_line.erase(0,14);
        if (text_line == "BEZIER"){
          Blending = BEZIER;
        }
        if (text_line == "BSPLINE_UNIFORM"){
          Blending = BSPLINE_UNIFORM;
        }



        if (Blending == BSPLINE_UNIFORM) {
          getline (mesh_file, text_line);
          text_line.erase (0,17); SplineOrder[0] = atoi(text_line.c_str());
          getline (mesh_file, text_line);
          text_line.erase (0,17); SplineOrder[1] = atoi(text_line.c_str());
          if (nDim == 3){
            getline (mesh_file, text_line);
            text_line.erase (0,17); SplineOrder[2] = atoi(text_line.c_str());
          } else {
            SplineOrder[2] = 2;
          }
        }
        if (rank == MASTER_NODE){
          if (Blending == BSPLINE_UNIFORM){
            cout << "FFD Blending using B-Splines. ";
            cout << "Order: " << SplineOrder[0] << ", " << SplineOrder[1];
            if (nDim == 3) cout << ", " << SplineOrder[2];
            cout << ". " << endl;
          }
          if (Blending == BEZIER){
            cout << "FFD Blending using Bezier Curves." << endl;
          }
        }

        FFDBox[iFFDBox] = new CFreeFormDefBox(degree, SplineOrder, Blending);
				FFDBox[iFFDBox]->SetTag(TagFFDBox); FFDBox[iFFDBox]->SetLevel(LevelFFDBox);

				/*--- Read the number of parents boxes ---*/
        
				getline (mesh_file, text_line);
				text_line.erase (0,12);
				nParentFFDBox = atoi(text_line.c_str());
				if (rank == MASTER_NODE) cout << "Number of parent boxes: " << nParentFFDBox <<". ";
				for (iParentFFDBox = 0; iParentFFDBox < nParentFFDBox; iParentFFDBox++) {
					getline(mesh_file, text_line);
					
					/*--- Remove extra data from the FFDBox name ---*/
          
					string::size_type position;
					for (iChar = 0; iChar < 20; iChar++) {
						position = text_line.find( " ", 0 );
						if (position != string::npos) text_line.erase (position,1);
						position = text_line.find( "\r", 0 );
						if (position != string::npos) text_line.erase (position,1);
						position = text_line.find( "\n", 0 );
						if (position != string::npos) text_line.erase (position,1);
					}
					
					string ParentFFDBox = text_line.c_str();
					FFDBox[iFFDBox]->SetParentFFDBox(ParentFFDBox);
				}
				
				/*--- Read the number of children boxes ---*/
        
				getline (mesh_file, text_line);
				text_line.erase (0,13);
				nChildFFDBox = atoi(text_line.c_str());
				if (rank == MASTER_NODE) cout << "Number of child boxes: " << nChildFFDBox <<"." << endl;
        
        for (iChildFFDBox = 0; iChildFFDBox < nChildFFDBox; iChildFFDBox++) {
					getline(mesh_file, text_line);
					
					/*--- Remove extra data from the FFDBox name ---*/
          
					string::size_type position;
					for (iChar = 0; iChar < 20; iChar++) {
						position = text_line.find( " ", 0 );
						if (position != string::npos) text_line.erase (position,1);
						position = text_line.find( "\r", 0 );
						if (position != string::npos) text_line.erase (position,1);
						position = text_line.find( "\n", 0 );
						if (position != string::npos) text_line.erase (position,1);
					}
					
					string ChildFFDBox = text_line.c_str();
					FFDBox[iFFDBox]->SetChildFFDBox(ChildFFDBox);
				}

				/*--- Read the number of the corner points ---*/
        
				getline (mesh_file, text_line);
				text_line.erase (0,18); nCornerPoints[iFFDBox] = atoi(text_line.c_str());
				if (rank == MASTER_NODE) cout << "Corner points: " << nCornerPoints[iFFDBox] <<". ";
        if (nDim == 2) nCornerPoints[iFFDBox] = nCornerPoints[iFFDBox]*SU2_TYPE::Int(2);

				/*--- Read the coordinates of the corner points ---*/
        
				for (iCornerPoints = 0; iCornerPoints < nCornerPoints[iFFDBox]; iCornerPoints++) {
          
          if (nDim == 2) {
            if (iCornerPoints < nCornerPoints[iFFDBox]/SU2_TYPE::Int(2)) {
              getline(mesh_file, text_line); istringstream FFDBox_line(text_line);
              FFDBox_line >> CPcoord[0]; FFDBox_line >> CPcoord[1]; CPcoord[2] = -0.5;
            }
            else {
              CPcoord[0] = FFDBox[iFFDBox]->GetCoordCornerPoints(0, iCornerPoints-nCornerPoints[iFFDBox]/SU2_TYPE::Int(2));
              CPcoord[1] = FFDBox[iFFDBox]->GetCoordCornerPoints(1, iCornerPoints-nCornerPoints[iFFDBox]/SU2_TYPE::Int(2));
              CPcoord[2] = 0.5;
            }
          }
          else {
            getline(mesh_file, text_line); istringstream FFDBox_line(text_line);
            FFDBox_line >> CPcoord[0]; FFDBox_line >> CPcoord[1]; FFDBox_line >> CPcoord[2];
          }
          
          FFDBox[iFFDBox]->SetCoordCornerPoints(CPcoord, iCornerPoints);
          
				}
				
				/*--- Read the number of the control points ---*/
        
				getline (mesh_file, text_line);
				text_line.erase (0,19); nControlPoints[iFFDBox] = atoi(text_line.c_str());
        
				if (rank == MASTER_NODE) cout << "Control points: " << nControlPoints[iFFDBox] <<". ";
				
				/*--- Method to identify if there is a FFDBox definition ---*/
        
				if (nControlPoints[iFFDBox] != 0) FFDBoxDefinition = true;

				/*--- Read the coordinates of the control points ---*/
        
				for (iControlPoints = 0; iControlPoints < nControlPoints[iFFDBox]; iControlPoints++) {
					getline(mesh_file, text_line); istringstream FFDBox_line(text_line);
					FFDBox_line >> iDegree; FFDBox_line >> jDegree; FFDBox_line >> kDegree; 
          FFDBox_line >> CPcoord[0]; FFDBox_line >> CPcoord[1]; FFDBox_line >> CPcoord[2];
          FFDBox[iFFDBox]->SetCoordControlPoints(CPcoord, iDegree, jDegree, kDegree);
          FFDBox[iFFDBox]->SetCoordControlPoints_Copy(CPcoord, iDegree, jDegree, kDegree);
				}
				
				getline (mesh_file, text_line);
				text_line.erase (0,19); nSurfacePoints[iFFDBox] = atoi(text_line.c_str());

				/*--- The surface points parametric coordinates, all the nodes read the FFD 
         information but they only store their part ---*/
        
        my_nSurfPoints = 0;
				for (iSurfacePoints = 0; iSurfacePoints < nSurfacePoints[iFFDBox]; iSurfacePoints++) {
					getline(mesh_file, text_line); istringstream FFDBox_line(text_line);
					FFDBox_line >> iTag; FFDBox_line >> iPoint;
          
          if (config->GetMarker_All_TagBound(iTag) != -1) {

            iMarker = config->GetMarker_All_TagBound(iTag);
            FFDBox_line >> CPcoord[0]; FFDBox_line >> CPcoord[1]; FFDBox_line >> CPcoord[2];
            
            for (iVertex = 0; iVertex < geometry->nVertex[iMarker]; iVertex++) {
              jPoint =  geometry->vertex[iMarker][iVertex]->GetNode();
              if (iPoint == geometry->node[jPoint]->GetGlobalIndex()) {
                for (iDim = 0; iDim < nDim; iDim++) {
                  coord[iDim] = geometry->node[jPoint]->GetCoord()[iDim];
                }
                FFDBox[iFFDBox]->Set_MarkerIndex(iMarker);
                FFDBox[iFFDBox]->Set_VertexIndex(iVertex);
                FFDBox[iFFDBox]->Set_PointIndex(jPoint);
                FFDBox[iFFDBox]->Set_ParametricCoord(CPcoord);
                FFDBox[iFFDBox]->Set_CartesianCoord(coord);
                my_nSurfPoints++;
              }
            }

          }
          
				}
        
        nSurfacePoints[iFFDBox] = my_nSurfPoints;
        
#ifdef HAVE_MPI
        nSurfPoints = 0;
        SU2_MPI::Allreduce(&my_nSurfPoints, &nSurfPoints, 1, MPI_UNSIGNED_LONG, MPI_SUM, MPI_COMM_WORLD);
        if (rank == MASTER_NODE) cout << "Surface points: " << nSurfPoints <<"."<< endl;
#else
				nSurfPoints = my_nSurfPoints;
        if (rank == MASTER_NODE) cout << "Surface points: " << nSurfPoints <<"."<< endl;
#endif
        
			}
			
			delete [] nCornerPoints;
			delete [] nControlPoints;
			delete [] nSurfacePoints;		
		}
	}
	mesh_file.close();
  
	if (nFFDBox == 0) {
		if (rank == MASTER_NODE) cout <<"There is no FFD box definition. Just in case, check the .su2 file" << endl;
	}

}

void CSurfaceMovement::ReadFFDInfo(CGeometry *geometry, CConfig *config, CFreeFormDefBox **FFDBox) {
  
  string text_line, iTag;
  ifstream mesh_file;
  su2double coord[3];
  unsigned short degree[3], iFFDBox, iCornerPoints, LevelFFDBox, nParentFFDBox,
  iParentFFDBox, nChildFFDBox, iChildFFDBox, *nCornerPoints;

  
  unsigned short nDim = geometry->GetnDim(), iDim;
  unsigned short SplineOrder[3]={2,2,2};

  for (iDim = 0; iDim < 3; iDim++){
    SplineOrder[iDim] = SU2_TYPE::Short(config->GetFFD_BSplineOrder()[iDim]);
  }

  int rank = MASTER_NODE;
  
#ifdef HAVE_MPI
  MPI_Comm_rank(MPI_COMM_WORLD, &rank);
#endif
  
  
  /*--- Read the FFDBox information from the config file ---*/
  
  nFFDBox = config->GetnFFDBox();
  
  if (rank == MASTER_NODE) cout << nFFDBox << " Free Form Deformation boxes." << endl;
  
  nCornerPoints = new unsigned short[nFFDBox];
  
  nLevel = 1; // Nested FFD is not active
  
  if (rank == MASTER_NODE) cout << nLevel << " Free Form Deformation nested levels." << endl;
  
  for (iFFDBox = 0 ; iFFDBox < nFFDBox; iFFDBox++) {
    
    /*--- Read the name of the FFD box ---*/
    
    string TagFFDBox = config->GetTagFFDBox(iFFDBox);
    
    if (rank == MASTER_NODE) cout << "FFD box tag: " << TagFFDBox <<". ";
    
    /*--- Read the level of the FFD box ---*/
    
    LevelFFDBox = 0; // Nested FFD is not active
    
    if (rank == MASTER_NODE) cout << "FFD box level: " << LevelFFDBox <<". ";
    
    /*--- Read the degree of the FFD box ---*/
    
    degree[0] = config->GetDegreeFFDBox(iFFDBox, 0);
    degree[1] = config->GetDegreeFFDBox(iFFDBox, 1);
    
    if (nDim == 2) { degree[2] = 1; }
    else { degree[2] = config->GetDegreeFFDBox(iFFDBox, 2); }
    
    if (rank == MASTER_NODE) {
      cout << "Degrees: " << degree[0] << ", " << degree[1];
      if (nDim == 3) cout << ", " << degree[2];
      cout << ". " << endl;
    }
    
    if (rank == MASTER_NODE){
      if (config->GetFFD_Blending() == BSPLINE_UNIFORM){
        cout << "FFD Blending using B-Splines. ";
        cout << "Order: " << SplineOrder[0] << ", " << SplineOrder[1];
        if (nDim == 3) cout << ", " << SplineOrder[2];
        cout << ". " << endl;
      }
      if (config->GetFFD_Blending() == BEZIER){
        cout << "FFD Blending using Bezier Curves." << endl;
      }
    }

    FFDBox[iFFDBox] = new CFreeFormDefBox(degree, SplineOrder, config->GetFFD_Blending());
    FFDBox[iFFDBox]->SetTag(TagFFDBox); FFDBox[iFFDBox]->SetLevel(LevelFFDBox);

    /*--- Read the number of parents boxes ---*/
    
    nParentFFDBox = 0; // Nested FFD is not active
    if (rank == MASTER_NODE) cout << "Number of parent boxes: " << nParentFFDBox <<". ";
    
    for (iParentFFDBox = 0; iParentFFDBox < nParentFFDBox; iParentFFDBox++) {
      string ParentFFDBox = "NONE"; // Nested FFD is not active
      FFDBox[iFFDBox]->SetParentFFDBox(ParentFFDBox);
    }
    
    /*--- Read the number of children boxes ---*/
    
    nChildFFDBox = 0; // Nested FFD is not active
    if (rank == MASTER_NODE) cout << "Number of child boxes: " << nChildFFDBox <<"." << endl;
    
    for (iChildFFDBox = 0; iChildFFDBox < nChildFFDBox; iChildFFDBox++) {
      string ChildFFDBox = "NONE"; // Nested FFD is not active
      FFDBox[iFFDBox]->SetChildFFDBox(ChildFFDBox);
    }
    
    /*--- Read the number of the corner points ---*/
    
    nCornerPoints[iFFDBox] = 8;
    
    /*--- Read the coordinates of the corner points ---*/
    
    for (iCornerPoints = 0; iCornerPoints < nCornerPoints[iFFDBox]; iCornerPoints++) {
      
      if (nDim == 2) {
        if (iCornerPoints < nCornerPoints[iFFDBox]/SU2_TYPE::Int(2)) {
          coord[0] = config->GetCoordFFDBox(iFFDBox, iCornerPoints*3);
          coord[1] = config->GetCoordFFDBox(iFFDBox, iCornerPoints*3+1);
          coord[2] = -0.5;
        }
        else {
          coord[0] = FFDBox[iFFDBox]->GetCoordCornerPoints(0, iCornerPoints-nCornerPoints[iFFDBox]/SU2_TYPE::Int(2));
          coord[1] = FFDBox[iFFDBox]->GetCoordCornerPoints(1, iCornerPoints-nCornerPoints[iFFDBox]/SU2_TYPE::Int(2));
          coord[2] = 0.5;
        }
      }
      else {
        coord[0] = config->GetCoordFFDBox(iFFDBox, iCornerPoints*3);
        coord[1] = config->GetCoordFFDBox(iFFDBox, iCornerPoints*3+1);
        coord[2] = config->GetCoordFFDBox(iFFDBox, iCornerPoints*3+2);
      }
      
      FFDBox[iFFDBox]->SetCoordCornerPoints(coord, iCornerPoints);
      
    }
    
    /*--- Method to identify if there is a FFDBox definition ---*/
    
    FFDBoxDefinition = false;
    
  }
  
  delete [] nCornerPoints;
  
  if (nFFDBox == 0) {
    if (rank == MASTER_NODE) cout <<"There is no FFD box definition. Check the config file." << endl;
#ifndef HAVE_MPI
    exit(EXIT_FAILURE);
#else
    MPI_Barrier(MPI_COMM_WORLD);
    MPI_Abort(MPI_COMM_WORLD,1);
    MPI_Finalize();
#endif
  }
  
}

void CSurfaceMovement::MergeFFDInfo(CGeometry *geometry, CConfig *config) {
  
  /*--- Local variables needed on all processors ---*/
  
  unsigned long iPoint;
  unsigned short iFFDBox;
  
#ifndef HAVE_MPI
  
  /*--- In serial, the single process has access to all geometry, so simply
   load the coordinates into the data structure. ---*/
  
  /*--- Total number of points in each FFD box. ---*/
  
  for (iFFDBox = 0 ; iFFDBox < nFFDBox; iFFDBox++) {
    
    /*--- Loop over the mesh to collect the coords of the local points. ---*/
    
    for (iPoint = 0; iPoint < FFDBox[iFFDBox]->GetnSurfacePoint(); iPoint++) {
      
      /*--- Retrieve the current parametric coordinates at this node. ---*/
      
      GlobalCoordX[iFFDBox].push_back(FFDBox[iFFDBox]->Get_ParametricCoord(iPoint)[0]);
      GlobalCoordY[iFFDBox].push_back(FFDBox[iFFDBox]->Get_ParametricCoord(iPoint)[1]);
      GlobalCoordZ[iFFDBox].push_back(FFDBox[iFFDBox]->Get_ParametricCoord(iPoint)[2]);
      GlobalPoint[iFFDBox].push_back(FFDBox[iFFDBox]->Get_PointIndex(iPoint));
      
      /*--- Marker of the boundary in the local domain. ---*/
      
      unsigned short MarkerIndex = FFDBox[iFFDBox]->Get_MarkerIndex(iPoint);
      string TagBound = config->GetMarker_All_TagBound(MarkerIndex);
      
      /*--- Find the Marker of the boundary in the config file. ---*/
      
      unsigned short MarkerIndex_CfgFile = config->GetMarker_CfgFile_TagBound(TagBound);
      string TagBound_CfgFile = config->GetMarker_CfgFile_TagBound(MarkerIndex_CfgFile);
      
      /*--- Set the value of the tag at this node. ---*/
      
      GlobalTag[iFFDBox].push_back(TagBound_CfgFile);
      
    }
    
  }
  
#else
  
  /*--- MPI preprocessing ---*/
  
  int iProcessor, nProcessor, rank;
  MPI_Comm_rank(MPI_COMM_WORLD, &rank);
  MPI_Comm_size(MPI_COMM_WORLD, &nProcessor);
  
  /*--- Local variables needed for merging the geometry with MPI. ---*/
  
  unsigned long jPoint, iPointLocal;
  unsigned long Buffer_Send_nPoint[1], *Buffer_Recv_nPoint = NULL;
  unsigned long nLocalPoint = 0, MaxLocalPoint = 0;
  unsigned long nBuffer_Scalar = 0;
  
  if (rank == MASTER_NODE) Buffer_Recv_nPoint = new unsigned long[nProcessor];
  
  for (iFFDBox = 0 ; iFFDBox < nFFDBox; iFFDBox++) {
    
    nLocalPoint = 0;
    for (iPoint = 0; iPoint < FFDBox[iFFDBox]->GetnSurfacePoint(); iPoint++) {
      
      iPointLocal = FFDBox[iFFDBox]->Get_PointIndex(iPoint);
      
      if (iPointLocal < geometry->GetnPointDomain()) {
        nLocalPoint++;
      }
      
    }
    Buffer_Send_nPoint[0] = nLocalPoint;

    /*--- Communicate the total number of nodes on this domain. ---*/
    
    SU2_MPI::Gather(&Buffer_Send_nPoint, 1, MPI_UNSIGNED_LONG,
               Buffer_Recv_nPoint, 1, MPI_UNSIGNED_LONG, MASTER_NODE, MPI_COMM_WORLD);
    SU2_MPI::Allreduce(&nLocalPoint, &MaxLocalPoint, 1, MPI_UNSIGNED_LONG, MPI_MAX, MPI_COMM_WORLD);
    
    nBuffer_Scalar = MaxLocalPoint;

    /*--- Send and Recv buffers. ---*/
    
    su2double *Buffer_Send_X = new su2double[MaxLocalPoint];
    su2double *Buffer_Recv_X = NULL;
    
    su2double *Buffer_Send_Y = new su2double[MaxLocalPoint];
    su2double *Buffer_Recv_Y = NULL;
    
    su2double *Buffer_Send_Z = new su2double[MaxLocalPoint];
    su2double *Buffer_Recv_Z = NULL;
    
    unsigned long *Buffer_Send_Point = new unsigned long[MaxLocalPoint];
    unsigned long *Buffer_Recv_Point = NULL;
    
    unsigned short *Buffer_Send_MarkerIndex_CfgFile = new unsigned short[MaxLocalPoint];
    unsigned short *Buffer_Recv_MarkerIndex_CfgFile = NULL;
    
    /*--- Prepare the receive buffers in the master node only. ---*/
    
    if (rank == MASTER_NODE) {
      
      Buffer_Recv_X = new su2double[nProcessor*MaxLocalPoint];
      Buffer_Recv_Y = new su2double[nProcessor*MaxLocalPoint];
      Buffer_Recv_Z = new su2double[nProcessor*MaxLocalPoint];
      Buffer_Recv_Point = new unsigned long[nProcessor*MaxLocalPoint];
      Buffer_Recv_MarkerIndex_CfgFile = new unsigned short[nProcessor*MaxLocalPoint];
      
    }
    
    /*--- Main communication routine. Loop over each coordinate and perform
     the MPI comm. Temporary 1-D buffers are used to send the coordinates at
     all nodes on each partition to the master node. These are then unpacked
     by the master and sorted by global index in one large n-dim. array. ---*/
    
    /*--- Loop over this partition to collect the coords of the local points. ---*/
    
    jPoint = 0;
    for (iPoint = 0; iPoint < FFDBox[iFFDBox]->GetnSurfacePoint(); iPoint++) {
      
      iPointLocal = FFDBox[iFFDBox]->Get_PointIndex(iPoint);
      
      if (iPointLocal < geometry->GetnPointDomain()) {
        
        /*--- Load local coords into the temporary send buffer. ---*/
        
        Buffer_Send_X[jPoint] = FFDBox[iFFDBox]->Get_ParametricCoord(iPoint)[0];
        Buffer_Send_Y[jPoint] = FFDBox[iFFDBox]->Get_ParametricCoord(iPoint)[1];
        Buffer_Send_Z[jPoint] = FFDBox[iFFDBox]->Get_ParametricCoord(iPoint)[2];
        
        /*--- Store the global index for this local node. ---*/
        
        Buffer_Send_Point[jPoint] = geometry->node[FFDBox[iFFDBox]->Get_PointIndex(iPoint)]->GetGlobalIndex();
        
        /*--- Marker of the boundary in the local domain. ---*/
        
        unsigned short MarkerIndex = FFDBox[iFFDBox]->Get_MarkerIndex(iPoint);
        string TagBound = config->GetMarker_All_TagBound(MarkerIndex);
        
        /*--- Find the Marker of the boundary in the config file.---*/
        
        unsigned short MarkerIndex_CfgFile = config->GetMarker_CfgFile_TagBound(TagBound);
        Buffer_Send_MarkerIndex_CfgFile[jPoint] = MarkerIndex_CfgFile;
        
        jPoint++;
        
      }
      
    }
    
    /*--- Gather the coordinate data on the master node using MPI. ---*/
    
    SU2_MPI::Gather(Buffer_Send_X, nBuffer_Scalar, MPI_DOUBLE, Buffer_Recv_X, nBuffer_Scalar, MPI_DOUBLE, MASTER_NODE, MPI_COMM_WORLD);
    SU2_MPI::Gather(Buffer_Send_Y, nBuffer_Scalar, MPI_DOUBLE, Buffer_Recv_Y, nBuffer_Scalar, MPI_DOUBLE, MASTER_NODE, MPI_COMM_WORLD);
    SU2_MPI::Gather(Buffer_Send_Z, nBuffer_Scalar, MPI_DOUBLE, Buffer_Recv_Z, nBuffer_Scalar, MPI_DOUBLE, MASTER_NODE, MPI_COMM_WORLD);
    SU2_MPI::Gather(Buffer_Send_Point, nBuffer_Scalar, MPI_UNSIGNED_LONG, Buffer_Recv_Point, nBuffer_Scalar, MPI_UNSIGNED_LONG, MASTER_NODE, MPI_COMM_WORLD);
    SU2_MPI::Gather(Buffer_Send_MarkerIndex_CfgFile, nBuffer_Scalar, MPI_UNSIGNED_SHORT, Buffer_Recv_MarkerIndex_CfgFile, nBuffer_Scalar, MPI_UNSIGNED_SHORT, MASTER_NODE, MPI_COMM_WORLD);

    /*--- The master node unpacks and sorts this variable by global index ---*/
    
    if (rank == MASTER_NODE) {
      
      jPoint = 0;
      
      for (iProcessor = 0; iProcessor < nProcessor; iProcessor++) {
        for (iPoint = 0; iPoint < Buffer_Recv_nPoint[iProcessor]; iPoint++) {
          
          /*--- Get global index, then loop over each variable and store ---*/
          
          GlobalCoordX[iFFDBox].push_back(Buffer_Recv_X[jPoint]);
          GlobalCoordY[iFFDBox].push_back(Buffer_Recv_Y[jPoint]);
          GlobalCoordZ[iFFDBox].push_back(Buffer_Recv_Z[jPoint]);
          GlobalPoint[iFFDBox].push_back(Buffer_Recv_Point[jPoint]);
          
          string TagBound_CfgFile = config->GetMarker_CfgFile_TagBound(Buffer_Recv_MarkerIndex_CfgFile[jPoint]);
          GlobalTag[iFFDBox].push_back(TagBound_CfgFile);
          jPoint++;
          
        }
        
        /*--- Adjust jPoint to index of next proc's data in the buffers. ---*/
        
        jPoint = (iProcessor+1)*nBuffer_Scalar;
        
      }
    }
    
    /*--- Immediately release the temporary data buffers. ---*/
    
    delete [] Buffer_Send_X;
    delete [] Buffer_Send_Y;
    delete [] Buffer_Send_Z;
    delete [] Buffer_Send_Point;
    delete [] Buffer_Send_MarkerIndex_CfgFile;
    
    if (rank == MASTER_NODE) {
      delete [] Buffer_Recv_X;
      delete [] Buffer_Recv_Y;
      delete [] Buffer_Recv_Z;
      delete [] Buffer_Recv_Point;
      delete [] Buffer_Recv_MarkerIndex_CfgFile;
    }
    
  }

  if (rank == MASTER_NODE) {
    delete [] Buffer_Recv_nPoint;
  }
  
#endif
  
}

void CSurfaceMovement::WriteFFDInfo(CGeometry *geometry, CConfig *config) {
  
  
	unsigned short iOrder, jOrder, kOrder, iFFDBox, iCornerPoints, iParentFFDBox, iChildFFDBox;
	unsigned long iSurfacePoints;
  char cstr[MAX_STRING_SIZE], mesh_file[MAX_STRING_SIZE];
  string str;
  ofstream output_file;
  su2double *coord;
  string text_line;
  
  int rank = MASTER_NODE;
  
#ifdef HAVE_MPI
  MPI_Comm_rank(MPI_COMM_WORLD, &rank);
#endif

  unsigned short nDim = geometry->GetnDim();
  
  /*--- Merge the FFD info ---*/
  
  MergeFFDInfo(geometry, config);
  
  /*--- Attach to the mesh file the FFD information ---*/
  
  if (rank == MASTER_NODE) {
    
    /*--- Read the name of the output file ---*/
    
    str = config->GetMesh_Out_FileName();
    strcpy (mesh_file, str.c_str());
    strcpy (cstr, mesh_file);
    
    output_file.precision(15);
    output_file.open(cstr, ios::out | ios::app);
    
    if (nFFDBox != 0) {
      output_file << "FFD_NBOX= " << nFFDBox << endl;
      output_file << "FFD_NLEVEL= " << nLevel << endl;
    }
    
    for (iFFDBox = 0 ; iFFDBox < nFFDBox; iFFDBox++) {
      
      output_file << "FFD_TAG= " << FFDBox[iFFDBox]->GetTag() << endl;
      output_file << "FFD_LEVEL= " << FFDBox[iFFDBox]->GetLevel() << endl;
      
      output_file << "FFD_DEGREE_I= " << FFDBox[iFFDBox]->GetlOrder()-1 << endl;
      output_file << "FFD_DEGREE_J= " << FFDBox[iFFDBox]->GetmOrder()-1 << endl;
      if (nDim == 3) output_file << "FFD_DEGREE_K= " << FFDBox[iFFDBox]->GetnOrder()-1 << endl;
      if (config->GetFFD_Blending() == BSPLINE_UNIFORM) {
        output_file << "FFD_BLENDING= BSPLINE_UNIFORM" << endl;
        output_file << "BSPLINE_ORDER_I= " << FFDBox[iFFDBox]->BlendingFunction[0]->GetOrder() << endl;
        output_file << "BSPLINE_ORDER_J= " << FFDBox[iFFDBox]->BlendingFunction[1]->GetOrder() << endl;
        if (nDim == 3) output_file << "BSPLINE_ORDER_K= " << FFDBox[iFFDBox]->BlendingFunction[2]->GetOrder() << endl;
      }
      if (config->GetFFD_Blending() == BEZIER) {
        output_file << "FFD_BLENDING= BEZIER" << endl;
      }

      output_file << "FFD_PARENTS= " << FFDBox[iFFDBox]->GetnParentFFDBox() << endl;
      for (iParentFFDBox = 0; iParentFFDBox < FFDBox[iFFDBox]->GetnParentFFDBox(); iParentFFDBox++)
        output_file << FFDBox[iFFDBox]->GetParentFFDBoxTag(iParentFFDBox) << endl;
      output_file << "FFD_CHILDREN= " << FFDBox[iFFDBox]->GetnChildFFDBox() << endl;
      for (iChildFFDBox = 0; iChildFFDBox < FFDBox[iFFDBox]->GetnChildFFDBox(); iChildFFDBox++)
        output_file << FFDBox[iFFDBox]->GetChildFFDBoxTag(iChildFFDBox) << endl;
      
      if (nDim == 2) {
        output_file << "FFD_CORNER_POINTS= " << FFDBox[iFFDBox]->GetnCornerPoints()/SU2_TYPE::Int(2) << endl;
        for (iCornerPoints = 0; iCornerPoints < FFDBox[iFFDBox]->GetnCornerPoints()/SU2_TYPE::Int(2); iCornerPoints++) {
          coord = FFDBox[iFFDBox]->GetCoordCornerPoints(iCornerPoints);
          output_file << coord[0] << "\t" << coord[1] << endl;
        }
      }
      else {
        output_file << "FFD_CORNER_POINTS= " << FFDBox[iFFDBox]->GetnCornerPoints() << endl;
        for (iCornerPoints = 0; iCornerPoints < FFDBox[iFFDBox]->GetnCornerPoints(); iCornerPoints++) {
          coord = FFDBox[iFFDBox]->GetCoordCornerPoints(iCornerPoints);
          output_file << coord[0] << "\t" << coord[1] << "\t" << coord[2] << endl;
        }
      }
      
      /*--- Writing control points ---*/
      
      if (FFDBox[iFFDBox]->GetnControlPoints() == 0) {
        output_file << "FFD_CONTROL_POINTS= 0" << endl;
      }
      else {
        output_file << "FFD_CONTROL_POINTS= " << FFDBox[iFFDBox]->GetnControlPoints() << endl;
        for (iOrder = 0; iOrder < FFDBox[iFFDBox]->GetlOrder(); iOrder++)
          for (jOrder = 0; jOrder < FFDBox[iFFDBox]->GetmOrder(); jOrder++)
            for (kOrder = 0; kOrder < FFDBox[iFFDBox]->GetnOrder(); kOrder++) {
              coord = FFDBox[iFFDBox]->GetCoordControlPoints(iOrder, jOrder, kOrder);
              output_file << iOrder << "\t" << jOrder << "\t" << kOrder << "\t" << coord[0] << "\t" << coord[1] << "\t" << coord[2] << endl;
            }
      }
      
      /*--- Writing surface points ---*/
      
      if (FFDBox[iFFDBox]->GetnControlPoints() == 0) {
        output_file << "FFD_SURFACE_POINTS= 0" << endl;
      }
      else {
        output_file << "FFD_SURFACE_POINTS= " << GlobalTag[iFFDBox].size() << endl;
        
        for (iSurfacePoints = 0; iSurfacePoints < GlobalTag[iFFDBox].size(); iSurfacePoints++) {
          output_file << scientific << GlobalTag[iFFDBox][iSurfacePoints] << "\t" << GlobalPoint[iFFDBox][iSurfacePoints]
          << "\t" << GlobalCoordX[iFFDBox][iSurfacePoints] << "\t" << GlobalCoordY[iFFDBox][iSurfacePoints]
          << "\t" << GlobalCoordZ[iFFDBox][iSurfacePoints] << endl;
        }
        
      }
      
    }
    
    output_file.close();
    
  }

}

CFreeFormDefBox::CFreeFormDefBox(void) : CGridMovement() { }

CFreeFormDefBox::CFreeFormDefBox(unsigned short Degree[], unsigned short BSplineOrder[], unsigned short kind_blending) : CGridMovement() {
  
	unsigned short iCornerPoints, iOrder, jOrder, kOrder, iDim;
	
	/*--- FFD is always 3D (even in 2D problems) ---*/
  
	nDim = 3;
	nCornerPoints = 8;
	
	/*--- Allocate Corners points ---*/
  
	Coord_Corner_Points = new su2double* [nCornerPoints];
	for (iCornerPoints = 0; iCornerPoints < nCornerPoints; iCornerPoints++)
		Coord_Corner_Points[iCornerPoints] = new su2double [nDim];
	
	ParamCoord = new su2double[nDim]; ParamCoord_ = new su2double[nDim];
	cart_coord = new su2double[nDim]; cart_coord_ = new su2double[nDim];
	Gradient = new su2double[nDim];

  lDegree = Degree[0]; lOrder = lDegree+1;
  mDegree = Degree[1]; mOrder = mDegree+1;
  nDegree = Degree[2]; nOrder = nDegree+1;
	nControlPoints = lOrder*mOrder*nOrder;
  
  lDegree_Copy = Degree[0]; lOrder_Copy = lDegree+1;
  mDegree_Copy = Degree[1]; mOrder_Copy = mDegree+1;
  nDegree_Copy = Degree[2]; nOrder_Copy = nDegree+1;
	nControlPoints_Copy = lOrder_Copy*mOrder_Copy*nOrder_Copy;
	
	Coord_Control_Points = new su2double*** [lOrder];
	ParCoord_Control_Points = new su2double*** [lOrder];
	Coord_Control_Points_Copy = new su2double*** [lOrder];
	for (iOrder = 0; iOrder < lOrder; iOrder++) {
		Coord_Control_Points[iOrder] = new su2double** [mOrder];
		ParCoord_Control_Points[iOrder] = new su2double** [mOrder];
		Coord_Control_Points_Copy[iOrder] = new su2double** [mOrder];
		for (jOrder = 0; jOrder < mOrder; jOrder++) {
			Coord_Control_Points[iOrder][jOrder] = new su2double* [nOrder];
			ParCoord_Control_Points[iOrder][jOrder] = new su2double* [nOrder];
			Coord_Control_Points_Copy[iOrder][jOrder] = new su2double* [nOrder];
			for (kOrder = 0; kOrder < nOrder; kOrder++) {
				Coord_Control_Points[iOrder][jOrder][kOrder] = new su2double [nDim];
				ParCoord_Control_Points[iOrder][jOrder][kOrder] = new su2double [nDim];
				Coord_Control_Points_Copy[iOrder][jOrder][kOrder] = new su2double [nDim];
        for (iDim = 0; iDim < nDim; iDim++) {
					Coord_Control_Points[iOrder][jOrder][kOrder][iDim] = 0.0;
          ParCoord_Control_Points[iOrder][jOrder][kOrder][iDim] = 0.0;
          Coord_Control_Points_Copy[iOrder][jOrder][kOrder][iDim] = 0.0;
        }
			}
		}
	}

  BlendingFunction = new CFreeFormBlending*[nDim];

  if (kind_blending == BEZIER){
    BlendingFunction[0] = new CBezierBlending(lOrder, lOrder);
    BlendingFunction[1] = new CBezierBlending(mOrder, mOrder);
    BlendingFunction[2] = new CBezierBlending(nOrder, nOrder);
  }
  if (kind_blending == BSPLINE_UNIFORM){
    BlendingFunction[0] = new CBSplineBlending(BSplineOrder[0], lOrder);
    BlendingFunction[1] = new CBSplineBlending(BSplineOrder[1], mOrder);
    BlendingFunction[2] = new CBSplineBlending(BSplineOrder[2], nOrder);
  }

}

CFreeFormDefBox::~CFreeFormDefBox(void) {
  unsigned short iOrder, jOrder, kOrder, iCornerPoints, iDim;
	
	for (iOrder = 0; iOrder < lOrder; iOrder++) 
		for (jOrder = 0; jOrder < mOrder; jOrder++) 
			for (kOrder = 0; kOrder < nOrder; kOrder++) {
				delete [] Coord_Control_Points[iOrder][jOrder][kOrder];
				delete [] ParCoord_Control_Points[iOrder][jOrder][kOrder];
				delete [] Coord_Control_Points_Copy[iOrder][jOrder][kOrder];
			}
	delete [] Coord_Control_Points;
	delete [] ParCoord_Control_Points;
	delete [] Coord_Control_Points_Copy;

	delete [] ParamCoord;
	delete [] cart_coord;
	delete [] Gradient;
	
	for (iCornerPoints = 0; iCornerPoints < nCornerPoints; iCornerPoints++)
		delete [] Coord_Corner_Points[iCornerPoints];
	delete [] Coord_Corner_Points;

  for (iDim = 0; iDim < nDim; iDim++){
    delete BlendingFunction[iDim];
  }
  delete [] BlendingFunction;
}

void  CFreeFormDefBox::SetUnitCornerPoints(void) {
  
  unsigned short iDim;
  su2double *coord = new su2double [nDim];
  
  for (iDim = 0; iDim < nDim; iDim++) coord[iDim] = 0.0;
	
	coord [0] = 0.0; coord [1] = 0.0; coord [2] = 0.0; this->SetCoordCornerPoints(coord, 0);
	coord [0] = 1.0; coord [1] = 0.0; coord [2] = 0.0; this->SetCoordCornerPoints(coord, 1);
	coord [0] = 1.0; coord [1] = 1.0; coord [2] = 0.0; this->SetCoordCornerPoints(coord, 2);
	coord [0] = 0.0; coord [1] = 1.0; coord [2] = 0.0; this->SetCoordCornerPoints(coord, 3);
	coord [0] = 0.0; coord [1] = 0.0; coord [2] = 1.0; this->SetCoordCornerPoints(coord, 4);
	coord [0] = 1.0; coord [1] = 0.0; coord [2] = 1.0; this->SetCoordCornerPoints(coord, 5);
	coord [0] = 1.0; coord [1] = 1.0; coord [2] = 1.0; this->SetCoordCornerPoints(coord, 6);
	coord [0] = 0.0; coord [1] = 1.0; coord [2] = 1.0; this->SetCoordCornerPoints(coord, 7);
  
  delete [] coord;
  
}

void CFreeFormDefBox::SetControlPoints_Parallelepiped (void) {
	unsigned short iDim, iDegree, jDegree, kDegree;
	
	/*--- Set base control points according to the notation of Vtk for hexahedrons ---*/
	for (iDim = 0; iDim < nDim; iDim++) {
		Coord_Control_Points	[0]			[0]			[0]			[iDim]	= Coord_Corner_Points[0][iDim];
		Coord_Control_Points	[lOrder-1]	[0]			[0]			[iDim]	= Coord_Corner_Points[1][iDim];
		Coord_Control_Points	[lOrder-1]	[mOrder-1]	[0]			[iDim]	= Coord_Corner_Points[2][iDim];
		Coord_Control_Points	[0]			[mOrder-1]	[0]			[iDim]	= Coord_Corner_Points[3][iDim];
		Coord_Control_Points	[0]			[0]			[nOrder-1]	[iDim]	= Coord_Corner_Points[4][iDim];
		Coord_Control_Points	[lOrder-1]	[0]			[nOrder-1]	[iDim]	= Coord_Corner_Points[5][iDim];
		Coord_Control_Points	[lOrder-1]	[mOrder-1]	[nOrder-1]	[iDim]	= Coord_Corner_Points[6][iDim];
		Coord_Control_Points	[0]			[mOrder-1]	[nOrder-1]	[iDim]	= Coord_Corner_Points[7][iDim];
	}
	
	/*--- Fill the rest of the cubic matrix of control points with uniform spacing (parallelepiped) ---*/
	for (iDegree = 0; iDegree <= lDegree; iDegree++)
		for (jDegree = 0; jDegree <= mDegree; jDegree++)
			for (kDegree = 0; kDegree <= nDegree; kDegree++) {
				Coord_Control_Points[iDegree][jDegree][kDegree][0] = Coord_Corner_Points[0][0] 
				+ su2double(iDegree)/su2double(lDegree)*(Coord_Corner_Points[1][0]-Coord_Corner_Points[0][0]);
				Coord_Control_Points[iDegree][jDegree][kDegree][1] = Coord_Corner_Points[0][1] 
				+ su2double(jDegree)/su2double(mDegree)*(Coord_Corner_Points[3][1]-Coord_Corner_Points[0][1]);				
				Coord_Control_Points[iDegree][jDegree][kDegree][2] = Coord_Corner_Points[0][2] 
				+ su2double(kDegree)/su2double(nDegree)*(Coord_Corner_Points[4][2]-Coord_Corner_Points[0][2]);
			}
}

void CFreeFormDefBox::SetSupportCP(CFreeFormDefBox *FFDBox) {
	unsigned short iDim, iOrder, jOrder, kOrder;
	unsigned short lOrder = FFDBox->GetlOrder();
	unsigned short mOrder = FFDBox->GetmOrder();
	unsigned short nOrder = FFDBox->GetnOrder();
	
	Coord_SupportCP = new su2double*** [lOrder];
	for (iOrder = 0; iOrder < lOrder; iOrder++) {
		Coord_SupportCP[iOrder] = new su2double** [mOrder];
		for (jOrder = 0; jOrder < mOrder; jOrder++) {
			Coord_SupportCP[iOrder][jOrder] = new su2double* [nOrder];
			for (kOrder = 0; kOrder < nOrder; kOrder++)
				Coord_SupportCP[iOrder][jOrder][kOrder] = new su2double [nDim];
		}
	}
	
	/*--- Set base support control points according to the notation of Vtk for hexahedrons ---*/
	for (iDim = 0; iDim < nDim; iDim++) {
		Coord_SupportCP	[0]			[0]			[0]			[iDim]	= Coord_Corner_Points[0][iDim];
		Coord_SupportCP	[lOrder-1]	[0]			[0]			[iDim]	= Coord_Corner_Points[1][iDim];
		Coord_SupportCP	[lOrder-1]	[mOrder-1]	[0]			[iDim]	= Coord_Corner_Points[2][iDim];
		Coord_SupportCP	[0]			[mOrder-1]	[0]			[iDim]	= Coord_Corner_Points[3][iDim];
		Coord_SupportCP	[0]			[0]			[nOrder-1]	[iDim]	= Coord_Corner_Points[4][iDim];
		Coord_SupportCP	[lOrder-1]	[0]			[nOrder-1]	[iDim]	= Coord_Corner_Points[5][iDim];
		Coord_SupportCP	[lOrder-1]	[mOrder-1]	[nOrder-1]	[iDim]	= Coord_Corner_Points[6][iDim];
		Coord_SupportCP	[0]			[mOrder-1]	[nOrder-1]	[iDim]	= Coord_Corner_Points[7][iDim];
	}
	
	/*--- Fill the rest of the cubic matrix of support control points with uniform spacing  ---*/
	for (iOrder = 0; iOrder < lOrder; iOrder++)
		for (jOrder = 0; jOrder < mOrder; jOrder++)
			for (kOrder = 0; kOrder < nOrder; kOrder++) {
				Coord_SupportCP[iOrder][jOrder][kOrder][0] = Coord_Corner_Points[0][0] 
				+ su2double(iOrder)/su2double(lOrder-1)*(Coord_Corner_Points[1][0]-Coord_Corner_Points[0][0]);
				Coord_SupportCP[iOrder][jOrder][kOrder][1] = Coord_Corner_Points[0][1] 
				+ su2double(jOrder)/su2double(mOrder-1)*(Coord_Corner_Points[3][1]-Coord_Corner_Points[0][1]);				
				Coord_SupportCP[iOrder][jOrder][kOrder][2] = Coord_Corner_Points[0][2] 
				+ su2double(kOrder)/su2double(nOrder-1)*(Coord_Corner_Points[4][2]-Coord_Corner_Points[0][2]);
			}
}

void CFreeFormDefBox::SetSupportCPChange(CFreeFormDefBox *FFDBox) {
	unsigned short iDim, iOrder, jOrder, kOrder;
	su2double *CartCoordNew, *ParamCoord;
	unsigned short lOrder = FFDBox->GetlOrder();
	unsigned short mOrder = FFDBox->GetmOrder();
	unsigned short nOrder = FFDBox->GetnOrder();

	su2double ****ParamCoord_SupportCP = new su2double*** [lOrder];
	for (iOrder = 0; iOrder < lOrder; iOrder++) {
		ParamCoord_SupportCP[iOrder] = new su2double** [mOrder];
		for (jOrder = 0; jOrder < mOrder; jOrder++) {
			ParamCoord_SupportCP[iOrder][jOrder] = new su2double* [nOrder];
			for (kOrder = 0; kOrder < nOrder; kOrder++)
				ParamCoord_SupportCP[iOrder][jOrder][kOrder] = new su2double [nDim];
		}
	}
	
	for (iOrder = 0; iOrder < lOrder; iOrder++)
		for (jOrder = 0; jOrder < mOrder; jOrder++)
			for (kOrder = 0; kOrder < nOrder; kOrder++)
				for (iDim = 0; iDim < nDim; iDim++)
					ParamCoord_SupportCP[iOrder][jOrder][kOrder][iDim] = 
					Coord_SupportCP[iOrder][jOrder][kOrder][iDim];
	
	for (iDim = 0; iDim < nDim; iDim++) {
		Coord_Control_Points[0][0][0][iDim]	= FFDBox->GetCoordCornerPoints(iDim, 0);
		Coord_Control_Points[1][0][0][iDim]	= FFDBox->GetCoordCornerPoints(iDim, 1);
		Coord_Control_Points[1][1][0][iDim]	= FFDBox->GetCoordCornerPoints(iDim, 2);
		Coord_Control_Points[0][1][0][iDim]	= FFDBox->GetCoordCornerPoints(iDim, 3);
		Coord_Control_Points[0][0][1][iDim]	= FFDBox->GetCoordCornerPoints(iDim, 4);
		Coord_Control_Points[1][0][1][iDim]	= FFDBox->GetCoordCornerPoints(iDim, 5);
		Coord_Control_Points[1][1][1][iDim]	= FFDBox->GetCoordCornerPoints(iDim, 6);
		Coord_Control_Points[0][1][1][iDim]	= FFDBox->GetCoordCornerPoints(iDim, 7);
	}
	
	for (iOrder = 0; iOrder < FFDBox->GetlOrder(); iOrder++) {
		for (jOrder = 0; jOrder < FFDBox->GetmOrder(); jOrder++) {
			for (kOrder = 0; kOrder < FFDBox->GetnOrder(); kOrder++) {
				ParamCoord = ParamCoord_SupportCP[iOrder][jOrder][kOrder];
				CartCoordNew = EvalCartesianCoord(ParamCoord);
        FFDBox->SetCoordControlPoints(CartCoordNew, iOrder, jOrder, kOrder);
        FFDBox->SetCoordControlPoints_Copy(CartCoordNew, iOrder, jOrder, kOrder);
			}
    }
  }

}

void CFreeFormDefBox::SetCart2Cyl_ControlPoints(CConfig *config) {
  
  unsigned short iDegree, jDegree, kDegree;
  su2double CartCoord[3];
  su2double X_0, Y_0, Z_0, Xbar, Ybar, Zbar;
  
  X_0 = config->GetFFD_Axis(0); Y_0 = config->GetFFD_Axis(1);  Z_0 = config->GetFFD_Axis(2);
  
  for (kDegree = 0; kDegree <= nDegree; kDegree++) {
    for (jDegree = 0; jDegree <= mDegree; jDegree++) {
      for (iDegree = 0; iDegree <= lDegree; iDegree++) {
        
        CartCoord[0] = Coord_Control_Points[iDegree][jDegree][kDegree][0];
        CartCoord[1] = Coord_Control_Points[iDegree][jDegree][kDegree][1];
        CartCoord[2] = Coord_Control_Points[iDegree][jDegree][kDegree][2];
        
        Xbar =  CartCoord[0] - X_0; Ybar =  CartCoord[1] - Y_0; Zbar =  CartCoord[2] - Z_0;
        
        Coord_Control_Points[iDegree][jDegree][kDegree][0] = sqrt(Ybar*Ybar + Zbar*Zbar);
        Coord_Control_Points[iDegree][jDegree][kDegree][1] = atan2 ( Zbar, Ybar);
        if (Coord_Control_Points[iDegree][jDegree][kDegree][1] > PI_NUMBER/2.0) Coord_Control_Points[iDegree][jDegree][kDegree][1] -= 2.0*PI_NUMBER;
        Coord_Control_Points[iDegree][jDegree][kDegree][2] = Xbar;
        
        CartCoord[0] = Coord_Control_Points_Copy[iDegree][jDegree][kDegree][0];
        CartCoord[1] = Coord_Control_Points_Copy[iDegree][jDegree][kDegree][1];
        CartCoord[2] = Coord_Control_Points_Copy[iDegree][jDegree][kDegree][2];
        
        Xbar =  CartCoord[0] - X_0; Ybar =  CartCoord[1] - Y_0; Zbar =  CartCoord[2] - Z_0;
        
        Coord_Control_Points_Copy[iDegree][jDegree][kDegree][0] = sqrt(Ybar*Ybar + Zbar*Zbar);
        Coord_Control_Points_Copy[iDegree][jDegree][kDegree][1] = atan2 (Zbar, Ybar);
        if (Coord_Control_Points_Copy[iDegree][jDegree][kDegree][1] > PI_NUMBER/2.0) Coord_Control_Points_Copy[iDegree][jDegree][kDegree][1] -= 2.0*PI_NUMBER;
        Coord_Control_Points_Copy[iDegree][jDegree][kDegree][2] = Xbar;
        
      }
    }
  }
  
}

void CFreeFormDefBox::SetCyl2Cart_ControlPoints(CConfig *config) {
  
  unsigned short iDegree, jDegree, kDegree;
  su2double PolarCoord[3];
  
 	su2double X_0, Y_0, Z_0, Xbar, Ybar, Zbar;
  X_0 = config->GetFFD_Axis(0); Y_0 = config->GetFFD_Axis(1);  Z_0 = config->GetFFD_Axis(2);
  
  for (kDegree = 0; kDegree <= nDegree; kDegree++) {
    for (jDegree = 0; jDegree <= mDegree; jDegree++) {
      for (iDegree = 0; iDegree <= lDegree; iDegree++) {
        
        
      	 PolarCoord[0] = Coord_Control_Points[iDegree][jDegree][kDegree][0];
      	 PolarCoord[1] = Coord_Control_Points[iDegree][jDegree][kDegree][1];
      	 PolarCoord[2] = Coord_Control_Points[iDegree][jDegree][kDegree][2];
        
        
        Xbar = PolarCoord[2];
        Ybar = PolarCoord[0] * cos(PolarCoord[1]);
        Zbar = PolarCoord[0] * sin(PolarCoord[1]);
        
        PolarCoord[0] =  Xbar +X_0;  PolarCoord[1] = Ybar +Y_0; PolarCoord[2] = Zbar +Z_0;
        
        Coord_Control_Points[iDegree][jDegree][kDegree][0] = PolarCoord[0];
        Coord_Control_Points[iDegree][jDegree][kDegree][1] = PolarCoord[1];
        Coord_Control_Points[iDegree][jDegree][kDegree][2] = PolarCoord[2];
        
      }
    }
  }
  
}

void CFreeFormDefBox::SetCart2Cyl_CornerPoints(CConfig *config) {
  
  unsigned short iCornerPoint;
  su2double *CartCoord;
  su2double X_0, Y_0, Z_0, Xbar, Ybar, Zbar;
  
  X_0 = config->GetFFD_Axis(0); Y_0 = config->GetFFD_Axis(1);  Z_0 = config->GetFFD_Axis(2);
  
  for (iCornerPoint = 0; iCornerPoint < 8; iCornerPoint++) {
    
    CartCoord = GetCoordCornerPoints(iCornerPoint);
    Xbar =  CartCoord[0] - X_0; Ybar =  CartCoord[1] - Y_0; Zbar =  CartCoord[2] - Z_0;
    
    CartCoord[0] = sqrt(Ybar*Ybar + Zbar*Zbar);
    CartCoord[1] = atan2 ( Zbar, Ybar); if (CartCoord[1] > PI_NUMBER/2.0) CartCoord[1] -= 2.0*PI_NUMBER;
    CartCoord[2] =  Xbar;
    
  }
  
}


void CFreeFormDefBox::SetCyl2Cart_CornerPoints(CConfig *config) {
  
  unsigned short iCornerPoint;
  su2double *PolarCoord;
  su2double X_0, Y_0, Z_0, Xbar, Ybar, Zbar;
  
  X_0 = config->GetFFD_Axis(0); Y_0 = config->GetFFD_Axis(1);  Z_0 = config->GetFFD_Axis(2);
  
  for (iCornerPoint = 0; iCornerPoint < 8; iCornerPoint++) {
    
    PolarCoord = GetCoordCornerPoints(iCornerPoint);
    
    Xbar = PolarCoord[2];
    Ybar = PolarCoord[0] * cos(PolarCoord[1]);
    Zbar = PolarCoord[0] * sin(PolarCoord[1]);
    
    PolarCoord[0] =  Xbar + X_0;  PolarCoord[1] = Ybar + Y_0; PolarCoord[2] = Zbar + Z_0;
    
  }
  
}

void CFreeFormDefBox::SetCart2Sphe_ControlPoints(CConfig *config) {
  
  unsigned short iDegree, jDegree, kDegree;
  su2double CartCoord[3];
  su2double X_0, Y_0, Z_0, Xbar, Ybar, Zbar;
  
  X_0 = config->GetFFD_Axis(0); Y_0 = config->GetFFD_Axis(1);  Z_0 = config->GetFFD_Axis(2);
  
  for (kDegree = 0; kDegree <= nDegree; kDegree++) {
    for (jDegree = 0; jDegree <= mDegree; jDegree++) {
      for (iDegree = 0; iDegree <= lDegree; iDegree++) {
        
        CartCoord[0] = Coord_Control_Points[iDegree][jDegree][kDegree][0];
        CartCoord[1] = Coord_Control_Points[iDegree][jDegree][kDegree][1];
        CartCoord[2] = Coord_Control_Points[iDegree][jDegree][kDegree][2];
        
        Xbar =  CartCoord[0] - X_0; Ybar =  CartCoord[1] - Y_0; Zbar =  CartCoord[2] - Z_0;
        
        Coord_Control_Points[iDegree][jDegree][kDegree][0] = sqrt(Xbar*Xbar + Ybar*Ybar + Zbar*Zbar);
        Coord_Control_Points[iDegree][jDegree][kDegree][1] = atan2 ( Zbar, Ybar);
        if (Coord_Control_Points[iDegree][jDegree][kDegree][1] > PI_NUMBER/2.0) Coord_Control_Points[iDegree][jDegree][kDegree][1] -= 2.0*PI_NUMBER;
        Coord_Control_Points[iDegree][jDegree][kDegree][2] = acos(Xbar/Coord_Control_Points[iDegree][jDegree][kDegree][0] );
        
        CartCoord[0] = Coord_Control_Points_Copy[iDegree][jDegree][kDegree][0];
        CartCoord[1] = Coord_Control_Points_Copy[iDegree][jDegree][kDegree][1];
        CartCoord[2] = Coord_Control_Points_Copy[iDegree][jDegree][kDegree][2];
        
        Xbar =  CartCoord[0] - X_0; Ybar =  CartCoord[1] - Y_0; Zbar =  CartCoord[2] - Z_0;
        
        Coord_Control_Points_Copy[iDegree][jDegree][kDegree][0] = sqrt(Xbar*Xbar + Ybar*Ybar + Zbar*Zbar);
        Coord_Control_Points_Copy[iDegree][jDegree][kDegree][1] = atan2 ( Zbar, Ybar);
        if (Coord_Control_Points_Copy[iDegree][jDegree][kDegree][1] > PI_NUMBER/2.0)
          Coord_Control_Points_Copy[iDegree][jDegree][kDegree][1]  -= 2.0*PI_NUMBER;
        Coord_Control_Points_Copy[iDegree][jDegree][kDegree][2] = acos(Xbar/Coord_Control_Points_Copy[iDegree][jDegree][kDegree][0]);
        
      }
    }
  }
  
}

void CFreeFormDefBox::SetSphe2Cart_ControlPoints(CConfig *config) {
  
  unsigned short iDegree, jDegree, kDegree;
  su2double PolarCoord[3];
  
 	su2double X_0, Y_0, Z_0, Xbar, Ybar, Zbar;
  X_0 = config->GetFFD_Axis(0); Y_0 = config->GetFFD_Axis(1);  Z_0 = config->GetFFD_Axis(2);
  
  for (kDegree = 0; kDegree <= nDegree; kDegree++) {
    for (jDegree = 0; jDegree <= mDegree; jDegree++) {
      for (iDegree = 0; iDegree <= lDegree; iDegree++) {
        
      	PolarCoord[0] = Coord_Control_Points[iDegree][jDegree][kDegree][0];
      	PolarCoord[1] = Coord_Control_Points[iDegree][jDegree][kDegree][1];
      	PolarCoord[2] = Coord_Control_Points[iDegree][jDegree][kDegree][2];
        
        Xbar = PolarCoord[0] * cos(PolarCoord[2]);
        Ybar = PolarCoord[0] * cos(PolarCoord[1]) * sin(PolarCoord[2]);
        Zbar = PolarCoord[0] * sin(PolarCoord[1]) * sin(PolarCoord[2]);
        
        PolarCoord[0] = Xbar + X_0;  PolarCoord[1] = Ybar + Y_0; PolarCoord[2] = Zbar + Z_0;
        
        Coord_Control_Points[iDegree][jDegree][kDegree][0] = PolarCoord[0];
        Coord_Control_Points[iDegree][jDegree][kDegree][1] = PolarCoord[1];
        Coord_Control_Points[iDegree][jDegree][kDegree][2] = PolarCoord[2];
        
      }
    }
  }
  
}

void CFreeFormDefBox::SetCart2Sphe_CornerPoints(CConfig *config) {
  
  unsigned short iCornerPoint;
  su2double *CartCoord;
  su2double X_0, Y_0, Z_0, Xbar, Ybar, Zbar;
  
  X_0 = config->GetFFD_Axis(0); Y_0 = config->GetFFD_Axis(1);  Z_0 = config->GetFFD_Axis(2);
  
  for (iCornerPoint = 0; iCornerPoint < 8; iCornerPoint++) {
    
    CartCoord = GetCoordCornerPoints(iCornerPoint);
    Xbar =  CartCoord[0] - X_0; Ybar =  CartCoord[1] - Y_0; Zbar =  CartCoord[2] - Z_0;
    
    CartCoord[0] = sqrt(Xbar*Xbar + Ybar*Ybar + Zbar*Zbar);
    CartCoord[1] = atan2(Zbar, Ybar);  if (CartCoord[1] > PI_NUMBER/2.0) CartCoord[1] -= 2.0*PI_NUMBER;
    CartCoord[2] = acos(Xbar/CartCoord[0]);
    
  }
  
}


void CFreeFormDefBox::SetSphe2Cart_CornerPoints(CConfig *config) {
  
  unsigned short iCornerPoint;
  su2double *PolarCoord;
  su2double X_0, Y_0, Z_0, Xbar, Ybar, Zbar;
  
  X_0 = config->GetFFD_Axis(0); Y_0 = config->GetFFD_Axis(1);  Z_0 = config->GetFFD_Axis(2);
  
  for (iCornerPoint = 0; iCornerPoint < 8; iCornerPoint++) {
    
    PolarCoord = GetCoordCornerPoints(iCornerPoint);
    
    Xbar = PolarCoord[0] * cos(PolarCoord[2]);
    Ybar = PolarCoord[0] * cos(PolarCoord[1]) * sin(PolarCoord[2]);
    Zbar = PolarCoord[0] * sin(PolarCoord[1]) * sin(PolarCoord[2]);
    
    PolarCoord[0] =  Xbar + X_0;  PolarCoord[1] = Ybar + Y_0; PolarCoord[2] = Zbar + Z_0;
    
  }
  
}

void CFreeFormDefBox::SetTecplot(CGeometry *geometry, unsigned short iFFDBox, bool original) {
  
	ofstream FFDBox_file;
  char FFDBox_filename[MAX_STRING_SIZE];
  bool new_file;
	unsigned short iDim, iDegree, jDegree, kDegree;
	
  nDim = geometry->GetnDim();
  
  SPRINTF (FFDBox_filename, "ffd_boxes.dat");
  
  if ((original) && (iFFDBox == 0)) new_file = true;
  else new_file = false;
  
	if (new_file) {
		FFDBox_file.open(FFDBox_filename, ios::out);
		FFDBox_file << "TITLE = \"Visualization of the FFD boxes generated by SU2_DEF.\"" << endl;
    if (nDim == 2) FFDBox_file << "VARIABLES = \"x\", \"y\"" << endl;
		else FFDBox_file << "VARIABLES = \"x\", \"y\", \"z\"" << endl;
	}
	else FFDBox_file.open(FFDBox_filename, ios::out | ios::app);

	FFDBox_file << "ZONE T= \"" << Tag;
  if (original) FFDBox_file << " (Original FFD)\"";
  else FFDBox_file << " (Deformed FFD)\"";
  if (nDim == 2) FFDBox_file << ", I="<<lDegree+1<<", J="<<mDegree+1<<", DATAPACKING=POINT" << endl;
  else FFDBox_file << ", I="<<lDegree+1<<", J="<<mDegree+1<<", K="<<nDegree+1<<", DATAPACKING=POINT" << endl;

	FFDBox_file.precision(15);
	
  if (nDim == 2) {
    for (jDegree = 0; jDegree <= mDegree; jDegree++) {
      for (iDegree = 0; iDegree <= lDegree; iDegree++) {
        for (iDim = 0; iDim < nDim; iDim++)
          FFDBox_file << scientific << Coord_Control_Points[iDegree][jDegree][0][iDim] << "\t";
        FFDBox_file << "\n";
      }
    }
  }
  else {
    for (kDegree = 0; kDegree <= nDegree; kDegree++) {
      for (jDegree = 0; jDegree <= mDegree; jDegree++) {
        for (iDegree = 0; iDegree <= lDegree; iDegree++) {
          for (iDim = 0; iDim < nDim; iDim++)
            FFDBox_file << scientific << Coord_Control_Points[iDegree][jDegree][kDegree][iDim] << "\t";
          FFDBox_file << "\n";
        }
      }
    }
  }
		
	FFDBox_file.close();
}

void CFreeFormDefBox::SetParaview(CGeometry *geometry, unsigned short iFFDBox, bool original) {
  
  ofstream FFDBox_file;
  char FFDBox_filename[MAX_STRING_SIZE];
  bool new_file;
  unsigned short iDim, iDegree, jDegree, kDegree;
  
  nDim = geometry->GetnDim();
  
  if ((original) && (iFFDBox == 0)) new_file = true;
  else new_file = false;

  if (new_file) SPRINTF (FFDBox_filename, "ffd_boxes.vtk");
  else SPRINTF (FFDBox_filename, "ffd_boxes_def.vtk");
  
  
  FFDBox_file.open(FFDBox_filename, ios::out);
  FFDBox_file << "# vtk DataFile Version 3.0" << endl;
  FFDBox_file << "vtk output" << endl;
  FFDBox_file << "ASCII" << endl;
  FFDBox_file << "DATASET STRUCTURED_GRID" << endl;
  
  if (nDim == 2) FFDBox_file << "DIMENSIONS "<<lDegree+1<<" "<<mDegree+1<< endl;
  else FFDBox_file << "DIMENSIONS "<<lDegree+1<<" "<<mDegree+1<<" "<<nDegree+1<< endl;
  if (nDim == 2) FFDBox_file << "POINTS "<<(lDegree+1)*(mDegree+1)<<" float"<< endl;
  else FFDBox_file << "POINTS "<<(lDegree+1)*(mDegree+1)*(nDegree+1)<<" float"<< endl;

  FFDBox_file.precision(15);
  
  if (nDim == 2) {
    for (jDegree = 0; jDegree <= mDegree; jDegree++) {
      for (iDegree = 0; iDegree <= lDegree; iDegree++) {
        for (iDim = 0; iDim < nDim; iDim++)
        FFDBox_file << scientific << Coord_Control_Points[iDegree][jDegree][0][iDim] << "\t";
        FFDBox_file << "\n";
      }
    }
  }
  else {
    for (kDegree = 0; kDegree <= nDegree; kDegree++) {
      for (jDegree = 0; jDegree <= mDegree; jDegree++) {
        for (iDegree = 0; iDegree <= lDegree; iDegree++) {
          for (iDim = 0; iDim < nDim; iDim++)
          FFDBox_file << scientific << Coord_Control_Points[iDegree][jDegree][kDegree][iDim] << "\t";
          FFDBox_file << "\n";
        }
      }
    }
  }
		
  FFDBox_file.close();
  
}

su2double *CFreeFormDefBox::GetParametricCoord_Analytical(su2double *cart_coord) {
	unsigned short iDim;
	su2double *e1, *e2, *e3, *e12, *e23, *e13, *p;
	
	/*--- Auxiliary Basis Vectors of the deformed FFDBox ---*/
	e1 = new su2double[3]; e2 = new su2double[3]; e3 = new su2double[3];
	for (iDim = 0; iDim < nDim; iDim++) {
		e1[iDim] = Coord_Corner_Points[1][iDim]-Coord_Corner_Points[0][iDim];
		e2[iDim] = Coord_Corner_Points[3][iDim]-Coord_Corner_Points[0][iDim];
		e3[iDim] = Coord_Corner_Points[4][iDim]-Coord_Corner_Points[0][iDim];
	}
	
	/*--- Respective Cross-Products ---*/
	e12 = new su2double[3]; e23 = new su2double[3]; e13 = new su2double[3];
	CrossProduct(e1, e2, e12);
	CrossProduct(e1, e3, e13);
	CrossProduct(e2, e3, e23);
	
	/*--- p is Tranlated vector from the origin ---*/
	p = new su2double[3];
	for (iDim = 0; iDim < nDim; iDim++)
		p[iDim] = cart_coord[iDim] - Coord_Corner_Points[0][iDim];
	
	ParamCoord[0] = DotProduct(e23, p)/DotProduct(e23, e1);
	ParamCoord[1] = DotProduct(e13, p)/DotProduct(e13, e2);
	ParamCoord[2] = DotProduct(e12, p)/DotProduct(e12, e3);
	
	delete [] e1;
  delete [] e2;
  delete [] e3;
  delete [] e12;
  delete [] e23;
  delete [] e13;
  delete [] p;
	
	return ParamCoord;
}

su2double *CFreeFormDefBox::EvalCartesianCoord(su2double *ParamCoord) {
	unsigned short iDim, iDegree, jDegree, kDegree;
	
	for (iDim = 0; iDim < nDim; iDim++)
		cart_coord[iDim] = 0.0;
	
	for (iDegree = 0; iDegree <= lDegree; iDegree++)
		for (jDegree = 0; jDegree <= mDegree; jDegree++)
			for (kDegree = 0; kDegree <= nDegree; kDegree++)
				for (iDim = 0; iDim < nDim; iDim++) {
					cart_coord[iDim] += Coord_Control_Points[iDegree][jDegree][kDegree][iDim]
          * BlendingFunction[0]->GetBasis(iDegree, ParamCoord[0])
          * BlendingFunction[1]->GetBasis(jDegree, ParamCoord[1])
          * BlendingFunction[2]->GetBasis(kDegree, ParamCoord[2]);
				}
	
	return cart_coord;
}


su2double *CFreeFormDefBox::GetFFDGradient(su2double *val_coord, su2double *xyz) {
  
	unsigned short iDim, jDim, lmn[3];
  
  /*--- Set the Degree of the spline ---*/
  
  lmn[0] = lDegree; lmn[1] = mDegree; lmn[2] = nDegree;
  
  for (iDim = 0; iDim < nDim; iDim++) Gradient[iDim] = 0.0;
  
  for (iDim = 0; iDim < nDim; iDim++)
    for (jDim = 0; jDim < nDim; jDim++)
      Gradient[jDim] += GetDerivative2(val_coord, iDim, xyz,  lmn) *
      GetDerivative3(val_coord, iDim, jDim, lmn);
  
	return Gradient;
  
}

void CFreeFormDefBox::GetFFDHessian(su2double *uvw, su2double *xyz, su2double **val_Hessian) {
  
  unsigned short iDim, jDim, lmn[3];
  
  /*--- Set the Degree of the spline ---*/
  
  lmn[0] = lDegree; lmn[1] = mDegree; lmn[2] = nDegree;
  
  for (iDim = 0; iDim < nDim; iDim++)
    for (jDim = 0; jDim < nDim; jDim++)
      val_Hessian[iDim][jDim] = 0.0;
  
  /*--- Note that being all the functions linear combinations of polynomials, they are C^\infty,
   and the Hessian will be symmetric; no need to compute the under-diagonal part, for example ---*/
  
  for (iDim = 0; iDim < nDim; iDim++) {
    val_Hessian[0][0] += 2.0 * GetDerivative3(uvw, iDim,0, lmn) * GetDerivative3(uvw, iDim,0, lmn) +
    GetDerivative2(uvw, iDim,xyz, lmn) * GetDerivative5(uvw, iDim,0,0, lmn);
    
    val_Hessian[1][1] += 2.0 * GetDerivative3(uvw, iDim,1, lmn) * GetDerivative3(uvw, iDim,1, lmn) +
    GetDerivative2(uvw, iDim,xyz, lmn) * GetDerivative5(uvw, iDim,1,1, lmn);
    
    val_Hessian[2][2] += 2.0 * GetDerivative3(uvw, iDim,2, lmn) * GetDerivative3(uvw, iDim,2, lmn) +
    GetDerivative2(uvw, iDim,xyz, lmn) * GetDerivative5(uvw, iDim,2,2, lmn);
    
    val_Hessian[0][1] += 2.0 * GetDerivative3(uvw, iDim,0, lmn) * GetDerivative3(uvw, iDim,1, lmn) +
    GetDerivative2(uvw, iDim,xyz, lmn) * GetDerivative5(uvw, iDim,0,1, lmn);
    
    val_Hessian[0][2] += 2.0 * GetDerivative3(uvw, iDim,0, lmn) * GetDerivative3(uvw, iDim,2, lmn) +
    GetDerivative2(uvw, iDim,xyz, lmn) * GetDerivative5(uvw, iDim,0,2, lmn);
    
    val_Hessian[1][2] += 2.0 * GetDerivative3(uvw, iDim,1, lmn) * GetDerivative3(uvw, iDim,2, lmn) +
    GetDerivative2(uvw, iDim,xyz, lmn) * GetDerivative5(uvw, iDim,1,2, lmn);
  }
  
  val_Hessian[1][0] = val_Hessian[0][1];
  val_Hessian[2][0] = val_Hessian[0][2];
  val_Hessian[2][1] = val_Hessian[1][2];
  
}

su2double *CFreeFormDefBox::GetParametricCoord_Iterative(unsigned long iPoint, su2double *xyz, su2double *ParamCoordGuess, CConfig *config) {
  
  su2double *IndepTerm, SOR_Factor = 1.0, MinNormError, NormError, Determinant, AdjHessian[3][3], Temp[3] = {0.0,0.0,0.0};
	unsigned short iDim, jDim, RandonCounter;
	unsigned long iter;
  
  su2double tol = config->GetFFD_Tol();
  unsigned short it_max = config->GetnFFD_Iter();
  unsigned short Random_Trials = 500;
  
	/*--- Allocate the Hessian ---*/
  
	Hessian = new su2double* [nDim];
  IndepTerm = new su2double [nDim];
	for (iDim = 0; iDim < nDim; iDim++) {
		Hessian[iDim] = new su2double[nDim];
		ParamCoord[iDim] = ParamCoordGuess[iDim];
		IndepTerm [iDim] = 0.0;
	}
	
	RandonCounter = 0; MinNormError = 1E6;
	
  /*--- External iteration ---*/

	for (iter = 0; iter < (unsigned long)it_max*Random_Trials; iter++) {
		  
		/*--- The independent term of the solution of our system is -Gradient(sol_old) ---*/

		Gradient = GetFFDGradient(ParamCoord, xyz);
    
    for (iDim = 0; iDim < nDim; iDim++) IndepTerm[iDim] = - Gradient[iDim];

		/*--- Hessian = The Matrix of our system, getHessian(sol_old,xyz,...) ---*/
    
		GetFFDHessian(ParamCoord, xyz, Hessian);
    
    /*--- Adjoint to Hessian ---*/

    AdjHessian[0][0] = Hessian[1][1]*Hessian[2][2]-Hessian[1][2]*Hessian[2][1];
    AdjHessian[0][1] = Hessian[0][2]*Hessian[2][1]-Hessian[0][1]*Hessian[2][2];
    AdjHessian[0][2] = Hessian[0][1]*Hessian[1][2]-Hessian[0][2]*Hessian[1][1];
    AdjHessian[1][0] = Hessian[1][2]*Hessian[2][0]-Hessian[1][0]*Hessian[2][2];
    AdjHessian[1][1] = Hessian[0][0]*Hessian[2][2]-Hessian[0][2]*Hessian[2][0];
    AdjHessian[1][2] = Hessian[0][2]*Hessian[1][0]-Hessian[0][0]*Hessian[1][2];
    AdjHessian[2][0] = Hessian[1][0]*Hessian[2][1]-Hessian[1][1]*Hessian[2][0];
    AdjHessian[2][1] = Hessian[0][1]*Hessian[2][0]-Hessian[0][0]*Hessian[2][1];
    AdjHessian[2][2] = Hessian[0][0]*Hessian[1][1]-Hessian[0][1]*Hessian[1][0];
    
    /*--- Determinant of Hessian ---*/
    
    Determinant = Hessian[0][0]*AdjHessian[0][0]+Hessian[0][1]*AdjHessian[1][0]+Hessian[0][2]*AdjHessian[2][0];
    
    /*--- Hessian inverse ---*/
    
    if (Determinant != 0) {
      for (iDim = 0; iDim < nDim; iDim++) {
        Temp[iDim] = 0.0;
        for (jDim = 0; jDim < nDim; jDim++) {
          Temp[iDim] += AdjHessian[iDim][jDim]*IndepTerm[jDim]/Determinant;
        }
      }
      for (iDim = 0; iDim < nDim; iDim++) {
        IndepTerm[iDim] = Temp[iDim];
      }
    }
    
		/*--- Update with Successive over-relaxation ---*/
    
		for (iDim = 0; iDim < nDim; iDim++) {
			ParamCoord[iDim] = (1.0-SOR_Factor)*ParamCoord[iDim] + SOR_Factor*(ParamCoord[iDim] + IndepTerm[iDim]);
    }

		/*--- If the gradient is small, we have converged ---*/
    
		if ((fabs(IndepTerm[0]) < tol) && (fabs(IndepTerm[1]) < tol) && (fabs(IndepTerm[2]) < tol))	break;

    /*--- Compute the norm of the error ---*/
    
    NormError = 0.0;
    for (iDim = 0; iDim < nDim; iDim++)
      NormError += IndepTerm[iDim]*IndepTerm[iDim];
    NormError = sqrt(NormError);

		MinNormError = min(NormError, MinNormError);
		  
		/*--- If we have no convergence with Random_Trials iterations probably we are in a local minima. ---*/
    
		if (((iter % it_max) == 0) && (iter != 0)) {
      
			RandonCounter++;
      if (RandonCounter == Random_Trials) {
        cout << endl << "Unknown point: "<< iPoint <<" (" << xyz[0] <<", "<< xyz[1] <<", "<< xyz[2] <<"). Min Error: "<< MinNormError <<". Iter: "<< iter <<"."<< endl;
      }
      else {
        SOR_Factor = 0.1;
        for (iDim = 0; iDim < nDim; iDim++)
          ParamCoord[iDim] = su2double(rand())/su2double(RAND_MAX);
      }

    }

    /* --- Splines are not defined outside of [0,1]. So if the parametric coords are outside of
     *  [0,1] the step was too big and we have to use a smaller relaxation factor. ---*/

    if ((config->GetFFD_Blending() == BSPLINE_UNIFORM)     &&
        (((ParamCoord[0] < 0.0) || (ParamCoord[0] > 1.0))  ||
         ((ParamCoord[1] < 0.0) || (ParamCoord[1] > 1.0))  ||
         ((ParamCoord[2] < 0.0) || (ParamCoord[2] > 1.0)))) {

      for (iDim = 0; iDim < nDim; iDim++){
        ParamCoord[iDim] = ParamCoordGuess[iDim];
      }
      SOR_Factor = 0.9*SOR_Factor;
    }

  }

  for (iDim = 0; iDim < nDim; iDim++)
    delete [] Hessian[iDim];
  delete [] Hessian;
  delete [] IndepTerm;

  /*--- The code has hit the max number of iterations ---*/

  if (iter == (unsigned long)it_max*Random_Trials) {
    cout << "Unknown point: (" << xyz[0] <<", "<< xyz[1] <<", "<< xyz[2] <<"). Increase the value of FFD_ITERATIONS." << endl;
  }
  
	/*--- Real Solution is now ParamCoord; Return it ---*/

	return ParamCoord;
  
}

bool CFreeFormDefBox::GetPointFFD(CGeometry *geometry, CConfig *config, unsigned long iPoint) {
  su2double Coord[3] = {0.0, 0.0, 0.0};
  unsigned short iVar, jVar, iDim;
  su2double X_0, Y_0, Z_0, Xbar, Ybar, Zbar;

  bool Inside = false;
  bool cylindrical = (config->GetFFD_CoordSystem() == CYLINDRICAL);
  bool spherical = (config->GetFFD_CoordSystem() == SPHERICAL);

  unsigned short Index[5][7] = {
    {0, 1, 2, 5, 0, 1, 2},
    {0, 2, 7, 5, 0, 2, 7},
    {0, 2, 3, 7, 0, 2, 3},
    {0, 5, 7, 4, 0, 5, 7},
    {2, 7, 5, 6, 2, 7, 5}};
  unsigned short nDim = geometry->GetnDim();
  
  for (iDim = 0; iDim < nDim; iDim++)
    Coord[iDim] = geometry->node[iPoint]->GetCoord(iDim);
  
  if (cylindrical) {
    
    X_0 = config->GetFFD_Axis(0); Y_0 = config->GetFFD_Axis(1);  Z_0 = config->GetFFD_Axis(2);
    
    Xbar =  Coord[0] - X_0; Ybar =  Coord[1] - Y_0; Zbar =  Coord[2] - Z_0;
    
    Coord[0] = sqrt(Ybar*Ybar + Zbar*Zbar);
    Coord[1] = atan2(Zbar, Ybar); if (Coord[1] > PI_NUMBER/2.0) Coord[1] -= 2.0*PI_NUMBER;
    Coord[2] = Xbar;
    
  }
  
  else if (spherical) {
    
    X_0 = config->GetFFD_Axis(0); Y_0 = config->GetFFD_Axis(1);  Z_0 = config->GetFFD_Axis(2);
    
    Xbar =  Coord[0] - X_0; Ybar =  Coord[1] - Y_0; Zbar =  Coord[2] - Z_0;
    
    Coord[0] = sqrt(Xbar*Xbar + Ybar*Ybar + Zbar*Zbar);
    Coord[1] = atan2(Zbar, Ybar);  if (Coord[1] > PI_NUMBER/2.0) Coord[1] -= 2.0*PI_NUMBER;
    Coord[2] = acos(Xbar/Coord[0]);
    
  }
  
  /*--- 1st tetrahedron {V0, V1, V2, V5}
   2nd tetrahedron {V0, V2, V7, V5}
   3th tetrahedron {V0, V2, V3, V7}
   4th tetrahedron {V0, V5, V7, V4}
   5th tetrahedron {V2, V7, V5, V6} ---*/
  
  for (iVar = 0; iVar < 5; iVar++) {
    Inside = true;
    for (jVar = 0; jVar < 4; jVar++) {
      su2double Distance_Point = geometry->Point2Plane_Distance(Coord,
                                                                Coord_Corner_Points[Index[iVar][jVar+1]],
                                                                Coord_Corner_Points[Index[iVar][jVar+2]],
                                                                Coord_Corner_Points[Index[iVar][jVar+3]]);
      
      su2double Distance_Vertex = geometry->Point2Plane_Distance(Coord_Corner_Points[Index[iVar][jVar]],
                                                                 Coord_Corner_Points[Index[iVar][jVar+1]],
                                                                 Coord_Corner_Points[Index[iVar][jVar+2]],
                                                                 Coord_Corner_Points[Index[iVar][jVar+3]]);
      if (Distance_Point*Distance_Vertex < 0.0) Inside = false;					
    }
    if (Inside) break;
  }
  
  return Inside;
  
}

void CFreeFormDefBox::SetDeformationZone(CGeometry *geometry, CConfig *config, unsigned short iFFDBox) {
	su2double *Coord;
	unsigned short iMarker, iVar, jVar;
	unsigned long iVertex, iPoint;
	bool Inside = false;
	
	unsigned short Index[5][7] = {
		{0, 1, 2, 5, 0, 1, 2},
		{0, 2, 7, 5, 0, 2, 7},
		{0, 2, 3, 7, 0, 2, 3},
		{0, 5, 7, 4, 0, 5, 7},
		{2, 7, 5, 6, 2, 7, 5}};
	
	for (iMarker = 0; iMarker < config->GetnMarker_All(); iMarker++)
		if (config->GetMarker_All_DV(iMarker) == YES)
			for (iVertex = 0; iVertex < geometry->nVertex[iMarker]; iVertex++) {	
				iPoint = geometry->vertex[iMarker][iVertex]->GetNode();
				geometry->node[iPoint]->SetMove(false);
				
				Coord = geometry->node[iPoint]->GetCoord();
				
				/*--- 1st tetrahedron {V0, V1, V2, V5}
				 2nd tetrahedron {V0, V2, V7, V5}
				 3th tetrahedron {V0, V2, V3, V7}
				 4th tetrahedron {V0, V5, V7, V4}
				 5th tetrahedron {V2, V7, V5, V6} ---*/
				
				for (iVar = 0; iVar < 5; iVar++) {
					Inside = true;
					for (jVar = 0; jVar < 4; jVar++) {
						su2double Distance_Point = geometry->Point2Plane_Distance(Coord, 
																																	 Coord_Corner_Points[Index[iVar][jVar+1]], 
																																	 Coord_Corner_Points[Index[iVar][jVar+2]], 
																																	 Coord_Corner_Points[Index[iVar][jVar+3]]);				
						su2double Distance_Vertex = geometry->Point2Plane_Distance(Coord_Corner_Points[Index[iVar][jVar]], 
																																		Coord_Corner_Points[Index[iVar][jVar+1]], 
																																		Coord_Corner_Points[Index[iVar][jVar+2]], 
																																		Coord_Corner_Points[Index[iVar][jVar+3]]);
						if (Distance_Point*Distance_Vertex < 0.0) Inside = false;					
					}
					if (Inside) break;
				}
				
				if (Inside) {
					geometry->node[iPoint]->SetMove(true);
				}
				
			}
}

su2double CFreeFormDefBox::GetDerivative1(su2double *uvw, unsigned short val_diff, unsigned short *ijk, unsigned short *lmn) {
	
  unsigned short iDim;
  su2double value = 0.0;
	
  value = BlendingFunction[val_diff]->GetDerivative(ijk[val_diff], uvw[val_diff], 1);
	for (iDim = 0; iDim < nDim; iDim++)
    if (iDim != val_diff)
      value *= BlendingFunction[iDim]->GetBasis(ijk[iDim], uvw[iDim]);
	
	return value;
  
}

su2double CFreeFormDefBox::GetDerivative2 (su2double *uvw, unsigned short dim, su2double *xyz, unsigned short *lmn) {
	
	unsigned short iDegree, jDegree, kDegree;
	su2double value = 0.0;
	
	for (iDegree = 0; iDegree <= lmn[0]; iDegree++)
		for (jDegree = 0; jDegree <= lmn[1]; jDegree++)
			for (kDegree = 0; kDegree <= lmn[2]; kDegree++) {
				value += Coord_Control_Points[iDegree][jDegree][kDegree][dim] 
        * BlendingFunction[0]->GetBasis(iDegree, uvw[0])
        * BlendingFunction[1]->GetBasis(jDegree, uvw[1])
        * BlendingFunction[2]->GetBasis(kDegree, uvw[2]);
      }
	 
	return 2.0*(value - xyz[dim]);
}

su2double CFreeFormDefBox::GetDerivative3(su2double *uvw, unsigned short dim, unsigned short diff_this, unsigned short *lmn) {
  
	unsigned short iDegree, jDegree, kDegree, iDim;
	su2double value = 0;
	
  unsigned short *ijk = new unsigned short[nDim];
  
  for (iDim = 0; iDim < nDim; iDim++) ijk[iDim] = 0;

	for (iDegree = 0; iDegree <= lmn[0]; iDegree++)
		for (jDegree = 0; jDegree <= lmn[1]; jDegree++)
			for (kDegree = 0; kDegree <= lmn[2]; kDegree++) {
				ijk[0] = iDegree; ijk[1] = jDegree; ijk[2] = kDegree;
				value += Coord_Control_Points[iDegree][jDegree][kDegree][dim] * 
        GetDerivative1(uvw, diff_this, ijk, lmn);
			}
	
  delete [] ijk;

	return value;
}

su2double CFreeFormDefBox::GetDerivative4(su2double *uvw, unsigned short val_diff, unsigned short val_diff2,
                                       unsigned short *ijk, unsigned short *lmn) {
	unsigned short iDim;
	su2double value = 0.0;
	
	if (val_diff == val_diff2) {
    value = BlendingFunction[val_diff]->GetDerivative(ijk[val_diff], uvw[val_diff], 2);
		for (iDim = 0; iDim < nDim; iDim++)
			if (iDim != val_diff)
        value *= BlendingFunction[iDim]->GetBasis(ijk[iDim], uvw[iDim]);
	}
	else {
    value = BlendingFunction[val_diff]->GetDerivative(ijk[val_diff],  uvw[val_diff],1) *
    BlendingFunction[val_diff2]->GetDerivative(ijk[val_diff2], uvw[val_diff2], 1);
		for (iDim = 0; iDim < nDim; iDim++)
			if ((iDim != val_diff) && (iDim != val_diff2))
        value *= BlendingFunction[iDim]->GetBasis(ijk[iDim], uvw[iDim]);
	}
	
	return value;
}

su2double CFreeFormDefBox::GetDerivative5(su2double *uvw, unsigned short dim, unsigned short diff_this, unsigned short diff_this_also, 
                                      unsigned short *lmn) {
	
  unsigned short iDegree, jDegree, kDegree, iDim;
  su2double value = 0.0;
  
  unsigned short *ijk = new unsigned short[nDim];
  
  for (iDim = 0; iDim < nDim; iDim++) ijk[iDim] = 0;
  
  for (iDegree = 0; iDegree <= lmn[0]; iDegree++)
    for (jDegree = 0; jDegree <= lmn[1]; jDegree++)
      for (kDegree = 0; kDegree <= lmn[2]; kDegree++) {
        ijk[0] = iDegree; ijk[1] = jDegree; ijk[2] = kDegree;
        value += Coord_Control_Points[iDegree][jDegree][kDegree][dim] *
        GetDerivative4(uvw, diff_this, diff_this_also, ijk, lmn);
      }
  
  delete [] ijk;
  
	return value;
}

<<<<<<< HEAD


CElasticityMovement::CElasticityMovement(CGeometry *geometry, CConfig *config) : CVolumetricMovement() {

    /*--- Initialize the number of spatial dimensions, length of the state
     vector (same as spatial dimensions for grid deformation), and grid nodes. ---*/

    unsigned short iDim, jDim;

    nDim         = geometry->GetnDim();
    nVar         = geometry->GetnDim();
    nPoint       = geometry->GetnPoint();
    nPointDomain = geometry->GetnPointDomain();

    nIterMesh   = 0;
    valResidual = 0.0;

    MinVolume = 0.0;
    MaxVolume = 0.0;

    Residual = new su2double[nDim];   for (iDim = 0; iDim < nDim; iDim++) Residual[iDim] = 0.0;
    Solution = new su2double[nDim];   for (iDim = 0; iDim < nDim; iDim++) Solution[iDim] = 0.0;

    /*--- Initialize matrix, solution, and r.h.s. structures for the linear solver. ---*/

    LinSysSol.Initialize(nPoint, nPointDomain, nVar, 0.0);
    LinSysRes.Initialize(nPoint, nPointDomain, nVar, 0.0);
    StiffMatrix.Initialize(nPoint, nPointDomain, nVar, nVar, false, geometry, config);

    /*--- Matrices to impose boundary conditions ---*/

    matrixZeros = new su2double *[nDim];
    matrixId    = new su2double *[nDim];
    for(iDim = 0; iDim < nDim; iDim++){
      matrixZeros[iDim] = new su2double[nDim];
      matrixId[iDim]    = new su2double[nDim];
    }

    for(iDim = 0; iDim < nDim; iDim++){
      for (jDim = 0; jDim < nDim; jDim++){
        matrixZeros[iDim][jDim] = 0.0;
        matrixId[iDim][jDim]    = 0.0;
      }
      matrixId[iDim][iDim] = 1.0;
    }

    /*--- Structural parameters ---*/

    E      = config->GetDeform_ElasticityMod();
    Nu     = config->GetDeform_PoissonRatio();

    Mu     = E / (2.0*(1.0 + Nu));
    Lambda = Nu*E/((1.0+Nu)*(1.0-2.0*Nu));

    /*--- Element container structure ---*/

    element_container = new CElement* [MAX_FE_KINDS];
    for (unsigned short iKind = 0; iKind < MAX_FE_KINDS; iKind++) {
      element_container[iKind] = NULL;
    }
    if (nDim == 2){
      element_container[EL_TRIA] = new CTRIA1(nDim, config);
      element_container[EL_QUAD] = new CQUAD4(nDim, config);
    }
    else if (nDim == 3){
      element_container[EL_TETRA] = new CTETRA1(nDim, config);
      element_container[EL_HEXA] = new CHEXA8(nDim, config);
      element_container[EL_PYRAM] = new CHEXA8(nDim, config);
      element_container[EL_PRISM] = new CHEXA8(nDim, config);
    }

    /*--- Term ij of the Jacobian ---*/

    Jacobian_ij = new su2double*[nDim];
    for (iDim = 0; iDim < nDim; iDim++) {
      Jacobian_ij[iDim] = new su2double [nDim];
      for (jDim = 0; jDim < nDim; jDim++) {
        Jacobian_ij[iDim][jDim] = 0.0;
      }
    }

    KAux_ab = new su2double* [nDim];
    for (iDim = 0; iDim < nDim; iDim++) {
      KAux_ab[iDim] = new su2double[nDim];
    }

    unsigned short iVar;

    if (nDim == 2){
      Ba_Mat  = new su2double* [3];
      Bb_Mat  = new su2double* [3];
      D_Mat   = new su2double* [3];
      GradNi_Ref_Mat = new su2double* [4];
      for (iVar = 0; iVar < 3; iVar++) {
        Ba_Mat[iVar]    = new su2double[nDim];
        Bb_Mat[iVar]    = new su2double[nDim];
        D_Mat[iVar]     = new su2double[3];
      }
      for (iVar = 0; iVar < 4; iVar++) {
        GradNi_Ref_Mat[iVar]  = new su2double[nDim];
      }
    }
    else if (nDim == 3){
      Ba_Mat  = new su2double* [6];
      Bb_Mat  = new su2double* [6];
      D_Mat   = new su2double* [6];
      GradNi_Ref_Mat = new su2double* [8];
      for (iVar = 0; iVar < 6; iVar++) {
        Ba_Mat[iVar]      = new su2double[nDim];
        Bb_Mat[iVar]      = new su2double[nDim];
        D_Mat[iVar]       = new su2double[6];
      }
      for (iVar = 0; iVar < 8; iVar++) {
        GradNi_Ref_Mat[iVar]  = new su2double[nDim];
      }
    }



}

CElasticityMovement::~CElasticityMovement(void) {

  unsigned short iDim, iVar, nElemContainer;

  if (nDim == 2) nElemContainer = 2;
  else nElemContainer = 4;

  delete [] Residual;
  delete [] Solution;

  for (iDim = 0; iDim < nDim; iDim++) {
    delete [] matrixZeros[iDim];
    delete [] matrixId[iDim];
    delete [] Jacobian_ij[iDim];
    delete [] KAux_ab[iDim];
  }
  delete [] matrixZeros;
  delete [] matrixId;
  delete [] Jacobian_ij;
  delete [] KAux_ab;

  if (nDim == 2){
    for (iVar = 0; iVar < 3; iVar++){
      delete [] Ba_Mat[iVar];
      delete [] Bb_Mat[iVar];
      delete [] D_Mat[iVar];
    }
    for (iVar = 0; iVar < 4; iVar++){
      delete [] GradNi_Ref_Mat[iVar];
    }
  }
  else if (nDim == 3){
    for (iVar = 0; iVar < 6; iVar++){
      delete [] Ba_Mat[iVar];
      delete [] Bb_Mat[iVar];
      delete [] D_Mat[iVar];
    }
    for (iVar = 0; iVar < 8; iVar++){
      delete [] GradNi_Ref_Mat[iVar];
    }
  }

  delete [] Ba_Mat;
  delete [] Bb_Mat;
  delete [] D_Mat;
  delete [] GradNi_Ref_Mat;

  if (element_container != NULL) {
    for (iVar = 0; iVar < MAX_FE_KINDS; iVar++){
      if (element_container[iVar] != NULL) delete element_container[iVar];
    }
    delete [] element_container;
  }

}


void CElasticityMovement::SetVolume_Deformation_Elas(CGeometry *geometry, CConfig *config, bool UpdateGeo, bool Derivative){

  unsigned long IterLinSol = 0, Smoothing_Iter, iNonlinear_Iter, MaxIter = 0, RestartIter = 50, Nonlinear_Iter = 0;
  su2double NumError, Tol_Factor, Residual = 0.0, Residual_Init = 0.0;
  bool Screen_Output;

  bool discrete_adjoint = config->GetDiscrete_Adjoint();

  int rank = MASTER_NODE;
#ifdef HAVE_MPI
  MPI_Comm_rank(MPI_COMM_WORLD, &rank);
#endif

  /*--- Retrieve number or internal iterations from config ---*/

  Nonlinear_Iter = config->GetGridDef_Nonlinear_Iter();

  /*--- Disable the screen output if we're running SU2_CFD ---*/
  if (config->GetKind_SU2() == SU2_CFD) Screen_Output = false;

  /*--- Loop over the total number of grid deformation iterations. The surface
   deformation can be divided into increments to help with stability. ---*/

  for (iNonlinear_Iter = 0; iNonlinear_Iter < Nonlinear_Iter; iNonlinear_Iter++) {

    /*--- Initialize vector and sparse matrix ---*/
    LinSysSol.SetValZero();
    LinSysRes.SetValZero();
    StiffMatrix.SetValZero();

    /*--- Compute the minimum and maximum area/volume for the mesh. ---*/
    SetMinMaxVolume(geometry, config);
    if ((rank == MASTER_NODE) && (!discrete_adjoint)) {
      if (nDim == 2) cout << scientific << "Min. area: "<< MinVolume <<", max. area: " << MaxVolume <<"." << endl;
      else           cout << scientific << "Min. volume: "<< MinVolume <<", max. volume: " << MaxVolume <<"." << endl;
    }

    /*--- Compute the stiffness matrix. ---*/
    SetStiffnessMatrix(geometry, config);

    /*--- Impose boundary conditions (all of them are ESSENTIAL BC's - displacements). ---*/
    SetBoundaryDisplacements(geometry, config);

    /*--- Solve the linear system. ---*/
    Solve_System(geometry, config);

    /*--- Update the grid coordinates and cell volumes using the solution
     of the linear system (usol contains the x, y, z displacements). ---*/
    UpdateGridCoord(geometry, config);

    if (UpdateGeo)
      UpdateDualGrid(geometry, config);

    /*--- Check for failed deformation (negative volumes). ---*/
    /*--- In order to do this, we recompute the minimum and maximum area/volume for the mesh. ---*/
    SetMinMaxVolume(geometry, config);

    if ((rank == MASTER_NODE) && (!discrete_adjoint)) {
      cout << scientific << "Non-linear iter.: " << iNonlinear_Iter+1 << "/" << Nonlinear_Iter  << ". Linear iter.: " << nIterMesh << ". ";
      if (nDim == 2) cout << "Min. area: " << MinVolume << ". Error: " << valResidual << "." << endl;
      else cout << "Min. volume: " << MinVolume << ". Error: " << valResidual << "." << endl;
    }

  }

}


void CElasticityMovement::UpdateGridCoord(CGeometry *geometry, CConfig *config){

  unsigned short iDim;
  unsigned long iPoint, total_index;
  su2double new_coord;

  /*--- Update the grid coordinates using the solution of the linear system
   after grid deformation (LinSysSol contains the x, y, z displacements). ---*/

  for (iPoint = 0; iPoint < nPoint; iPoint++)
    for (iDim = 0; iDim < nDim; iDim++) {
      total_index = iPoint*nDim + iDim;
      new_coord = geometry->node[iPoint]->GetCoord(iDim)+LinSysSol[total_index];
      if (fabs(new_coord) < EPS*EPS) new_coord = 0.0;
      geometry->node[iPoint]->SetCoord(iDim, new_coord);
    }

  /* --- LinSysSol contains the non-transformed displacements in the periodic halo cells.
   * Hence we still need a communication of the transformed coordinates, otherwise periodicity
   * is not maintained. ---*/

  geometry->Set_MPI_Coord(config);

}


void CElasticityMovement::UpdateDualGrid(CGeometry *geometry, CConfig *config){

  /*--- After moving all nodes, update the dual mesh. Recompute the edges and
   dual mesh control volumes in the domain and on the boundaries. ---*/

  geometry->SetCoord_CG();
  geometry->SetControlVolume(config, UPDATE);
  geometry->SetBoundControlVolume(config, UPDATE);

}


void CElasticityMovement::UpdateMultiGrid(CGeometry **geometry, CConfig *config){

  unsigned short iMGfine, iMGlevel, nMGlevel = config->GetnMGLevels();

  /*--- Update the multigrid structure after moving the finest grid,
   including computing the grid velocities on the coarser levels. ---*/

  for (iMGlevel = 1; iMGlevel <= nMGlevel; iMGlevel++) {
    iMGfine = iMGlevel-1;
    geometry[iMGlevel]->SetControlVolume(config, geometry[iMGfine], UPDATE);
    geometry[iMGlevel]->SetBoundControlVolume(config, geometry[iMGfine],UPDATE);
    geometry[iMGlevel]->SetCoord(geometry[iMGfine]);
    if (config->GetGrid_Movement())
      geometry[iMGlevel]->SetRestricted_GridVelocity(geometry[iMGfine], config);
  }

}

void CElasticityMovement::SetBoundaryDisplacements(CGeometry *geometry, CConfig *config){

  unsigned short iDim, nDim = geometry->GetnDim(), iMarker, axis = 0;
  unsigned long iPoint, total_index, iVertex;
  su2double *VarCoord, MeanCoord[3] = {0.0,0.0,0.0}, VarIncrement = 1.0;

  /*--- Get the SU2 module. SU2_CFD will use this routine for dynamically
   deforming meshes (MARKER_FSI_INTERFACE). ---*/

  unsigned short Kind_SU2 = config->GetKind_SU2();

  /*--- First of all, move the FSI interfaces. ---*/

  for (iMarker = 0; iMarker < config->GetnMarker_All(); iMarker++) {
    if ((config->GetMarker_All_FSIinterface(iMarker) != 0) && (Kind_SU2 == SU2_CFD)) {
      SetMoving_Boundary(geometry, config, iMarker);
    }
  }

  /*--- Now, set to zero displacements of all the other boundary conditions, except the symmetry
   plane, the receive boundaries and periodic boundaries. ---*/


  /*--- As initialization, set to zero displacements of all the surfaces except the symmetry
   plane, the receive boundaries and periodic boundaries. ---*/
  for (iMarker = 0; iMarker < config->GetnMarker_All(); iMarker++) {
    if (((config->GetMarker_All_KindBC(iMarker) != SYMMETRY_PLANE) &&
         (config->GetMarker_All_KindBC(iMarker) != SEND_RECEIVE) &&
         (config->GetMarker_All_KindBC(iMarker) != PERIODIC_BOUNDARY))) {

      /*--- We must note that the FSI surfaces are not clamped ---*/
      if (config->GetMarker_All_FSIinterface(iMarker) == 0){
        SetClamped_Boundary(geometry, config, iMarker);
      }
    }
  }

  /*--- All others are pending. ---*/

}


void CElasticityMovement::SetClamped_Boundary(CGeometry *geometry, CConfig *config, unsigned short val_marker){

  unsigned long iNode, iVertex;
  unsigned long iPoint, jPoint;

  su2double valJacobian_ij_00 = 0.0;

  for (iVertex = 0; iVertex < geometry->nVertex[val_marker]; iVertex++) {

    /*--- Get node index ---*/

    iNode = geometry->vertex[val_marker][iVertex]->GetNode();

    if (geometry->node[iNode]->GetDomain()) {

      if (nDim == 2) {
        Solution[0] = 0.0;  Solution[1] = 0.0;
        Residual[0] = 0.0;  Residual[1] = 0.0;
      }
      else {
        Solution[0] = 0.0;  Solution[1] = 0.0;  Solution[2] = 0.0;
        Residual[0] = 0.0;  Residual[1] = 0.0;  Residual[2] = 0.0;
      }

      /*--- Initialize the reaction vector ---*/

      LinSysRes.SetBlock(iNode, Residual);
      LinSysSol.SetBlock(iNode, Solution);

      /*--- STRONG ENFORCEMENT OF THE CLAMPED BOUNDARY CONDITION ---*/

      /*--- Delete the full row for node iNode ---*/
      for (jPoint = 0; jPoint < nPoint; jPoint++){

        /*--- Check whether the block is non-zero ---*/
        valJacobian_ij_00 = StiffMatrix.GetBlock(iNode, jPoint,0,0);

        if (valJacobian_ij_00 != 0.0 ){
          /*--- Set the rest of the row to 0 ---*/
          if (iNode != jPoint) {
            StiffMatrix.SetBlock(iNode,jPoint,matrixZeros);
          }
          /*--- And the diagonal to 1.0 ---*/
          else{
            StiffMatrix.SetBlock(iNode,jPoint,matrixId);
          }
        }
      }

      /*--- Delete the full column for node iNode ---*/
      for (iPoint = 0; iPoint < nPoint; iPoint++){

        /*--- Check whether the block is non-zero ---*/
        valJacobian_ij_00 = StiffMatrix.GetBlock(iPoint, iNode,0,0);

        if (valJacobian_ij_00 != 0.0 ){
          /*--- Set the rest of the row to 0 ---*/
          if (iNode != iPoint) {
            StiffMatrix.SetBlock(iPoint,iNode,matrixZeros);
          }
        }
      }
    }
  }

}

void CElasticityMovement::SetMoving_Boundary(CGeometry *geometry, CConfig *config, unsigned short val_marker){

  unsigned long iElem;
  unsigned short iDim, jDim;

  su2double *VarCoord;

  unsigned long iNode, iVertex;
  unsigned long iPoint, jPoint;

  su2double VarIncrement = 1.0/((su2double)config->GetGridDef_Nonlinear_Iter());

  su2double valJacobian_ij_00 = 0.0;
  su2double auxJacobian_ij[3][3] = {{0.0, 0.0, 0.0}, {0.0, 0.0, 0.0}, {0.0, 0.0, 0.0}};

  for (iVertex = 0; iVertex < geometry->nVertex[val_marker]; iVertex++) {

    /*--- Get node index ---*/

    iNode = geometry->vertex[val_marker][iVertex]->GetNode();

    /*--- Get the displ;acement on the vertex ---*/

    for (iDim = 0; iDim < nDim; iDim++)
       VarCoord = geometry->vertex[val_marker][iVertex]->GetVarCoord();

    if (geometry->node[iNode]->GetDomain()) {

      if (nDim == 2) {
        Solution[0] = VarCoord[0] * VarIncrement;  Solution[1] = VarCoord[1] * VarIncrement;
        Residual[0] = VarCoord[0] * VarIncrement;  Residual[1] = VarCoord[1] * VarIncrement;
      }
      else {
        Solution[0] = VarCoord[0] * VarIncrement;  Solution[1] = VarCoord[1] * VarIncrement;  Solution[2] = VarCoord[2] * VarIncrement;
        Residual[0] = VarCoord[0] * VarIncrement;  Residual[1] = VarCoord[1] * VarIncrement;  Residual[2] = VarCoord[2] * VarIncrement;
      }

      /*--- Initialize the reaction vector ---*/

      LinSysRes.SetBlock(iNode, Residual);
      LinSysSol.SetBlock(iNode, Solution);

      /*--- STRONG ENFORCEMENT OF THE DISPLACEMENT BOUNDARY CONDITION ---*/

      /*--- Delete the full row for node iNode ---*/
      for (jPoint = 0; jPoint < nPoint; jPoint++){

        /*--- Check whether the block is non-zero ---*/
        valJacobian_ij_00 = StiffMatrix.GetBlock(iNode, jPoint,0,0);

        if (valJacobian_ij_00 != 0.0 ){
          /*--- Set the rest of the row to 0 ---*/
          if (iNode != jPoint) {
            StiffMatrix.SetBlock(iNode,jPoint,matrixZeros);
          }
          /*--- And the diagonal to 1.0 ---*/
          else{
            StiffMatrix.SetBlock(iNode,jPoint,matrixId);
          }
        }
      }

      /*--- Delete the columns for a particular node ---*/

      for (iPoint = 0; iPoint < nPoint; iPoint++){

        /*--- Check if the term K(iPoint, iNode) is 0 ---*/
        valJacobian_ij_00 = StiffMatrix.GetBlock(iPoint,iNode,0,0);

        /*--- If the node iNode has a crossed dependency with the point iPoint ---*/
        if (valJacobian_ij_00 != 0.0 ){

          /*--- Retrieve the Jacobian term ---*/
          for (iDim = 0; iDim < nDim; iDim++){
            for (jDim = 0; jDim < nDim; jDim++){
              auxJacobian_ij[iDim][jDim] = StiffMatrix.GetBlock(iPoint,iNode,iDim,jDim);
            }
          }

          /*--- Multiply by the imposed displacement ---*/
          for (iDim = 0; iDim < nDim; iDim++){
            Residual[iDim] = 0.0;
            for (jDim = 0; jDim < nDim; jDim++){
              Residual[iDim] += auxJacobian_ij[iDim][jDim] * VarCoord[jDim];
            }
          }

          /*--- For the whole column, except the diagonal term ---*/
          if (iNode != iPoint) {
            /*--- The term is substracted from the residual (right hand side) ---*/
            LinSysRes.SubtractBlock(iPoint, Residual);
            /*--- The Jacobian term is now set to 0 ---*/
            StiffMatrix.SetBlock(iPoint,iNode,matrixZeros);
          }
        }
      }
    }
  }

}

void CElasticityMovement::Solve_System(CGeometry *geometry, CConfig *config){

  int rank = MASTER_NODE;
#ifdef HAVE_MPI
  MPI_Comm_rank(MPI_COMM_WORLD, &rank);
#endif

  /*--- Retrieve number or iterations, tol, output, etc. from config ---*/

  su2double SolverTol = config->GetDeform_Linear_Solver_Error(), System_Residual;

  unsigned long MaxIter = config->GetDeform_Linear_Solver_Iter();
  unsigned long IterLinSol = 0;

  bool Screen_Output= config->GetDeform_Output();

  /*--- Initialize the structures to solve the system ---*/

  CMatrixVectorProduct* mat_vec = NULL;
  CPreconditioner* precond = NULL;
  CSysSolve *system  = new CSysSolve();

  /*--- Communicate any prescribed boundary displacements via MPI,
   so that all nodes have the same solution and r.h.s. entries
   across all partitions. ---*/

  StiffMatrix.SendReceive_Solution(LinSysSol, geometry, config);
  StiffMatrix.SendReceive_Solution(LinSysRes, geometry, config);

  bool TapeActive = NO;

  if (config->GetDiscrete_Adjoint()){
#ifdef CODI_REVERSE_TYPE

    /*--- Check whether the tape is active, i.e. if it is recording and store the status ---*/

    TapeActive = AD::globalTape.isActive();


    /*--- Stop the recording for the linear solver ---*/

    AD::StopRecording();
#endif
  }

  /*--- Solve the linear system using a Krylov subspace method ---*/

  if (config->GetDeform_Linear_Solver() == BCGSTAB ||
      config->GetDeform_Linear_Solver() == FGMRES ||
      config->GetDeform_Linear_Solver() == RESTARTED_FGMRES ||
      config->GetDeform_Linear_Solver() == CONJUGATE_GRADIENT) {

    /*--- Independently of whether we are using or not derivatives,
     *--- as the matrix is now symmetric, the matrix-vector product
     *--- can be done in the same way in the forward and the reverse mode
     */

    /*--- Definition of the preconditioner matrix vector multiplication, and linear solver ---*/
    mat_vec = new CSysMatrixVectorProduct(StiffMatrix, geometry, config);
    CPreconditioner* precond = NULL;

    switch (config->GetKind_Deform_Linear_Solver_Prec()) {
    case JACOBI:
      StiffMatrix.BuildJacobiPreconditioner();
      precond = new CJacobiPreconditioner(StiffMatrix, geometry, config);
      break;
    case ILU:
      StiffMatrix.BuildILUPreconditioner();
      precond = new CILUPreconditioner(StiffMatrix, geometry, config);
      break;
    case LU_SGS:
      precond = new CLU_SGSPreconditioner(StiffMatrix, geometry, config);
      break;
    case LINELET:
      StiffMatrix.BuildJacobiPreconditioner();
      precond = new CLineletPreconditioner(StiffMatrix, geometry, config);
      break;
    default:
      StiffMatrix.BuildJacobiPreconditioner();
      precond = new CJacobiPreconditioner(StiffMatrix, geometry, config);
      break;
    }

    switch (config->GetDeform_Linear_Solver()) {
    case BCGSTAB:
      IterLinSol = system->BCGSTAB_LinSolver(LinSysRes, LinSysSol, *mat_vec, *precond, SolverTol, MaxIter, &System_Residual, Screen_Output);
      break;
    case FGMRES:
      IterLinSol = system->FGMRES_LinSolver(LinSysRes, LinSysSol, *mat_vec, *precond, SolverTol, MaxIter, &System_Residual, Screen_Output);
      break;
    case CONJUGATE_GRADIENT:
      IterLinSol = system->CG_LinSolver(LinSysRes, LinSysSol, *mat_vec, *precond, SolverTol, MaxIter, Screen_Output);
      break;
    case RESTARTED_FGMRES:
      IterLinSol = 0;
      while (IterLinSol < config->GetLinear_Solver_Iter()) {
        if (IterLinSol + config->GetLinear_Solver_Restart_Frequency() > config->GetLinear_Solver_Iter())
          MaxIter = config->GetLinear_Solver_Iter() - IterLinSol;
        IterLinSol += system->FGMRES_LinSolver(LinSysRes, LinSysSol, *mat_vec, *precond, SolverTol, MaxIter, &System_Residual, Screen_Output);
        if (LinSysRes.norm() < SolverTol) break;
        SolverTol = SolverTol*(1.0/LinSysRes.norm());
      }
      break;
    }

    /*--- Dealocate memory of the Krylov subspace method ---*/

    delete mat_vec;
    delete precond;

  }

  if(TapeActive){
    /*--- Start recording if it was stopped for the linear solver ---*/

    AD::StartRecording();

    /*--- Prepare the externally differentiated linear solver ---*/

    system->SetExternalSolve_Mesh(StiffMatrix, LinSysRes, LinSysSol, geometry, config);

  }

  delete system;

  /*--- Set number of iterations in the mesh update. ---*/

  nIterMesh = IterLinSol;

  /*--- Store the value of the residual. ---*/

  valResidual = System_Residual;


}

void CElasticityMovement::SetMinMaxVolume(CGeometry *geometry, CConfig *config) {

  unsigned long iElem, ElemCounter = 0;
  unsigned short iNode, iDim, jDim, nNodes = 0;
  unsigned long indexNode[8]={0,0,0,0,0,0,0,0};
  su2double val_Coord;
  int EL_KIND = 0;

  bool discrete_adjoint = config->GetDiscrete_Adjoint();

  bool RightVol = true;

  su2double ElemVolume;

  int rank = MASTER_NODE;
#ifdef HAVE_MPI
  MPI_Comm_rank(MPI_COMM_WORLD, &rank);
#endif

  if ((rank == MASTER_NODE) && (!discrete_adjoint))
    cout << "Computing volumes of the grid elements." << endl;

  MaxVolume = -1E22; MinVolume = 1E22;

  /*--- Loops over all the elements ---*/

  for (iElem = 0; iElem < geometry->GetnElem(); iElem++) {

    if (geometry->elem[iElem]->GetVTK_Type() == TRIANGLE)      {nNodes = 3; EL_KIND = EL_TRIA;}
    if (geometry->elem[iElem]->GetVTK_Type() == QUADRILATERAL) {nNodes = 4; EL_KIND = EL_QUAD;}
    if (geometry->elem[iElem]->GetVTK_Type() == TETRAHEDRON)   {nNodes = 4; EL_KIND = EL_TETRA;}
    if (geometry->elem[iElem]->GetVTK_Type() == PYRAMID)       {nNodes = 5; EL_KIND = EL_PYRAM;}
    if (geometry->elem[iElem]->GetVTK_Type() == PRISM)         {nNodes = 6; EL_KIND = EL_PRISM;}
    if (geometry->elem[iElem]->GetVTK_Type() == HEXAHEDRON)    {nNodes = 8; EL_KIND = EL_HEXA;}

    /*--- For the number of nodes, we get the coordinates from the connectivity matrix and the geometry structure ---*/

    for (iNode = 0; iNode < nNodes; iNode++) {

      indexNode[iNode] = geometry->elem[iElem]->GetNode(iNode);

      for (iDim = 0; iDim < nDim; iDim++) {
        val_Coord = geometry->node[indexNode[iNode]]->GetCoord(iDim);
        element_container[EL_KIND]->SetRef_Coord(val_Coord, iNode, iDim);
      }

    }

    /*--- Compute the volume of the element (or the area in 2D cases ) ---*/

    if (nDim == 2)  ElemVolume = element_container[EL_KIND]->ComputeArea();
    else            ElemVolume = element_container[EL_KIND]->ComputeVolume();

    RightVol = true;
    if (ElemVolume < 0.0) RightVol = false;

    MaxVolume = max(MaxVolume, ElemVolume);
    MinVolume = min(MinVolume, ElemVolume);
    geometry->elem[iElem]->SetVolume(ElemVolume);

    if (!RightVol) ElemCounter++;

  }

#ifdef HAVE_MPI
  unsigned long ElemCounter_Local = ElemCounter; ElemCounter = 0;
  su2double MaxVolume_Local = MaxVolume; MaxVolume = 0.0;
  su2double MinVolume_Local = MinVolume; MinVolume = 0.0;
  SU2_MPI::Allreduce(&ElemCounter_Local, &ElemCounter, 1, MPI_UNSIGNED_LONG, MPI_SUM, MPI_COMM_WORLD);
  SU2_MPI::Allreduce(&MaxVolume_Local, &MaxVolume, 1, MPI_DOUBLE, MPI_MAX, MPI_COMM_WORLD);
  SU2_MPI::Allreduce(&MinVolume_Local, &MinVolume, 1, MPI_DOUBLE, MPI_MIN, MPI_COMM_WORLD);
#endif

  /*--- Volume from  0 to 1 ---*/

  for (iElem = 0; iElem < geometry->GetnElem(); iElem++) {
    ElemVolume = geometry->elem[iElem]->GetVolume()/MaxVolume;
    geometry->elem[iElem]->SetVolume(ElemVolume);
  }

  if ((ElemCounter != 0) && (rank == MASTER_NODE))
    cout <<"There are " << ElemCounter << " elements with negative volume.\n" << endl;

}


void CElasticityMovement::SetStiffnessMatrix(CGeometry *geometry, CConfig *config){

  unsigned long iElem;
  unsigned short iNode, iDim, jDim, nNodes = 0;
  unsigned long indexNode[8]={0,0,0,0,0,0,0,0};
  su2double val_Coord;
  int EL_KIND = 0;

  su2double *Kab = NULL;
  unsigned short NelNodes, jNode;

  su2double ElemVolume;

  /*--- Loops over all the elements ---*/

  for (iElem = 0; iElem < geometry->GetnElem(); iElem++) {

    if (geometry->elem[iElem]->GetVTK_Type() == TRIANGLE)      {nNodes = 3; EL_KIND = EL_TRIA;}
    if (geometry->elem[iElem]->GetVTK_Type() == QUADRILATERAL) {nNodes = 4; EL_KIND = EL_QUAD;}
    if (geometry->elem[iElem]->GetVTK_Type() == TETRAHEDRON)   {nNodes = 4; EL_KIND = EL_TETRA;}
    if (geometry->elem[iElem]->GetVTK_Type() == PYRAMID)       {nNodes = 5; EL_KIND = EL_PYRAM;}
    if (geometry->elem[iElem]->GetVTK_Type() == PRISM)         {nNodes = 6; EL_KIND = EL_PRISM;}
    if (geometry->elem[iElem]->GetVTK_Type() == HEXAHEDRON)    {nNodes = 8; EL_KIND = EL_HEXA;}

    /*--- For the number of nodes, we get the coordinates from the connectivity matrix and the geometry structure ---*/

    for (iNode = 0; iNode < nNodes; iNode++) {

      indexNode[iNode] = geometry->elem[iElem]->GetNode(iNode);

      for (iDim = 0; iDim < nDim; iDim++) {
        val_Coord = geometry->node[indexNode[iNode]]->GetCoord(iDim);
        element_container[EL_KIND]->SetRef_Coord(val_Coord, iNode, iDim);
      }

    }

    /*--- Retrieve the volume of the element (previously computed in SetMinMaxVolume()) ---*/

    ElemVolume = geometry->elem[iElem]->GetVolume();

    /*--- Compute the stiffness of the element ---*/
    Set_Element_Stiffness(ElemVolume, config);

    /*--- Compute the element contribution to the stiffness matrix ---*/

    Compute_Element_Contribution(element_container[EL_KIND], config);

    /*--- Retrieve number of nodes ---*/

    NelNodes = element_container[EL_KIND]->GetnNodes();

    /*--- Assemble the stiffness matrix ---*/

    for (iNode = 0; iNode < NelNodes; iNode++){

      for (jNode = 0; jNode < NelNodes; jNode++){

        Kab = element_container[EL_KIND]->Get_Kab(iNode, jNode);

        for (iDim = 0; iDim < nDim; iDim++){
          for (jDim = 0; jDim < nDim; jDim++){
            Jacobian_ij[iDim][jDim] = Kab[iDim*nDim+jDim];
          }
        }

        StiffMatrix.AddBlock(indexNode[iNode], indexNode[jNode], Jacobian_ij);

      }

    }

  }

}


void CElasticityMovement::Set_Element_Stiffness(su2double ElemVolume, CConfig *config) {

  int rank = MASTER_NODE;
#ifdef HAVE_MPI
  MPI_Comm_rank(MPI_COMM_WORLD, &rank);
#endif

  switch (config->GetDeform_Stiffness_Type()) {
    case INVERSE_VOLUME:
      E = 1.0 / ElemVolume;           // Stiffness inverse of the volume of the element
      Nu = config->GetDeform_Coeff(); // Nu is normally a very large number, for rigid-body rotations, see Dwight (2009)
      break;
    case WALL_DISTANCE:
      if (rank == MASTER_NODE)
        cout << "WALL DISTANCE METHOD NOT YET IMPLEMENTED FOR THIS APPROACH!!" << endl;
      exit(EXIT_FAILURE);
      break;
    case CONSTANT_STIFFNESS:
      E      = config->GetDeform_ElasticityMod();
      Nu     = config->GetDeform_PoissonRatio();
      break;
  }

  /*--- Lamé parameters ---*/

  Mu     = E / (2.0*(1.0 + Nu));
  Lambda = Nu*E/((1.0+Nu)*(1.0-2.0*Nu));

}


void CElasticityMovement::Compute_Element_Contribution(CElement *element, CConfig *config){

  unsigned short iVar, jVar, kVar;
  unsigned short iGauss, nGauss;
  unsigned short iNode, jNode, nNode;
  unsigned short iDim;
  unsigned short bDim;

  su2double Weight, Jac_X;

  su2double AuxMatrix[3][6];

  /*--- Initialize auxiliary matrices ---*/

  if (nDim == 2) bDim = 3;
  else bDim = 6;

  for (iVar = 0; iVar < bDim; iVar++){
    for (jVar = 0; jVar < nDim; jVar++){
      Ba_Mat[iVar][jVar] = 0.0;
      Bb_Mat[iVar][jVar] = 0.0;
    }
  }

  for (iVar = 0; iVar < 3; iVar++){
    for (jVar = 0; jVar < 6; jVar++){
      AuxMatrix[iVar][jVar] = 0.0;
    }
  }

  element->clearElement();      /*--- Restarts the element: avoids adding over previous results in other elements --*/
  element->ComputeGrad_Linear();
  nNode = element->GetnNodes();
  nGauss = element->GetnGaussPoints();

  /*--- Compute the constitutive matrix (D_Mat) for the element - it only depends on lambda and mu, constant for the element ---*/
  Compute_Constitutive_Matrix();

  for (iGauss = 0; iGauss < nGauss; iGauss++){

    Weight = element->GetWeight(iGauss);
    Jac_X = element->GetJ_X(iGauss);

    /*--- Retrieve the values of the gradients of the shape functions for each node ---*/
    /*--- This avoids repeated operations ---*/
    for (iNode = 0; iNode < nNode; iNode++){
      for (iDim = 0; iDim < nDim; iDim++){
        GradNi_Ref_Mat[iNode][iDim] = element->GetGradNi_X(iNode,iGauss,iDim);
      }
    }

    for (iNode = 0; iNode < nNode; iNode++){

      if (nDim == 2){
        Ba_Mat[0][0] = GradNi_Ref_Mat[iNode][0];
        Ba_Mat[1][1] = GradNi_Ref_Mat[iNode][1];
        Ba_Mat[2][0] = GradNi_Ref_Mat[iNode][1];
        Ba_Mat[2][1] = GradNi_Ref_Mat[iNode][0];
      }
      else if (nDim == 3){
        Ba_Mat[0][0] = GradNi_Ref_Mat[iNode][0];
        Ba_Mat[1][1] = GradNi_Ref_Mat[iNode][1];
        Ba_Mat[2][2] = GradNi_Ref_Mat[iNode][2];
        Ba_Mat[3][0] = GradNi_Ref_Mat[iNode][1];
        Ba_Mat[3][1] = GradNi_Ref_Mat[iNode][0];
        Ba_Mat[4][0] = GradNi_Ref_Mat[iNode][2];
        Ba_Mat[4][2] = GradNi_Ref_Mat[iNode][0];
        Ba_Mat[5][1] = GradNi_Ref_Mat[iNode][2];
        Ba_Mat[5][2] = GradNi_Ref_Mat[iNode][1];
      }

        /*--- Compute the BT.D Matrix ---*/

      for (iVar = 0; iVar < nDim; iVar++){
        for (jVar = 0; jVar < bDim; jVar++){
          AuxMatrix[iVar][jVar] = 0.0;
          for (kVar = 0; kVar < bDim; kVar++){
            AuxMatrix[iVar][jVar] += Ba_Mat[kVar][iVar]*D_Mat[kVar][jVar];
          }
        }
      }

      /*--- Assumming symmetry ---*/
      for (jNode = iNode; jNode < nNode; jNode++){
        if (nDim == 2){
          Bb_Mat[0][0] = GradNi_Ref_Mat[jNode][0];
          Bb_Mat[1][1] = GradNi_Ref_Mat[jNode][1];
          Bb_Mat[2][0] = GradNi_Ref_Mat[jNode][1];
          Bb_Mat[2][1] = GradNi_Ref_Mat[jNode][0];
        }
        else if (nDim ==3){
          Bb_Mat[0][0] = GradNi_Ref_Mat[jNode][0];
          Bb_Mat[1][1] = GradNi_Ref_Mat[jNode][1];
          Bb_Mat[2][2] = GradNi_Ref_Mat[jNode][2];
          Bb_Mat[3][0] = GradNi_Ref_Mat[jNode][1];
          Bb_Mat[3][1] = GradNi_Ref_Mat[jNode][0];
          Bb_Mat[4][0] = GradNi_Ref_Mat[jNode][2];
          Bb_Mat[4][2] = GradNi_Ref_Mat[jNode][0];
          Bb_Mat[5][1] = GradNi_Ref_Mat[jNode][2];
          Bb_Mat[5][2] = GradNi_Ref_Mat[jNode][1];
        }

        for (iVar = 0; iVar < nDim; iVar++){
          for (jVar = 0; jVar < nDim; jVar++){
            KAux_ab[iVar][jVar] = 0.0;
            for (kVar = 0; kVar < bDim; kVar++){
              KAux_ab[iVar][jVar] += Weight * AuxMatrix[iVar][kVar] * Bb_Mat[kVar][jVar] * Jac_X;
            }
          }
        }

        element->Add_Kab(KAux_ab,iNode, jNode);
        /*--- Symmetric terms --*/
        if (iNode != jNode){
          element->Add_Kab_T(KAux_ab, jNode, iNode);
        }

      }

    }

  }

}

void CElasticityMovement::Compute_Constitutive_Matrix(void){

  /*--- Compute the D Matrix (for plane strain and 3-D)---*/

  if (nDim == 2){

    /*--- Assuming plane strain ---*/
    D_Mat[0][0] = Lambda + 2.0*Mu;  D_Mat[0][1] = Lambda;            D_Mat[0][2] = 0.0;
    D_Mat[1][0] = Lambda;           D_Mat[1][1] = Lambda + 2.0*Mu;   D_Mat[1][2] = 0.0;
    D_Mat[2][0] = 0.0;              D_Mat[2][1] = 0.0;               D_Mat[2][2] = Mu;

  }
  else if (nDim == 3){

    D_Mat[0][0] = Lambda + 2.0*Mu;  D_Mat[0][1] = Lambda;           D_Mat[0][2] = Lambda;           D_Mat[0][3] = 0.0;  D_Mat[0][4] = 0.0;  D_Mat[0][5] = 0.0;
    D_Mat[1][0] = Lambda;           D_Mat[1][1] = Lambda + 2.0*Mu;  D_Mat[1][2] = Lambda;           D_Mat[1][3] = 0.0;  D_Mat[1][4] = 0.0;  D_Mat[1][5] = 0.0;
    D_Mat[2][0] = Lambda;           D_Mat[2][1] = Lambda;           D_Mat[2][2] = Lambda + 2.0*Mu;  D_Mat[2][3] = 0.0;  D_Mat[2][4] = 0.0;  D_Mat[2][5] = 0.0;
    D_Mat[3][0] = 0.0;              D_Mat[3][1] = 0.0;              D_Mat[3][2] = 0.0;              D_Mat[3][3] = Mu;   D_Mat[3][4] = 0.0;  D_Mat[3][5] = 0.0;
    D_Mat[4][0] = 0.0;              D_Mat[4][1] = 0.0;              D_Mat[4][2] = 0.0;              D_Mat[4][3] = 0.0;  D_Mat[4][4] = Mu;   D_Mat[4][5] = 0.0;
    D_Mat[5][0] = 0.0;              D_Mat[5][1] = 0.0;              D_Mat[5][2] = 0.0;              D_Mat[5][3] = 0.0;  D_Mat[5][4] = 0.0;  D_Mat[5][5] = Mu;

  }

}

void CElasticityMovement::Transfer_Boundary_Displacements(CGeometry *geometry, CConfig *config, unsigned short val_marker){

  unsigned short iDim, jDim;
  unsigned long iNode, iVertex;

  su2double *VarCoord;
  su2double new_coord;

  for (iVertex = 0; iVertex < geometry->nVertex[val_marker]; iVertex++) {

    /*--- Get node index ---*/

    iNode = geometry->vertex[val_marker][iVertex]->GetNode();

    /*--- Get the displacement on the vertex ---*/

    VarCoord = geometry->vertex[val_marker][iVertex]->GetVarCoord();

    if (geometry->node[iNode]->GetDomain()) {

      /*--- Update the grid coordinates using the solution of the structural problem
       *--- recorded in VarCoord. */

      for (iDim = 0; iDim < nDim; iDim++) {
        new_coord = geometry->node[iNode]->GetCoord(iDim)+VarCoord[iDim];
        if (fabs(new_coord) < EPS*EPS) new_coord = 0.0;
        geometry->node[iNode]->SetCoord(iDim, new_coord);
      }
    }

  }

}

void CElasticityMovement::Boundary_Dependencies(CGeometry **geometry, CConfig *config){


  unsigned short iMarker;

  /*--- Get the SU2 module. SU2_CFD will use this routine for dynamically
   deforming meshes (MARKER_FSI_INTERFACE). ---*/

  unsigned short Kind_SU2 = config->GetKind_SU2();

  /*--- Set the dependencies on the FSI interfaces. ---*/

  for (iMarker = 0; iMarker < config->GetnMarker_All(); iMarker++) {
    if ((config->GetMarker_All_FSIinterface(iMarker) != 0) && (Kind_SU2 == SU2_CFD)) {
      Transfer_Boundary_Displacements(geometry[MESH_0], config, iMarker);
    }
  }

//  /*--- Initialize vector and sparse matrix ---*/
//  LinSysSol.SetValZero();
//  LinSysRes.SetValZero();
//  StiffMatrix.SetValZero();
//
//  /*--- Impose boundary conditions (all of them are ESSENTIAL BC's - displacements). ---*/
//  SetBoundaryDisplacements(geometry[MESH_0], config);
//
//  /*--- Update the grid coordinates and cell volumes using the solution
//   of the linear system (usol contains the x, y, z displacements). ---*/
//  UpdateGridCoord(geometry[MESH_0], config);

  UpdateDualGrid(geometry[MESH_0], config);

  /*--- Update Dual Grid and Multigrid to recompute normals ---*/
//  UpdateDualGrid(geometry[MESH_0], config);
//  UpdateMultiGrid(geometry, config);
//  geometry[MESH_0]->SetCoord_CG();
//  geometry[MESH_0]->SetControlVolume(config, UPDATE);
//  geometry[MESH_0]->SetBoundControlVolume(config, UPDATE);

}

=======
CFreeFormBlending::CFreeFormBlending(){}

CFreeFormBlending::~CFreeFormBlending(){}

CBSplineBlending::CBSplineBlending(short val_order, short n_controlpoints): CFreeFormBlending(){
  SetOrder(val_order, n_controlpoints);
}

CBSplineBlending::~CBSplineBlending(){}

void CBSplineBlending::SetOrder(short val_order, short n_controlpoints){

  unsigned short iKnot;

  Order    = val_order;
  Degree   = Order - 1;
  nControl = n_controlpoints;

  KnotSize = Order + nControl;

  U.resize(KnotSize, 0.0);

  /*--- Set up the knot vectors for open uniform B-Splines ---*/

  /*--- Note: the first knots are zero now.---*/

  /*--- The next knots are equidistantly distributed in [0,1] ---*/

  for (iKnot = 0; iKnot < nControl - Order; iKnot++){
    U[Order + iKnot] = su2double(iKnot+1)/su2double(nControl - Order + 1);
  }
  for (iKnot = nControl - Order; iKnot < nControl; iKnot++){
    U[Order + iKnot]  = 1.0;
  }

  /*--- Allocate the temporary vectors for the basis evaluation ---*/

  N.resize(Order, vector<su2double>(Order, 0.0));
}

su2double CBSplineBlending::GetBasis(short val_i, su2double val_t){

  /*--- Evaluation is based on the algorithm from "The NURBS Book (Les Piegl and Wayne Tiller)" ---*/

  /*--- Special cases ---*/

  if ((val_i == 0 && val_t == U[0]) || (val_i == U.size()-1 && val_t == U.back())) {return 1.0;}

  /*--- Local property of BSplines ---*/

  if ((val_t < U[val_i]) || (val_t >= U[val_i+Order])){ return 0.0;}

  unsigned short j,k;
  su2double saved, temp;

  for (j = 0; j < Order; j++){
    if ((val_t >= U[val_i+j]) && (val_t < U[val_i+j+1])) N[j][0] = 1.0;
    else N[j][0] = 0;
  }

  for (k = 1; k < Order; k++){
    if (N[0][k-1] == 0.0) saved = 0.0;
    else saved = ((val_t - U[val_i])*N[0][k-1])/(U[val_i+k] - U[val_i]);
    for (j = 0; j < Order-k; j++){
      if (N[j+1][k-1] == 0.0){
        N[j][k] = saved; saved = 0.0;
      } else {
        temp     = N[j+1][k-1]/(U[val_i+j+k+1] - U[val_i+j+1]);
        N[j][k]  = saved+(U[val_i+j+k+1] - val_t)*temp;
        saved    = (val_t - U[val_i+j+1])*temp;
      }
    }
  }
  return N[0][Order-1];
}

su2double CBSplineBlending::GetDerivative(short val_i, su2double val_t, short val_order_der){

  if ((val_t < U[val_i]) || (val_t >= U[val_i+Order])){ return 0.0;}

  /*--- Evaluate the i+p basis functions up to the order p (stored in the matrix N). ---*/

  GetBasis(val_i, val_t);

  /*--- Use the recursive definition for the derivative (hardcoded for 1st and 2nd derivative). ---*/

  if (val_order_der == 0){ return N[0][Order-1];}

  if (val_order_der == 1){
    return (Order-1.0)/(1e-10 + U[val_i+Order-1] - U[val_i]  )*N[0][Order-2]
         - (Order-1.0)/(1e-10 + U[val_i+Order]   - U[val_i+1])*N[1][Order-2];
  }

  if (val_order_der == 2 && Order > 2){
    const su2double left = (Order-2.0)/(1e-10 + U[val_i+Order-2] - U[val_i])  *N[0][Order-3]
                         - (Order-2.0)/(1e-10 + U[val_i+Order-1] - U[val_i+1])*N[1][Order-3];

    const su2double right = (Order-2.0)/(1e-10 + U[val_i+Order-1] - U[val_i+1])*N[1][Order-3]
                          - (Order-2.0)/(1e-10 + U[val_i+Order]   - U[val_i+2])*N[2][Order-3];

    return (Order-1.0)/(1e-10 + U[val_i+Order-1] - U[val_i]  )*left
         - (Order-1.0)/(1e-10 + U[val_i+Order]   - U[val_i+1])*right;
  }

  /*--- Higher order derivatives are not implemented, so we exit if they are requested. ---*/

  if (val_order_der > 2){
    int rank = MASTER_NODE;
#ifdef HAVE_MPI
    MPI_Comm_rank(MPI_COMM_WORLD, &rank);
#endif
    if (rank == MASTER_NODE){
      cout << "Higher order derivatives for BSplines are not implemented." << endl;
    }
    exit(EXIT_FAILURE);
  }
  return 0.0;
}

CBezierBlending::CBezierBlending(short val_order, short n_controlpoints){
  SetOrder(val_order, n_controlpoints);
}

CBezierBlending::~CBezierBlending(){}

void CBezierBlending::SetOrder(short val_order, short n_controlpoints){
  Order  = val_order;
  Degree = Order - 1;
  binomial.resize(Order+1, 0.0);
}

su2double CBezierBlending::GetBasis(short val_i, su2double val_t){
  return GetBernstein(Degree, val_i, val_t);
}

su2double CBezierBlending::GetBernstein(short val_n, short val_i, su2double val_t){

  su2double value = 0.0;

  if (val_i > val_n) { value = 0.0; return value; }

  if (val_i == 0) {
    if (val_t == 0) value = 1.0;
    else if (val_t == 1) value = 0.0;
    else value = Binomial(val_n, val_i) * pow(val_t, val_i) * pow(1.0 - val_t, val_n - val_i);
  }
  else if (val_i == val_n) {
    if (val_t == 0) value = 0.0;
    else if (val_t == 1) value = 1.0;
    else value = pow(val_t, val_n);
  }
  else {
    if ((val_t == 0) || (val_t == 1)) value = 0.0;
    value = Binomial(val_n, val_i) * pow(val_t, val_i) * pow(1.0-val_t, val_n - val_i);
  }

  return value;
}

su2double CBezierBlending::GetDerivative(short val_i, su2double val_t, short val_order_der){
  return GetBernsteinDerivative(Degree, val_i, val_t, val_order_der);
}

su2double CBezierBlending::GetBernsteinDerivative(short val_n, short val_i, su2double val_t, short val_order_der){

  su2double value = 0.0;

  /*--- Verify this subroutine, it provides negative val_n,
   which is a wrong value for GetBernstein ---*/

  if (val_order_der == 0) {
    value = GetBernstein(val_n, val_i, val_t); return value;
  }

  if (val_i == 0) {
    value = val_n*(-GetBernsteinDerivative(val_n-1, val_i, val_t, val_order_der-1)); return value;
  }
  else {
    if (val_n == 0) {
      value = val_t; return value;
    }
    else {
      value = val_n*(GetBernsteinDerivative(val_n-1, val_i-1, val_t, val_order_der-1) - GetBernsteinDerivative(val_n-1, val_i, val_t, val_order_der-1));
      return value;
    }
  }

  return value;
}

su2double CBezierBlending::Binomial(unsigned short n, unsigned short m){

  unsigned short i, j;
  su2double result;

  binomial[0] = 1.0;
  for (i = 1; i <= n; ++i) {
    binomial[i] = 1.0;
    for (j = i-1U; j > 0; --j) {
      binomial[j] += binomial[j-1U];
    }
  }

  result = binomial[m];
  if (fabs(result) < EPS*EPS) { result = 0.0; }

  return result;

}
>>>>>>> 7a8d49ce
<|MERGE_RESOLUTION|>--- conflicted
+++ resolved
@@ -8951,7 +8951,6 @@
 	return value;
 }
 
-<<<<<<< HEAD
 
 
 CElasticityMovement::CElasticityMovement(CGeometry *geometry, CConfig *config) : CVolumetricMovement() {
@@ -9511,10 +9510,10 @@
 
   /*--- Solve the linear system using a Krylov subspace method ---*/
 
-  if (config->GetDeform_Linear_Solver() == BCGSTAB ||
-      config->GetDeform_Linear_Solver() == FGMRES ||
-      config->GetDeform_Linear_Solver() == RESTARTED_FGMRES ||
-      config->GetDeform_Linear_Solver() == CONJUGATE_GRADIENT) {
+  if (config->GetKind_Deform_Linear_Solver() == BCGSTAB ||
+      config->GetKind_Deform_Linear_Solver() == FGMRES ||
+      config->GetKind_Deform_Linear_Solver() == RESTARTED_FGMRES ||
+      config->GetKind_Deform_Linear_Solver() == CONJUGATE_GRADIENT) {
 
     /*--- Independently of whether we are using or not derivatives,
      *--- as the matrix is now symmetric, the matrix-vector product
@@ -9547,7 +9546,7 @@
       break;
     }
 
-    switch (config->GetDeform_Linear_Solver()) {
+    switch (config->GetKind_Deform_Linear_Solver()) {
     case BCGSTAB:
       IterLinSol = system->BCGSTAB_LinSolver(LinSysRes, LinSysSol, *mat_vec, *precond, SolverTol, MaxIter, &System_Residual, Screen_Output);
       break;
@@ -10019,7 +10018,7 @@
 
 }
 
-=======
+
 CFreeFormBlending::CFreeFormBlending(){}
 
 CFreeFormBlending::~CFreeFormBlending(){}
@@ -10228,5 +10227,4 @@
 
   return result;
 
-}
->>>>>>> 7a8d49ce
+}