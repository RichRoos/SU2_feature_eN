#!/usr/bin/env python

## \file test_pyWrapper.py
#  \brief Python script to launch SU2_CFD through the Python Wrapper
#  \author David Thomas
#  \version 4.3.0 "Cardinal"
#
# SU2 Lead Developers: Dr. Francisco Palacios (Francisco.D.Palacios@boeing.com).
#                      Dr. Thomas D. Economon (economon@stanford.edu).
#
# SU2 Developers: Prof. Juan J. Alonso's group at Stanford University.
#                 Prof. Piero Colonna's group at Delft University of Technology.
#                 Prof. Nicolas R. Gauger's group at Kaiserslautern University of Technology.
#                 Prof. Alberto Guardone's group at Polytechnic University of Milan.
#                 Prof. Rafael Palacios' group at Imperial College London.
#                 Prof. Edwin van der Weide's group at the University of Twente.
#                 Prof. Vincent Terrapon's group at the University of Liege.
#
# Copyright (C) 2012-2016 SU2, the open-source CFD code.
#
# SU2 is free software; you can redistribute it and/or
# modify it under the terms of the GNU Lesser General Public
# License as published by the Free Software Foundation; either
# version 2.1 of the License, or (at your option) any later version.
#
# SU2 is distributed in the hope that it will be useful,
# but WITHOUT ANY WARRANTY; without even the implied warranty of
# MERCHANTABILITY or FITNESS FOR A PARTICULAR PURPOSE. See the GNU
# Lesser General Public License for more details.
#
# You should have received a copy of the GNU Lesser General Public
# License along with SU2. If not, see <http://www.gnu.org/licenses/>.

# ----------------------------------------------------------------------
#  Imports
# ----------------------------------------------------------------------

from mpi4py import MPI			# use mpi4py for parallel run (also valid for serial) 
from optparse import OptionParser	# use a parser for configuration
import SU2				# imports SU2 python tools

import SU2Solver			# imports the SU2 wrapped module

# -------------------------------------------------------------------
#  Main 
# -------------------------------------------------------------------

def main():

  # Command line options
  parser=OptionParser()
  parser.add_option("-f", "--file", dest="filename", help="Read config from FILE", metavar="FILE")
  parser.add_option("--nDim", dest="nDim", default=2, help="Define the number of DIMENSIONS",
                    metavar="DIMENSIONS")
  parser.add_option("--nZone", dest="nZone", default=1, help="Define the number of ZONES",
                    metavar="ZONES")
<<<<<<< HEAD
  parser.add_option("--fsi", dest="fsi", default="False", help="Launch the FSI driver",
                    metavar="FSI")
  parser.add_option("--fem", dest="fem", default="False", help="Launch the FEM driver",
                    metavar="FEM")
=======

  parser.add_option("--fsi", dest="fsi", default="False", help="Launch the FSI driver", metavar="FSI")

  parser.add_option("--fem", dest="fem", default="False", help="Launch the FEM driver (General driver)", metavar="FEM")

>>>>>>> 64d341d4
  parser.add_option("--harmonic_balance", dest="harmonic_balance", default="False",
                    help="Launch the Harmonic Balance (HB) driver", metavar="HB")

  parser.add_option("--poisson_equation", dest="poisson_equation", default="False",
                    help="Launch the poisson equation driver (General driver)", metavar="POIS_EQ")

  parser.add_option("--wave_equation", dest="wave_equation", default="False",
                    help="Launch the wave equation driver (General driver)", metavar="WAVE_EQ")

  parser.add_option("--heat_equation", dest="heat_equation", default="False",
                    help="Launch the heat equation driver (General driver)", metavar="HEAT_EQ")

  (options, args) = parser.parse_args()
  options.nDim  = int( options.nDim )
  options.nZone = int( options.nZone )
  options.fsi = options.fsi.upper() == 'TRUE'
  options.fem = options.fem.upper() == 'TRUE'
  options.harmonic_balance = options.harmonic_balance.upper() == 'TRUE'
  options.poisson_equation = options.poisson_equation.upper() == 'TRUE'
  options.wave_equation    = options.wave_equation.upper()    == 'TRUE'
  options.heat_equation    = options.heat_equation.upper()    == 'TRUE'

  if options.filename == None:
    raise Exception("No config file provided. Use -f flag")

  # Initialize the corresponding driver of SU2, this includes solver preprocessing
<<<<<<< HEAD
  if (options.nZone == 1) and (options.fem):
    SU2Driver = SU2Solver.CSingleZoneDriver(options.filename, options.nZone, options.nDim);
=======
  if (options.nZone == 1) and ( options.fem or options.poisson_equation or options.wave_equation or options.heat_equation ):
    SU2Driver = SU2Solver.CGeneralDriver(options.filename, options.nZone, options.nDim);
>>>>>>> 64d341d4
  elif options.harmonic_balance:
    SU2Driver = SU2Solver.CHBDriver(options.filename, options.nZone, options.nDim);
  elif (options.nZone == 2) and (options.fsi):
    SU2Driver = SU2Solver.CFSIDriver(options.filename, options.nZone, options.nDim);
  else:
    SU2Driver = SU2Solver.CFluidDriver(options.filename, options.nZone, options.nDim);

  # Launch the solver for the entire computation
  SU2Driver.StartSolver()

  # Postprocess the solver and exit cleanly
  SU2Driver.Postprocessing()

  if SU2Driver != None:
    del SU2Driver

# -------------------------------------------------------------------
#  Run Main Program
# -------------------------------------------------------------------

# this is only accessed if running from command prompt
if __name__ == '__main__':
    main()  <|MERGE_RESOLUTION|>--- conflicted
+++ resolved
@@ -54,18 +54,11 @@
                     metavar="DIMENSIONS")
   parser.add_option("--nZone", dest="nZone", default=1, help="Define the number of ZONES",
                     metavar="ZONES")
-<<<<<<< HEAD
-  parser.add_option("--fsi", dest="fsi", default="False", help="Launch the FSI driver",
-                    metavar="FSI")
-  parser.add_option("--fem", dest="fem", default="False", help="Launch the FEM driver",
-                    metavar="FEM")
-=======
 
   parser.add_option("--fsi", dest="fsi", default="False", help="Launch the FSI driver", metavar="FSI")
 
   parser.add_option("--fem", dest="fem", default="False", help="Launch the FEM driver (General driver)", metavar="FEM")
 
->>>>>>> 64d341d4
   parser.add_option("--harmonic_balance", dest="harmonic_balance", default="False",
                     help="Launch the Harmonic Balance (HB) driver", metavar="HB")
 
@@ -92,13 +85,8 @@
     raise Exception("No config file provided. Use -f flag")
 
   # Initialize the corresponding driver of SU2, this includes solver preprocessing
-<<<<<<< HEAD
-  if (options.nZone == 1) and (options.fem):
-    SU2Driver = SU2Solver.CSingleZoneDriver(options.filename, options.nZone, options.nDim);
-=======
   if (options.nZone == 1) and ( options.fem or options.poisson_equation or options.wave_equation or options.heat_equation ):
     SU2Driver = SU2Solver.CGeneralDriver(options.filename, options.nZone, options.nDim);
->>>>>>> 64d341d4
   elif options.harmonic_balance:
     SU2Driver = SU2Solver.CHBDriver(options.filename, options.nZone, options.nDim);
   elif (options.nZone == 2) and (options.fsi):
