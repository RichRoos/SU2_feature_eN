--- conflicted
+++ resolved
@@ -35,15 +35,6 @@
   su2double StartTime = 0.0, StopTime = 0.0, UsedTime = 0.0;
 
   char config_file_name[MAX_STRING_SIZE];
-<<<<<<< HEAD
-  ofstream Gradient_file;
-  bool fem_solver = false;
-
-  su2double** Gradient = NULL;
-  unsigned short iDV, iDV_Value;
-  int rank, size;
-=======
->>>>>>> 0e3fad69
 
   /*--- MPI initialization, and buffer setting ---*/
 
