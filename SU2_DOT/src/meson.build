--- conflicted
+++ resolved
@@ -5,10 +5,7 @@
                                         'CMarkerProfileReaderFVM.cpp',
                                         'output/COutput.cpp',
                                         'output/output_structure_legacy.cpp',
-<<<<<<< HEAD
-=======
 					'output/tools/CWindowingTools.cpp',
->>>>>>> eb8584fc
                                         'output/CBaselineOutput.cpp',
                                         'output/filewriter/CParallelDataSorter.cpp',
                                         'output/filewriter/CParallelFileWriter.cpp',
@@ -24,13 +21,8 @@
                                         'output/filewriter/CSU2FileWriter.cpp',
                                         'output/filewriter/CSU2BinaryFileWriter.cpp',
                                         'output/filewriter/CSU2MeshFileWriter.cpp',
-<<<<<<< HEAD
                                         'variables/CBaselineVariable.cpp',
                                         'variables/CVariable.cpp'])
-=======
-				        'variables/CBaselineVariable.cpp',
-				        'variables/CVariable.cpp'])
->>>>>>> eb8584fc
 
   su2_dot = executable('SU2_DOT',
                       su2_dot_src, 
@@ -43,11 +35,11 @@
 
 if get_option('enable-autodiff')
   su2_dot_src_ad = ['SU2_DOT.cpp']
-<<<<<<< HEAD
   su2_cfd_obj_ad = su2_cfd_ad.extract_objects(['solvers/CSolver.cpp',
                                               'solvers/CBaselineSolver.cpp',
                                               'CMarkerProfileReaderFVM.cpp',
                                               'output/COutput.cpp',
+                                              'output/tools/CWindowingTools.cpp',
                                               'output/output_structure_legacy.cpp',
                                               'output/CBaselineOutput.cpp',
                                               'output/filewriter/CParallelDataSorter.cpp',
@@ -66,36 +58,12 @@
                                               'output/filewriter/CSU2MeshFileWriter.cpp',
                                               'variables/CBaselineVariable.cpp',
                                               'variables/CVariable.cpp'])
-=======
-  su2_cfd_obj_ad = su2_cfd_ad.extract_objects(['solver_structure.cpp',
-                                       'CMarkerProfileReaderFVM.cpp',
-                                       'output/COutput.cpp',
-				       'output/tools/CWindowingTools.cpp',
-                                       'output/output_structure_legacy.cpp',
-				       'output/CBaselineOutput.cpp',
-				       'output/filewriter/CParallelDataSorter.cpp',
-				       'output/filewriter/CParallelFileWriter.cpp',
-				       'output/filewriter/CFEMDataSorter.cpp',
-				       'output/filewriter/CSurfaceFEMDataSorter.cpp',
-				       'output/filewriter/CFVMDataSorter.cpp',
-				       'output/filewriter/CSurfaceFVMDataSorter.cpp',
-				       'output/filewriter/CCSVFileWriter.cpp',
-				       'output/filewriter/CTecplotFileWriter.cpp',
-				       'output/filewriter/CTecplotBinaryFileWriter.cpp',
-				       'output/filewriter/CParaviewFileWriter.cpp',
-				       'output/filewriter/CParaviewBinaryFileWriter.cpp',
-				       'output/filewriter/CSU2FileWriter.cpp',
-				       'output/filewriter/CSU2BinaryFileWriter.cpp',
-				       'output/filewriter/CSU2MeshFileWriter.cpp',
-				       'variables/CBaselineVariable.cpp',
-				       'variables/CVariable.cpp'])
->>>>>>> eb8584fc
 
   su2_dot_ad = executable('SU2_DOT_AD',
                      su2_dot_src_ad, 
                      install: true,
-         dependencies: [su2_deps, codi_dep, commonAD_dep], 
-         objects : su2_cfd_obj_ad,
-         cpp_args : [default_warning_flags, su2_cpp_args, codi_rev_args])
+		     dependencies: [su2_deps, codi_dep, commonAD_dep], 
+		     objects : su2_cfd_obj_ad,
+		     cpp_args : [default_warning_flags, su2_cpp_args, codi_rev_args])
 
 endif