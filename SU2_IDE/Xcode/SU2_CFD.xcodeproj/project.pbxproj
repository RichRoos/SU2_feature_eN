// !$*UTF8*$!
{
	archiveVersion = 1;
	classes = {
	};
	objectVersion = 46;
	objects = {

/* Begin PBXBuildFile section */
		0506980A1AA6179100FF4F07 /* output_fieldview.cpp in Sources */ = {isa = PBXBuildFile; fileRef = 050698091AA6179100FF4F07 /* output_fieldview.cpp */; };
		0530E56817FDF79500733CE8 /* solver_direct_poisson.cpp in Sources */ = {isa = PBXBuildFile; fileRef = 0530E56717FDF79500733CE8 /* solver_direct_poisson.cpp */; };
		0530E56A17FDF7AC00733CE8 /* solver_direct_elasticity.cpp in Sources */ = {isa = PBXBuildFile; fileRef = 0530E56917FDF7AC00733CE8 /* solver_direct_elasticity.cpp */; };
		0530E56C17FDF7BD00733CE8 /* variable_direct_poisson.cpp in Sources */ = {isa = PBXBuildFile; fileRef = 0530E56B17FDF7BD00733CE8 /* variable_direct_poisson.cpp */; };
		0530E56E17FDF7C600733CE8 /* variable_direct_elasticity.cpp in Sources */ = {isa = PBXBuildFile; fileRef = 0530E56D17FDF7C600733CE8 /* variable_direct_elasticity.cpp */; };
		0530E57017FDF7D300733CE8 /* numerics_direct_elasticity.cpp in Sources */ = {isa = PBXBuildFile; fileRef = 0530E56F17FDF7D300733CE8 /* numerics_direct_elasticity.cpp */; };
		0530E57217FDF7D800733CE8 /* numerics_direct_poisson.cpp in Sources */ = {isa = PBXBuildFile; fileRef = 0530E57117FDF7D800733CE8 /* numerics_direct_poisson.cpp */; };
		05755F0A1A54AC4500600019 /* output_su2.cpp in Sources */ = {isa = PBXBuildFile; fileRef = 05755F091A54AC4500600019 /* output_su2.cpp */; };
		05812D7B1F2787540086FCB0 /* output_physics.cpp in Sources */ = {isa = PBXBuildFile; fileRef = 05812D7A1F2787540086FCB0 /* output_physics.cpp */; };
		05AF9F201BE1E1830062E1F1 /* element_linear.cpp in Sources */ = {isa = PBXBuildFile; fileRef = 05AF9F1D1BE1E1830062E1F1 /* element_linear.cpp */; };
		05AF9F211BE1E1830062E1F1 /* element_structure.cpp in Sources */ = {isa = PBXBuildFile; fileRef = 05AF9F1E1BE1E1830062E1F1 /* element_structure.cpp */; };
		05AF9F221BE1E1830062E1F1 /* gauss_structure.cpp in Sources */ = {isa = PBXBuildFile; fileRef = 05AF9F1F1BE1E1830062E1F1 /* gauss_structure.cpp */; };
		05E6DB9217EB61E600FA1F7E /* config_structure.cpp in Sources */ = {isa = PBXBuildFile; fileRef = 05E6DB8917EB61E600FA1F7E /* config_structure.cpp */; };
		05E6DB9317EB61E600FA1F7E /* dual_grid_structure.cpp in Sources */ = {isa = PBXBuildFile; fileRef = 05E6DB8A17EB61E600FA1F7E /* dual_grid_structure.cpp */; };
		05E6DB9417EB61E600FA1F7E /* geometry_structure.cpp in Sources */ = {isa = PBXBuildFile; fileRef = 05E6DB8B17EB61E600FA1F7E /* geometry_structure.cpp */; };
		05E6DB9517EB61E600FA1F7E /* grid_adaptation_structure.cpp in Sources */ = {isa = PBXBuildFile; fileRef = 05E6DB8C17EB61E600FA1F7E /* grid_adaptation_structure.cpp */; };
		05E6DB9617EB61E600FA1F7E /* grid_movement_structure.cpp in Sources */ = {isa = PBXBuildFile; fileRef = 05E6DB8D17EB61E600FA1F7E /* grid_movement_structure.cpp */; };
		05E6DB9717EB61E600FA1F7E /* linear_solvers_structure.cpp in Sources */ = {isa = PBXBuildFile; fileRef = 05E6DB8E17EB61E600FA1F7E /* linear_solvers_structure.cpp */; };
		05E6DB9817EB61E600FA1F7E /* matrix_structure.cpp in Sources */ = {isa = PBXBuildFile; fileRef = 05E6DB8F17EB61E600FA1F7E /* matrix_structure.cpp */; };
		05E6DB9917EB61E600FA1F7E /* primal_grid_structure.cpp in Sources */ = {isa = PBXBuildFile; fileRef = 05E6DB9017EB61E600FA1F7E /* primal_grid_structure.cpp */; };
		05E6DB9A17EB61E600FA1F7E /* vector_structure.cpp in Sources */ = {isa = PBXBuildFile; fileRef = 05E6DB9117EB61E600FA1F7E /* vector_structure.cpp */; };
		05E6DC0117EB62A100FA1F7E /* definition_structure.cpp in Sources */ = {isa = PBXBuildFile; fileRef = 05E6DBBC17EB62A000FA1F7E /* definition_structure.cpp */; };
		05E6DC0317EB62A100FA1F7E /* integration_structure.cpp in Sources */ = {isa = PBXBuildFile; fileRef = 05E6DBBE17EB62A100FA1F7E /* integration_structure.cpp */; };
		05E6DC0417EB62A100FA1F7E /* integration_time.cpp in Sources */ = {isa = PBXBuildFile; fileRef = 05E6DBBF17EB62A100FA1F7E /* integration_time.cpp */; };
		05E6DC0517EB62A100FA1F7E /* iteration_structure.cpp in Sources */ = {isa = PBXBuildFile; fileRef = 05E6DBC017EB62A100FA1F7E /* iteration_structure.cpp */; };
		05E6DC0817EB62A100FA1F7E /* numerics_adjoint_mean.cpp in Sources */ = {isa = PBXBuildFile; fileRef = 05E6DBC317EB62A100FA1F7E /* numerics_adjoint_mean.cpp */; };
		05E6DC0B17EB62A100FA1F7E /* numerics_adjoint_turbulent.cpp in Sources */ = {isa = PBXBuildFile; fileRef = 05E6DBC617EB62A100FA1F7E /* numerics_adjoint_turbulent.cpp */; };
		05E6DC0E17EB62A100FA1F7E /* numerics_direct_heat.cpp in Sources */ = {isa = PBXBuildFile; fileRef = 05E6DBC917EB62A100FA1F7E /* numerics_direct_heat.cpp */; };
		05E6DC1017EB62A100FA1F7E /* numerics_direct_mean.cpp in Sources */ = {isa = PBXBuildFile; fileRef = 05E6DBCB17EB62A100FA1F7E /* numerics_direct_mean.cpp */; };
		05E6DC1317EB62A100FA1F7E /* numerics_direct_transition.cpp in Sources */ = {isa = PBXBuildFile; fileRef = 05E6DBCE17EB62A100FA1F7E /* numerics_direct_transition.cpp */; };
		05E6DC1417EB62A100FA1F7E /* numerics_direct_turbulent.cpp in Sources */ = {isa = PBXBuildFile; fileRef = 05E6DBCF17EB62A100FA1F7E /* numerics_direct_turbulent.cpp */; };
		05E6DC1517EB62A100FA1F7E /* numerics_direct_wave.cpp in Sources */ = {isa = PBXBuildFile; fileRef = 05E6DBD017EB62A100FA1F7E /* numerics_direct_wave.cpp */; };
		05E6DC1817EB62A100FA1F7E /* numerics_structure.cpp in Sources */ = {isa = PBXBuildFile; fileRef = 05E6DBD317EB62A100FA1F7E /* numerics_structure.cpp */; };
		05E6DC1917EB62A100FA1F7E /* numerics_template.cpp in Sources */ = {isa = PBXBuildFile; fileRef = 05E6DBD417EB62A100FA1F7E /* numerics_template.cpp */; };
		05E6DC1A17EB62A100FA1F7E /* output_cgns.cpp in Sources */ = {isa = PBXBuildFile; fileRef = 05E6DBD517EB62A100FA1F7E /* output_cgns.cpp */; };
		05E6DC1B17EB62A100FA1F7E /* output_paraview.cpp in Sources */ = {isa = PBXBuildFile; fileRef = 05E6DBD617EB62A100FA1F7E /* output_paraview.cpp */; };
		05E6DC1C17EB62A100FA1F7E /* output_structure.cpp in Sources */ = {isa = PBXBuildFile; fileRef = 05E6DBD717EB62A100FA1F7E /* output_structure.cpp */; };
		05E6DC1D17EB62A100FA1F7E /* output_tecplot.cpp in Sources */ = {isa = PBXBuildFile; fileRef = 05E6DBD817EB62A100FA1F7E /* output_tecplot.cpp */; };
		05E6DC1F17EB62A100FA1F7E /* solver_adjoint_mean.cpp in Sources */ = {isa = PBXBuildFile; fileRef = 05E6DBDA17EB62A100FA1F7E /* solver_adjoint_mean.cpp */; };
		05E6DC2217EB62A100FA1F7E /* solver_adjoint_turbulent.cpp in Sources */ = {isa = PBXBuildFile; fileRef = 05E6DBDD17EB62A100FA1F7E /* solver_adjoint_turbulent.cpp */; };
		05E6DC2517EB62A100FA1F7E /* solver_direct_heat.cpp in Sources */ = {isa = PBXBuildFile; fileRef = 05E6DBE017EB62A100FA1F7E /* solver_direct_heat.cpp */; };
		05E6DC2717EB62A100FA1F7E /* solver_direct_mean.cpp in Sources */ = {isa = PBXBuildFile; fileRef = 05E6DBE217EB62A100FA1F7E /* solver_direct_mean.cpp */; };
		05E6DC2A17EB62A100FA1F7E /* solver_direct_transition.cpp in Sources */ = {isa = PBXBuildFile; fileRef = 05E6DBE517EB62A100FA1F7E /* solver_direct_transition.cpp */; };
		05E6DC2B17EB62A100FA1F7E /* solver_direct_turbulent.cpp in Sources */ = {isa = PBXBuildFile; fileRef = 05E6DBE617EB62A100FA1F7E /* solver_direct_turbulent.cpp */; };
		05E6DC2C17EB62A100FA1F7E /* solver_direct_wave.cpp in Sources */ = {isa = PBXBuildFile; fileRef = 05E6DBE717EB62A100FA1F7E /* solver_direct_wave.cpp */; };
		05E6DC2F17EB62A100FA1F7E /* solver_structure.cpp in Sources */ = {isa = PBXBuildFile; fileRef = 05E6DBEA17EB62A100FA1F7E /* solver_structure.cpp */; };
		05E6DC3017EB62A100FA1F7E /* solver_template.cpp in Sources */ = {isa = PBXBuildFile; fileRef = 05E6DBEB17EB62A100FA1F7E /* solver_template.cpp */; };
		05E6DC3117EB62A100FA1F7E /* SU2_CFD.cpp in Sources */ = {isa = PBXBuildFile; fileRef = 05E6DBEC17EB62A100FA1F7E /* SU2_CFD.cpp */; };
		05E6DC3417EB62A100FA1F7E /* variable_adjoint_mean.cpp in Sources */ = {isa = PBXBuildFile; fileRef = 05E6DBEF17EB62A100FA1F7E /* variable_adjoint_mean.cpp */; };
		05E6DC3717EB62A100FA1F7E /* variable_adjoint_turbulent.cpp in Sources */ = {isa = PBXBuildFile; fileRef = 05E6DBF217EB62A100FA1F7E /* variable_adjoint_turbulent.cpp */; };
		05E6DC3A17EB62A100FA1F7E /* variable_direct_heat.cpp in Sources */ = {isa = PBXBuildFile; fileRef = 05E6DBF517EB62A100FA1F7E /* variable_direct_heat.cpp */; };
		05E6DC3C17EB62A100FA1F7E /* variable_direct_mean.cpp in Sources */ = {isa = PBXBuildFile; fileRef = 05E6DBF717EB62A100FA1F7E /* variable_direct_mean.cpp */; };
		05E6DC3F17EB62A100FA1F7E /* variable_direct_transition.cpp in Sources */ = {isa = PBXBuildFile; fileRef = 05E6DBFA17EB62A100FA1F7E /* variable_direct_transition.cpp */; };
		05E6DC4017EB62A100FA1F7E /* variable_direct_turbulent.cpp in Sources */ = {isa = PBXBuildFile; fileRef = 05E6DBFB17EB62A100FA1F7E /* variable_direct_turbulent.cpp */; };
		05E6DC4117EB62A100FA1F7E /* variable_direct_wave.cpp in Sources */ = {isa = PBXBuildFile; fileRef = 05E6DBFC17EB62A100FA1F7E /* variable_direct_wave.cpp */; };
		05E6DC4417EB62A100FA1F7E /* variable_structure.cpp in Sources */ = {isa = PBXBuildFile; fileRef = 05E6DBFF17EB62A100FA1F7E /* variable_structure.cpp */; };
		05E6DC4517EB62A100FA1F7E /* variable_template.cpp in Sources */ = {isa = PBXBuildFile; fileRef = 05E6DC0017EB62A100FA1F7E /* variable_template.cpp */; };
		05F1089A1978D2AE00F2F288 /* fluid_model_pig.cpp in Sources */ = {isa = PBXBuildFile; fileRef = 05F108961978D2AE00F2F288 /* fluid_model_pig.cpp */; };
		05F1089B1978D2AE00F2F288 /* fluid_model_ppr.cpp in Sources */ = {isa = PBXBuildFile; fileRef = 05F108971978D2AE00F2F288 /* fluid_model_ppr.cpp */; };
		05F1089C1978D2AE00F2F288 /* fluid_model_pvdw.cpp in Sources */ = {isa = PBXBuildFile; fileRef = 05F108981978D2AE00F2F288 /* fluid_model_pvdw.cpp */; };
		05F1089D1978D2AE00F2F288 /* fluid_model.cpp in Sources */ = {isa = PBXBuildFile; fileRef = 05F108991978D2AE00F2F288 /* fluid_model.cpp */; };
		05F108A41978D2F200F2F288 /* transport_model.cpp in Sources */ = {isa = PBXBuildFile; fileRef = 05F108A31978D2F200F2F288 /* transport_model.cpp */; };
		05F8F2682008A1C8000FEA01 /* python_wrapper_structure.cpp in Sources */ = {isa = PBXBuildFile; fileRef = 05F8F2672008A1C7000FEA01 /* python_wrapper_structure.cpp */; };
		E9225F761FCBC36D002F3682 /* solver_adjoint_elasticity.cpp in Sources */ = {isa = PBXBuildFile; fileRef = E9225F741FCBC36D002F3682 /* solver_adjoint_elasticity.cpp */; };
		E9225F771FCBC36D002F3682 /* variable_adjoint_elasticity.cpp in Sources */ = {isa = PBXBuildFile; fileRef = E9225F751FCBC36D002F3682 /* variable_adjoint_elasticity.cpp */; };
		E9225F791FCD2479002F3682 /* fluid_model_inc.cpp in Sources */ = {isa = PBXBuildFile; fileRef = E9225F781FCD2479002F3682 /* fluid_model_inc.cpp */; };
		E941BB8E1B71D0D0005C6C06 /* solver_adjoint_discrete.cpp in Sources */ = {isa = PBXBuildFile; fileRef = E941BB8D1B71D0D0005C6C06 /* solver_adjoint_discrete.cpp */; };
		E941BB931B71D124005C6C06 /* linear_solvers_structure_b.cpp in Sources */ = {isa = PBXBuildFile; fileRef = E941BB901B71D124005C6C06 /* linear_solvers_structure_b.cpp */; };
		E941BB941B71D124005C6C06 /* mpi_structure.cpp in Sources */ = {isa = PBXBuildFile; fileRef = E941BB911B71D124005C6C06 /* mpi_structure.cpp */; };
		E941BBAE1B71D564005C6C06 /* variable_adjoint_discrete.cpp in Sources */ = {isa = PBXBuildFile; fileRef = E941BBAD1B71D564005C6C06 /* variable_adjoint_discrete.cpp */; };
		E9AA98A71BB3436900B7FE37 /* driver_structure.cpp in Sources */ = {isa = PBXBuildFile; fileRef = E9AA98A61BB3436900B7FE37 /* driver_structure.cpp */; };
		E9C47E9D200F3E7300812CFF /* python_wrapper_structure.cpp in Sources */ = {isa = PBXBuildFile; fileRef = E9C47E9C200F3E7300812CFF /* python_wrapper_structure.cpp */; };
		E9D85B4C1C3F1B9E0077122F /* ad_structure.cpp in Sources */ = {isa = PBXBuildFile; fileRef = E9D85B4B1C3F1B9E0077122F /* ad_structure.cpp */; };
		E9D9CE861C62A1A7004119E9 /* interpolation_structure.cpp in Sources */ = {isa = PBXBuildFile; fileRef = E9D9CE851C62A1A7004119E9 /* interpolation_structure.cpp */; };
		E9D9CE891C62A1C8004119E9 /* transfer_physics.cpp in Sources */ = {isa = PBXBuildFile; fileRef = E9D9CE871C62A1C8004119E9 /* transfer_physics.cpp */; };
		E9D9CE8A1C62A1C8004119E9 /* transfer_structure.cpp in Sources */ = {isa = PBXBuildFile; fileRef = E9D9CE881C62A1C8004119E9 /* transfer_structure.cpp */; };
		E9F130CC1D513DA300EC8963 /* numerics_direct_mean_inc.cpp in Sources */ = {isa = PBXBuildFile; fileRef = E9F130C61D513DA300EC8963 /* numerics_direct_mean_inc.cpp */; };
		E9F130CE1D513DA300EC8963 /* solver_direct_mean_inc.cpp in Sources */ = {isa = PBXBuildFile; fileRef = E9F130C81D513DA300EC8963 /* solver_direct_mean_inc.cpp */; };
		E9F130D01D513DA300EC8963 /* variable_direct_mean_inc.cpp in Sources */ = {isa = PBXBuildFile; fileRef = E9F130CA1D513DA300EC8963 /* variable_direct_mean_inc.cpp */; };
		E9F512C81CB2FD6B004D5089 /* numerics_direct_elasticity_linear.cpp in Sources */ = {isa = PBXBuildFile; fileRef = E9F512C61CB2FD6B004D5089 /* numerics_direct_elasticity_linear.cpp */; };
		E9F512C91CB2FD6B004D5089 /* numerics_direct_elasticity_nonlinear.cpp in Sources */ = {isa = PBXBuildFile; fileRef = E9F512C71CB2FD6B004D5089 /* numerics_direct_elasticity_nonlinear.cpp */; };
		E9FDF6EA1D2DD0560066E49C /* adt_structure.cpp in Sources */ = {isa = PBXBuildFile; fileRef = E9FDF6E91D2DD0560066E49C /* adt_structure.cpp */; };
/* End PBXBuildFile section */

/* Begin PBXCopyFilesBuildPhase section */
		8DD76F690486A84900D96B5E /* CopyFiles */ = {
			isa = PBXCopyFilesBuildPhase;
			buildActionMask = 8;
			dstPath = /usr/share/man/man1/;
			dstSubfolderSpec = 0;
			files = (
			);
			runOnlyForDeploymentPostprocessing = 1;
		};
/* End PBXCopyFilesBuildPhase section */

/* Begin PBXFileReference section */
		050698091AA6179100FF4F07 /* output_fieldview.cpp */ = {isa = PBXFileReference; fileEncoding = 4; lastKnownFileType = sourcecode.cpp.cpp; lineEnding = 0; name = output_fieldview.cpp; path = ../../SU2_CFD/src/output_fieldview.cpp; sourceTree = "<group>"; xcLanguageSpecificationIdentifier = xcode.lang.cpp; };
		0530E56717FDF79500733CE8 /* solver_direct_poisson.cpp */ = {isa = PBXFileReference; fileEncoding = 4; lastKnownFileType = sourcecode.cpp.cpp; lineEnding = 0; name = solver_direct_poisson.cpp; path = ../../SU2_CFD/src/solver_direct_poisson.cpp; sourceTree = "<group>"; xcLanguageSpecificationIdentifier = xcode.lang.cpp; };
		0530E56917FDF7AC00733CE8 /* solver_direct_elasticity.cpp */ = {isa = PBXFileReference; fileEncoding = 4; lastKnownFileType = sourcecode.cpp.cpp; lineEnding = 0; name = solver_direct_elasticity.cpp; path = ../../SU2_CFD/src/solver_direct_elasticity.cpp; sourceTree = "<group>"; xcLanguageSpecificationIdentifier = xcode.lang.cpp; };
		0530E56B17FDF7BD00733CE8 /* variable_direct_poisson.cpp */ = {isa = PBXFileReference; fileEncoding = 4; lastKnownFileType = sourcecode.cpp.cpp; lineEnding = 0; name = variable_direct_poisson.cpp; path = ../../SU2_CFD/src/variable_direct_poisson.cpp; sourceTree = "<group>"; xcLanguageSpecificationIdentifier = xcode.lang.cpp; };
		0530E56D17FDF7C600733CE8 /* variable_direct_elasticity.cpp */ = {isa = PBXFileReference; fileEncoding = 4; lastKnownFileType = sourcecode.cpp.cpp; lineEnding = 0; name = variable_direct_elasticity.cpp; path = ../../SU2_CFD/src/variable_direct_elasticity.cpp; sourceTree = "<group>"; xcLanguageSpecificationIdentifier = xcode.lang.cpp; };
		0530E56F17FDF7D300733CE8 /* numerics_direct_elasticity.cpp */ = {isa = PBXFileReference; fileEncoding = 4; lastKnownFileType = sourcecode.cpp.cpp; lineEnding = 0; name = numerics_direct_elasticity.cpp; path = ../../SU2_CFD/src/numerics_direct_elasticity.cpp; sourceTree = "<group>"; xcLanguageSpecificationIdentifier = xcode.lang.cpp; };
		0530E57117FDF7D800733CE8 /* numerics_direct_poisson.cpp */ = {isa = PBXFileReference; fileEncoding = 4; lastKnownFileType = sourcecode.cpp.cpp; lineEnding = 0; name = numerics_direct_poisson.cpp; path = ../../SU2_CFD/src/numerics_direct_poisson.cpp; sourceTree = "<group>"; xcLanguageSpecificationIdentifier = xcode.lang.cpp; };
		0541ABEE1370F5A6002D668B /* SU2_CFD */ = {isa = PBXFileReference; explicitFileType = "compiled.mach-o.executable"; includeInIndex = 0; path = SU2_CFD; sourceTree = BUILT_PRODUCTS_DIR; };
		05755F091A54AC4500600019 /* output_su2.cpp */ = {isa = PBXFileReference; fileEncoding = 4; lastKnownFileType = sourcecode.cpp.cpp; lineEnding = 0; name = output_su2.cpp; path = ../../SU2_CFD/src/output_su2.cpp; sourceTree = "<group>"; };
		05812D7A1F2787540086FCB0 /* output_physics.cpp */ = {isa = PBXFileReference; fileEncoding = 4; lastKnownFileType = sourcecode.cpp.cpp; name = output_physics.cpp; path = ../../SU2_CFD/src/output_physics.cpp; sourceTree = "<group>"; };
		05812D7C1F2787B60086FCB0 /* output_structure.inl */ = {isa = PBXFileReference; lastKnownFileType = text; name = output_structure.inl; path = ../../SU2_CFD/include/output_structure.inl; sourceTree = "<group>"; };
		05AF9F1D1BE1E1830062E1F1 /* element_linear.cpp */ = {isa = PBXFileReference; fileEncoding = 4; lastKnownFileType = sourcecode.cpp.cpp; lineEnding = 0; name = element_linear.cpp; path = ../../Common/src/element_linear.cpp; sourceTree = "<group>"; xcLanguageSpecificationIdentifier = xcode.lang.cpp; };
		05AF9F1E1BE1E1830062E1F1 /* element_structure.cpp */ = {isa = PBXFileReference; fileEncoding = 4; lastKnownFileType = sourcecode.cpp.cpp; lineEnding = 0; name = element_structure.cpp; path = ../../Common/src/element_structure.cpp; sourceTree = "<group>"; xcLanguageSpecificationIdentifier = xcode.lang.cpp; };
		05AF9F1F1BE1E1830062E1F1 /* gauss_structure.cpp */ = {isa = PBXFileReference; fileEncoding = 4; lastKnownFileType = sourcecode.cpp.cpp; lineEnding = 0; name = gauss_structure.cpp; path = ../../Common/src/gauss_structure.cpp; sourceTree = "<group>"; xcLanguageSpecificationIdentifier = xcode.lang.cpp; };
		05E6DA9F17EB603F00FA1F7E /* config_structure.inl */ = {isa = PBXFileReference; lastKnownFileType = text; lineEnding = 0; name = config_structure.inl; path = ../../Common/include/config_structure.inl; sourceTree = "<group>"; xcLanguageSpecificationIdentifier = xcode.lang.cpp; };
		05E6DAA017EB603F00FA1F7E /* dual_grid_structure.inl */ = {isa = PBXFileReference; lastKnownFileType = text; lineEnding = 0; name = dual_grid_structure.inl; path = ../../Common/include/dual_grid_structure.inl; sourceTree = "<group>"; xcLanguageSpecificationIdentifier = xcode.lang.cpp; };
		05E6DAA117EB603F00FA1F7E /* geometry_structure.inl */ = {isa = PBXFileReference; lastKnownFileType = text; lineEnding = 0; name = geometry_structure.inl; path = ../../Common/include/geometry_structure.inl; sourceTree = "<group>"; xcLanguageSpecificationIdentifier = xcode.lang.cpp; };
		05E6DAA217EB603F00FA1F7E /* grid_adaptation_structure.inl */ = {isa = PBXFileReference; lastKnownFileType = text; lineEnding = 0; name = grid_adaptation_structure.inl; path = ../../Common/include/grid_adaptation_structure.inl; sourceTree = "<group>"; xcLanguageSpecificationIdentifier = xcode.lang.cpp; };
		05E6DAA317EB603F00FA1F7E /* grid_movement_structure.inl */ = {isa = PBXFileReference; lastKnownFileType = text; lineEnding = 0; name = grid_movement_structure.inl; path = ../../Common/include/grid_movement_structure.inl; sourceTree = "<group>"; xcLanguageSpecificationIdentifier = xcode.lang.cpp; };
		05E6DAA417EB603F00FA1F7E /* linear_solvers_structure.inl */ = {isa = PBXFileReference; lastKnownFileType = text; lineEnding = 0; name = linear_solvers_structure.inl; path = ../../Common/include/linear_solvers_structure.inl; sourceTree = "<group>"; xcLanguageSpecificationIdentifier = xcode.lang.cpp; };
		05E6DAA517EB603F00FA1F7E /* matrix_structure.inl */ = {isa = PBXFileReference; lastKnownFileType = text; lineEnding = 0; name = matrix_structure.inl; path = ../../Common/include/matrix_structure.inl; sourceTree = "<group>"; xcLanguageSpecificationIdentifier = xcode.lang.cpp; };
		05E6DAA617EB603F00FA1F7E /* primal_grid_structure.inl */ = {isa = PBXFileReference; lastKnownFileType = text; lineEnding = 0; name = primal_grid_structure.inl; path = ../../Common/include/primal_grid_structure.inl; sourceTree = "<group>"; xcLanguageSpecificationIdentifier = xcode.lang.cpp; };
		05E6DAA717EB603F00FA1F7E /* vector_structure.inl */ = {isa = PBXFileReference; lastKnownFileType = text; lineEnding = 0; name = vector_structure.inl; path = ../../Common/include/vector_structure.inl; sourceTree = "<group>"; xcLanguageSpecificationIdentifier = xcode.lang.cpp; };
		05E6DAC517EB608000FA1F7E /* config_structure.hpp */ = {isa = PBXFileReference; lastKnownFileType = sourcecode.cpp.h; lineEnding = 0; name = config_structure.hpp; path = ../../Common/include/config_structure.hpp; sourceTree = "<group>"; xcLanguageSpecificationIdentifier = xcode.lang.cpp; };
		05E6DAC617EB608000FA1F7E /* dual_grid_structure.hpp */ = {isa = PBXFileReference; lastKnownFileType = sourcecode.cpp.h; lineEnding = 0; name = dual_grid_structure.hpp; path = ../../Common/include/dual_grid_structure.hpp; sourceTree = "<group>"; xcLanguageSpecificationIdentifier = xcode.lang.cpp; };
		05E6DAC717EB608000FA1F7E /* geometry_structure.hpp */ = {isa = PBXFileReference; lastKnownFileType = sourcecode.cpp.h; lineEnding = 0; name = geometry_structure.hpp; path = ../../Common/include/geometry_structure.hpp; sourceTree = "<group>"; xcLanguageSpecificationIdentifier = xcode.lang.cpp; };
		05E6DAC817EB608000FA1F7E /* grid_adaptation_structure.hpp */ = {isa = PBXFileReference; lastKnownFileType = sourcecode.cpp.h; lineEnding = 0; name = grid_adaptation_structure.hpp; path = ../../Common/include/grid_adaptation_structure.hpp; sourceTree = "<group>"; xcLanguageSpecificationIdentifier = xcode.lang.cpp; };
		05E6DAC917EB608000FA1F7E /* grid_movement_structure.hpp */ = {isa = PBXFileReference; lastKnownFileType = sourcecode.cpp.h; lineEnding = 0; name = grid_movement_structure.hpp; path = ../../Common/include/grid_movement_structure.hpp; sourceTree = "<group>"; xcLanguageSpecificationIdentifier = xcode.lang.cpp; };
		05E6DACA17EB608000FA1F7E /* linear_solvers_structure.hpp */ = {isa = PBXFileReference; lastKnownFileType = sourcecode.cpp.h; lineEnding = 0; name = linear_solvers_structure.hpp; path = ../../Common/include/linear_solvers_structure.hpp; sourceTree = "<group>"; xcLanguageSpecificationIdentifier = xcode.lang.cpp; };
		05E6DACB17EB608000FA1F7E /* matrix_structure.hpp */ = {isa = PBXFileReference; lastKnownFileType = sourcecode.cpp.h; lineEnding = 0; name = matrix_structure.hpp; path = ../../Common/include/matrix_structure.hpp; sourceTree = "<group>"; xcLanguageSpecificationIdentifier = xcode.lang.cpp; };
		05E6DACC17EB608000FA1F7E /* option_structure.hpp */ = {isa = PBXFileReference; lastKnownFileType = sourcecode.cpp.h; lineEnding = 0; name = option_structure.hpp; path = ../../Common/include/option_structure.hpp; sourceTree = "<group>"; xcLanguageSpecificationIdentifier = xcode.lang.cpp; };
		05E6DACD17EB608000FA1F7E /* primal_grid_structure.hpp */ = {isa = PBXFileReference; lastKnownFileType = sourcecode.cpp.h; lineEnding = 0; name = primal_grid_structure.hpp; path = ../../Common/include/primal_grid_structure.hpp; sourceTree = "<group>"; xcLanguageSpecificationIdentifier = xcode.lang.cpp; };
		05E6DACE17EB608000FA1F7E /* vector_structure.hpp */ = {isa = PBXFileReference; lastKnownFileType = sourcecode.cpp.h; lineEnding = 0; name = vector_structure.hpp; path = ../../Common/include/vector_structure.hpp; sourceTree = "<group>"; xcLanguageSpecificationIdentifier = xcode.lang.cpp; };
		05E6DB8917EB61E600FA1F7E /* config_structure.cpp */ = {isa = PBXFileReference; fileEncoding = 4; lastKnownFileType = sourcecode.cpp.cpp; lineEnding = 0; name = config_structure.cpp; path = ../../Common/src/config_structure.cpp; sourceTree = "<group>"; xcLanguageSpecificationIdentifier = xcode.lang.cpp; };
		05E6DB8A17EB61E600FA1F7E /* dual_grid_structure.cpp */ = {isa = PBXFileReference; fileEncoding = 4; lastKnownFileType = sourcecode.cpp.cpp; lineEnding = 0; name = dual_grid_structure.cpp; path = ../../Common/src/dual_grid_structure.cpp; sourceTree = "<group>"; xcLanguageSpecificationIdentifier = xcode.lang.cpp; };
		05E6DB8B17EB61E600FA1F7E /* geometry_structure.cpp */ = {isa = PBXFileReference; fileEncoding = 4; lastKnownFileType = sourcecode.cpp.cpp; lineEnding = 0; name = geometry_structure.cpp; path = ../../Common/src/geometry_structure.cpp; sourceTree = "<group>"; xcLanguageSpecificationIdentifier = xcode.lang.cpp; };
		05E6DB8C17EB61E600FA1F7E /* grid_adaptation_structure.cpp */ = {isa = PBXFileReference; fileEncoding = 4; lastKnownFileType = sourcecode.cpp.cpp; lineEnding = 0; name = grid_adaptation_structure.cpp; path = ../../Common/src/grid_adaptation_structure.cpp; sourceTree = "<group>"; xcLanguageSpecificationIdentifier = xcode.lang.cpp; };
		05E6DB8D17EB61E600FA1F7E /* grid_movement_structure.cpp */ = {isa = PBXFileReference; fileEncoding = 4; lastKnownFileType = sourcecode.cpp.cpp; lineEnding = 0; name = grid_movement_structure.cpp; path = ../../Common/src/grid_movement_structure.cpp; sourceTree = "<group>"; xcLanguageSpecificationIdentifier = xcode.lang.cpp; };
		05E6DB8E17EB61E600FA1F7E /* linear_solvers_structure.cpp */ = {isa = PBXFileReference; fileEncoding = 4; lastKnownFileType = sourcecode.cpp.cpp; lineEnding = 0; name = linear_solvers_structure.cpp; path = ../../Common/src/linear_solvers_structure.cpp; sourceTree = "<group>"; xcLanguageSpecificationIdentifier = xcode.lang.cpp; };
		05E6DB8F17EB61E600FA1F7E /* matrix_structure.cpp */ = {isa = PBXFileReference; fileEncoding = 4; lastKnownFileType = sourcecode.cpp.cpp; lineEnding = 0; name = matrix_structure.cpp; path = ../../Common/src/matrix_structure.cpp; sourceTree = "<group>"; xcLanguageSpecificationIdentifier = xcode.lang.cpp; };
		05E6DB9017EB61E600FA1F7E /* primal_grid_structure.cpp */ = {isa = PBXFileReference; fileEncoding = 4; lastKnownFileType = sourcecode.cpp.cpp; lineEnding = 0; name = primal_grid_structure.cpp; path = ../../Common/src/primal_grid_structure.cpp; sourceTree = "<group>"; xcLanguageSpecificationIdentifier = xcode.lang.cpp; };
		05E6DB9117EB61E600FA1F7E /* vector_structure.cpp */ = {isa = PBXFileReference; fileEncoding = 4; lastKnownFileType = sourcecode.cpp.cpp; lineEnding = 0; name = vector_structure.cpp; path = ../../Common/src/vector_structure.cpp; sourceTree = "<group>"; xcLanguageSpecificationIdentifier = xcode.lang.cpp; };
		05E6DBB017EB624700FA1F7E /* integration_structure.inl */ = {isa = PBXFileReference; lastKnownFileType = text; lineEnding = 0; name = integration_structure.inl; path = ../../SU2_CFD/include/integration_structure.inl; sourceTree = "<group>"; xcLanguageSpecificationIdentifier = xcode.lang.cpp; };
		05E6DBB117EB624700FA1F7E /* numerics_structure.inl */ = {isa = PBXFileReference; lastKnownFileType = text; lineEnding = 0; name = numerics_structure.inl; path = ../../SU2_CFD/include/numerics_structure.inl; sourceTree = "<group>"; xcLanguageSpecificationIdentifier = xcode.lang.cpp; };
		05E6DBB217EB624700FA1F7E /* solver_structure.inl */ = {isa = PBXFileReference; lastKnownFileType = text; lineEnding = 0; name = solver_structure.inl; path = ../../SU2_CFD/include/solver_structure.inl; sourceTree = "<group>"; xcLanguageSpecificationIdentifier = xcode.lang.cpp; };
		05E6DBB317EB624700FA1F7E /* variable_structure.inl */ = {isa = PBXFileReference; lastKnownFileType = text; lineEnding = 0; name = variable_structure.inl; path = ../../SU2_CFD/include/variable_structure.inl; sourceTree = "<group>"; };
		05E6DBB417EB627400FA1F7E /* definition_structure.hpp */ = {isa = PBXFileReference; lastKnownFileType = sourcecode.cpp.h; lineEnding = 0; name = definition_structure.hpp; path = ../../SU2_CFD/include/definition_structure.hpp; sourceTree = "<group>"; xcLanguageSpecificationIdentifier = xcode.lang.cpp; };
		05E6DBB517EB627400FA1F7E /* integration_structure.hpp */ = {isa = PBXFileReference; lastKnownFileType = sourcecode.cpp.h; lineEnding = 0; name = integration_structure.hpp; path = ../../SU2_CFD/include/integration_structure.hpp; sourceTree = "<group>"; xcLanguageSpecificationIdentifier = xcode.lang.cpp; };
		05E6DBB617EB627400FA1F7E /* iteration_structure.hpp */ = {isa = PBXFileReference; lastKnownFileType = sourcecode.cpp.h; lineEnding = 0; name = iteration_structure.hpp; path = ../../SU2_CFD/include/iteration_structure.hpp; sourceTree = "<group>"; xcLanguageSpecificationIdentifier = xcode.lang.cpp; };
		05E6DBB717EB627400FA1F7E /* numerics_structure.hpp */ = {isa = PBXFileReference; lastKnownFileType = sourcecode.cpp.h; lineEnding = 0; name = numerics_structure.hpp; path = ../../SU2_CFD/include/numerics_structure.hpp; sourceTree = "<group>"; xcLanguageSpecificationIdentifier = xcode.lang.cpp; };
		05E6DBB817EB627400FA1F7E /* output_structure.hpp */ = {isa = PBXFileReference; lastKnownFileType = sourcecode.cpp.h; lineEnding = 0; name = output_structure.hpp; path = ../../SU2_CFD/include/output_structure.hpp; sourceTree = "<group>"; xcLanguageSpecificationIdentifier = xcode.lang.cpp; };
		05E6DBB917EB627400FA1F7E /* solver_structure.hpp */ = {isa = PBXFileReference; lastKnownFileType = sourcecode.cpp.h; lineEnding = 0; name = solver_structure.hpp; path = ../../SU2_CFD/include/solver_structure.hpp; sourceTree = "<group>"; xcLanguageSpecificationIdentifier = xcode.lang.cpp; };
		05E6DBBA17EB627400FA1F7E /* SU2_CFD.hpp */ = {isa = PBXFileReference; lastKnownFileType = sourcecode.cpp.h; lineEnding = 0; name = SU2_CFD.hpp; path = ../../SU2_CFD/include/SU2_CFD.hpp; sourceTree = "<group>"; xcLanguageSpecificationIdentifier = xcode.lang.cpp; };
		05E6DBBB17EB627400FA1F7E /* variable_structure.hpp */ = {isa = PBXFileReference; lastKnownFileType = sourcecode.cpp.h; lineEnding = 0; name = variable_structure.hpp; path = ../../SU2_CFD/include/variable_structure.hpp; sourceTree = "<group>"; };
		05E6DBBC17EB62A000FA1F7E /* definition_structure.cpp */ = {isa = PBXFileReference; fileEncoding = 4; lastKnownFileType = sourcecode.cpp.cpp; lineEnding = 0; name = definition_structure.cpp; path = ../../SU2_CFD/src/definition_structure.cpp; sourceTree = "<group>"; xcLanguageSpecificationIdentifier = xcode.lang.cpp; };
		05E6DBBE17EB62A100FA1F7E /* integration_structure.cpp */ = {isa = PBXFileReference; fileEncoding = 4; lastKnownFileType = sourcecode.cpp.cpp; lineEnding = 0; name = integration_structure.cpp; path = ../../SU2_CFD/src/integration_structure.cpp; sourceTree = "<group>"; xcLanguageSpecificationIdentifier = xcode.lang.cpp; };
		05E6DBBF17EB62A100FA1F7E /* integration_time.cpp */ = {isa = PBXFileReference; fileEncoding = 4; lastKnownFileType = sourcecode.cpp.cpp; lineEnding = 0; name = integration_time.cpp; path = ../../SU2_CFD/src/integration_time.cpp; sourceTree = "<group>"; xcLanguageSpecificationIdentifier = xcode.lang.cpp; };
		05E6DBC017EB62A100FA1F7E /* iteration_structure.cpp */ = {isa = PBXFileReference; fileEncoding = 4; lastKnownFileType = sourcecode.cpp.cpp; lineEnding = 0; name = iteration_structure.cpp; path = ../../SU2_CFD/src/iteration_structure.cpp; sourceTree = "<group>"; xcLanguageSpecificationIdentifier = xcode.lang.cpp; };
		05E6DBC317EB62A100FA1F7E /* numerics_adjoint_mean.cpp */ = {isa = PBXFileReference; fileEncoding = 4; lastKnownFileType = sourcecode.cpp.cpp; lineEnding = 0; name = numerics_adjoint_mean.cpp; path = ../../SU2_CFD/src/numerics_adjoint_mean.cpp; sourceTree = "<group>"; xcLanguageSpecificationIdentifier = xcode.lang.cpp; };
		05E6DBC617EB62A100FA1F7E /* numerics_adjoint_turbulent.cpp */ = {isa = PBXFileReference; fileEncoding = 4; lastKnownFileType = sourcecode.cpp.cpp; lineEnding = 0; name = numerics_adjoint_turbulent.cpp; path = ../../SU2_CFD/src/numerics_adjoint_turbulent.cpp; sourceTree = "<group>"; xcLanguageSpecificationIdentifier = xcode.lang.cpp; };
		05E6DBC917EB62A100FA1F7E /* numerics_direct_heat.cpp */ = {isa = PBXFileReference; fileEncoding = 4; lastKnownFileType = sourcecode.cpp.cpp; lineEnding = 0; name = numerics_direct_heat.cpp; path = ../../SU2_CFD/src/numerics_direct_heat.cpp; sourceTree = "<group>"; xcLanguageSpecificationIdentifier = xcode.lang.cpp; };
		05E6DBCB17EB62A100FA1F7E /* numerics_direct_mean.cpp */ = {isa = PBXFileReference; fileEncoding = 4; lastKnownFileType = sourcecode.cpp.cpp; lineEnding = 0; name = numerics_direct_mean.cpp; path = ../../SU2_CFD/src/numerics_direct_mean.cpp; sourceTree = "<group>"; xcLanguageSpecificationIdentifier = xcode.lang.cpp; };
		05E6DBCE17EB62A100FA1F7E /* numerics_direct_transition.cpp */ = {isa = PBXFileReference; fileEncoding = 4; lastKnownFileType = sourcecode.cpp.cpp; lineEnding = 0; name = numerics_direct_transition.cpp; path = ../../SU2_CFD/src/numerics_direct_transition.cpp; sourceTree = "<group>"; xcLanguageSpecificationIdentifier = xcode.lang.cpp; };
		05E6DBCF17EB62A100FA1F7E /* numerics_direct_turbulent.cpp */ = {isa = PBXFileReference; fileEncoding = 4; lastKnownFileType = sourcecode.cpp.cpp; lineEnding = 0; name = numerics_direct_turbulent.cpp; path = ../../SU2_CFD/src/numerics_direct_turbulent.cpp; sourceTree = "<group>"; xcLanguageSpecificationIdentifier = xcode.lang.cpp; };
		05E6DBD017EB62A100FA1F7E /* numerics_direct_wave.cpp */ = {isa = PBXFileReference; fileEncoding = 4; lastKnownFileType = sourcecode.cpp.cpp; lineEnding = 0; name = numerics_direct_wave.cpp; path = ../../SU2_CFD/src/numerics_direct_wave.cpp; sourceTree = "<group>"; xcLanguageSpecificationIdentifier = xcode.lang.cpp; };
		05E6DBD317EB62A100FA1F7E /* numerics_structure.cpp */ = {isa = PBXFileReference; fileEncoding = 4; lastKnownFileType = sourcecode.cpp.cpp; lineEnding = 0; name = numerics_structure.cpp; path = ../../SU2_CFD/src/numerics_structure.cpp; sourceTree = "<group>"; xcLanguageSpecificationIdentifier = xcode.lang.cpp; };
		05E6DBD417EB62A100FA1F7E /* numerics_template.cpp */ = {isa = PBXFileReference; fileEncoding = 4; lastKnownFileType = sourcecode.cpp.cpp; lineEnding = 0; name = numerics_template.cpp; path = ../../SU2_CFD/src/numerics_template.cpp; sourceTree = "<group>"; xcLanguageSpecificationIdentifier = xcode.lang.cpp; };
		05E6DBD517EB62A100FA1F7E /* output_cgns.cpp */ = {isa = PBXFileReference; fileEncoding = 4; lastKnownFileType = sourcecode.cpp.cpp; lineEnding = 0; name = output_cgns.cpp; path = ../../SU2_CFD/src/output_cgns.cpp; sourceTree = "<group>"; xcLanguageSpecificationIdentifier = xcode.lang.cpp; };
		05E6DBD617EB62A100FA1F7E /* output_paraview.cpp */ = {isa = PBXFileReference; fileEncoding = 4; lastKnownFileType = sourcecode.cpp.cpp; lineEnding = 0; name = output_paraview.cpp; path = ../../SU2_CFD/src/output_paraview.cpp; sourceTree = "<group>"; xcLanguageSpecificationIdentifier = xcode.lang.cpp; };
		05E6DBD717EB62A100FA1F7E /* output_structure.cpp */ = {isa = PBXFileReference; fileEncoding = 4; lastKnownFileType = sourcecode.cpp.cpp; lineEnding = 0; name = output_structure.cpp; path = ../../SU2_CFD/src/output_structure.cpp; sourceTree = "<group>"; xcLanguageSpecificationIdentifier = xcode.lang.cpp; };
		05E6DBD817EB62A100FA1F7E /* output_tecplot.cpp */ = {isa = PBXFileReference; fileEncoding = 4; lastKnownFileType = sourcecode.cpp.cpp; lineEnding = 0; name = output_tecplot.cpp; path = ../../SU2_CFD/src/output_tecplot.cpp; sourceTree = "<group>"; xcLanguageSpecificationIdentifier = xcode.lang.cpp; };
		05E6DBDA17EB62A100FA1F7E /* solver_adjoint_mean.cpp */ = {isa = PBXFileReference; fileEncoding = 4; lastKnownFileType = sourcecode.cpp.cpp; lineEnding = 0; name = solver_adjoint_mean.cpp; path = ../../SU2_CFD/src/solver_adjoint_mean.cpp; sourceTree = "<group>"; xcLanguageSpecificationIdentifier = xcode.lang.cpp; };
		05E6DBDD17EB62A100FA1F7E /* solver_adjoint_turbulent.cpp */ = {isa = PBXFileReference; fileEncoding = 4; lastKnownFileType = sourcecode.cpp.cpp; lineEnding = 0; name = solver_adjoint_turbulent.cpp; path = ../../SU2_CFD/src/solver_adjoint_turbulent.cpp; sourceTree = "<group>"; xcLanguageSpecificationIdentifier = xcode.lang.cpp; };
		05E6DBE017EB62A100FA1F7E /* solver_direct_heat.cpp */ = {isa = PBXFileReference; fileEncoding = 4; lastKnownFileType = sourcecode.cpp.cpp; lineEnding = 0; name = solver_direct_heat.cpp; path = ../../SU2_CFD/src/solver_direct_heat.cpp; sourceTree = "<group>"; xcLanguageSpecificationIdentifier = xcode.lang.cpp; };
		05E6DBE217EB62A100FA1F7E /* solver_direct_mean.cpp */ = {isa = PBXFileReference; fileEncoding = 4; lastKnownFileType = sourcecode.cpp.cpp; lineEnding = 0; name = solver_direct_mean.cpp; path = ../../SU2_CFD/src/solver_direct_mean.cpp; sourceTree = "<group>"; xcLanguageSpecificationIdentifier = xcode.lang.cpp; };
		05E6DBE517EB62A100FA1F7E /* solver_direct_transition.cpp */ = {isa = PBXFileReference; fileEncoding = 4; lastKnownFileType = sourcecode.cpp.cpp; lineEnding = 0; name = solver_direct_transition.cpp; path = ../../SU2_CFD/src/solver_direct_transition.cpp; sourceTree = "<group>"; xcLanguageSpecificationIdentifier = xcode.lang.cpp; };
		05E6DBE617EB62A100FA1F7E /* solver_direct_turbulent.cpp */ = {isa = PBXFileReference; fileEncoding = 4; lastKnownFileType = sourcecode.cpp.cpp; lineEnding = 0; name = solver_direct_turbulent.cpp; path = ../../SU2_CFD/src/solver_direct_turbulent.cpp; sourceTree = "<group>"; xcLanguageSpecificationIdentifier = xcode.lang.cpp; };
		05E6DBE717EB62A100FA1F7E /* solver_direct_wave.cpp */ = {isa = PBXFileReference; fileEncoding = 4; lastKnownFileType = sourcecode.cpp.cpp; lineEnding = 0; name = solver_direct_wave.cpp; path = ../../SU2_CFD/src/solver_direct_wave.cpp; sourceTree = "<group>"; xcLanguageSpecificationIdentifier = xcode.lang.cpp; };
		05E6DBEA17EB62A100FA1F7E /* solver_structure.cpp */ = {isa = PBXFileReference; fileEncoding = 4; lastKnownFileType = sourcecode.cpp.cpp; lineEnding = 0; name = solver_structure.cpp; path = ../../SU2_CFD/src/solver_structure.cpp; sourceTree = "<group>"; };
		05E6DBEB17EB62A100FA1F7E /* solver_template.cpp */ = {isa = PBXFileReference; fileEncoding = 4; lastKnownFileType = sourcecode.cpp.cpp; lineEnding = 0; name = solver_template.cpp; path = ../../SU2_CFD/src/solver_template.cpp; sourceTree = "<group>"; xcLanguageSpecificationIdentifier = xcode.lang.cpp; };
		05E6DBEC17EB62A100FA1F7E /* SU2_CFD.cpp */ = {isa = PBXFileReference; fileEncoding = 4; lastKnownFileType = sourcecode.cpp.cpp; lineEnding = 0; name = SU2_CFD.cpp; path = ../../SU2_CFD/src/SU2_CFD.cpp; sourceTree = "<group>"; xcLanguageSpecificationIdentifier = xcode.lang.cpp; };
		05E6DBEF17EB62A100FA1F7E /* variable_adjoint_mean.cpp */ = {isa = PBXFileReference; fileEncoding = 4; lastKnownFileType = sourcecode.cpp.cpp; lineEnding = 0; name = variable_adjoint_mean.cpp; path = ../../SU2_CFD/src/variable_adjoint_mean.cpp; sourceTree = "<group>"; xcLanguageSpecificationIdentifier = xcode.lang.cpp; };
		05E6DBF217EB62A100FA1F7E /* variable_adjoint_turbulent.cpp */ = {isa = PBXFileReference; fileEncoding = 4; lastKnownFileType = sourcecode.cpp.cpp; lineEnding = 0; name = variable_adjoint_turbulent.cpp; path = ../../SU2_CFD/src/variable_adjoint_turbulent.cpp; sourceTree = "<group>"; xcLanguageSpecificationIdentifier = xcode.lang.cpp; };
		05E6DBF517EB62A100FA1F7E /* variable_direct_heat.cpp */ = {isa = PBXFileReference; fileEncoding = 4; lastKnownFileType = sourcecode.cpp.cpp; lineEnding = 0; name = variable_direct_heat.cpp; path = ../../SU2_CFD/src/variable_direct_heat.cpp; sourceTree = "<group>"; xcLanguageSpecificationIdentifier = xcode.lang.cpp; };
		05E6DBF717EB62A100FA1F7E /* variable_direct_mean.cpp */ = {isa = PBXFileReference; fileEncoding = 4; lastKnownFileType = sourcecode.cpp.cpp; lineEnding = 0; name = variable_direct_mean.cpp; path = ../../SU2_CFD/src/variable_direct_mean.cpp; sourceTree = "<group>"; xcLanguageSpecificationIdentifier = xcode.lang.cpp; };
		05E6DBFA17EB62A100FA1F7E /* variable_direct_transition.cpp */ = {isa = PBXFileReference; fileEncoding = 4; lastKnownFileType = sourcecode.cpp.cpp; lineEnding = 0; name = variable_direct_transition.cpp; path = ../../SU2_CFD/src/variable_direct_transition.cpp; sourceTree = "<group>"; xcLanguageSpecificationIdentifier = xcode.lang.cpp; };
		05E6DBFB17EB62A100FA1F7E /* variable_direct_turbulent.cpp */ = {isa = PBXFileReference; fileEncoding = 4; lastKnownFileType = sourcecode.cpp.cpp; lineEnding = 0; name = variable_direct_turbulent.cpp; path = ../../SU2_CFD/src/variable_direct_turbulent.cpp; sourceTree = "<group>"; xcLanguageSpecificationIdentifier = xcode.lang.cpp; };
		05E6DBFC17EB62A100FA1F7E /* variable_direct_wave.cpp */ = {isa = PBXFileReference; fileEncoding = 4; lastKnownFileType = sourcecode.cpp.cpp; lineEnding = 0; name = variable_direct_wave.cpp; path = ../../SU2_CFD/src/variable_direct_wave.cpp; sourceTree = "<group>"; xcLanguageSpecificationIdentifier = xcode.lang.cpp; };
		05E6DBFF17EB62A100FA1F7E /* variable_structure.cpp */ = {isa = PBXFileReference; fileEncoding = 4; lastKnownFileType = sourcecode.cpp.cpp; lineEnding = 0; name = variable_structure.cpp; path = ../../SU2_CFD/src/variable_structure.cpp; sourceTree = "<group>"; xcLanguageSpecificationIdentifier = xcode.lang.cpp; };
		05E6DC0017EB62A100FA1F7E /* variable_template.cpp */ = {isa = PBXFileReference; fileEncoding = 4; lastKnownFileType = sourcecode.cpp.cpp; lineEnding = 0; name = variable_template.cpp; path = ../../SU2_CFD/src/variable_template.cpp; sourceTree = "<group>"; xcLanguageSpecificationIdentifier = xcode.lang.cpp; };
		05F108961978D2AE00F2F288 /* fluid_model_pig.cpp */ = {isa = PBXFileReference; fileEncoding = 4; lastKnownFileType = sourcecode.cpp.cpp; lineEnding = 0; name = fluid_model_pig.cpp; path = ../../SU2_CFD/src/fluid_model_pig.cpp; sourceTree = "<group>"; xcLanguageSpecificationIdentifier = xcode.lang.cpp; };
		05F108971978D2AE00F2F288 /* fluid_model_ppr.cpp */ = {isa = PBXFileReference; fileEncoding = 4; lastKnownFileType = sourcecode.cpp.cpp; lineEnding = 0; name = fluid_model_ppr.cpp; path = ../../SU2_CFD/src/fluid_model_ppr.cpp; sourceTree = "<group>"; xcLanguageSpecificationIdentifier = xcode.lang.cpp; };
		05F108981978D2AE00F2F288 /* fluid_model_pvdw.cpp */ = {isa = PBXFileReference; fileEncoding = 4; lastKnownFileType = sourcecode.cpp.cpp; lineEnding = 0; name = fluid_model_pvdw.cpp; path = ../../SU2_CFD/src/fluid_model_pvdw.cpp; sourceTree = "<group>"; xcLanguageSpecificationIdentifier = xcode.lang.cpp; };
		05F108991978D2AE00F2F288 /* fluid_model.cpp */ = {isa = PBXFileReference; fileEncoding = 4; lastKnownFileType = sourcecode.cpp.cpp; lineEnding = 0; name = fluid_model.cpp; path = ../../SU2_CFD/src/fluid_model.cpp; sourceTree = "<group>"; xcLanguageSpecificationIdentifier = xcode.lang.cpp; };
		05F1089E1978D2CE00F2F288 /* fluid_model.hpp */ = {isa = PBXFileReference; lastKnownFileType = sourcecode.cpp.h; lineEnding = 0; name = fluid_model.hpp; path = ../../SU2_CFD/include/fluid_model.hpp; sourceTree = "<group>"; xcLanguageSpecificationIdentifier = xcode.lang.cpp; };
		05F1089F1978D2CE00F2F288 /* transport_model.hpp */ = {isa = PBXFileReference; lastKnownFileType = sourcecode.cpp.h; lineEnding = 0; name = transport_model.hpp; path = ../../SU2_CFD/include/transport_model.hpp; sourceTree = "<group>"; xcLanguageSpecificationIdentifier = xcode.lang.cpp; };
		05F108A01978D2D700F2F288 /* fluid_model.inl */ = {isa = PBXFileReference; lastKnownFileType = text; lineEnding = 0; name = fluid_model.inl; path = ../../SU2_CFD/include/fluid_model.inl; sourceTree = "<group>"; xcLanguageSpecificationIdentifier = xcode.lang.cpp; };
		05F108A11978D2D700F2F288 /* transport_model.inl */ = {isa = PBXFileReference; lastKnownFileType = text; lineEnding = 0; name = transport_model.inl; path = ../../SU2_CFD/include/transport_model.inl; sourceTree = "<group>"; xcLanguageSpecificationIdentifier = xcode.lang.cpp; };
		05F108A31978D2F200F2F288 /* transport_model.cpp */ = {isa = PBXFileReference; fileEncoding = 4; lastKnownFileType = sourcecode.cpp.cpp; lineEnding = 0; name = transport_model.cpp; path = ../../SU2_CFD/src/transport_model.cpp; sourceTree = "<group>"; xcLanguageSpecificationIdentifier = xcode.lang.cpp; };
<<<<<<< HEAD
		E91CAC631B8C110D00EE3FCC /* .gitignore */ = {isa = PBXFileReference; fileEncoding = 4; lastKnownFileType = text; path = .gitignore; sourceTree = "<group>"; };
		E91CAC651B8C110E00EE3FCC /* ActDisk_Euler.cfg */ = {isa = PBXFileReference; fileEncoding = 4; lastKnownFileType = text; path = ActDisk_Euler.cfg; sourceTree = "<group>"; };
		E91CAC671B8C110E00EE3FCC /* aeroelastic_NACA64A010.cfg */ = {isa = PBXFileReference; fileEncoding = 4; lastKnownFileType = text; path = aeroelastic_NACA64A010.cfg; sourceTree = "<group>"; };
		E91CAC6A1B8C110E00EE3FCC /* inv_NACA0012.cfg */ = {isa = PBXFileReference; fileEncoding = 4; lastKnownFileType = text; path = inv_NACA0012.cfg; sourceTree = "<group>"; };
		E91CAC6C1B8C110E00EE3FCC /* inv_ONERAM6.cfg */ = {isa = PBXFileReference; fileEncoding = 4; lastKnownFileType = text; path = inv_ONERAM6.cfg; sourceTree = "<group>"; };
		E91CAC751B8C110E00EE3FCC /* lam_cylinder.cfg */ = {isa = PBXFileReference; fileEncoding = 4; lastKnownFileType = text; path = lam_cylinder.cfg; sourceTree = "<group>"; };
		E91CAC771B8C110E00EE3FCC /* lam_NACA0012.cfg */ = {isa = PBXFileReference; fileEncoding = 4; lastKnownFileType = text; path = lam_NACA0012.cfg; sourceTree = "<group>"; };
		E91CAC791B8C110E00EE3FCC /* lam_NACA0012.cfg */ = {isa = PBXFileReference; fileEncoding = 4; lastKnownFileType = text; path = lam_NACA0012.cfg; sourceTree = "<group>"; };
		E91CAC7C1B8C110E00EE3FCC /* turb_nasa.cfg */ = {isa = PBXFileReference; fileEncoding = 4; lastKnownFileType = text; path = turb_nasa.cfg; sourceTree = "<group>"; };
		E91CAC7E1B8C110E00EE3FCC /* turb_ONERAM6.cfg */ = {isa = PBXFileReference; fileEncoding = 4; lastKnownFileType = text; path = turb_ONERAM6.cfg; sourceTree = "<group>"; };
		E91CAC801B8C110E00EE3FCC /* turb_SA_RAE2822.cfg */ = {isa = PBXFileReference; fileEncoding = 4; lastKnownFileType = text; path = turb_SA_RAE2822.cfg; sourceTree = "<group>"; };
		E91CAC821B8C110E00EE3FCC /* inv_ONERAM6_moving.cfg */ = {isa = PBXFileReference; fileEncoding = 4; lastKnownFileType = text; path = inv_ONERAM6_moving.cfg; sourceTree = "<group>"; };
		E91CAC831B8C110E00EE3FCC /* inv_ONERAM6_setting.cfg */ = {isa = PBXFileReference; fileEncoding = 4; lastKnownFileType = text; path = inv_ONERAM6_setting.cfg; sourceTree = "<group>"; };
		E91CAC851B8C110E00EE3FCC /* optimize_project.py */ = {isa = PBXFileReference; fileEncoding = 4; lastKnownFileType = text.script.python; path = optimize_project.py; sourceTree = "<group>"; };
		E91CAC861B8C110E00EE3FCC /* plot_project.py */ = {isa = PBXFileReference; fileEncoding = 4; lastKnownFileType = text.script.python; path = plot_project.py; sourceTree = "<group>"; };
		E91CAC871B8C110E00EE3FCC /* pyopt_project.py */ = {isa = PBXFileReference; fileEncoding = 4; lastKnownFileType = text.script.python; path = pyopt_project.py; sourceTree = "<group>"; };
		E91CAC881B8C110E00EE3FCC /* rerun_project.py */ = {isa = PBXFileReference; fileEncoding = 4; lastKnownFileType = text.script.python; path = rerun_project.py; sourceTree = "<group>"; };
		E91CAC891B8C110E00EE3FCC /* run_project.py */ = {isa = PBXFileReference; fileEncoding = 4; lastKnownFileType = text.script.python; path = run_project.py; sourceTree = "<group>"; };
		E91CAC8C1B8C110E00EE3FCC /* BIPARABOLIC.cfg */ = {isa = PBXFileReference; fileEncoding = 4; lastKnownFileType = text; path = BIPARABOLIC.cfg; sourceTree = "<group>"; };
		E91CAC8E1B8C110E00EE3FCC /* inv_channel.cfg */ = {isa = PBXFileReference; fileEncoding = 4; lastKnownFileType = text; path = inv_channel.cfg; sourceTree = "<group>"; };
		E91CAC8F1B8C110E00EE3FCC /* inv_channel_RK.cfg */ = {isa = PBXFileReference; fileEncoding = 4; lastKnownFileType = text; path = inv_channel_RK.cfg; sourceTree = "<group>"; };
		E91CAC911B8C110E00EE3FCC /* inv_CRM_JST.cfg */ = {isa = PBXFileReference; fileEncoding = 4; lastKnownFileType = text; path = inv_CRM_JST.cfg; sourceTree = "<group>"; };
		E91CAC931B8C110E00EE3FCC /* inv_NACA0012.cfg */ = {isa = PBXFileReference; fileEncoding = 4; lastKnownFileType = text; path = inv_NACA0012.cfg; sourceTree = "<group>"; };
		E91CAC941B8C110E00EE3FCC /* inv_NACA0012_Roe.cfg */ = {isa = PBXFileReference; fileEncoding = 4; lastKnownFileType = text; path = inv_NACA0012_Roe.cfg; sourceTree = "<group>"; };
		E91CAC961B8C110E00EE3FCC /* inv_ONERAM6_JST.cfg */ = {isa = PBXFileReference; fileEncoding = 4; lastKnownFileType = text; path = inv_ONERAM6_JST.cfg; sourceTree = "<group>"; };
		E91CAC981B8C110E00EE3FCC /* inv_wedge_HLLC.cfg */ = {isa = PBXFileReference; fileEncoding = 4; lastKnownFileType = text; path = inv_wedge_HLLC.cfg; sourceTree = "<group>"; };
		E91CAC9B1B8C110E00EE3FCC /* configBeam_2d.cfg */ = {isa = PBXFileReference; fileEncoding = 4; lastKnownFileType = text; path = configBeam_2d.cfg; sourceTree = "<group>"; };
		E91CAC9D1B8C110E00EE3FCC /* configBeam_3d.cfg */ = {isa = PBXFileReference; fileEncoding = 4; lastKnownFileType = text; path = configBeam_3d.cfg; sourceTree = "<group>"; };
		E91CAC9F1B8C110E00EE3FCC /* configFSI_2D.cfg */ = {isa = PBXFileReference; fileEncoding = 4; lastKnownFileType = text; path = configFSI_2D.cfg; sourceTree = "<group>"; };
		E91CACA11B8C110E00EE3FCC /* configFSI_3D.cfg */ = {isa = PBXFileReference; fileEncoding = 4; lastKnownFileType = text; path = configFSI_3D.cfg; sourceTree = "<group>"; };
		E91CACA41B8C110E00EE3FCC /* inv_NACA0012.cfg */ = {isa = PBXFileReference; fileEncoding = 4; lastKnownFileType = text; path = inv_NACA0012.cfg; sourceTree = "<group>"; };
		E91CACA61B8C110E00EE3FCC /* inv_gust_NACA0012.cfg */ = {isa = PBXFileReference; fileEncoding = 4; lastKnownFileType = text; path = inv_gust_NACA0012.cfg; sourceTree = "<group>"; };
		E91CACA91B8C110E00EE3FCC /* incomp_NACA0012.cfg */ = {isa = PBXFileReference; fileEncoding = 4; lastKnownFileType = text; path = incomp_NACA0012.cfg; sourceTree = "<group>"; };
		E91CACAC1B8C110E00EE3FCC /* incomp_cylinder.cfg */ = {isa = PBXFileReference; fileEncoding = 4; lastKnownFileType = text; path = incomp_cylinder.cfg; sourceTree = "<group>"; };
		E91CACAF1B8C110E00EE3FCC /* AhmedBody.cfg */ = {isa = PBXFileReference; fileEncoding = 4; lastKnownFileType = text; path = AhmedBody.cfg; sourceTree = "<group>"; };
		E91CACB11B8C110E00EE3FCC /* naca0012.cfg */ = {isa = PBXFileReference; fileEncoding = 4; lastKnownFileType = text; path = naca0012.cfg; sourceTree = "<group>"; };
		E91CACB31B8C110E00EE3FCC /* beam.cfg */ = {isa = PBXFileReference; fileEncoding = 4; lastKnownFileType = text; path = beam.cfg; sourceTree = "<group>"; };
		E91CACB61B8C110E00EE3FCC /* lam_cavity.cfg */ = {isa = PBXFileReference; fileEncoding = 4; lastKnownFileType = text; path = lam_cavity.cfg; sourceTree = "<group>"; };
		E91CACB81B8C110E00EE3FCC /* spinning_cylinder.cfg */ = {isa = PBXFileReference; fileEncoding = 4; lastKnownFileType = text; path = spinning_cylinder.cfg; sourceTree = "<group>"; };
		E91CACBB1B8C110E00EE3FCC /* lam_cylinder.cfg */ = {isa = PBXFileReference; fileEncoding = 4; lastKnownFileType = text; path = lam_cylinder.cfg; sourceTree = "<group>"; };
		E91CACBD1B8C110E00EE3FCC /* lam_flatplate.cfg */ = {isa = PBXFileReference; fileEncoding = 4; lastKnownFileType = text; path = lam_flatplate.cfg; sourceTree = "<group>"; };
		E91CACBF1B8C110E00EE3FCC /* lam_NACA0012.cfg */ = {isa = PBXFileReference; fileEncoding = 4; lastKnownFileType = text; path = lam_NACA0012.cfg; sourceTree = "<group>"; };
		E91CACC21B8C110E00EE3FCC /* edge_PPR.cfg */ = {isa = PBXFileReference; fileEncoding = 4; lastKnownFileType = text; path = edge_PPR.cfg; sourceTree = "<group>"; };
		E91CACC31B8C110E00EE3FCC /* edge_VW.cfg */ = {isa = PBXFileReference; fileEncoding = 4; lastKnownFileType = text; path = edge_VW.cfg; sourceTree = "<group>"; };
		E91CACC51B8C110E00EE3FCC /* turb_SA_PR.cfg */ = {isa = PBXFileReference; fileEncoding = 4; lastKnownFileType = text; path = turb_SA_PR.cfg; sourceTree = "<group>"; };
		E91CACC61B8C110E00EE3FCC /* turb_SST_PR.cfg */ = {isa = PBXFileReference; fileEncoding = 4; lastKnownFileType = text; path = turb_SST_PR.cfg; sourceTree = "<group>"; };
		E91CACC91B8C110E00EE3FCC /* pitching_NACA64A010.cfg */ = {isa = PBXFileReference; fileEncoding = 4; lastKnownFileType = text; path = pitching_NACA64A010.cfg; sourceTree = "<group>"; };
		E91CACCB1B8C110E00EE3FCC /* pitching_ONERAM6.cfg */ = {isa = PBXFileReference; fileEncoding = 4; lastKnownFileType = text; path = pitching_ONERAM6.cfg; sourceTree = "<group>"; };
		E91CACCD1B8C110E00EE3FCC /* rotating_NACA0012.cfg */ = {isa = PBXFileReference; fileEncoding = 4; lastKnownFileType = text; path = rotating_NACA0012.cfg; sourceTree = "<group>"; };
		E91CACCF1B8C110E00EE3FCC /* inv_NACA0012.cfg */ = {isa = PBXFileReference; fileEncoding = 4; lastKnownFileType = text; path = inv_NACA0012.cfg; sourceTree = "<group>"; };
		E91CACD11B8C110E00EE3FCC /* inv_NACA0012_adv.cfg */ = {isa = PBXFileReference; fileEncoding = 4; lastKnownFileType = text; path = inv_NACA0012_adv.cfg; sourceTree = "<group>"; };
		E91CACD21B8C110E00EE3FCC /* inv_NACA0012_basic.cfg */ = {isa = PBXFileReference; fileEncoding = 4; lastKnownFileType = text; path = inv_NACA0012_basic.cfg; sourceTree = "<group>"; };
		E91CACD41B8C110E00EE3FCC /* inv_ONERAM6_adv.cfg */ = {isa = PBXFileReference; fileEncoding = 4; lastKnownFileType = text; path = inv_ONERAM6_adv.cfg; sourceTree = "<group>"; };
		E91CACD51B8C110E00EE3FCC /* inv_ONERAM6_basic.cfg */ = {isa = PBXFileReference; fileEncoding = 4; lastKnownFileType = text; path = inv_ONERAM6_basic.cfg; sourceTree = "<group>"; };
		E91CACD81B8C110E00EE3FCC /* turb_NACA64A010.cfg */ = {isa = PBXFileReference; fileEncoding = 4; lastKnownFileType = text; path = turb_NACA64A010.cfg; sourceTree = "<group>"; };
		E91CACDA1B8C110E00EE3FCC /* turb_ONERAM6.cfg */ = {isa = PBXFileReference; fileEncoding = 4; lastKnownFileType = text; path = turb_ONERAM6.cfg; sourceTree = "<group>"; };
		E91CACDC1B8C110E00EE3FCC /* turb_ONERAM6.cfg */ = {isa = PBXFileReference; fileEncoding = 4; lastKnownFileType = text; path = turb_ONERAM6.cfg; sourceTree = "<group>"; };
		E91CACDE1B8C110E00EE3FCC /* turb_SA_RAE2822.cfg */ = {isa = PBXFileReference; fileEncoding = 4; lastKnownFileType = text; path = turb_SA_RAE2822.cfg; sourceTree = "<group>"; };
		E91CACDF1B8C110E00EE3FCC /* parallel_regression.py */ = {isa = PBXFileReference; fileEncoding = 4; lastKnownFileType = text.script.python; path = parallel_regression.py; sourceTree = "<group>"; };
		E91CACE21B8C110E00EE3FCC /* turb_SA_flatplate.cfg */ = {isa = PBXFileReference; fileEncoding = 4; lastKnownFileType = text; path = turb_SA_flatplate.cfg; sourceTree = "<group>"; };
		E91CACE31B8C110E00EE3FCC /* turb_SST_flatplate.cfg */ = {isa = PBXFileReference; fileEncoding = 4; lastKnownFileType = text; path = turb_SST_flatplate.cfg; sourceTree = "<group>"; };
		E91CACE51B8C110E00EE3FCC /* turb_NACA0012_sa.cfg */ = {isa = PBXFileReference; fileEncoding = 4; lastKnownFileType = text; path = turb_NACA0012_sa.cfg; sourceTree = "<group>"; };
		E91CACE61B8C110E00EE3FCC /* turb_NACA0012_sa_neg.cfg */ = {isa = PBXFileReference; fileEncoding = 4; lastKnownFileType = text; path = turb_NACA0012_sa_neg.cfg; sourceTree = "<group>"; };
		E91CACE71B8C110E00EE3FCC /* turb_NACA0012_sst.cfg */ = {isa = PBXFileReference; fileEncoding = 4; lastKnownFileType = text; path = turb_NACA0012_sst.cfg; sourceTree = "<group>"; };
		E91CACE91B8C110E00EE3FCC /* turb_ONERAM6.cfg */ = {isa = PBXFileReference; fileEncoding = 4; lastKnownFileType = text; path = turb_ONERAM6.cfg; sourceTree = "<group>"; };
		E91CACEB1B8C110E00EE3FCC /* turb_SA_RAE2822.cfg */ = {isa = PBXFileReference; fileEncoding = 4; lastKnownFileType = text; path = turb_SA_RAE2822.cfg; sourceTree = "<group>"; };
		E91CACEC1B8C110E00EE3FCC /* turb_SST_RAE2822.cfg */ = {isa = PBXFileReference; fileEncoding = 4; lastKnownFileType = text; path = turb_SST_RAE2822.cfg; sourceTree = "<group>"; };
		E91CACEE1B8C110E00EE3FCC /* trans_s809.cfg */ = {isa = PBXFileReference; fileEncoding = 4; lastKnownFileType = text; path = trans_s809.cfg; sourceTree = "<group>"; };
		E91CACEF1B8C110E00EE3FCC /* turb_S809.cfg */ = {isa = PBXFileReference; fileEncoding = 4; lastKnownFileType = text; path = turb_S809.cfg; sourceTree = "<group>"; };
		E91CACF11B8C110E00EE3FCC /* turb_vki.cfg */ = {isa = PBXFileReference; fileEncoding = 4; lastKnownFileType = text; path = turb_vki.cfg; sourceTree = "<group>"; };
		E91CACF41B8C110E00EE3FCC /* rot_caradonna_tung.cfg */ = {isa = PBXFileReference; fileEncoding = 4; lastKnownFileType = text; path = rot_caradonna_tung.cfg; sourceTree = "<group>"; };
		E91CACF61B8C110E00EE3FCC /* rot_NACA0012.cfg */ = {isa = PBXFileReference; fileEncoding = 4; lastKnownFileType = text; path = rot_NACA0012.cfg; sourceTree = "<group>"; };
		E91CACF71B8C110E00EE3FCC /* serial_regression.py */ = {isa = PBXFileReference; fileEncoding = 4; lastKnownFileType = text.script.python; path = serial_regression.py; sourceTree = "<group>"; };
		E91CACF91B8C110E00EE3FCC /* HB.cfg */ = {isa = PBXFileReference; fileEncoding = 4; lastKnownFileType = text; path = HB.cfg; sourceTree = "<group>"; };
		E91CACFA1B8C110E00EE3FCC /* TestCase.py */ = {isa = PBXFileReference; fileEncoding = 4; lastKnownFileType = text.script.python; path = TestCase.py; sourceTree = "<group>"; };
		E91CAD001B8C110E00EE3FCC /* pitching_NACA64A010.cfg */ = {isa = PBXFileReference; fileEncoding = 4; lastKnownFileType = text; path = pitching_NACA64A010.cfg; sourceTree = "<group>"; };
		E91CAD021B8C110E00EE3FCC /* turb_NACA64A010.cfg */ = {isa = PBXFileReference; fileEncoding = 4; lastKnownFileType = text; path = turb_NACA64A010.cfg; sourceTree = "<group>"; };
		E91CAD041B8C110E00EE3FCC /* plunging_NACA0012.cfg */ = {isa = PBXFileReference; fileEncoding = 4; lastKnownFileType = text; path = plunging_NACA0012.cfg; sourceTree = "<group>"; };
		E91CAD061B8C110E00EE3FCC /* turb_square.cfg */ = {isa = PBXFileReference; fileEncoding = 4; lastKnownFileType = text; path = turb_square.cfg; sourceTree = "<group>"; };
=======
		05F8F2672008A1C7000FEA01 /* python_wrapper_structure.cpp */ = {isa = PBXFileReference; fileEncoding = 4; lastKnownFileType = sourcecode.cpp.cpp; name = python_wrapper_structure.cpp; path = ../../SU2_CFD/src/python_wrapper_structure.cpp; sourceTree = "<group>"; };
>>>>>>> d66b2a64
		E91CAD081B8C117A00EE3FCC /* inv_NACA0012.cfg */ = {isa = PBXFileReference; fileEncoding = 4; lastKnownFileType = text; path = inv_NACA0012.cfg; sourceTree = "<group>"; };
		E91CAD091B8C117A00EE3FCC /* mesh_NACA0012_inv.su2 */ = {isa = PBXFileReference; fileEncoding = 4; lastKnownFileType = text; path = mesh_NACA0012_inv.su2; sourceTree = "<group>"; };
		E9225F741FCBC36D002F3682 /* solver_adjoint_elasticity.cpp */ = {isa = PBXFileReference; fileEncoding = 4; lastKnownFileType = sourcecode.cpp.cpp; name = solver_adjoint_elasticity.cpp; path = ../../SU2_CFD/src/solver_adjoint_elasticity.cpp; sourceTree = "<group>"; };
		E9225F751FCBC36D002F3682 /* variable_adjoint_elasticity.cpp */ = {isa = PBXFileReference; fileEncoding = 4; lastKnownFileType = sourcecode.cpp.cpp; name = variable_adjoint_elasticity.cpp; path = ../../SU2_CFD/src/variable_adjoint_elasticity.cpp; sourceTree = "<group>"; };
		E9225F781FCD2479002F3682 /* fluid_model_inc.cpp */ = {isa = PBXFileReference; fileEncoding = 4; lastKnownFileType = sourcecode.cpp.cpp; name = fluid_model_inc.cpp; path = ../../SU2_CFD/src/fluid_model_inc.cpp; sourceTree = "<group>"; };
		E941BB8D1B71D0D0005C6C06 /* solver_adjoint_discrete.cpp */ = {isa = PBXFileReference; fileEncoding = 4; lastKnownFileType = sourcecode.cpp.cpp; lineEnding = 0; name = solver_adjoint_discrete.cpp; path = ../../SU2_CFD/src/solver_adjoint_discrete.cpp; sourceTree = "<group>"; xcLanguageSpecificationIdentifier = xcode.lang.cpp; };
		E941BB901B71D124005C6C06 /* linear_solvers_structure_b.cpp */ = {isa = PBXFileReference; fileEncoding = 4; lastKnownFileType = sourcecode.cpp.cpp; lineEnding = 0; name = linear_solvers_structure_b.cpp; path = ../../Common/src/linear_solvers_structure_b.cpp; sourceTree = "<group>"; xcLanguageSpecificationIdentifier = xcode.lang.cpp; };
		E941BB911B71D124005C6C06 /* mpi_structure.cpp */ = {isa = PBXFileReference; fileEncoding = 4; lastKnownFileType = sourcecode.cpp.cpp; lineEnding = 0; name = mpi_structure.cpp; path = ../../Common/src/mpi_structure.cpp; sourceTree = "<group>"; xcLanguageSpecificationIdentifier = xcode.lang.cpp; };
		E941BB951B71D1AB005C6C06 /* datatype_structure.hpp */ = {isa = PBXFileReference; fileEncoding = 4; lastKnownFileType = sourcecode.cpp.h; lineEnding = 0; name = datatype_structure.hpp; path = ../../Common/include/datatype_structure.hpp; sourceTree = "<group>"; xcLanguageSpecificationIdentifier = xcode.lang.cpp; };
		E941BB961B71D1AB005C6C06 /* datatype_structure.inl */ = {isa = PBXFileReference; fileEncoding = 4; lastKnownFileType = text; lineEnding = 0; name = datatype_structure.inl; path = ../../Common/include/datatype_structure.inl; sourceTree = "<group>"; xcLanguageSpecificationIdentifier = xcode.lang.cpp; };
		E941BB9C1B71D1AB005C6C06 /* codi_forward_structure.hpp */ = {isa = PBXFileReference; fileEncoding = 4; lastKnownFileType = sourcecode.cpp.h; lineEnding = 0; path = codi_forward_structure.hpp; sourceTree = "<group>"; xcLanguageSpecificationIdentifier = xcode.lang.cpp; };
		E941BB9D1B71D1AB005C6C06 /* codi_forward_structure.inl */ = {isa = PBXFileReference; fileEncoding = 4; lastKnownFileType = text; lineEnding = 0; path = codi_forward_structure.inl; sourceTree = "<group>"; xcLanguageSpecificationIdentifier = xcode.lang.cpp; };
		E941BB9E1B71D1AB005C6C06 /* codi_reverse_structure.hpp */ = {isa = PBXFileReference; fileEncoding = 4; lastKnownFileType = sourcecode.cpp.h; lineEnding = 0; path = codi_reverse_structure.hpp; sourceTree = "<group>"; xcLanguageSpecificationIdentifier = xcode.lang.cpp; };
		E941BB9F1B71D1AB005C6C06 /* codi_reverse_structure.inl */ = {isa = PBXFileReference; fileEncoding = 4; lastKnownFileType = text; lineEnding = 0; path = codi_reverse_structure.inl; sourceTree = "<group>"; xcLanguageSpecificationIdentifier = xcode.lang.cpp; };
		E941BBA01B71D1AB005C6C06 /* complex_structure.hpp */ = {isa = PBXFileReference; fileEncoding = 4; lastKnownFileType = sourcecode.cpp.h; lineEnding = 0; path = complex_structure.hpp; sourceTree = "<group>"; xcLanguageSpecificationIdentifier = xcode.lang.cpp; };
		E941BBA11B71D1AB005C6C06 /* complex_structure.inl */ = {isa = PBXFileReference; fileEncoding = 4; lastKnownFileType = text; lineEnding = 0; path = complex_structure.inl; sourceTree = "<group>"; xcLanguageSpecificationIdentifier = xcode.lang.cpp; };
		E941BBA21B71D1AB005C6C06 /* primitive_structure.hpp */ = {isa = PBXFileReference; fileEncoding = 4; lastKnownFileType = sourcecode.cpp.h; lineEnding = 0; path = primitive_structure.hpp; sourceTree = "<group>"; xcLanguageSpecificationIdentifier = xcode.lang.cpp; };
		E941BBA31B71D1AB005C6C06 /* primitive_structure.inl */ = {isa = PBXFileReference; fileEncoding = 4; lastKnownFileType = text; lineEnding = 0; path = primitive_structure.inl; sourceTree = "<group>"; xcLanguageSpecificationIdentifier = xcode.lang.cpp; };
		E941BBA41B71D1AB005C6C06 /* linear_solvers_structure_b.hpp */ = {isa = PBXFileReference; fileEncoding = 4; lastKnownFileType = sourcecode.cpp.h; lineEnding = 0; name = linear_solvers_structure_b.hpp; path = ../../Common/include/linear_solvers_structure_b.hpp; sourceTree = "<group>"; xcLanguageSpecificationIdentifier = xcode.lang.cpp; };
		E941BBA51B71D1AB005C6C06 /* mpi_structure.hpp */ = {isa = PBXFileReference; fileEncoding = 4; lastKnownFileType = sourcecode.cpp.h; lineEnding = 0; name = mpi_structure.hpp; path = ../../Common/include/mpi_structure.hpp; sourceTree = "<group>"; xcLanguageSpecificationIdentifier = xcode.lang.cpp; };
		E941BBA61B71D1AB005C6C06 /* mpi_structure.inl */ = {isa = PBXFileReference; fileEncoding = 4; lastKnownFileType = text; lineEnding = 0; name = mpi_structure.inl; path = ../../Common/include/mpi_structure.inl; sourceTree = "<group>"; xcLanguageSpecificationIdentifier = xcode.lang.cpp; };
		E941BBAD1B71D564005C6C06 /* variable_adjoint_discrete.cpp */ = {isa = PBXFileReference; fileEncoding = 4; lastKnownFileType = sourcecode.cpp.cpp; lineEnding = 0; name = variable_adjoint_discrete.cpp; path = ../../SU2_CFD/src/variable_adjoint_discrete.cpp; sourceTree = "<group>"; xcLanguageSpecificationIdentifier = xcode.lang.cpp; };
		E97B6C8117F941800008255B /* config_template.cfg */ = {isa = PBXFileReference; lastKnownFileType = text; name = config_template.cfg; path = ../../config_template.cfg; sourceTree = "<group>"; };
		E9AA98A61BB3436900B7FE37 /* driver_structure.cpp */ = {isa = PBXFileReference; fileEncoding = 4; lastKnownFileType = sourcecode.cpp.cpp; lineEnding = 0; name = driver_structure.cpp; path = ../../SU2_CFD/src/driver_structure.cpp; sourceTree = "<group>"; xcLanguageSpecificationIdentifier = xcode.lang.cpp; };
		E9AA98A81BB3438F00B7FE37 /* driver_structure.hpp */ = {isa = PBXFileReference; fileEncoding = 4; lastKnownFileType = sourcecode.cpp.h; lineEnding = 0; name = driver_structure.hpp; path = ../../SU2_CFD/include/driver_structure.hpp; sourceTree = "<group>"; xcLanguageSpecificationIdentifier = xcode.lang.cpp; };
		E9C47E9C200F3E7300812CFF /* python_wrapper_structure.cpp */ = {isa = PBXFileReference; fileEncoding = 4; lastKnownFileType = sourcecode.cpp.cpp; name = python_wrapper_structure.cpp; path = ../../SU2_CFD/src/python_wrapper_structure.cpp; sourceTree = "<group>"; };
		E9C47E9E201716EE00812CFF /* incomp_NACA0012_disc.cfg */ = {isa = PBXFileReference; fileEncoding = 4; lastKnownFileType = text; path = incomp_NACA0012_disc.cfg; sourceTree = "<group>"; };
		E9C47E9F201716FF00812CFF /* lam_incomp_cylinder_disc.cfg */ = {isa = PBXFileReference; fileEncoding = 4; lastKnownFileType = text; path = lam_incomp_cylinder_disc.cfg; sourceTree = "<group>"; };
		E9D85B4B1C3F1B9E0077122F /* ad_structure.cpp */ = {isa = PBXFileReference; fileEncoding = 4; lastKnownFileType = sourcecode.cpp.cpp; lineEnding = 0; name = ad_structure.cpp; path = ../../Common/src/ad_structure.cpp; sourceTree = "<group>"; };
		E9D85B4D1C3F1BE00077122F /* ad_structure.hpp */ = {isa = PBXFileReference; fileEncoding = 4; lastKnownFileType = sourcecode.cpp.h; lineEnding = 0; name = ad_structure.hpp; path = ../../Common/include/ad_structure.hpp; sourceTree = "<group>"; };
		E9D85B4E1C3F1BE00077122F /* ad_structure.inl */ = {isa = PBXFileReference; fileEncoding = 4; lastKnownFileType = text; lineEnding = 0; name = ad_structure.inl; path = ../../Common/include/ad_structure.inl; sourceTree = "<group>"; };
		E9D85B4F1C3F1BE00077122F /* element_structure.hpp */ = {isa = PBXFileReference; fileEncoding = 4; lastKnownFileType = sourcecode.cpp.h; lineEnding = 0; name = element_structure.hpp; path = ../../Common/include/element_structure.hpp; sourceTree = "<group>"; xcLanguageSpecificationIdentifier = xcode.lang.cpp; };
		E9D85B501C3F1BE00077122F /* element_structure.inl */ = {isa = PBXFileReference; fileEncoding = 4; lastKnownFileType = text; lineEnding = 0; name = element_structure.inl; path = ../../Common/include/element_structure.inl; sourceTree = "<group>"; xcLanguageSpecificationIdentifier = xcode.lang.cpp; };
		E9D85B511C3F1BE10077122F /* gauss_structure.hpp */ = {isa = PBXFileReference; fileEncoding = 4; lastKnownFileType = sourcecode.cpp.h; lineEnding = 0; name = gauss_structure.hpp; path = ../../Common/include/gauss_structure.hpp; sourceTree = "<group>"; xcLanguageSpecificationIdentifier = xcode.lang.cpp; };
		E9D85B521C3F1BE10077122F /* gauss_structure.inl */ = {isa = PBXFileReference; fileEncoding = 4; lastKnownFileType = text; lineEnding = 0; name = gauss_structure.inl; path = ../../Common/include/gauss_structure.inl; sourceTree = "<group>"; xcLanguageSpecificationIdentifier = xcode.lang.cpp; };
		E9D9CE851C62A1A7004119E9 /* interpolation_structure.cpp */ = {isa = PBXFileReference; fileEncoding = 4; lastKnownFileType = sourcecode.cpp.cpp; lineEnding = 0; name = interpolation_structure.cpp; path = ../../Common/src/interpolation_structure.cpp; sourceTree = "<group>"; xcLanguageSpecificationIdentifier = xcode.lang.cpp; };
		E9D9CE871C62A1C8004119E9 /* transfer_physics.cpp */ = {isa = PBXFileReference; fileEncoding = 4; lastKnownFileType = sourcecode.cpp.cpp; lineEnding = 0; name = transfer_physics.cpp; path = ../../SU2_CFD/src/transfer_physics.cpp; sourceTree = "<group>"; xcLanguageSpecificationIdentifier = xcode.lang.cpp; };
		E9D9CE881C62A1C8004119E9 /* transfer_structure.cpp */ = {isa = PBXFileReference; fileEncoding = 4; lastKnownFileType = sourcecode.cpp.cpp; lineEnding = 0; name = transfer_structure.cpp; path = ../../SU2_CFD/src/transfer_structure.cpp; sourceTree = "<group>"; xcLanguageSpecificationIdentifier = xcode.lang.cpp; };
		E9D9CE951C62A272004119E9 /* transfer_structure.hpp */ = {isa = PBXFileReference; fileEncoding = 4; lastKnownFileType = sourcecode.cpp.h; lineEnding = 0; name = transfer_structure.hpp; path = ../../SU2_CFD/include/transfer_structure.hpp; sourceTree = "<group>"; xcLanguageSpecificationIdentifier = xcode.lang.cpp; };
		E9D9CE961C62A272004119E9 /* transfer_structure.inl */ = {isa = PBXFileReference; fileEncoding = 4; lastKnownFileType = text; lineEnding = 0; name = transfer_structure.inl; path = ../../SU2_CFD/include/transfer_structure.inl; sourceTree = "<group>"; xcLanguageSpecificationIdentifier = xcode.lang.cpp; };
		E9D9CE971C62A2A7004119E9 /* interpolation_structure.hpp */ = {isa = PBXFileReference; fileEncoding = 4; lastKnownFileType = sourcecode.cpp.h; lineEnding = 0; name = interpolation_structure.hpp; path = ../../Common/include/interpolation_structure.hpp; sourceTree = "<group>"; xcLanguageSpecificationIdentifier = xcode.lang.cpp; };
<<<<<<< HEAD
		E9D9CE981C6563B3004119E9 /* parallel_regression_AD.py */ = {isa = PBXFileReference; fileEncoding = 4; lastKnownFileType = text.script.python; path = parallel_regression_AD.py; sourceTree = "<group>"; };
		E9D9CE991C6563B3004119E9 /* serial_regression_AD.py */ = {isa = PBXFileReference; fileEncoding = 4; lastKnownFileType = text.script.python; path = serial_regression_AD.py; sourceTree = "<group>"; };
=======
		E9F130C51D513DA300EC8963 /* numerics_adjoint_mean_inc.cpp */ = {isa = PBXFileReference; fileEncoding = 4; lastKnownFileType = sourcecode.cpp.cpp; lineEnding = 0; name = numerics_adjoint_mean_inc.cpp; path = ../../SU2_CFD/src/numerics_adjoint_mean_inc.cpp; sourceTree = "<group>"; };
>>>>>>> d66b2a64
		E9F130C61D513DA300EC8963 /* numerics_direct_mean_inc.cpp */ = {isa = PBXFileReference; fileEncoding = 4; lastKnownFileType = sourcecode.cpp.cpp; lineEnding = 0; name = numerics_direct_mean_inc.cpp; path = ../../SU2_CFD/src/numerics_direct_mean_inc.cpp; sourceTree = "<group>"; };
		E9F130C81D513DA300EC8963 /* solver_direct_mean_inc.cpp */ = {isa = PBXFileReference; fileEncoding = 4; lastKnownFileType = sourcecode.cpp.cpp; lineEnding = 0; name = solver_direct_mean_inc.cpp; path = ../../SU2_CFD/src/solver_direct_mean_inc.cpp; sourceTree = "<group>"; };
		E9F130CA1D513DA300EC8963 /* variable_direct_mean_inc.cpp */ = {isa = PBXFileReference; fileEncoding = 4; lastKnownFileType = sourcecode.cpp.cpp; lineEnding = 0; name = variable_direct_mean_inc.cpp; path = ../../SU2_CFD/src/variable_direct_mean_inc.cpp; sourceTree = "<group>"; };
		E9F512C61CB2FD6B004D5089 /* numerics_direct_elasticity_linear.cpp */ = {isa = PBXFileReference; fileEncoding = 4; lastKnownFileType = sourcecode.cpp.cpp; lineEnding = 0; name = numerics_direct_elasticity_linear.cpp; path = ../../SU2_CFD/src/numerics_direct_elasticity_linear.cpp; sourceTree = "<group>"; };
		E9F512C71CB2FD6B004D5089 /* numerics_direct_elasticity_nonlinear.cpp */ = {isa = PBXFileReference; fileEncoding = 4; lastKnownFileType = sourcecode.cpp.cpp; lineEnding = 0; name = numerics_direct_elasticity_nonlinear.cpp; path = ../../SU2_CFD/src/numerics_direct_elasticity_nonlinear.cpp; sourceTree = "<group>"; };
		E9FDF6E91D2DD0560066E49C /* adt_structure.cpp */ = {isa = PBXFileReference; fileEncoding = 4; lastKnownFileType = sourcecode.cpp.cpp; lineEnding = 0; name = adt_structure.cpp; path = ../../Common/src/adt_structure.cpp; sourceTree = "<group>"; xcLanguageSpecificationIdentifier = xcode.lang.cpp; };
		E9FDF6EB1D2DD0710066E49C /* adt_structure.inl */ = {isa = PBXFileReference; fileEncoding = 4; lastKnownFileType = text; lineEnding = 0; name = adt_structure.inl; path = ../../Common/include/adt_structure.inl; sourceTree = "<group>"; };
		E9FDF6EC1D2DD0860066E49C /* adt_structure.hpp */ = {isa = PBXFileReference; fileEncoding = 4; lastKnownFileType = sourcecode.cpp.h; lineEnding = 0; name = adt_structure.hpp; path = ../../Common/include/adt_structure.hpp; sourceTree = "<group>"; };
/* End PBXFileReference section */

/* Begin PBXFrameworksBuildPhase section */
		8DD76F660486A84900D96B5E /* Frameworks */ = {
			isa = PBXFrameworksBuildPhase;
			buildActionMask = 2147483647;
			files = (
			);
			runOnlyForDeploymentPostprocessing = 0;
		};
/* End PBXFrameworksBuildPhase section */

/* Begin PBXGroup section */
		052D515817A1D352003BE8B2 /* Variable */ = {
			isa = PBXGroup;
			children = (
				05E6DBFF17EB62A100FA1F7E /* variable_structure.cpp */,
				05E6DBF717EB62A100FA1F7E /* variable_direct_mean.cpp */,
				E9F130CA1D513DA300EC8963 /* variable_direct_mean_inc.cpp */,
				05E6DBFB17EB62A100FA1F7E /* variable_direct_turbulent.cpp */,
				0530E56B17FDF7BD00733CE8 /* variable_direct_poisson.cpp */,
				0530E56D17FDF7C600733CE8 /* variable_direct_elasticity.cpp */,
				05E6DBF517EB62A100FA1F7E /* variable_direct_heat.cpp */,
				05E6DBFA17EB62A100FA1F7E /* variable_direct_transition.cpp */,
				05E6DBFC17EB62A100FA1F7E /* variable_direct_wave.cpp */,
				05E6DBEF17EB62A100FA1F7E /* variable_adjoint_mean.cpp */,
				E941BBAD1B71D564005C6C06 /* variable_adjoint_discrete.cpp */,
				05E6DBF217EB62A100FA1F7E /* variable_adjoint_turbulent.cpp */,
				E9225F751FCBC36D002F3682 /* variable_adjoint_elasticity.cpp */,
				05E6DC0017EB62A100FA1F7E /* variable_template.cpp */,
			);
			name = Variable;
			sourceTree = "<group>";
		};
		052D517F17A21FAC003BE8B2 /* Solver */ = {
			isa = PBXGroup;
			children = (
				05E6DBEA17EB62A100FA1F7E /* solver_structure.cpp */,
				05E6DBE217EB62A100FA1F7E /* solver_direct_mean.cpp */,
				E9F130C81D513DA300EC8963 /* solver_direct_mean_inc.cpp */,
				05E6DBE617EB62A100FA1F7E /* solver_direct_turbulent.cpp */,
				0530E56717FDF79500733CE8 /* solver_direct_poisson.cpp */,
				0530E56917FDF7AC00733CE8 /* solver_direct_elasticity.cpp */,
				05E6DBE017EB62A100FA1F7E /* solver_direct_heat.cpp */,
				05E6DBE517EB62A100FA1F7E /* solver_direct_transition.cpp */,
				05E6DBE717EB62A100FA1F7E /* solver_direct_wave.cpp */,
				05E6DBDA17EB62A100FA1F7E /* solver_adjoint_mean.cpp */,
				E941BB8D1B71D0D0005C6C06 /* solver_adjoint_discrete.cpp */,
				05E6DBDD17EB62A100FA1F7E /* solver_adjoint_turbulent.cpp */,
				E9225F741FCBC36D002F3682 /* solver_adjoint_elasticity.cpp */,
				05E6DBEB17EB62A100FA1F7E /* solver_template.cpp */,
			);
			name = Solver;
			sourceTree = "<group>";
		};
		052D51AA17A22E15003BE8B2 /* Integration */ = {
			isa = PBXGroup;
			children = (
				05E6DBBE17EB62A100FA1F7E /* integration_structure.cpp */,
				05E6DBBF17EB62A100FA1F7E /* integration_time.cpp */,
			);
			name = Integration;
			sourceTree = "<group>";
		};
		052D51AB17A22E24003BE8B2 /* Output */ = {
			isa = PBXGroup;
			children = (
				05E6DBD517EB62A100FA1F7E /* output_cgns.cpp */,
				05812D7A1F2787540086FCB0 /* output_physics.cpp */,
				05E6DBD617EB62A100FA1F7E /* output_paraview.cpp */,
				05E6DBD717EB62A100FA1F7E /* output_structure.cpp */,
				05E6DBD817EB62A100FA1F7E /* output_tecplot.cpp */,
				050698091AA6179100FF4F07 /* output_fieldview.cpp */,
				05755F091A54AC4500600019 /* output_su2.cpp */,
			);
			name = Output;
			sourceTree = "<group>";
		};
		0530E57317FDF97F00733CE8 /* Geometry */ = {
			isa = PBXGroup;
			children = (
				05E6DB9017EB61E600FA1F7E /* primal_grid_structure.cpp */,
				05E6DB8B17EB61E600FA1F7E /* geometry_structure.cpp */,
				05E6DB8A17EB61E600FA1F7E /* dual_grid_structure.cpp */,
				05E6DB8C17EB61E600FA1F7E /* grid_adaptation_structure.cpp */,
				05E6DB8D17EB61E600FA1F7E /* grid_movement_structure.cpp */,
			);
			name = Geometry;
			sourceTree = "<group>";
		};
		0530E57417FDF9CC00733CE8 /* LinearSolver */ = {
			isa = PBXGroup;
			children = (
				05E6DB8E17EB61E600FA1F7E /* linear_solvers_structure.cpp */,
				E941BB901B71D124005C6C06 /* linear_solvers_structure_b.cpp */,
				05E6DB8F17EB61E600FA1F7E /* matrix_structure.cpp */,
				05E6DB9117EB61E600FA1F7E /* vector_structure.cpp */,
			);
			name = LinearSolver;
			sourceTree = "<group>";
		};
		0541ABE41370DC56002D668B /* InLine */ = {
			isa = PBXGroup;
			children = (
				E9D85B4E1C3F1BE00077122F /* ad_structure.inl */,
				E9FDF6EB1D2DD0710066E49C /* adt_structure.inl */,
				E9D85B501C3F1BE00077122F /* element_structure.inl */,
				E9D85B521C3F1BE10077122F /* gauss_structure.inl */,
				E941BB961B71D1AB005C6C06 /* datatype_structure.inl */,
				E941BBA61B71D1AB005C6C06 /* mpi_structure.inl */,
				05E6DBB217EB624700FA1F7E /* solver_structure.inl */,
				05F108A01978D2D700F2F288 /* fluid_model.inl */,
				05F108A11978D2D700F2F288 /* transport_model.inl */,
				05E6DBB317EB624700FA1F7E /* variable_structure.inl */,
				05812D7C1F2787B60086FCB0 /* output_structure.inl */,
				05E6DA9F17EB603F00FA1F7E /* config_structure.inl */,
				05E6DAA017EB603F00FA1F7E /* dual_grid_structure.inl */,
				05E6DAA117EB603F00FA1F7E /* geometry_structure.inl */,
				05E6DAA217EB603F00FA1F7E /* grid_adaptation_structure.inl */,
				05E6DAA317EB603F00FA1F7E /* grid_movement_structure.inl */,
				05E6DAA417EB603F00FA1F7E /* linear_solvers_structure.inl */,
				05E6DAA517EB603F00FA1F7E /* matrix_structure.inl */,
				05E6DAA617EB603F00FA1F7E /* primal_grid_structure.inl */,
				05E6DAA717EB603F00FA1F7E /* vector_structure.inl */,
				05E6DBB017EB624700FA1F7E /* integration_structure.inl */,
				05E6DBB117EB624700FA1F7E /* numerics_structure.inl */,
				E9D9CE961C62A272004119E9 /* transfer_structure.inl */,
			);
			name = InLine;
			sourceTree = "<group>";
		};
		0541ABE51370DC5E002D668B /* Include */ = {
			isa = PBXGroup;
			children = (
				E9D85B4D1C3F1BE00077122F /* ad_structure.hpp */,
				E9FDF6EC1D2DD0860066E49C /* adt_structure.hpp */,
				E9D85B4F1C3F1BE00077122F /* element_structure.hpp */,
				E9D85B511C3F1BE10077122F /* gauss_structure.hpp */,
				E941BB971B71D1AB005C6C06 /* datatypes */,
				E941BBA41B71D1AB005C6C06 /* linear_solvers_structure_b.hpp */,
				E941BB951B71D1AB005C6C06 /* datatype_structure.hpp */,
				E9AA98A81BB3438F00B7FE37 /* driver_structure.hpp */,
				E941BBA51B71D1AB005C6C06 /* mpi_structure.hpp */,
				05F1089E1978D2CE00F2F288 /* fluid_model.hpp */,
				05F1089F1978D2CE00F2F288 /* transport_model.hpp */,
				05E6DBBA17EB627400FA1F7E /* SU2_CFD.hpp */,
				05E6DAC517EB608000FA1F7E /* config_structure.hpp */,
				05E6DACC17EB608000FA1F7E /* option_structure.hpp */,
				05E6DBB417EB627400FA1F7E /* definition_structure.hpp */,
				05E6DBB517EB627400FA1F7E /* integration_structure.hpp */,
				05E6DBB617EB627400FA1F7E /* iteration_structure.hpp */,
				05E6DBB817EB627400FA1F7E /* output_structure.hpp */,
				05E6DBB917EB627400FA1F7E /* solver_structure.hpp */,
				05E6DBBB17EB627400FA1F7E /* variable_structure.hpp */,
				05E6DAC617EB608000FA1F7E /* dual_grid_structure.hpp */,
				05E6DAC717EB608000FA1F7E /* geometry_structure.hpp */,
				05E6DAC817EB608000FA1F7E /* grid_adaptation_structure.hpp */,
				05E6DAC917EB608000FA1F7E /* grid_movement_structure.hpp */,
				05E6DACA17EB608000FA1F7E /* linear_solvers_structure.hpp */,
				05E6DACB17EB608000FA1F7E /* matrix_structure.hpp */,
				05E6DACD17EB608000FA1F7E /* primal_grid_structure.hpp */,
				05E6DACE17EB608000FA1F7E /* vector_structure.hpp */,
				05E6DBB717EB627400FA1F7E /* numerics_structure.hpp */,
				E9D9CE951C62A272004119E9 /* transfer_structure.hpp */,
				E9D9CE971C62A2A7004119E9 /* interpolation_structure.hpp */,
			);
			name = Include;
			sourceTree = "<group>";
		};
		05AF9F1C1BE1E1770062E1F1 /* FEA */ = {
			isa = PBXGroup;
			children = (
				05AF9F1D1BE1E1830062E1F1 /* element_linear.cpp */,
				05AF9F1E1BE1E1830062E1F1 /* element_structure.cpp */,
				05AF9F1F1BE1E1830062E1F1 /* gauss_structure.cpp */,
			);
			name = FEA;
			sourceTree = "<group>";
		};
		05D28619178BCA1200DD76AE /* Numerics */ = {
			isa = PBXGroup;
			children = (
				05E6DBCB17EB62A100FA1F7E /* numerics_direct_mean.cpp */,
				E9F130C61D513DA300EC8963 /* numerics_direct_mean_inc.cpp */,
				05E6DBCF17EB62A100FA1F7E /* numerics_direct_turbulent.cpp */,
				0530E57117FDF7D800733CE8 /* numerics_direct_poisson.cpp */,
				0530E56F17FDF7D300733CE8 /* numerics_direct_elasticity.cpp */,
				E9F512C61CB2FD6B004D5089 /* numerics_direct_elasticity_linear.cpp */,
				E9F512C71CB2FD6B004D5089 /* numerics_direct_elasticity_nonlinear.cpp */,
				05E6DBC917EB62A100FA1F7E /* numerics_direct_heat.cpp */,
				05E6DBCE17EB62A100FA1F7E /* numerics_direct_transition.cpp */,
				05E6DBD017EB62A100FA1F7E /* numerics_direct_wave.cpp */,
				05E6DBC317EB62A100FA1F7E /* numerics_adjoint_mean.cpp */,
				05E6DBC617EB62A100FA1F7E /* numerics_adjoint_turbulent.cpp */,
				05E6DBD317EB62A100FA1F7E /* numerics_structure.cpp */,
				05E6DBD417EB62A100FA1F7E /* numerics_template.cpp */,
			);
			name = Numerics;
			sourceTree = "<group>";
		};
		05F108951978D28F00F2F288 /* FluidModel */ = {
			isa = PBXGroup;
			children = (
				E9225F781FCD2479002F3682 /* fluid_model_inc.cpp */,
				05F108961978D2AE00F2F288 /* fluid_model_pig.cpp */,
				05F108971978D2AE00F2F288 /* fluid_model_ppr.cpp */,
				05F108981978D2AE00F2F288 /* fluid_model_pvdw.cpp */,
				05F108991978D2AE00F2F288 /* fluid_model.cpp */,
			);
			name = FluidModel;
			sourceTree = "<group>";
		};
		05F108A21978D2E500F2F288 /* TransportModel */ = {
			isa = PBXGroup;
			children = (
				05F108A31978D2F200F2F288 /* transport_model.cpp */,
			);
			name = TransportModel;
			sourceTree = "<group>";
		};
		05F8F2662008A1AA000FEA01 /* Python */ = {
			isa = PBXGroup;
			children = (
				05F8F2672008A1C7000FEA01 /* python_wrapper_structure.cpp */,
			);
			name = Python;
			sourceTree = "<group>";
		};
		08FB7794FE84155DC02AAC07 /* SU2_CFD */ = {
			isa = PBXGroup;
			children = (
				E97B6C8117F941800008255B /* config_template.cfg */,
				E91CAD071B8C117A00EE3FCC /* QuickStart */,
				08FB7795FE84155DC02AAC07 /* Source */,
				0541ABE41370DC56002D668B /* InLine */,
				0541ABE51370DC5E002D668B /* Include */,
				1AB674ADFE9D54B511CA2CBB /* Products */,
			);
			name = SU2_CFD;
			sourceTree = "<group>";
		};
		08FB7795FE84155DC02AAC07 /* Source */ = {
			isa = PBXGroup;
			children = (
				05E6DBEC17EB62A100FA1F7E /* SU2_CFD.cpp */,
				05E6DB8917EB61E600FA1F7E /* config_structure.cpp */,
				05E6DBBC17EB62A000FA1F7E /* definition_structure.cpp */,
				E9AA98A61BB3436900B7FE37 /* driver_structure.cpp */,
				05E6DBC017EB62A100FA1F7E /* iteration_structure.cpp */,
				E941BB911B71D124005C6C06 /* mpi_structure.cpp */,
				E9D85B4B1C3F1B9E0077122F /* ad_structure.cpp */,
				E9FDF6E91D2DD0560066E49C /* adt_structure.cpp */,
<<<<<<< HEAD
				E9C47E9C200F3E7300812CFF /* python_wrapper_structure.cpp */,
=======
				05F8F2662008A1AA000FEA01 /* Python */,
>>>>>>> d66b2a64
				05AF9F1C1BE1E1770062E1F1 /* FEA */,
				0530E57417FDF9CC00733CE8 /* LinearSolver */,
				0530E57317FDF97F00733CE8 /* Geometry */,
				052D51AB17A22E24003BE8B2 /* Output */,
				052D51AA17A22E15003BE8B2 /* Integration */,
				052D517F17A21FAC003BE8B2 /* Solver */,
				052D515817A1D352003BE8B2 /* Variable */,
				05D28619178BCA1200DD76AE /* Numerics */,
				05F108951978D28F00F2F288 /* FluidModel */,
				05F108A21978D2E500F2F288 /* TransportModel */,
				E9D9CE841C62A16D004119E9 /* MultiZone */,
			);
			name = Source;
			sourceTree = "<group>";
		};
		1AB674ADFE9D54B511CA2CBB /* Products */ = {
			isa = PBXGroup;
			children = (
				0541ABEE1370F5A6002D668B /* SU2_CFD */,
			);
			name = Products;
			sourceTree = "<group>";
		};
<<<<<<< HEAD
		E91CAC621B8C110D00EE3FCC /* TestCases */ = {
			isa = PBXGroup;
			children = (
				E91CAC631B8C110D00EE3FCC /* .gitignore */,
				E91CAC641B8C110E00EE3FCC /* actuator_disk */,
				E91CAC661B8C110E00EE3FCC /* aeroelastic */,
				E91CAC681B8C110E00EE3FCC /* cont_adj_euler */,
				E91CAC6D1B8C110E00EE3FCC /* cont_adj_incomp_euler */,
				E91CAC701B8C110E00EE3FCC /* cont_adj_incomp_navierstokes */,
				E91CAC731B8C110E00EE3FCC /* cont_adj_navierstokes */,
				E91CAC7A1B8C110E00EE3FCC /* cont_adj_rans */,
				E91CAC811B8C110E00EE3FCC /* control_surface */,
				E9F5F1B21CFF9CA200522F68 /* deformation */,
				E91CAC841B8C110E00EE3FCC /* designspace */,
				E91CAC8A1B8C110E00EE3FCC /* euler */,
				E91CAC991B8C110E00EE3FCC /* fea_fsi */,
				E91CACA21B8C110E00EE3FCC /* fixed_cl */,
				E91CACA51B8C110E00EE3FCC /* gust */,
				E91CACA71B8C110E00EE3FCC /* incomp_euler */,
				E91CACAA1B8C110E00EE3FCC /* incomp_navierstokes */,
				E91CACAD1B8C110E00EE3FCC /* incomp_rans */,
				E91CACB21B8C110E00EE3FCC /* linear_elasticity */,
				E91CACB41B8C110E00EE3FCC /* moving_wall */,
				E91CACB91B8C110E00EE3FCC /* navierstokes */,
				E91CACC01B8C110E00EE3FCC /* nicf */,
				E91CACC71B8C110E00EE3FCC /* optimization_euler */,
				E91CACD61B8C110E00EE3FCC /* optimization_rans */,
				E91CACDF1B8C110E00EE3FCC /* parallel_regression.py */,
				E9D9CE981C6563B3004119E9 /* parallel_regression_AD.py */,
				E91CACE01B8C110E00EE3FCC /* rans */,
				E91CACF21B8C110E00EE3FCC /* rotating */,
				E91CACF71B8C110E00EE3FCC /* serial_regression.py */,
				E9D9CE991C6563B3004119E9 /* serial_regression_AD.py */,
				E91CACF81B8C110E00EE3FCC /* harmonic_balance */,
				E91CACFA1B8C110E00EE3FCC /* TestCase.py */,
				E91CACFE1B8C110E00EE3FCC /* unsteady */,
			);
			name = TestCases;
			path = ../../TestCases;
			sourceTree = "<group>";
		};
		E91CAC641B8C110E00EE3FCC /* actuator_disk */ = {
			isa = PBXGroup;
			children = (
				E91CAC651B8C110E00EE3FCC /* ActDisk_Euler.cfg */,
			);
			path = actuator_disk;
			sourceTree = "<group>";
		};
		E91CAC661B8C110E00EE3FCC /* aeroelastic */ = {
			isa = PBXGroup;
			children = (
				E91CAC671B8C110E00EE3FCC /* aeroelastic_NACA64A010.cfg */,
			);
			path = aeroelastic;
			sourceTree = "<group>";
		};
		E91CAC681B8C110E00EE3FCC /* cont_adj_euler */ = {
			isa = PBXGroup;
			children = (
				05C989211F2D1DA2006F0FBC /* wedge */,
				E91CAC691B8C110E00EE3FCC /* naca0012 */,
				E91CAC6B1B8C110E00EE3FCC /* oneram6 */,
			);
			path = cont_adj_euler;
			sourceTree = "<group>";
		};
		E91CAC691B8C110E00EE3FCC /* naca0012 */ = {
			isa = PBXGroup;
			children = (
				05C9891F1F2D1D95006F0FBC /* inv_NACA0012_discadj.cfg */,
				05C989201F2D1D95006F0FBC /* inv_NACA0012_FD.cfg */,
				E91CAC6A1B8C110E00EE3FCC /* inv_NACA0012.cfg */,
			);
			path = naca0012;
			sourceTree = "<group>";
		};
		E91CAC6B1B8C110E00EE3FCC /* oneram6 */ = {
			isa = PBXGroup;
			children = (
				E91CAC6C1B8C110E00EE3FCC /* inv_ONERAM6.cfg */,
			);
			path = oneram6;
			sourceTree = "<group>";
		};
		E91CAC6D1B8C110E00EE3FCC /* cont_adj_incomp_euler */ = {
			isa = PBXGroup;
			children = (
				E91CAC6E1B8C110E00EE3FCC /* naca0012 */,
			);
			path = cont_adj_incomp_euler;
			sourceTree = "<group>";
		};
		E91CAC6E1B8C110E00EE3FCC /* naca0012 */ = {
			isa = PBXGroup;
			children = (
				E9C47E9E201716EE00812CFF /* incomp_NACA0012_disc.cfg */,
			);
			path = naca0012;
			sourceTree = "<group>";
		};
		E91CAC701B8C110E00EE3FCC /* cont_adj_incomp_navierstokes */ = {
			isa = PBXGroup;
			children = (
				E91CAC711B8C110E00EE3FCC /* cylinder */,
			);
			path = cont_adj_incomp_navierstokes;
			sourceTree = "<group>";
		};
		E91CAC711B8C110E00EE3FCC /* cylinder */ = {
			isa = PBXGroup;
			children = (
				E9C47E9F201716FF00812CFF /* lam_incomp_cylinder_disc.cfg */,
			);
			path = cylinder;
			sourceTree = "<group>";
		};
		E91CAC731B8C110E00EE3FCC /* cont_adj_navierstokes */ = {
			isa = PBXGroup;
			children = (
				E91CAC741B8C110E00EE3FCC /* cylinder */,
				E91CAC761B8C110E00EE3FCC /* naca0012_sub */,
				E91CAC781B8C110E00EE3FCC /* naca0012_trans */,
			);
			path = cont_adj_navierstokes;
			sourceTree = "<group>";
		};
		E91CAC741B8C110E00EE3FCC /* cylinder */ = {
			isa = PBXGroup;
			children = (
				E91CAC751B8C110E00EE3FCC /* lam_cylinder.cfg */,
			);
			path = cylinder;
			sourceTree = "<group>";
		};
		E91CAC761B8C110E00EE3FCC /* naca0012_sub */ = {
			isa = PBXGroup;
			children = (
				E91CAC771B8C110E00EE3FCC /* lam_NACA0012.cfg */,
			);
			path = naca0012_sub;
			sourceTree = "<group>";
		};
		E91CAC781B8C110E00EE3FCC /* naca0012_trans */ = {
			isa = PBXGroup;
			children = (
				E91CAC791B8C110E00EE3FCC /* lam_NACA0012.cfg */,
			);
			path = naca0012_trans;
			sourceTree = "<group>";
		};
		E91CAC7A1B8C110E00EE3FCC /* cont_adj_rans */ = {
			isa = PBXGroup;
			children = (
				E91CAC7B1B8C110E00EE3FCC /* naca0012 */,
				E91CAC7D1B8C110E00EE3FCC /* oneram6 */,
				E91CAC7F1B8C110E00EE3FCC /* rae2822 */,
			);
			path = cont_adj_rans;
			sourceTree = "<group>";
		};
		E91CAC7B1B8C110E00EE3FCC /* naca0012 */ = {
			isa = PBXGroup;
			children = (
				E91CAC7C1B8C110E00EE3FCC /* turb_nasa.cfg */,
			);
			path = naca0012;
			sourceTree = "<group>";
		};
		E91CAC7D1B8C110E00EE3FCC /* oneram6 */ = {
			isa = PBXGroup;
			children = (
				E91CAC7E1B8C110E00EE3FCC /* turb_ONERAM6.cfg */,
			);
			path = oneram6;
			sourceTree = "<group>";
		};
		E91CAC7F1B8C110E00EE3FCC /* rae2822 */ = {
			isa = PBXGroup;
			children = (
				E91CAC801B8C110E00EE3FCC /* turb_SA_RAE2822.cfg */,
			);
			path = rae2822;
			sourceTree = "<group>";
		};
		E91CAC811B8C110E00EE3FCC /* control_surface */ = {
			isa = PBXGroup;
			children = (
				E91CAC821B8C110E00EE3FCC /* inv_ONERAM6_moving.cfg */,
				E91CAC831B8C110E00EE3FCC /* inv_ONERAM6_setting.cfg */,
			);
			path = control_surface;
			sourceTree = "<group>";
		};
		E91CAC841B8C110E00EE3FCC /* designspace */ = {
			isa = PBXGroup;
			children = (
				E91CAC851B8C110E00EE3FCC /* optimize_project.py */,
				E91CAC861B8C110E00EE3FCC /* plot_project.py */,
				E91CAC871B8C110E00EE3FCC /* pyopt_project.py */,
				E91CAC881B8C110E00EE3FCC /* rerun_project.py */,
				E91CAC891B8C110E00EE3FCC /* run_project.py */,
			);
			path = designspace;
			sourceTree = "<group>";
		};
		E91CAC8A1B8C110E00EE3FCC /* euler */ = {
			isa = PBXGroup;
			children = (
				E91CAC8B1B8C110E00EE3FCC /* biparabolic */,
				E91CAC8D1B8C110E00EE3FCC /* channel */,
				E91CAC901B8C110E00EE3FCC /* CRM */,
				E91CAC921B8C110E00EE3FCC /* naca0012 */,
				E91CAC951B8C110E00EE3FCC /* oneram6 */,
				E91CAC971B8C110E00EE3FCC /* wedge */,
			);
			path = euler;
			sourceTree = "<group>";
		};
		E91CAC8B1B8C110E00EE3FCC /* biparabolic */ = {
			isa = PBXGroup;
			children = (
				E91CAC8C1B8C110E00EE3FCC /* BIPARABOLIC.cfg */,
			);
			path = biparabolic;
			sourceTree = "<group>";
		};
		E91CAC8D1B8C110E00EE3FCC /* channel */ = {
			isa = PBXGroup;
			children = (
				E91CAC8E1B8C110E00EE3FCC /* inv_channel.cfg */,
				E91CAC8F1B8C110E00EE3FCC /* inv_channel_RK.cfg */,
			);
			path = channel;
			sourceTree = "<group>";
		};
		E91CAC901B8C110E00EE3FCC /* CRM */ = {
			isa = PBXGroup;
			children = (
				E91CAC911B8C110E00EE3FCC /* inv_CRM_JST.cfg */,
			);
			path = CRM;
			sourceTree = "<group>";
		};
		E91CAC921B8C110E00EE3FCC /* naca0012 */ = {
			isa = PBXGroup;
			children = (
				E91CAC931B8C110E00EE3FCC /* inv_NACA0012.cfg */,
				E91CAC941B8C110E00EE3FCC /* inv_NACA0012_Roe.cfg */,
			);
			path = naca0012;
			sourceTree = "<group>";
		};
		E91CAC951B8C110E00EE3FCC /* oneram6 */ = {
			isa = PBXGroup;
			children = (
				E91CAC961B8C110E00EE3FCC /* inv_ONERAM6_JST.cfg */,
			);
			path = oneram6;
			sourceTree = "<group>";
		};
		E91CAC971B8C110E00EE3FCC /* wedge */ = {
			isa = PBXGroup;
			children = (
				E91CAC981B8C110E00EE3FCC /* inv_wedge_HLLC.cfg */,
			);
			path = wedge;
			sourceTree = "<group>";
		};
		E91CAC991B8C110E00EE3FCC /* fea_fsi */ = {
			isa = PBXGroup;
			children = (
				E91CAC9A1B8C110E00EE3FCC /* DynBeam_2d */,
				E91CAC9C1B8C110E00EE3FCC /* StatBeam_3d */,
				E91CAC9E1B8C110E00EE3FCC /* WallChannel_2d */,
				E91CACA01B8C110E00EE3FCC /* WallChannel_3d */,
			);
			path = fea_fsi;
			sourceTree = "<group>";
		};
		E91CAC9A1B8C110E00EE3FCC /* DynBeam_2d */ = {
			isa = PBXGroup;
			children = (
				E91CAC9B1B8C110E00EE3FCC /* configBeam_2d.cfg */,
			);
			path = DynBeam_2d;
			sourceTree = "<group>";
		};
		E91CAC9C1B8C110E00EE3FCC /* StatBeam_3d */ = {
			isa = PBXGroup;
			children = (
				E91CAC9D1B8C110E00EE3FCC /* configBeam_3d.cfg */,
			);
			path = StatBeam_3d;
			sourceTree = "<group>";
		};
		E91CAC9E1B8C110E00EE3FCC /* WallChannel_2d */ = {
			isa = PBXGroup;
			children = (
				E91CAC9F1B8C110E00EE3FCC /* configFSI_2D.cfg */,
			);
			path = WallChannel_2d;
			sourceTree = "<group>";
		};
		E91CACA01B8C110E00EE3FCC /* WallChannel_3d */ = {
			isa = PBXGroup;
			children = (
				E91CACA11B8C110E00EE3FCC /* configFSI_3D.cfg */,
			);
			path = WallChannel_3d;
			sourceTree = "<group>";
		};
		E91CACA21B8C110E00EE3FCC /* fixed_cl */ = {
			isa = PBXGroup;
			children = (
				E91CACA31B8C110E00EE3FCC /* naca0012 */,
			);
			path = fixed_cl;
			sourceTree = "<group>";
		};
		E91CACA31B8C110E00EE3FCC /* naca0012 */ = {
			isa = PBXGroup;
			children = (
				E91CACA41B8C110E00EE3FCC /* inv_NACA0012.cfg */,
			);
			path = naca0012;
			sourceTree = "<group>";
		};
		E91CACA51B8C110E00EE3FCC /* gust */ = {
			isa = PBXGroup;
			children = (
				E91CACA61B8C110E00EE3FCC /* inv_gust_NACA0012.cfg */,
			);
			path = gust;
			sourceTree = "<group>";
		};
		E91CACA71B8C110E00EE3FCC /* incomp_euler */ = {
			isa = PBXGroup;
			children = (
				E91CACA81B8C110E00EE3FCC /* naca0012 */,
			);
			path = incomp_euler;
			sourceTree = "<group>";
		};
		E91CACA81B8C110E00EE3FCC /* naca0012 */ = {
			isa = PBXGroup;
			children = (
				E91CACA91B8C110E00EE3FCC /* incomp_NACA0012.cfg */,
			);
			path = naca0012;
			sourceTree = "<group>";
		};
		E91CACAA1B8C110E00EE3FCC /* incomp_navierstokes */ = {
			isa = PBXGroup;
			children = (
				E91CACAB1B8C110E00EE3FCC /* cylinder */,
			);
			path = incomp_navierstokes;
			sourceTree = "<group>";
		};
		E91CACAB1B8C110E00EE3FCC /* cylinder */ = {
			isa = PBXGroup;
			children = (
				E91CACAC1B8C110E00EE3FCC /* incomp_cylinder.cfg */,
			);
			path = cylinder;
			sourceTree = "<group>";
		};
		E91CACAD1B8C110E00EE3FCC /* incomp_rans */ = {
			isa = PBXGroup;
			children = (
				E91CACAE1B8C110E00EE3FCC /* AhmedBody */,
				E91CACB01B8C110E00EE3FCC /* naca0012 */,
			);
			path = incomp_rans;
			sourceTree = "<group>";
		};
		E91CACAE1B8C110E00EE3FCC /* AhmedBody */ = {
			isa = PBXGroup;
			children = (
				E91CACAF1B8C110E00EE3FCC /* AhmedBody.cfg */,
			);
			path = AhmedBody;
			sourceTree = "<group>";
		};
		E91CACB01B8C110E00EE3FCC /* naca0012 */ = {
			isa = PBXGroup;
			children = (
				E91CACB11B8C110E00EE3FCC /* naca0012.cfg */,
			);
			path = naca0012;
			sourceTree = "<group>";
		};
		E91CACB21B8C110E00EE3FCC /* linear_elasticity */ = {
			isa = PBXGroup;
			children = (
				E91CACB31B8C110E00EE3FCC /* beam.cfg */,
			);
			path = linear_elasticity;
			sourceTree = "<group>";
		};
		E91CACB41B8C110E00EE3FCC /* moving_wall */ = {
			isa = PBXGroup;
			children = (
				E91CACB51B8C110E00EE3FCC /* cavity */,
				E91CACB71B8C110E00EE3FCC /* spinning_cylinder */,
			);
			path = moving_wall;
			sourceTree = "<group>";
		};
		E91CACB51B8C110E00EE3FCC /* cavity */ = {
			isa = PBXGroup;
			children = (
				E91CACB61B8C110E00EE3FCC /* lam_cavity.cfg */,
			);
			path = cavity;
			sourceTree = "<group>";
		};
		E91CACB71B8C110E00EE3FCC /* spinning_cylinder */ = {
			isa = PBXGroup;
			children = (
				E91CACB81B8C110E00EE3FCC /* spinning_cylinder.cfg */,
			);
			path = spinning_cylinder;
			sourceTree = "<group>";
		};
		E91CACB91B8C110E00EE3FCC /* navierstokes */ = {
			isa = PBXGroup;
			children = (
				E91CACBA1B8C110E00EE3FCC /* cylinder */,
				E91CACBC1B8C110E00EE3FCC /* flatplate */,
				E91CACBE1B8C110E00EE3FCC /* naca0012 */,
			);
			path = navierstokes;
			sourceTree = "<group>";
		};
		E91CACBA1B8C110E00EE3FCC /* cylinder */ = {
			isa = PBXGroup;
			children = (
				E91CACBB1B8C110E00EE3FCC /* lam_cylinder.cfg */,
			);
			path = cylinder;
			sourceTree = "<group>";
		};
		E91CACBC1B8C110E00EE3FCC /* flatplate */ = {
			isa = PBXGroup;
			children = (
				E91CACBD1B8C110E00EE3FCC /* lam_flatplate.cfg */,
			);
			path = flatplate;
			sourceTree = "<group>";
		};
		E91CACBE1B8C110E00EE3FCC /* naca0012 */ = {
			isa = PBXGroup;
			children = (
				E91CACBF1B8C110E00EE3FCC /* lam_NACA0012.cfg */,
			);
			path = naca0012;
			sourceTree = "<group>";
		};
		E91CACC01B8C110E00EE3FCC /* nicf */ = {
			isa = PBXGroup;
			children = (
				E91CACC11B8C110E00EE3FCC /* edge */,
				E91CACC41B8C110E00EE3FCC /* LS89 */,
			);
			path = nicf;
			sourceTree = "<group>";
		};
		E91CACC11B8C110E00EE3FCC /* edge */ = {
			isa = PBXGroup;
			children = (
				E91CACC21B8C110E00EE3FCC /* edge_PPR.cfg */,
				E91CACC31B8C110E00EE3FCC /* edge_VW.cfg */,
			);
			path = edge;
			sourceTree = "<group>";
		};
		E91CACC41B8C110E00EE3FCC /* LS89 */ = {
			isa = PBXGroup;
			children = (
				E91CACC51B8C110E00EE3FCC /* turb_SA_PR.cfg */,
				E91CACC61B8C110E00EE3FCC /* turb_SST_PR.cfg */,
			);
			path = LS89;
			sourceTree = "<group>";
		};
		E91CACC71B8C110E00EE3FCC /* optimization_euler */ = {
			isa = PBXGroup;
			children = (
				E91CACC81B8C110E00EE3FCC /* pitching_naca64a010 */,
				E91CACCA1B8C110E00EE3FCC /* pitching_oneram6 */,
				E91CACCC1B8C110E00EE3FCC /* rotating_naca0012 */,
				E91CACCE1B8C110E00EE3FCC /* steady_inverse_design */,
				E91CACD01B8C110E00EE3FCC /* steady_naca0012 */,
				E91CACD31B8C110E00EE3FCC /* steady_oneram6 */,
			);
			path = optimization_euler;
			sourceTree = "<group>";
		};
		E91CACC81B8C110E00EE3FCC /* pitching_naca64a010 */ = {
			isa = PBXGroup;
			children = (
				E91CACC91B8C110E00EE3FCC /* pitching_NACA64A010.cfg */,
			);
			path = pitching_naca64a010;
			sourceTree = "<group>";
		};
		E91CACCA1B8C110E00EE3FCC /* pitching_oneram6 */ = {
			isa = PBXGroup;
			children = (
				E91CACCB1B8C110E00EE3FCC /* pitching_ONERAM6.cfg */,
			);
			path = pitching_oneram6;
			sourceTree = "<group>";
		};
		E91CACCC1B8C110E00EE3FCC /* rotating_naca0012 */ = {
			isa = PBXGroup;
			children = (
				E91CACCD1B8C110E00EE3FCC /* rotating_NACA0012.cfg */,
			);
			path = rotating_naca0012;
			sourceTree = "<group>";
		};
		E91CACCE1B8C110E00EE3FCC /* steady_inverse_design */ = {
			isa = PBXGroup;
			children = (
				E91CACCF1B8C110E00EE3FCC /* inv_NACA0012.cfg */,
			);
			path = steady_inverse_design;
			sourceTree = "<group>";
		};
		E91CACD01B8C110E00EE3FCC /* steady_naca0012 */ = {
			isa = PBXGroup;
			children = (
				E91CACD11B8C110E00EE3FCC /* inv_NACA0012_adv.cfg */,
				E91CACD21B8C110E00EE3FCC /* inv_NACA0012_basic.cfg */,
			);
			path = steady_naca0012;
			sourceTree = "<group>";
		};
		E91CACD31B8C110E00EE3FCC /* steady_oneram6 */ = {
			isa = PBXGroup;
			children = (
				E91CACD41B8C110E00EE3FCC /* inv_ONERAM6_adv.cfg */,
				E91CACD51B8C110E00EE3FCC /* inv_ONERAM6_basic.cfg */,
			);
			path = steady_oneram6;
			sourceTree = "<group>";
		};
		E91CACD61B8C110E00EE3FCC /* optimization_rans */ = {
			isa = PBXGroup;
			children = (
				E91CACD71B8C110E00EE3FCC /* pitching_naca64a010 */,
				E91CACD91B8C110E00EE3FCC /* pitching_oneram6 */,
				E91CACDB1B8C110E00EE3FCC /* steady_oneram6 */,
				E91CACDD1B8C110E00EE3FCC /* steady_rae2822 */,
			);
			path = optimization_rans;
			sourceTree = "<group>";
		};
		E91CACD71B8C110E00EE3FCC /* pitching_naca64a010 */ = {
			isa = PBXGroup;
			children = (
				E91CACD81B8C110E00EE3FCC /* turb_NACA64A010.cfg */,
			);
			path = pitching_naca64a010;
			sourceTree = "<group>";
		};
		E91CACD91B8C110E00EE3FCC /* pitching_oneram6 */ = {
			isa = PBXGroup;
			children = (
				E91CACDA1B8C110E00EE3FCC /* turb_ONERAM6.cfg */,
			);
			path = pitching_oneram6;
			sourceTree = "<group>";
		};
		E91CACDB1B8C110E00EE3FCC /* steady_oneram6 */ = {
			isa = PBXGroup;
			children = (
				E91CACDC1B8C110E00EE3FCC /* turb_ONERAM6.cfg */,
			);
			path = steady_oneram6;
			sourceTree = "<group>";
		};
		E91CACDD1B8C110E00EE3FCC /* steady_rae2822 */ = {
			isa = PBXGroup;
			children = (
				E91CACDE1B8C110E00EE3FCC /* turb_SA_RAE2822.cfg */,
			);
			path = steady_rae2822;
			sourceTree = "<group>";
		};
		E91CACE01B8C110E00EE3FCC /* rans */ = {
			isa = PBXGroup;
			children = (
				E91CACE11B8C110E00EE3FCC /* flatplate */,
				E91CACE41B8C110E00EE3FCC /* naca0012 */,
				E91CACE81B8C110E00EE3FCC /* oneram6 */,
				E91CACEA1B8C110E00EE3FCC /* rae2822 */,
				E91CACED1B8C110E00EE3FCC /* s809 */,
				E91CACF01B8C110E00EE3FCC /* vki_turbine */,
			);
			path = rans;
			sourceTree = "<group>";
		};
		E91CACE11B8C110E00EE3FCC /* flatplate */ = {
			isa = PBXGroup;
			children = (
				E91CACE21B8C110E00EE3FCC /* turb_SA_flatplate.cfg */,
				E91CACE31B8C110E00EE3FCC /* turb_SST_flatplate.cfg */,
			);
			path = flatplate;
			sourceTree = "<group>";
		};
		E91CACE41B8C110E00EE3FCC /* naca0012 */ = {
			isa = PBXGroup;
			children = (
				E91CACE51B8C110E00EE3FCC /* turb_NACA0012_sa.cfg */,
				E91CACE61B8C110E00EE3FCC /* turb_NACA0012_sa_neg.cfg */,
				E91CACE71B8C110E00EE3FCC /* turb_NACA0012_sst.cfg */,
			);
			path = naca0012;
			sourceTree = "<group>";
		};
		E91CACE81B8C110E00EE3FCC /* oneram6 */ = {
			isa = PBXGroup;
			children = (
				E91CACE91B8C110E00EE3FCC /* turb_ONERAM6.cfg */,
			);
			path = oneram6;
			sourceTree = "<group>";
		};
		E91CACEA1B8C110E00EE3FCC /* rae2822 */ = {
			isa = PBXGroup;
			children = (
				E91CACEB1B8C110E00EE3FCC /* turb_SA_RAE2822.cfg */,
				E91CACEC1B8C110E00EE3FCC /* turb_SST_RAE2822.cfg */,
			);
			path = rae2822;
			sourceTree = "<group>";
		};
		E91CACED1B8C110E00EE3FCC /* s809 */ = {
			isa = PBXGroup;
			children = (
				E91CACEE1B8C110E00EE3FCC /* trans_s809.cfg */,
				E91CACEF1B8C110E00EE3FCC /* turb_S809.cfg */,
			);
			path = s809;
			sourceTree = "<group>";
		};
		E91CACF01B8C110E00EE3FCC /* vki_turbine */ = {
			isa = PBXGroup;
			children = (
				E91CACF11B8C110E00EE3FCC /* turb_vki.cfg */,
			);
			path = vki_turbine;
			sourceTree = "<group>";
		};
		E91CACF21B8C110E00EE3FCC /* rotating */ = {
			isa = PBXGroup;
			children = (
				E91CACF31B8C110E00EE3FCC /* caradonna_tung */,
				E91CACF51B8C110E00EE3FCC /* naca0012 */,
			);
			path = rotating;
			sourceTree = "<group>";
		};
		E91CACF31B8C110E00EE3FCC /* caradonna_tung */ = {
			isa = PBXGroup;
			children = (
				E91CACF41B8C110E00EE3FCC /* rot_caradonna_tung.cfg */,
			);
			path = caradonna_tung;
			sourceTree = "<group>";
		};
		E91CACF51B8C110E00EE3FCC /* naca0012 */ = {
			isa = PBXGroup;
			children = (
				E91CACF61B8C110E00EE3FCC /* rot_NACA0012.cfg */,
			);
			path = naca0012;
			sourceTree = "<group>";
		};
		E91CACF81B8C110E00EE3FCC /* harmonic_balance */ = {
			isa = PBXGroup;
			children = (
				E91CACF91B8C110E00EE3FCC /* HB.cfg */,
			);
			path = harmonic_balance;
			sourceTree = "<group>";
		};
		E91CACFE1B8C110E00EE3FCC /* unsteady */ = {
			isa = PBXGroup;
			children = (
				E91CACFF1B8C110E00EE3FCC /* pitching_naca64a010_euler */,
				E91CAD011B8C110E00EE3FCC /* pitching_naca64a010_rans */,
				E91CAD031B8C110E00EE3FCC /* plunging_naca0012 */,
				E91CAD051B8C110E00EE3FCC /* square_cylinder */,
			);
			path = unsteady;
			sourceTree = "<group>";
		};
		E91CACFF1B8C110E00EE3FCC /* pitching_naca64a010_euler */ = {
			isa = PBXGroup;
			children = (
				E91CAD001B8C110E00EE3FCC /* pitching_NACA64A010.cfg */,
			);
			path = pitching_naca64a010_euler;
			sourceTree = "<group>";
		};
		E91CAD011B8C110E00EE3FCC /* pitching_naca64a010_rans */ = {
			isa = PBXGroup;
			children = (
				E91CAD021B8C110E00EE3FCC /* turb_NACA64A010.cfg */,
			);
			path = pitching_naca64a010_rans;
			sourceTree = "<group>";
		};
		E91CAD031B8C110E00EE3FCC /* plunging_naca0012 */ = {
			isa = PBXGroup;
			children = (
				E91CAD041B8C110E00EE3FCC /* plunging_NACA0012.cfg */,
			);
			path = plunging_naca0012;
			sourceTree = "<group>";
		};
		E91CAD051B8C110E00EE3FCC /* square_cylinder */ = {
			isa = PBXGroup;
			children = (
				E91CAD061B8C110E00EE3FCC /* turb_square.cfg */,
			);
			path = square_cylinder;
			sourceTree = "<group>";
		};
=======
>>>>>>> d66b2a64
		E91CAD071B8C117A00EE3FCC /* QuickStart */ = {
			isa = PBXGroup;
			children = (
				E91CAD081B8C117A00EE3FCC /* inv_NACA0012.cfg */,
				E91CAD091B8C117A00EE3FCC /* mesh_NACA0012_inv.su2 */,
			);
			name = QuickStart;
			path = ../../QuickStart;
			sourceTree = "<group>";
		};
		E941BB971B71D1AB005C6C06 /* datatypes */ = {
			isa = PBXGroup;
			children = (
				E941BB9C1B71D1AB005C6C06 /* codi_forward_structure.hpp */,
				E941BB9D1B71D1AB005C6C06 /* codi_forward_structure.inl */,
				E941BB9E1B71D1AB005C6C06 /* codi_reverse_structure.hpp */,
				E941BB9F1B71D1AB005C6C06 /* codi_reverse_structure.inl */,
				E941BBA01B71D1AB005C6C06 /* complex_structure.hpp */,
				E941BBA11B71D1AB005C6C06 /* complex_structure.inl */,
				E941BBA21B71D1AB005C6C06 /* primitive_structure.hpp */,
				E941BBA31B71D1AB005C6C06 /* primitive_structure.inl */,
			);
			name = datatypes;
			path = ../../Common/include/datatypes;
			sourceTree = "<group>";
		};
		E9D9CE841C62A16D004119E9 /* MultiZone */ = {
			isa = PBXGroup;
			children = (
				E9D9CE881C62A1C8004119E9 /* transfer_structure.cpp */,
				E9D9CE871C62A1C8004119E9 /* transfer_physics.cpp */,
				E9D9CE851C62A1A7004119E9 /* interpolation_structure.cpp */,
			);
			name = MultiZone;
			sourceTree = "<group>";
		};
/* End PBXGroup section */

/* Begin PBXNativeTarget section */
		8DD76F620486A84900D96B5E /* SU2_CFD */ = {
			isa = PBXNativeTarget;
			buildConfigurationList = 1DEB923108733DC60010E9CD /* Build configuration list for PBXNativeTarget "SU2_CFD" */;
			buildPhases = (
				8DD76F640486A84900D96B5E /* Sources */,
				8DD76F660486A84900D96B5E /* Frameworks */,
				8DD76F690486A84900D96B5E /* CopyFiles */,
			);
			buildRules = (
			);
			dependencies = (
			);
			name = SU2_CFD;
			productInstallPath = "$(HOME)/bin";
			productName = SU2_CFD;
			productReference = 0541ABEE1370F5A6002D668B /* SU2_CFD */;
			productType = "com.apple.product-type.tool";
		};
/* End PBXNativeTarget section */

/* Begin PBXProject section */
		08FB7793FE84155DC02AAC07 /* Project object */ = {
			isa = PBXProject;
			attributes = {
				LastUpgradeCheck = 0910;
			};
			buildConfigurationList = 1DEB923508733DC60010E9CD /* Build configuration list for PBXProject "SU2_CFD" */;
			compatibilityVersion = "Xcode 3.2";
			developmentRegion = English;
			hasScannedForEncodings = 1;
			knownRegions = (
				English,
				Japanese,
				French,
				German,
			);
			mainGroup = 08FB7794FE84155DC02AAC07 /* SU2_CFD */;
			projectDirPath = "";
			projectRoot = "";
			targets = (
				8DD76F620486A84900D96B5E /* SU2_CFD */,
			);
		};
/* End PBXProject section */

/* Begin PBXSourcesBuildPhase section */
		8DD76F640486A84900D96B5E /* Sources */ = {
			isa = PBXSourcesBuildPhase;
			buildActionMask = 2147483647;
			files = (
				E9D9CE8A1C62A1C8004119E9 /* transfer_structure.cpp in Sources */,
				05E6DB9217EB61E600FA1F7E /* config_structure.cpp in Sources */,
				05755F0A1A54AC4500600019 /* output_su2.cpp in Sources */,
				05E6DB9317EB61E600FA1F7E /* dual_grid_structure.cpp in Sources */,
				05E6DB9417EB61E600FA1F7E /* geometry_structure.cpp in Sources */,
				05E6DB9517EB61E600FA1F7E /* grid_adaptation_structure.cpp in Sources */,
				05AF9F221BE1E1830062E1F1 /* gauss_structure.cpp in Sources */,
				0530E57017FDF7D300733CE8 /* numerics_direct_elasticity.cpp in Sources */,
				0530E56A17FDF7AC00733CE8 /* solver_direct_elasticity.cpp in Sources */,
				05E6DB9617EB61E600FA1F7E /* grid_movement_structure.cpp in Sources */,
				05E6DB9717EB61E600FA1F7E /* linear_solvers_structure.cpp in Sources */,
				05E6DB9817EB61E600FA1F7E /* matrix_structure.cpp in Sources */,
				05E6DB9917EB61E600FA1F7E /* primal_grid_structure.cpp in Sources */,
				05AF9F201BE1E1830062E1F1 /* element_linear.cpp in Sources */,
				05E6DB9A17EB61E600FA1F7E /* vector_structure.cpp in Sources */,
				05F8F2682008A1C8000FEA01 /* python_wrapper_structure.cpp in Sources */,
				E9225F761FCBC36D002F3682 /* solver_adjoint_elasticity.cpp in Sources */,
				05E6DC0117EB62A100FA1F7E /* definition_structure.cpp in Sources */,
				05E6DC0317EB62A100FA1F7E /* integration_structure.cpp in Sources */,
				E941BBAE1B71D564005C6C06 /* variable_adjoint_discrete.cpp in Sources */,
				E9F512C81CB2FD6B004D5089 /* numerics_direct_elasticity_linear.cpp in Sources */,
				05E6DC0417EB62A100FA1F7E /* integration_time.cpp in Sources */,
				05F1089B1978D2AE00F2F288 /* fluid_model_ppr.cpp in Sources */,
				05812D7B1F2787540086FCB0 /* output_physics.cpp in Sources */,
				0530E57217FDF7D800733CE8 /* numerics_direct_poisson.cpp in Sources */,
				E941BB8E1B71D0D0005C6C06 /* solver_adjoint_discrete.cpp in Sources */,
				05E6DC0517EB62A100FA1F7E /* iteration_structure.cpp in Sources */,
				E9C47E9D200F3E7300812CFF /* python_wrapper_structure.cpp in Sources */,
				05E6DC0817EB62A100FA1F7E /* numerics_adjoint_mean.cpp in Sources */,
				0530E56817FDF79500733CE8 /* solver_direct_poisson.cpp in Sources */,
				05AF9F211BE1E1830062E1F1 /* element_structure.cpp in Sources */,
				E9225F771FCBC36D002F3682 /* variable_adjoint_elasticity.cpp in Sources */,
				E9AA98A71BB3436900B7FE37 /* driver_structure.cpp in Sources */,
				05E6DC0B17EB62A100FA1F7E /* numerics_adjoint_turbulent.cpp in Sources */,
				05F108A41978D2F200F2F288 /* transport_model.cpp in Sources */,
				E9FDF6EA1D2DD0560066E49C /* adt_structure.cpp in Sources */,
				05E6DC0E17EB62A100FA1F7E /* numerics_direct_heat.cpp in Sources */,
				05F1089A1978D2AE00F2F288 /* fluid_model_pig.cpp in Sources */,
				05E6DC1017EB62A100FA1F7E /* numerics_direct_mean.cpp in Sources */,
				E9225F791FCD2479002F3682 /* fluid_model_inc.cpp in Sources */,
				E9D85B4C1C3F1B9E0077122F /* ad_structure.cpp in Sources */,
				0530E56E17FDF7C600733CE8 /* variable_direct_elasticity.cpp in Sources */,
				05F1089D1978D2AE00F2F288 /* fluid_model.cpp in Sources */,
				05E6DC1317EB62A100FA1F7E /* numerics_direct_transition.cpp in Sources */,
				0506980A1AA6179100FF4F07 /* output_fieldview.cpp in Sources */,
				05E6DC1417EB62A100FA1F7E /* numerics_direct_turbulent.cpp in Sources */,
				05E6DC1517EB62A100FA1F7E /* numerics_direct_wave.cpp in Sources */,
				05E6DC1817EB62A100FA1F7E /* numerics_structure.cpp in Sources */,
				05E6DC1917EB62A100FA1F7E /* numerics_template.cpp in Sources */,
				05E6DC1A17EB62A100FA1F7E /* output_cgns.cpp in Sources */,
				05E6DC1B17EB62A100FA1F7E /* output_paraview.cpp in Sources */,
				05E6DC1C17EB62A100FA1F7E /* output_structure.cpp in Sources */,
				0530E56C17FDF7BD00733CE8 /* variable_direct_poisson.cpp in Sources */,
				05E6DC1D17EB62A100FA1F7E /* output_tecplot.cpp in Sources */,
				E9D9CE861C62A1A7004119E9 /* interpolation_structure.cpp in Sources */,
				05F1089C1978D2AE00F2F288 /* fluid_model_pvdw.cpp in Sources */,
				05E6DC1F17EB62A100FA1F7E /* solver_adjoint_mean.cpp in Sources */,
				E9F130D01D513DA300EC8963 /* variable_direct_mean_inc.cpp in Sources */,
				05E6DC2217EB62A100FA1F7E /* solver_adjoint_turbulent.cpp in Sources */,
				05E6DC2517EB62A100FA1F7E /* solver_direct_heat.cpp in Sources */,
				05E6DC2717EB62A100FA1F7E /* solver_direct_mean.cpp in Sources */,
				E9F512C91CB2FD6B004D5089 /* numerics_direct_elasticity_nonlinear.cpp in Sources */,
				05E6DC2A17EB62A100FA1F7E /* solver_direct_transition.cpp in Sources */,
				E9F130CC1D513DA300EC8963 /* numerics_direct_mean_inc.cpp in Sources */,
				05E6DC2B17EB62A100FA1F7E /* solver_direct_turbulent.cpp in Sources */,
				05E6DC2C17EB62A100FA1F7E /* solver_direct_wave.cpp in Sources */,
				E941BB941B71D124005C6C06 /* mpi_structure.cpp in Sources */,
				05E6DC2F17EB62A100FA1F7E /* solver_structure.cpp in Sources */,
				05E6DC3017EB62A100FA1F7E /* solver_template.cpp in Sources */,
				05E6DC3117EB62A100FA1F7E /* SU2_CFD.cpp in Sources */,
				05E6DC3417EB62A100FA1F7E /* variable_adjoint_mean.cpp in Sources */,
				05E6DC3717EB62A100FA1F7E /* variable_adjoint_turbulent.cpp in Sources */,
				05E6DC3A17EB62A100FA1F7E /* variable_direct_heat.cpp in Sources */,
				05E6DC3C17EB62A100FA1F7E /* variable_direct_mean.cpp in Sources */,
				05E6DC3F17EB62A100FA1F7E /* variable_direct_transition.cpp in Sources */,
				05E6DC4017EB62A100FA1F7E /* variable_direct_turbulent.cpp in Sources */,
				E9F130CE1D513DA300EC8963 /* solver_direct_mean_inc.cpp in Sources */,
				05E6DC4117EB62A100FA1F7E /* variable_direct_wave.cpp in Sources */,
				E9D9CE891C62A1C8004119E9 /* transfer_physics.cpp in Sources */,
				E941BB931B71D124005C6C06 /* linear_solvers_structure_b.cpp in Sources */,
				05E6DC4417EB62A100FA1F7E /* variable_structure.cpp in Sources */,
				05E6DC4517EB62A100FA1F7E /* variable_template.cpp in Sources */,
			);
			runOnlyForDeploymentPostprocessing = 0;
		};
/* End PBXSourcesBuildPhase section */

/* Begin XCBuildConfiguration section */
		1DEB923208733DC60010E9CD /* Debug */ = {
			isa = XCBuildConfiguration;
			buildSettings = {
				ALWAYS_SEARCH_USER_PATHS = NO;
				CLANG_CXX_LANGUAGE_STANDARD = "c++98";
				CLANG_CXX_LIBRARY = "compiler-default";
				CLANG_ENABLE_MODULES = YES;
				CLANG_WARN_BOOL_CONVERSION = YES;
				CLANG_WARN_CONSTANT_CONVERSION = YES;
				CLANG_WARN_DIRECT_OBJC_ISA_USAGE = YES_ERROR;
				CLANG_WARN_EMPTY_BODY = YES;
				CLANG_WARN_ENUM_CONVERSION = YES;
				CLANG_WARN_IMPLICIT_SIGN_CONVERSION = NO;
				CLANG_WARN_INT_CONVERSION = YES;
				CLANG_WARN_OBJC_ROOT_CLASS = YES_ERROR;
				CLANG_WARN_SUSPICIOUS_IMPLICIT_CONVERSION = NO;
				CLANG_WARN__DUPLICATE_METHOD_MATCH = YES;
				COPY_PHASE_STRIP = NO;
				CURRENT_PROJECT_VERSION = 6.0.0;
				GCC_DYNAMIC_NO_PIC = NO;
				GCC_MODEL_TUNING = G5;
				GCC_OPTIMIZATION_LEVEL = 3;
				GCC_PREPROCESSOR_DEFINITIONS = "";
				"GCC_PREPROCESSOR_DEFINITIONS[arch=*]" = "";
				GCC_SYMBOLS_PRIVATE_EXTERN = NO;
				GCC_TREAT_IMPLICIT_FUNCTION_DECLARATIONS_AS_ERRORS = NO;
				GCC_TREAT_INCOMPATIBLE_POINTER_TYPE_WARNINGS_AS_ERRORS = NO;
				GCC_WARN_64_TO_32_BIT_CONVERSION = YES;
				GCC_WARN_ABOUT_MISSING_FIELD_INITIALIZERS = NO;
				GCC_WARN_ABOUT_MISSING_NEWLINE = NO;
				GCC_WARN_ABOUT_MISSING_PROTOTYPES = NO;
				GCC_WARN_ABOUT_RETURN_TYPE = YES_ERROR;
				GCC_WARN_FOUR_CHARACTER_CONSTANTS = NO;
				GCC_WARN_INITIALIZER_NOT_FULLY_BRACKETED = NO;
				GCC_WARN_SHADOW = NO;
				GCC_WARN_SIGN_COMPARE = NO;
				GCC_WARN_UNDECLARED_SELECTOR = YES;
				GCC_WARN_UNINITIALIZED_AUTOS = YES_AGGRESSIVE;
				GCC_WARN_UNKNOWN_PRAGMAS = NO;
				GCC_WARN_UNUSED_FUNCTION = YES;
				GCC_WARN_UNUSED_LABEL = NO;
				GCC_WARN_UNUSED_PARAMETER = NO;
				GCC_WARN_UNUSED_VALUE = YES;
				GCC_WARN_UNUSED_VARIABLE = YES;
				INSTALL_PATH = /usr/local/bin;
				MACOSX_DEPLOYMENT_TARGET = 10.11;
				PRODUCT_NAME = SU2_CFD;
				WARNING_CFLAGS = (
					"-Wall",
					"-Wextra",
					"-Wunused",
					"-Wno-unused-parameter",
				);
			};
			name = Debug;
		};
		1DEB923308733DC60010E9CD /* Release */ = {
			isa = XCBuildConfiguration;
			buildSettings = {
				ALWAYS_SEARCH_USER_PATHS = NO;
				CLANG_CXX_LANGUAGE_STANDARD = "c++98";
				CLANG_CXX_LIBRARY = "compiler-default";
				CLANG_ENABLE_MODULES = YES;
				CLANG_WARN_BOOL_CONVERSION = YES;
				CLANG_WARN_CONSTANT_CONVERSION = YES;
				CLANG_WARN_DIRECT_OBJC_ISA_USAGE = YES_ERROR;
				CLANG_WARN_EMPTY_BODY = YES;
				CLANG_WARN_ENUM_CONVERSION = YES;
				CLANG_WARN_IMPLICIT_SIGN_CONVERSION = NO;
				CLANG_WARN_INT_CONVERSION = YES;
				CLANG_WARN_OBJC_ROOT_CLASS = YES_ERROR;
				CLANG_WARN_SUSPICIOUS_IMPLICIT_CONVERSION = NO;
				CLANG_WARN__DUPLICATE_METHOD_MATCH = YES;
				CURRENT_PROJECT_VERSION = 6.0.0;
				DEBUG_INFORMATION_FORMAT = "dwarf-with-dsym";
				GCC_MODEL_TUNING = G5;
				GCC_OPTIMIZATION_LEVEL = 3;
				GCC_TREAT_IMPLICIT_FUNCTION_DECLARATIONS_AS_ERRORS = NO;
				GCC_TREAT_INCOMPATIBLE_POINTER_TYPE_WARNINGS_AS_ERRORS = NO;
				GCC_WARN_64_TO_32_BIT_CONVERSION = YES;
				GCC_WARN_ABOUT_MISSING_FIELD_INITIALIZERS = NO;
				GCC_WARN_ABOUT_MISSING_NEWLINE = NO;
				GCC_WARN_ABOUT_MISSING_PROTOTYPES = NO;
				GCC_WARN_ABOUT_RETURN_TYPE = YES_ERROR;
				GCC_WARN_FOUR_CHARACTER_CONSTANTS = NO;
				GCC_WARN_INITIALIZER_NOT_FULLY_BRACKETED = NO;
				GCC_WARN_SHADOW = NO;
				GCC_WARN_SIGN_COMPARE = NO;
				GCC_WARN_UNDECLARED_SELECTOR = YES;
				GCC_WARN_UNINITIALIZED_AUTOS = YES_AGGRESSIVE;
				GCC_WARN_UNKNOWN_PRAGMAS = NO;
				GCC_WARN_UNUSED_FUNCTION = YES;
				GCC_WARN_UNUSED_LABEL = NO;
				GCC_WARN_UNUSED_PARAMETER = NO;
				GCC_WARN_UNUSED_VALUE = YES;
				GCC_WARN_UNUSED_VARIABLE = YES;
				INSTALL_PATH = /usr/local/bin;
				MACOSX_DEPLOYMENT_TARGET = 10.11;
				PRODUCT_NAME = SU2_CFD;
				WARNING_CFLAGS = (
					"-Wall",
					"-Wextra",
					"-Wunused",
					"-Wno-unused-parameter",
				);
			};
			name = Release;
		};
		1DEB923608733DC60010E9CD /* Debug */ = {
			isa = XCBuildConfiguration;
			buildSettings = {
				CLANG_ANALYZER_LOCALIZABILITY_NONLOCALIZED = YES;
				CLANG_WARN_BLOCK_CAPTURE_AUTORELEASING = YES;
				CLANG_WARN_COMMA = YES;
				CLANG_WARN_EMPTY_BODY = YES;
				CLANG_WARN_IMPLICIT_SIGN_CONVERSION = YES;
				CLANG_WARN_INFINITE_RECURSION = YES;
				CLANG_WARN_NULLABLE_TO_NONNULL_CONVERSION = YES;
				CLANG_WARN_RANGE_LOOP_ANALYSIS = YES;
				CLANG_WARN_STRICT_PROTOTYPES = YES;
				CLANG_WARN_SUSPICIOUS_IMPLICIT_CONVERSION = YES;
				CLANG_WARN_SUSPICIOUS_MOVE = YES;
				CLANG_WARN_UNREACHABLE_CODE = YES;
				CLANG_WARN__DUPLICATE_METHOD_MATCH = YES;
				ENABLE_STRICT_OBJC_MSGSEND = YES;
				ENABLE_TESTABILITY = YES;
				GCC_C_LANGUAGE_STANDARD = gnu99;
				GCC_NO_COMMON_BLOCKS = YES;
				GCC_OPTIMIZATION_LEVEL = 0;
				GCC_PREPROCESSOR_DEFINITIONS = "";
				GCC_WARN_64_TO_32_BIT_CONVERSION = YES;
				GCC_WARN_ABOUT_RETURN_TYPE = YES;
				GCC_WARN_SHADOW = YES;
				GCC_WARN_SIGN_COMPARE = YES;
				GCC_WARN_UNDECLARED_SELECTOR = YES;
				GCC_WARN_UNINITIALIZED_AUTOS = YES;
				GCC_WARN_UNUSED_FUNCTION = YES;
				GCC_WARN_UNUSED_LABEL = YES;
				GCC_WARN_UNUSED_PARAMETER = YES;
				GCC_WARN_UNUSED_VARIABLE = YES;
				ONLY_ACTIVE_ARCH = YES;
				SDKROOT = macosx;
			};
			name = Debug;
		};
		1DEB923708733DC60010E9CD /* Release */ = {
			isa = XCBuildConfiguration;
			buildSettings = {
				CLANG_ANALYZER_LOCALIZABILITY_NONLOCALIZED = YES;
				CLANG_WARN_BLOCK_CAPTURE_AUTORELEASING = YES;
				CLANG_WARN_COMMA = YES;
				CLANG_WARN_EMPTY_BODY = YES;
				CLANG_WARN_IMPLICIT_SIGN_CONVERSION = YES;
				CLANG_WARN_INFINITE_RECURSION = YES;
				CLANG_WARN_NULLABLE_TO_NONNULL_CONVERSION = YES;
				CLANG_WARN_RANGE_LOOP_ANALYSIS = YES;
				CLANG_WARN_STRICT_PROTOTYPES = YES;
				CLANG_WARN_SUSPICIOUS_IMPLICIT_CONVERSION = YES;
				CLANG_WARN_SUSPICIOUS_MOVE = YES;
				CLANG_WARN_UNREACHABLE_CODE = YES;
				CLANG_WARN__DUPLICATE_METHOD_MATCH = YES;
				ENABLE_STRICT_OBJC_MSGSEND = YES;
				GCC_C_LANGUAGE_STANDARD = gnu99;
				GCC_NO_COMMON_BLOCKS = YES;
				GCC_WARN_64_TO_32_BIT_CONVERSION = YES;
				GCC_WARN_ABOUT_RETURN_TYPE = YES;
				GCC_WARN_SHADOW = YES;
				GCC_WARN_SIGN_COMPARE = YES;
				GCC_WARN_UNDECLARED_SELECTOR = YES;
				GCC_WARN_UNINITIALIZED_AUTOS = YES;
				GCC_WARN_UNUSED_FUNCTION = YES;
				GCC_WARN_UNUSED_LABEL = YES;
				GCC_WARN_UNUSED_PARAMETER = YES;
				GCC_WARN_UNUSED_VARIABLE = YES;
				ONLY_ACTIVE_ARCH = YES;
				SDKROOT = macosx;
			};
			name = Release;
		};
/* End XCBuildConfiguration section */

/* Begin XCConfigurationList section */
		1DEB923108733DC60010E9CD /* Build configuration list for PBXNativeTarget "SU2_CFD" */ = {
			isa = XCConfigurationList;
			buildConfigurations = (
				1DEB923208733DC60010E9CD /* Debug */,
				1DEB923308733DC60010E9CD /* Release */,
			);
			defaultConfigurationIsVisible = 0;
			defaultConfigurationName = Release;
		};
		1DEB923508733DC60010E9CD /* Build configuration list for PBXProject "SU2_CFD" */ = {
			isa = XCConfigurationList;
			buildConfigurations = (
				1DEB923608733DC60010E9CD /* Debug */,
				1DEB923708733DC60010E9CD /* Release */,
			);
			defaultConfigurationIsVisible = 0;
			defaultConfigurationName = Release;
		};
/* End XCConfigurationList section */
	};
	rootObject = 08FB7793FE84155DC02AAC07 /* Project object */;
}<|MERGE_RESOLUTION|>--- conflicted
+++ resolved
@@ -70,15 +70,14 @@
 		05F1089D1978D2AE00F2F288 /* fluid_model.cpp in Sources */ = {isa = PBXBuildFile; fileRef = 05F108991978D2AE00F2F288 /* fluid_model.cpp */; };
 		05F108A41978D2F200F2F288 /* transport_model.cpp in Sources */ = {isa = PBXBuildFile; fileRef = 05F108A31978D2F200F2F288 /* transport_model.cpp */; };
 		05F8F2682008A1C8000FEA01 /* python_wrapper_structure.cpp in Sources */ = {isa = PBXBuildFile; fileRef = 05F8F2672008A1C7000FEA01 /* python_wrapper_structure.cpp */; };
+		E90D35F7203F9C5800A3290D /* fluid_model_inc.cpp in Sources */ = {isa = PBXBuildFile; fileRef = E90D35F6203F9C5800A3290D /* fluid_model_inc.cpp */; };
 		E9225F761FCBC36D002F3682 /* solver_adjoint_elasticity.cpp in Sources */ = {isa = PBXBuildFile; fileRef = E9225F741FCBC36D002F3682 /* solver_adjoint_elasticity.cpp */; };
 		E9225F771FCBC36D002F3682 /* variable_adjoint_elasticity.cpp in Sources */ = {isa = PBXBuildFile; fileRef = E9225F751FCBC36D002F3682 /* variable_adjoint_elasticity.cpp */; };
-		E9225F791FCD2479002F3682 /* fluid_model_inc.cpp in Sources */ = {isa = PBXBuildFile; fileRef = E9225F781FCD2479002F3682 /* fluid_model_inc.cpp */; };
 		E941BB8E1B71D0D0005C6C06 /* solver_adjoint_discrete.cpp in Sources */ = {isa = PBXBuildFile; fileRef = E941BB8D1B71D0D0005C6C06 /* solver_adjoint_discrete.cpp */; };
 		E941BB931B71D124005C6C06 /* linear_solvers_structure_b.cpp in Sources */ = {isa = PBXBuildFile; fileRef = E941BB901B71D124005C6C06 /* linear_solvers_structure_b.cpp */; };
 		E941BB941B71D124005C6C06 /* mpi_structure.cpp in Sources */ = {isa = PBXBuildFile; fileRef = E941BB911B71D124005C6C06 /* mpi_structure.cpp */; };
 		E941BBAE1B71D564005C6C06 /* variable_adjoint_discrete.cpp in Sources */ = {isa = PBXBuildFile; fileRef = E941BBAD1B71D564005C6C06 /* variable_adjoint_discrete.cpp */; };
 		E9AA98A71BB3436900B7FE37 /* driver_structure.cpp in Sources */ = {isa = PBXBuildFile; fileRef = E9AA98A61BB3436900B7FE37 /* driver_structure.cpp */; };
-		E9C47E9D200F3E7300812CFF /* python_wrapper_structure.cpp in Sources */ = {isa = PBXBuildFile; fileRef = E9C47E9C200F3E7300812CFF /* python_wrapper_structure.cpp */; };
 		E9D85B4C1C3F1B9E0077122F /* ad_structure.cpp in Sources */ = {isa = PBXBuildFile; fileRef = E9D85B4B1C3F1B9E0077122F /* ad_structure.cpp */; };
 		E9D9CE861C62A1A7004119E9 /* interpolation_structure.cpp in Sources */ = {isa = PBXBuildFile; fileRef = E9D9CE851C62A1A7004119E9 /* interpolation_structure.cpp */; };
 		E9D9CE891C62A1C8004119E9 /* transfer_physics.cpp in Sources */ = {isa = PBXBuildFile; fileRef = E9D9CE871C62A1C8004119E9 /* transfer_physics.cpp */; };
@@ -149,7 +148,7 @@
 		05E6DBB017EB624700FA1F7E /* integration_structure.inl */ = {isa = PBXFileReference; lastKnownFileType = text; lineEnding = 0; name = integration_structure.inl; path = ../../SU2_CFD/include/integration_structure.inl; sourceTree = "<group>"; xcLanguageSpecificationIdentifier = xcode.lang.cpp; };
 		05E6DBB117EB624700FA1F7E /* numerics_structure.inl */ = {isa = PBXFileReference; lastKnownFileType = text; lineEnding = 0; name = numerics_structure.inl; path = ../../SU2_CFD/include/numerics_structure.inl; sourceTree = "<group>"; xcLanguageSpecificationIdentifier = xcode.lang.cpp; };
 		05E6DBB217EB624700FA1F7E /* solver_structure.inl */ = {isa = PBXFileReference; lastKnownFileType = text; lineEnding = 0; name = solver_structure.inl; path = ../../SU2_CFD/include/solver_structure.inl; sourceTree = "<group>"; xcLanguageSpecificationIdentifier = xcode.lang.cpp; };
-		05E6DBB317EB624700FA1F7E /* variable_structure.inl */ = {isa = PBXFileReference; lastKnownFileType = text; lineEnding = 0; name = variable_structure.inl; path = ../../SU2_CFD/include/variable_structure.inl; sourceTree = "<group>"; };
+		05E6DBB317EB624700FA1F7E /* variable_structure.inl */ = {isa = PBXFileReference; lastKnownFileType = text; lineEnding = 0; name = variable_structure.inl; path = ../../SU2_CFD/include/variable_structure.inl; sourceTree = "<group>"; xcLanguageSpecificationIdentifier = xcode.lang.cpp; };
 		05E6DBB417EB627400FA1F7E /* definition_structure.hpp */ = {isa = PBXFileReference; lastKnownFileType = sourcecode.cpp.h; lineEnding = 0; name = definition_structure.hpp; path = ../../SU2_CFD/include/definition_structure.hpp; sourceTree = "<group>"; xcLanguageSpecificationIdentifier = xcode.lang.cpp; };
 		05E6DBB517EB627400FA1F7E /* integration_structure.hpp */ = {isa = PBXFileReference; lastKnownFileType = sourcecode.cpp.h; lineEnding = 0; name = integration_structure.hpp; path = ../../SU2_CFD/include/integration_structure.hpp; sourceTree = "<group>"; xcLanguageSpecificationIdentifier = xcode.lang.cpp; };
 		05E6DBB617EB627400FA1F7E /* iteration_structure.hpp */ = {isa = PBXFileReference; lastKnownFileType = sourcecode.cpp.h; lineEnding = 0; name = iteration_structure.hpp; path = ../../SU2_CFD/include/iteration_structure.hpp; sourceTree = "<group>"; xcLanguageSpecificationIdentifier = xcode.lang.cpp; };
@@ -157,7 +156,7 @@
 		05E6DBB817EB627400FA1F7E /* output_structure.hpp */ = {isa = PBXFileReference; lastKnownFileType = sourcecode.cpp.h; lineEnding = 0; name = output_structure.hpp; path = ../../SU2_CFD/include/output_structure.hpp; sourceTree = "<group>"; xcLanguageSpecificationIdentifier = xcode.lang.cpp; };
 		05E6DBB917EB627400FA1F7E /* solver_structure.hpp */ = {isa = PBXFileReference; lastKnownFileType = sourcecode.cpp.h; lineEnding = 0; name = solver_structure.hpp; path = ../../SU2_CFD/include/solver_structure.hpp; sourceTree = "<group>"; xcLanguageSpecificationIdentifier = xcode.lang.cpp; };
 		05E6DBBA17EB627400FA1F7E /* SU2_CFD.hpp */ = {isa = PBXFileReference; lastKnownFileType = sourcecode.cpp.h; lineEnding = 0; name = SU2_CFD.hpp; path = ../../SU2_CFD/include/SU2_CFD.hpp; sourceTree = "<group>"; xcLanguageSpecificationIdentifier = xcode.lang.cpp; };
-		05E6DBBB17EB627400FA1F7E /* variable_structure.hpp */ = {isa = PBXFileReference; lastKnownFileType = sourcecode.cpp.h; lineEnding = 0; name = variable_structure.hpp; path = ../../SU2_CFD/include/variable_structure.hpp; sourceTree = "<group>"; };
+		05E6DBBB17EB627400FA1F7E /* variable_structure.hpp */ = {isa = PBXFileReference; lastKnownFileType = sourcecode.cpp.h; lineEnding = 0; name = variable_structure.hpp; path = ../../SU2_CFD/include/variable_structure.hpp; sourceTree = "<group>"; xcLanguageSpecificationIdentifier = xcode.lang.cpp; };
 		05E6DBBC17EB62A000FA1F7E /* definition_structure.cpp */ = {isa = PBXFileReference; fileEncoding = 4; lastKnownFileType = sourcecode.cpp.cpp; lineEnding = 0; name = definition_structure.cpp; path = ../../SU2_CFD/src/definition_structure.cpp; sourceTree = "<group>"; xcLanguageSpecificationIdentifier = xcode.lang.cpp; };
 		05E6DBBE17EB62A100FA1F7E /* integration_structure.cpp */ = {isa = PBXFileReference; fileEncoding = 4; lastKnownFileType = sourcecode.cpp.cpp; lineEnding = 0; name = integration_structure.cpp; path = ../../SU2_CFD/src/integration_structure.cpp; sourceTree = "<group>"; xcLanguageSpecificationIdentifier = xcode.lang.cpp; };
 		05E6DBBF17EB62A100FA1F7E /* integration_time.cpp */ = {isa = PBXFileReference; fileEncoding = 4; lastKnownFileType = sourcecode.cpp.cpp; lineEnding = 0; name = integration_time.cpp; path = ../../SU2_CFD/src/integration_time.cpp; sourceTree = "<group>"; xcLanguageSpecificationIdentifier = xcode.lang.cpp; };
@@ -203,94 +202,12 @@
 		05F108A01978D2D700F2F288 /* fluid_model.inl */ = {isa = PBXFileReference; lastKnownFileType = text; lineEnding = 0; name = fluid_model.inl; path = ../../SU2_CFD/include/fluid_model.inl; sourceTree = "<group>"; xcLanguageSpecificationIdentifier = xcode.lang.cpp; };
 		05F108A11978D2D700F2F288 /* transport_model.inl */ = {isa = PBXFileReference; lastKnownFileType = text; lineEnding = 0; name = transport_model.inl; path = ../../SU2_CFD/include/transport_model.inl; sourceTree = "<group>"; xcLanguageSpecificationIdentifier = xcode.lang.cpp; };
 		05F108A31978D2F200F2F288 /* transport_model.cpp */ = {isa = PBXFileReference; fileEncoding = 4; lastKnownFileType = sourcecode.cpp.cpp; lineEnding = 0; name = transport_model.cpp; path = ../../SU2_CFD/src/transport_model.cpp; sourceTree = "<group>"; xcLanguageSpecificationIdentifier = xcode.lang.cpp; };
-<<<<<<< HEAD
-		E91CAC631B8C110D00EE3FCC /* .gitignore */ = {isa = PBXFileReference; fileEncoding = 4; lastKnownFileType = text; path = .gitignore; sourceTree = "<group>"; };
-		E91CAC651B8C110E00EE3FCC /* ActDisk_Euler.cfg */ = {isa = PBXFileReference; fileEncoding = 4; lastKnownFileType = text; path = ActDisk_Euler.cfg; sourceTree = "<group>"; };
-		E91CAC671B8C110E00EE3FCC /* aeroelastic_NACA64A010.cfg */ = {isa = PBXFileReference; fileEncoding = 4; lastKnownFileType = text; path = aeroelastic_NACA64A010.cfg; sourceTree = "<group>"; };
-		E91CAC6A1B8C110E00EE3FCC /* inv_NACA0012.cfg */ = {isa = PBXFileReference; fileEncoding = 4; lastKnownFileType = text; path = inv_NACA0012.cfg; sourceTree = "<group>"; };
-		E91CAC6C1B8C110E00EE3FCC /* inv_ONERAM6.cfg */ = {isa = PBXFileReference; fileEncoding = 4; lastKnownFileType = text; path = inv_ONERAM6.cfg; sourceTree = "<group>"; };
-		E91CAC751B8C110E00EE3FCC /* lam_cylinder.cfg */ = {isa = PBXFileReference; fileEncoding = 4; lastKnownFileType = text; path = lam_cylinder.cfg; sourceTree = "<group>"; };
-		E91CAC771B8C110E00EE3FCC /* lam_NACA0012.cfg */ = {isa = PBXFileReference; fileEncoding = 4; lastKnownFileType = text; path = lam_NACA0012.cfg; sourceTree = "<group>"; };
-		E91CAC791B8C110E00EE3FCC /* lam_NACA0012.cfg */ = {isa = PBXFileReference; fileEncoding = 4; lastKnownFileType = text; path = lam_NACA0012.cfg; sourceTree = "<group>"; };
-		E91CAC7C1B8C110E00EE3FCC /* turb_nasa.cfg */ = {isa = PBXFileReference; fileEncoding = 4; lastKnownFileType = text; path = turb_nasa.cfg; sourceTree = "<group>"; };
-		E91CAC7E1B8C110E00EE3FCC /* turb_ONERAM6.cfg */ = {isa = PBXFileReference; fileEncoding = 4; lastKnownFileType = text; path = turb_ONERAM6.cfg; sourceTree = "<group>"; };
-		E91CAC801B8C110E00EE3FCC /* turb_SA_RAE2822.cfg */ = {isa = PBXFileReference; fileEncoding = 4; lastKnownFileType = text; path = turb_SA_RAE2822.cfg; sourceTree = "<group>"; };
-		E91CAC821B8C110E00EE3FCC /* inv_ONERAM6_moving.cfg */ = {isa = PBXFileReference; fileEncoding = 4; lastKnownFileType = text; path = inv_ONERAM6_moving.cfg; sourceTree = "<group>"; };
-		E91CAC831B8C110E00EE3FCC /* inv_ONERAM6_setting.cfg */ = {isa = PBXFileReference; fileEncoding = 4; lastKnownFileType = text; path = inv_ONERAM6_setting.cfg; sourceTree = "<group>"; };
-		E91CAC851B8C110E00EE3FCC /* optimize_project.py */ = {isa = PBXFileReference; fileEncoding = 4; lastKnownFileType = text.script.python; path = optimize_project.py; sourceTree = "<group>"; };
-		E91CAC861B8C110E00EE3FCC /* plot_project.py */ = {isa = PBXFileReference; fileEncoding = 4; lastKnownFileType = text.script.python; path = plot_project.py; sourceTree = "<group>"; };
-		E91CAC871B8C110E00EE3FCC /* pyopt_project.py */ = {isa = PBXFileReference; fileEncoding = 4; lastKnownFileType = text.script.python; path = pyopt_project.py; sourceTree = "<group>"; };
-		E91CAC881B8C110E00EE3FCC /* rerun_project.py */ = {isa = PBXFileReference; fileEncoding = 4; lastKnownFileType = text.script.python; path = rerun_project.py; sourceTree = "<group>"; };
-		E91CAC891B8C110E00EE3FCC /* run_project.py */ = {isa = PBXFileReference; fileEncoding = 4; lastKnownFileType = text.script.python; path = run_project.py; sourceTree = "<group>"; };
-		E91CAC8C1B8C110E00EE3FCC /* BIPARABOLIC.cfg */ = {isa = PBXFileReference; fileEncoding = 4; lastKnownFileType = text; path = BIPARABOLIC.cfg; sourceTree = "<group>"; };
-		E91CAC8E1B8C110E00EE3FCC /* inv_channel.cfg */ = {isa = PBXFileReference; fileEncoding = 4; lastKnownFileType = text; path = inv_channel.cfg; sourceTree = "<group>"; };
-		E91CAC8F1B8C110E00EE3FCC /* inv_channel_RK.cfg */ = {isa = PBXFileReference; fileEncoding = 4; lastKnownFileType = text; path = inv_channel_RK.cfg; sourceTree = "<group>"; };
-		E91CAC911B8C110E00EE3FCC /* inv_CRM_JST.cfg */ = {isa = PBXFileReference; fileEncoding = 4; lastKnownFileType = text; path = inv_CRM_JST.cfg; sourceTree = "<group>"; };
-		E91CAC931B8C110E00EE3FCC /* inv_NACA0012.cfg */ = {isa = PBXFileReference; fileEncoding = 4; lastKnownFileType = text; path = inv_NACA0012.cfg; sourceTree = "<group>"; };
-		E91CAC941B8C110E00EE3FCC /* inv_NACA0012_Roe.cfg */ = {isa = PBXFileReference; fileEncoding = 4; lastKnownFileType = text; path = inv_NACA0012_Roe.cfg; sourceTree = "<group>"; };
-		E91CAC961B8C110E00EE3FCC /* inv_ONERAM6_JST.cfg */ = {isa = PBXFileReference; fileEncoding = 4; lastKnownFileType = text; path = inv_ONERAM6_JST.cfg; sourceTree = "<group>"; };
-		E91CAC981B8C110E00EE3FCC /* inv_wedge_HLLC.cfg */ = {isa = PBXFileReference; fileEncoding = 4; lastKnownFileType = text; path = inv_wedge_HLLC.cfg; sourceTree = "<group>"; };
-		E91CAC9B1B8C110E00EE3FCC /* configBeam_2d.cfg */ = {isa = PBXFileReference; fileEncoding = 4; lastKnownFileType = text; path = configBeam_2d.cfg; sourceTree = "<group>"; };
-		E91CAC9D1B8C110E00EE3FCC /* configBeam_3d.cfg */ = {isa = PBXFileReference; fileEncoding = 4; lastKnownFileType = text; path = configBeam_3d.cfg; sourceTree = "<group>"; };
-		E91CAC9F1B8C110E00EE3FCC /* configFSI_2D.cfg */ = {isa = PBXFileReference; fileEncoding = 4; lastKnownFileType = text; path = configFSI_2D.cfg; sourceTree = "<group>"; };
-		E91CACA11B8C110E00EE3FCC /* configFSI_3D.cfg */ = {isa = PBXFileReference; fileEncoding = 4; lastKnownFileType = text; path = configFSI_3D.cfg; sourceTree = "<group>"; };
-		E91CACA41B8C110E00EE3FCC /* inv_NACA0012.cfg */ = {isa = PBXFileReference; fileEncoding = 4; lastKnownFileType = text; path = inv_NACA0012.cfg; sourceTree = "<group>"; };
-		E91CACA61B8C110E00EE3FCC /* inv_gust_NACA0012.cfg */ = {isa = PBXFileReference; fileEncoding = 4; lastKnownFileType = text; path = inv_gust_NACA0012.cfg; sourceTree = "<group>"; };
-		E91CACA91B8C110E00EE3FCC /* incomp_NACA0012.cfg */ = {isa = PBXFileReference; fileEncoding = 4; lastKnownFileType = text; path = incomp_NACA0012.cfg; sourceTree = "<group>"; };
-		E91CACAC1B8C110E00EE3FCC /* incomp_cylinder.cfg */ = {isa = PBXFileReference; fileEncoding = 4; lastKnownFileType = text; path = incomp_cylinder.cfg; sourceTree = "<group>"; };
-		E91CACAF1B8C110E00EE3FCC /* AhmedBody.cfg */ = {isa = PBXFileReference; fileEncoding = 4; lastKnownFileType = text; path = AhmedBody.cfg; sourceTree = "<group>"; };
-		E91CACB11B8C110E00EE3FCC /* naca0012.cfg */ = {isa = PBXFileReference; fileEncoding = 4; lastKnownFileType = text; path = naca0012.cfg; sourceTree = "<group>"; };
-		E91CACB31B8C110E00EE3FCC /* beam.cfg */ = {isa = PBXFileReference; fileEncoding = 4; lastKnownFileType = text; path = beam.cfg; sourceTree = "<group>"; };
-		E91CACB61B8C110E00EE3FCC /* lam_cavity.cfg */ = {isa = PBXFileReference; fileEncoding = 4; lastKnownFileType = text; path = lam_cavity.cfg; sourceTree = "<group>"; };
-		E91CACB81B8C110E00EE3FCC /* spinning_cylinder.cfg */ = {isa = PBXFileReference; fileEncoding = 4; lastKnownFileType = text; path = spinning_cylinder.cfg; sourceTree = "<group>"; };
-		E91CACBB1B8C110E00EE3FCC /* lam_cylinder.cfg */ = {isa = PBXFileReference; fileEncoding = 4; lastKnownFileType = text; path = lam_cylinder.cfg; sourceTree = "<group>"; };
-		E91CACBD1B8C110E00EE3FCC /* lam_flatplate.cfg */ = {isa = PBXFileReference; fileEncoding = 4; lastKnownFileType = text; path = lam_flatplate.cfg; sourceTree = "<group>"; };
-		E91CACBF1B8C110E00EE3FCC /* lam_NACA0012.cfg */ = {isa = PBXFileReference; fileEncoding = 4; lastKnownFileType = text; path = lam_NACA0012.cfg; sourceTree = "<group>"; };
-		E91CACC21B8C110E00EE3FCC /* edge_PPR.cfg */ = {isa = PBXFileReference; fileEncoding = 4; lastKnownFileType = text; path = edge_PPR.cfg; sourceTree = "<group>"; };
-		E91CACC31B8C110E00EE3FCC /* edge_VW.cfg */ = {isa = PBXFileReference; fileEncoding = 4; lastKnownFileType = text; path = edge_VW.cfg; sourceTree = "<group>"; };
-		E91CACC51B8C110E00EE3FCC /* turb_SA_PR.cfg */ = {isa = PBXFileReference; fileEncoding = 4; lastKnownFileType = text; path = turb_SA_PR.cfg; sourceTree = "<group>"; };
-		E91CACC61B8C110E00EE3FCC /* turb_SST_PR.cfg */ = {isa = PBXFileReference; fileEncoding = 4; lastKnownFileType = text; path = turb_SST_PR.cfg; sourceTree = "<group>"; };
-		E91CACC91B8C110E00EE3FCC /* pitching_NACA64A010.cfg */ = {isa = PBXFileReference; fileEncoding = 4; lastKnownFileType = text; path = pitching_NACA64A010.cfg; sourceTree = "<group>"; };
-		E91CACCB1B8C110E00EE3FCC /* pitching_ONERAM6.cfg */ = {isa = PBXFileReference; fileEncoding = 4; lastKnownFileType = text; path = pitching_ONERAM6.cfg; sourceTree = "<group>"; };
-		E91CACCD1B8C110E00EE3FCC /* rotating_NACA0012.cfg */ = {isa = PBXFileReference; fileEncoding = 4; lastKnownFileType = text; path = rotating_NACA0012.cfg; sourceTree = "<group>"; };
-		E91CACCF1B8C110E00EE3FCC /* inv_NACA0012.cfg */ = {isa = PBXFileReference; fileEncoding = 4; lastKnownFileType = text; path = inv_NACA0012.cfg; sourceTree = "<group>"; };
-		E91CACD11B8C110E00EE3FCC /* inv_NACA0012_adv.cfg */ = {isa = PBXFileReference; fileEncoding = 4; lastKnownFileType = text; path = inv_NACA0012_adv.cfg; sourceTree = "<group>"; };
-		E91CACD21B8C110E00EE3FCC /* inv_NACA0012_basic.cfg */ = {isa = PBXFileReference; fileEncoding = 4; lastKnownFileType = text; path = inv_NACA0012_basic.cfg; sourceTree = "<group>"; };
-		E91CACD41B8C110E00EE3FCC /* inv_ONERAM6_adv.cfg */ = {isa = PBXFileReference; fileEncoding = 4; lastKnownFileType = text; path = inv_ONERAM6_adv.cfg; sourceTree = "<group>"; };
-		E91CACD51B8C110E00EE3FCC /* inv_ONERAM6_basic.cfg */ = {isa = PBXFileReference; fileEncoding = 4; lastKnownFileType = text; path = inv_ONERAM6_basic.cfg; sourceTree = "<group>"; };
-		E91CACD81B8C110E00EE3FCC /* turb_NACA64A010.cfg */ = {isa = PBXFileReference; fileEncoding = 4; lastKnownFileType = text; path = turb_NACA64A010.cfg; sourceTree = "<group>"; };
-		E91CACDA1B8C110E00EE3FCC /* turb_ONERAM6.cfg */ = {isa = PBXFileReference; fileEncoding = 4; lastKnownFileType = text; path = turb_ONERAM6.cfg; sourceTree = "<group>"; };
-		E91CACDC1B8C110E00EE3FCC /* turb_ONERAM6.cfg */ = {isa = PBXFileReference; fileEncoding = 4; lastKnownFileType = text; path = turb_ONERAM6.cfg; sourceTree = "<group>"; };
-		E91CACDE1B8C110E00EE3FCC /* turb_SA_RAE2822.cfg */ = {isa = PBXFileReference; fileEncoding = 4; lastKnownFileType = text; path = turb_SA_RAE2822.cfg; sourceTree = "<group>"; };
-		E91CACDF1B8C110E00EE3FCC /* parallel_regression.py */ = {isa = PBXFileReference; fileEncoding = 4; lastKnownFileType = text.script.python; path = parallel_regression.py; sourceTree = "<group>"; };
-		E91CACE21B8C110E00EE3FCC /* turb_SA_flatplate.cfg */ = {isa = PBXFileReference; fileEncoding = 4; lastKnownFileType = text; path = turb_SA_flatplate.cfg; sourceTree = "<group>"; };
-		E91CACE31B8C110E00EE3FCC /* turb_SST_flatplate.cfg */ = {isa = PBXFileReference; fileEncoding = 4; lastKnownFileType = text; path = turb_SST_flatplate.cfg; sourceTree = "<group>"; };
-		E91CACE51B8C110E00EE3FCC /* turb_NACA0012_sa.cfg */ = {isa = PBXFileReference; fileEncoding = 4; lastKnownFileType = text; path = turb_NACA0012_sa.cfg; sourceTree = "<group>"; };
-		E91CACE61B8C110E00EE3FCC /* turb_NACA0012_sa_neg.cfg */ = {isa = PBXFileReference; fileEncoding = 4; lastKnownFileType = text; path = turb_NACA0012_sa_neg.cfg; sourceTree = "<group>"; };
-		E91CACE71B8C110E00EE3FCC /* turb_NACA0012_sst.cfg */ = {isa = PBXFileReference; fileEncoding = 4; lastKnownFileType = text; path = turb_NACA0012_sst.cfg; sourceTree = "<group>"; };
-		E91CACE91B8C110E00EE3FCC /* turb_ONERAM6.cfg */ = {isa = PBXFileReference; fileEncoding = 4; lastKnownFileType = text; path = turb_ONERAM6.cfg; sourceTree = "<group>"; };
-		E91CACEB1B8C110E00EE3FCC /* turb_SA_RAE2822.cfg */ = {isa = PBXFileReference; fileEncoding = 4; lastKnownFileType = text; path = turb_SA_RAE2822.cfg; sourceTree = "<group>"; };
-		E91CACEC1B8C110E00EE3FCC /* turb_SST_RAE2822.cfg */ = {isa = PBXFileReference; fileEncoding = 4; lastKnownFileType = text; path = turb_SST_RAE2822.cfg; sourceTree = "<group>"; };
-		E91CACEE1B8C110E00EE3FCC /* trans_s809.cfg */ = {isa = PBXFileReference; fileEncoding = 4; lastKnownFileType = text; path = trans_s809.cfg; sourceTree = "<group>"; };
-		E91CACEF1B8C110E00EE3FCC /* turb_S809.cfg */ = {isa = PBXFileReference; fileEncoding = 4; lastKnownFileType = text; path = turb_S809.cfg; sourceTree = "<group>"; };
-		E91CACF11B8C110E00EE3FCC /* turb_vki.cfg */ = {isa = PBXFileReference; fileEncoding = 4; lastKnownFileType = text; path = turb_vki.cfg; sourceTree = "<group>"; };
-		E91CACF41B8C110E00EE3FCC /* rot_caradonna_tung.cfg */ = {isa = PBXFileReference; fileEncoding = 4; lastKnownFileType = text; path = rot_caradonna_tung.cfg; sourceTree = "<group>"; };
-		E91CACF61B8C110E00EE3FCC /* rot_NACA0012.cfg */ = {isa = PBXFileReference; fileEncoding = 4; lastKnownFileType = text; path = rot_NACA0012.cfg; sourceTree = "<group>"; };
-		E91CACF71B8C110E00EE3FCC /* serial_regression.py */ = {isa = PBXFileReference; fileEncoding = 4; lastKnownFileType = text.script.python; path = serial_regression.py; sourceTree = "<group>"; };
-		E91CACF91B8C110E00EE3FCC /* HB.cfg */ = {isa = PBXFileReference; fileEncoding = 4; lastKnownFileType = text; path = HB.cfg; sourceTree = "<group>"; };
-		E91CACFA1B8C110E00EE3FCC /* TestCase.py */ = {isa = PBXFileReference; fileEncoding = 4; lastKnownFileType = text.script.python; path = TestCase.py; sourceTree = "<group>"; };
-		E91CAD001B8C110E00EE3FCC /* pitching_NACA64A010.cfg */ = {isa = PBXFileReference; fileEncoding = 4; lastKnownFileType = text; path = pitching_NACA64A010.cfg; sourceTree = "<group>"; };
-		E91CAD021B8C110E00EE3FCC /* turb_NACA64A010.cfg */ = {isa = PBXFileReference; fileEncoding = 4; lastKnownFileType = text; path = turb_NACA64A010.cfg; sourceTree = "<group>"; };
-		E91CAD041B8C110E00EE3FCC /* plunging_NACA0012.cfg */ = {isa = PBXFileReference; fileEncoding = 4; lastKnownFileType = text; path = plunging_NACA0012.cfg; sourceTree = "<group>"; };
-		E91CAD061B8C110E00EE3FCC /* turb_square.cfg */ = {isa = PBXFileReference; fileEncoding = 4; lastKnownFileType = text; path = turb_square.cfg; sourceTree = "<group>"; };
-=======
 		05F8F2672008A1C7000FEA01 /* python_wrapper_structure.cpp */ = {isa = PBXFileReference; fileEncoding = 4; lastKnownFileType = sourcecode.cpp.cpp; name = python_wrapper_structure.cpp; path = ../../SU2_CFD/src/python_wrapper_structure.cpp; sourceTree = "<group>"; };
->>>>>>> d66b2a64
+		E90D35F6203F9C5800A3290D /* fluid_model_inc.cpp */ = {isa = PBXFileReference; fileEncoding = 4; lastKnownFileType = sourcecode.cpp.cpp; name = fluid_model_inc.cpp; path = ../../SU2_CFD/src/fluid_model_inc.cpp; sourceTree = "<group>"; };
 		E91CAD081B8C117A00EE3FCC /* inv_NACA0012.cfg */ = {isa = PBXFileReference; fileEncoding = 4; lastKnownFileType = text; path = inv_NACA0012.cfg; sourceTree = "<group>"; };
 		E91CAD091B8C117A00EE3FCC /* mesh_NACA0012_inv.su2 */ = {isa = PBXFileReference; fileEncoding = 4; lastKnownFileType = text; path = mesh_NACA0012_inv.su2; sourceTree = "<group>"; };
 		E9225F741FCBC36D002F3682 /* solver_adjoint_elasticity.cpp */ = {isa = PBXFileReference; fileEncoding = 4; lastKnownFileType = sourcecode.cpp.cpp; name = solver_adjoint_elasticity.cpp; path = ../../SU2_CFD/src/solver_adjoint_elasticity.cpp; sourceTree = "<group>"; };
 		E9225F751FCBC36D002F3682 /* variable_adjoint_elasticity.cpp */ = {isa = PBXFileReference; fileEncoding = 4; lastKnownFileType = sourcecode.cpp.cpp; name = variable_adjoint_elasticity.cpp; path = ../../SU2_CFD/src/variable_adjoint_elasticity.cpp; sourceTree = "<group>"; };
-		E9225F781FCD2479002F3682 /* fluid_model_inc.cpp */ = {isa = PBXFileReference; fileEncoding = 4; lastKnownFileType = sourcecode.cpp.cpp; name = fluid_model_inc.cpp; path = ../../SU2_CFD/src/fluid_model_inc.cpp; sourceTree = "<group>"; };
 		E941BB8D1B71D0D0005C6C06 /* solver_adjoint_discrete.cpp */ = {isa = PBXFileReference; fileEncoding = 4; lastKnownFileType = sourcecode.cpp.cpp; lineEnding = 0; name = solver_adjoint_discrete.cpp; path = ../../SU2_CFD/src/solver_adjoint_discrete.cpp; sourceTree = "<group>"; xcLanguageSpecificationIdentifier = xcode.lang.cpp; };
 		E941BB901B71D124005C6C06 /* linear_solvers_structure_b.cpp */ = {isa = PBXFileReference; fileEncoding = 4; lastKnownFileType = sourcecode.cpp.cpp; lineEnding = 0; name = linear_solvers_structure_b.cpp; path = ../../Common/src/linear_solvers_structure_b.cpp; sourceTree = "<group>"; xcLanguageSpecificationIdentifier = xcode.lang.cpp; };
 		E941BB911B71D124005C6C06 /* mpi_structure.cpp */ = {isa = PBXFileReference; fileEncoding = 4; lastKnownFileType = sourcecode.cpp.cpp; lineEnding = 0; name = mpi_structure.cpp; path = ../../Common/src/mpi_structure.cpp; sourceTree = "<group>"; xcLanguageSpecificationIdentifier = xcode.lang.cpp; };
@@ -311,9 +228,6 @@
 		E97B6C8117F941800008255B /* config_template.cfg */ = {isa = PBXFileReference; lastKnownFileType = text; name = config_template.cfg; path = ../../config_template.cfg; sourceTree = "<group>"; };
 		E9AA98A61BB3436900B7FE37 /* driver_structure.cpp */ = {isa = PBXFileReference; fileEncoding = 4; lastKnownFileType = sourcecode.cpp.cpp; lineEnding = 0; name = driver_structure.cpp; path = ../../SU2_CFD/src/driver_structure.cpp; sourceTree = "<group>"; xcLanguageSpecificationIdentifier = xcode.lang.cpp; };
 		E9AA98A81BB3438F00B7FE37 /* driver_structure.hpp */ = {isa = PBXFileReference; fileEncoding = 4; lastKnownFileType = sourcecode.cpp.h; lineEnding = 0; name = driver_structure.hpp; path = ../../SU2_CFD/include/driver_structure.hpp; sourceTree = "<group>"; xcLanguageSpecificationIdentifier = xcode.lang.cpp; };
-		E9C47E9C200F3E7300812CFF /* python_wrapper_structure.cpp */ = {isa = PBXFileReference; fileEncoding = 4; lastKnownFileType = sourcecode.cpp.cpp; name = python_wrapper_structure.cpp; path = ../../SU2_CFD/src/python_wrapper_structure.cpp; sourceTree = "<group>"; };
-		E9C47E9E201716EE00812CFF /* incomp_NACA0012_disc.cfg */ = {isa = PBXFileReference; fileEncoding = 4; lastKnownFileType = text; path = incomp_NACA0012_disc.cfg; sourceTree = "<group>"; };
-		E9C47E9F201716FF00812CFF /* lam_incomp_cylinder_disc.cfg */ = {isa = PBXFileReference; fileEncoding = 4; lastKnownFileType = text; path = lam_incomp_cylinder_disc.cfg; sourceTree = "<group>"; };
 		E9D85B4B1C3F1B9E0077122F /* ad_structure.cpp */ = {isa = PBXFileReference; fileEncoding = 4; lastKnownFileType = sourcecode.cpp.cpp; lineEnding = 0; name = ad_structure.cpp; path = ../../Common/src/ad_structure.cpp; sourceTree = "<group>"; };
 		E9D85B4D1C3F1BE00077122F /* ad_structure.hpp */ = {isa = PBXFileReference; fileEncoding = 4; lastKnownFileType = sourcecode.cpp.h; lineEnding = 0; name = ad_structure.hpp; path = ../../Common/include/ad_structure.hpp; sourceTree = "<group>"; };
 		E9D85B4E1C3F1BE00077122F /* ad_structure.inl */ = {isa = PBXFileReference; fileEncoding = 4; lastKnownFileType = text; lineEnding = 0; name = ad_structure.inl; path = ../../Common/include/ad_structure.inl; sourceTree = "<group>"; };
@@ -327,12 +241,6 @@
 		E9D9CE951C62A272004119E9 /* transfer_structure.hpp */ = {isa = PBXFileReference; fileEncoding = 4; lastKnownFileType = sourcecode.cpp.h; lineEnding = 0; name = transfer_structure.hpp; path = ../../SU2_CFD/include/transfer_structure.hpp; sourceTree = "<group>"; xcLanguageSpecificationIdentifier = xcode.lang.cpp; };
 		E9D9CE961C62A272004119E9 /* transfer_structure.inl */ = {isa = PBXFileReference; fileEncoding = 4; lastKnownFileType = text; lineEnding = 0; name = transfer_structure.inl; path = ../../SU2_CFD/include/transfer_structure.inl; sourceTree = "<group>"; xcLanguageSpecificationIdentifier = xcode.lang.cpp; };
 		E9D9CE971C62A2A7004119E9 /* interpolation_structure.hpp */ = {isa = PBXFileReference; fileEncoding = 4; lastKnownFileType = sourcecode.cpp.h; lineEnding = 0; name = interpolation_structure.hpp; path = ../../Common/include/interpolation_structure.hpp; sourceTree = "<group>"; xcLanguageSpecificationIdentifier = xcode.lang.cpp; };
-<<<<<<< HEAD
-		E9D9CE981C6563B3004119E9 /* parallel_regression_AD.py */ = {isa = PBXFileReference; fileEncoding = 4; lastKnownFileType = text.script.python; path = parallel_regression_AD.py; sourceTree = "<group>"; };
-		E9D9CE991C6563B3004119E9 /* serial_regression_AD.py */ = {isa = PBXFileReference; fileEncoding = 4; lastKnownFileType = text.script.python; path = serial_regression_AD.py; sourceTree = "<group>"; };
-=======
-		E9F130C51D513DA300EC8963 /* numerics_adjoint_mean_inc.cpp */ = {isa = PBXFileReference; fileEncoding = 4; lastKnownFileType = sourcecode.cpp.cpp; lineEnding = 0; name = numerics_adjoint_mean_inc.cpp; path = ../../SU2_CFD/src/numerics_adjoint_mean_inc.cpp; sourceTree = "<group>"; };
->>>>>>> d66b2a64
 		E9F130C61D513DA300EC8963 /* numerics_direct_mean_inc.cpp */ = {isa = PBXFileReference; fileEncoding = 4; lastKnownFileType = sourcecode.cpp.cpp; lineEnding = 0; name = numerics_direct_mean_inc.cpp; path = ../../SU2_CFD/src/numerics_direct_mean_inc.cpp; sourceTree = "<group>"; };
 		E9F130C81D513DA300EC8963 /* solver_direct_mean_inc.cpp */ = {isa = PBXFileReference; fileEncoding = 4; lastKnownFileType = sourcecode.cpp.cpp; lineEnding = 0; name = solver_direct_mean_inc.cpp; path = ../../SU2_CFD/src/solver_direct_mean_inc.cpp; sourceTree = "<group>"; };
 		E9F130CA1D513DA300EC8963 /* variable_direct_mean_inc.cpp */ = {isa = PBXFileReference; fileEncoding = 4; lastKnownFileType = sourcecode.cpp.cpp; lineEnding = 0; name = variable_direct_mean_inc.cpp; path = ../../SU2_CFD/src/variable_direct_mean_inc.cpp; sourceTree = "<group>"; };
@@ -544,7 +452,7 @@
 		05F108951978D28F00F2F288 /* FluidModel */ = {
 			isa = PBXGroup;
 			children = (
-				E9225F781FCD2479002F3682 /* fluid_model_inc.cpp */,
+				E90D35F6203F9C5800A3290D /* fluid_model_inc.cpp */,
 				05F108961978D2AE00F2F288 /* fluid_model_pig.cpp */,
 				05F108971978D2AE00F2F288 /* fluid_model_ppr.cpp */,
 				05F108981978D2AE00F2F288 /* fluid_model_pvdw.cpp */,
@@ -593,11 +501,7 @@
 				E941BB911B71D124005C6C06 /* mpi_structure.cpp */,
 				E9D85B4B1C3F1B9E0077122F /* ad_structure.cpp */,
 				E9FDF6E91D2DD0560066E49C /* adt_structure.cpp */,
-<<<<<<< HEAD
-				E9C47E9C200F3E7300812CFF /* python_wrapper_structure.cpp */,
-=======
 				05F8F2662008A1AA000FEA01 /* Python */,
->>>>>>> d66b2a64
 				05AF9F1C1BE1E1770062E1F1 /* FEA */,
 				0530E57417FDF9CC00733CE8 /* LinearSolver */,
 				0530E57317FDF97F00733CE8 /* Geometry */,
@@ -621,744 +525,6 @@
 			name = Products;
 			sourceTree = "<group>";
 		};
-<<<<<<< HEAD
-		E91CAC621B8C110D00EE3FCC /* TestCases */ = {
-			isa = PBXGroup;
-			children = (
-				E91CAC631B8C110D00EE3FCC /* .gitignore */,
-				E91CAC641B8C110E00EE3FCC /* actuator_disk */,
-				E91CAC661B8C110E00EE3FCC /* aeroelastic */,
-				E91CAC681B8C110E00EE3FCC /* cont_adj_euler */,
-				E91CAC6D1B8C110E00EE3FCC /* cont_adj_incomp_euler */,
-				E91CAC701B8C110E00EE3FCC /* cont_adj_incomp_navierstokes */,
-				E91CAC731B8C110E00EE3FCC /* cont_adj_navierstokes */,
-				E91CAC7A1B8C110E00EE3FCC /* cont_adj_rans */,
-				E91CAC811B8C110E00EE3FCC /* control_surface */,
-				E9F5F1B21CFF9CA200522F68 /* deformation */,
-				E91CAC841B8C110E00EE3FCC /* designspace */,
-				E91CAC8A1B8C110E00EE3FCC /* euler */,
-				E91CAC991B8C110E00EE3FCC /* fea_fsi */,
-				E91CACA21B8C110E00EE3FCC /* fixed_cl */,
-				E91CACA51B8C110E00EE3FCC /* gust */,
-				E91CACA71B8C110E00EE3FCC /* incomp_euler */,
-				E91CACAA1B8C110E00EE3FCC /* incomp_navierstokes */,
-				E91CACAD1B8C110E00EE3FCC /* incomp_rans */,
-				E91CACB21B8C110E00EE3FCC /* linear_elasticity */,
-				E91CACB41B8C110E00EE3FCC /* moving_wall */,
-				E91CACB91B8C110E00EE3FCC /* navierstokes */,
-				E91CACC01B8C110E00EE3FCC /* nicf */,
-				E91CACC71B8C110E00EE3FCC /* optimization_euler */,
-				E91CACD61B8C110E00EE3FCC /* optimization_rans */,
-				E91CACDF1B8C110E00EE3FCC /* parallel_regression.py */,
-				E9D9CE981C6563B3004119E9 /* parallel_regression_AD.py */,
-				E91CACE01B8C110E00EE3FCC /* rans */,
-				E91CACF21B8C110E00EE3FCC /* rotating */,
-				E91CACF71B8C110E00EE3FCC /* serial_regression.py */,
-				E9D9CE991C6563B3004119E9 /* serial_regression_AD.py */,
-				E91CACF81B8C110E00EE3FCC /* harmonic_balance */,
-				E91CACFA1B8C110E00EE3FCC /* TestCase.py */,
-				E91CACFE1B8C110E00EE3FCC /* unsteady */,
-			);
-			name = TestCases;
-			path = ../../TestCases;
-			sourceTree = "<group>";
-		};
-		E91CAC641B8C110E00EE3FCC /* actuator_disk */ = {
-			isa = PBXGroup;
-			children = (
-				E91CAC651B8C110E00EE3FCC /* ActDisk_Euler.cfg */,
-			);
-			path = actuator_disk;
-			sourceTree = "<group>";
-		};
-		E91CAC661B8C110E00EE3FCC /* aeroelastic */ = {
-			isa = PBXGroup;
-			children = (
-				E91CAC671B8C110E00EE3FCC /* aeroelastic_NACA64A010.cfg */,
-			);
-			path = aeroelastic;
-			sourceTree = "<group>";
-		};
-		E91CAC681B8C110E00EE3FCC /* cont_adj_euler */ = {
-			isa = PBXGroup;
-			children = (
-				05C989211F2D1DA2006F0FBC /* wedge */,
-				E91CAC691B8C110E00EE3FCC /* naca0012 */,
-				E91CAC6B1B8C110E00EE3FCC /* oneram6 */,
-			);
-			path = cont_adj_euler;
-			sourceTree = "<group>";
-		};
-		E91CAC691B8C110E00EE3FCC /* naca0012 */ = {
-			isa = PBXGroup;
-			children = (
-				05C9891F1F2D1D95006F0FBC /* inv_NACA0012_discadj.cfg */,
-				05C989201F2D1D95006F0FBC /* inv_NACA0012_FD.cfg */,
-				E91CAC6A1B8C110E00EE3FCC /* inv_NACA0012.cfg */,
-			);
-			path = naca0012;
-			sourceTree = "<group>";
-		};
-		E91CAC6B1B8C110E00EE3FCC /* oneram6 */ = {
-			isa = PBXGroup;
-			children = (
-				E91CAC6C1B8C110E00EE3FCC /* inv_ONERAM6.cfg */,
-			);
-			path = oneram6;
-			sourceTree = "<group>";
-		};
-		E91CAC6D1B8C110E00EE3FCC /* cont_adj_incomp_euler */ = {
-			isa = PBXGroup;
-			children = (
-				E91CAC6E1B8C110E00EE3FCC /* naca0012 */,
-			);
-			path = cont_adj_incomp_euler;
-			sourceTree = "<group>";
-		};
-		E91CAC6E1B8C110E00EE3FCC /* naca0012 */ = {
-			isa = PBXGroup;
-			children = (
-				E9C47E9E201716EE00812CFF /* incomp_NACA0012_disc.cfg */,
-			);
-			path = naca0012;
-			sourceTree = "<group>";
-		};
-		E91CAC701B8C110E00EE3FCC /* cont_adj_incomp_navierstokes */ = {
-			isa = PBXGroup;
-			children = (
-				E91CAC711B8C110E00EE3FCC /* cylinder */,
-			);
-			path = cont_adj_incomp_navierstokes;
-			sourceTree = "<group>";
-		};
-		E91CAC711B8C110E00EE3FCC /* cylinder */ = {
-			isa = PBXGroup;
-			children = (
-				E9C47E9F201716FF00812CFF /* lam_incomp_cylinder_disc.cfg */,
-			);
-			path = cylinder;
-			sourceTree = "<group>";
-		};
-		E91CAC731B8C110E00EE3FCC /* cont_adj_navierstokes */ = {
-			isa = PBXGroup;
-			children = (
-				E91CAC741B8C110E00EE3FCC /* cylinder */,
-				E91CAC761B8C110E00EE3FCC /* naca0012_sub */,
-				E91CAC781B8C110E00EE3FCC /* naca0012_trans */,
-			);
-			path = cont_adj_navierstokes;
-			sourceTree = "<group>";
-		};
-		E91CAC741B8C110E00EE3FCC /* cylinder */ = {
-			isa = PBXGroup;
-			children = (
-				E91CAC751B8C110E00EE3FCC /* lam_cylinder.cfg */,
-			);
-			path = cylinder;
-			sourceTree = "<group>";
-		};
-		E91CAC761B8C110E00EE3FCC /* naca0012_sub */ = {
-			isa = PBXGroup;
-			children = (
-				E91CAC771B8C110E00EE3FCC /* lam_NACA0012.cfg */,
-			);
-			path = naca0012_sub;
-			sourceTree = "<group>";
-		};
-		E91CAC781B8C110E00EE3FCC /* naca0012_trans */ = {
-			isa = PBXGroup;
-			children = (
-				E91CAC791B8C110E00EE3FCC /* lam_NACA0012.cfg */,
-			);
-			path = naca0012_trans;
-			sourceTree = "<group>";
-		};
-		E91CAC7A1B8C110E00EE3FCC /* cont_adj_rans */ = {
-			isa = PBXGroup;
-			children = (
-				E91CAC7B1B8C110E00EE3FCC /* naca0012 */,
-				E91CAC7D1B8C110E00EE3FCC /* oneram6 */,
-				E91CAC7F1B8C110E00EE3FCC /* rae2822 */,
-			);
-			path = cont_adj_rans;
-			sourceTree = "<group>";
-		};
-		E91CAC7B1B8C110E00EE3FCC /* naca0012 */ = {
-			isa = PBXGroup;
-			children = (
-				E91CAC7C1B8C110E00EE3FCC /* turb_nasa.cfg */,
-			);
-			path = naca0012;
-			sourceTree = "<group>";
-		};
-		E91CAC7D1B8C110E00EE3FCC /* oneram6 */ = {
-			isa = PBXGroup;
-			children = (
-				E91CAC7E1B8C110E00EE3FCC /* turb_ONERAM6.cfg */,
-			);
-			path = oneram6;
-			sourceTree = "<group>";
-		};
-		E91CAC7F1B8C110E00EE3FCC /* rae2822 */ = {
-			isa = PBXGroup;
-			children = (
-				E91CAC801B8C110E00EE3FCC /* turb_SA_RAE2822.cfg */,
-			);
-			path = rae2822;
-			sourceTree = "<group>";
-		};
-		E91CAC811B8C110E00EE3FCC /* control_surface */ = {
-			isa = PBXGroup;
-			children = (
-				E91CAC821B8C110E00EE3FCC /* inv_ONERAM6_moving.cfg */,
-				E91CAC831B8C110E00EE3FCC /* inv_ONERAM6_setting.cfg */,
-			);
-			path = control_surface;
-			sourceTree = "<group>";
-		};
-		E91CAC841B8C110E00EE3FCC /* designspace */ = {
-			isa = PBXGroup;
-			children = (
-				E91CAC851B8C110E00EE3FCC /* optimize_project.py */,
-				E91CAC861B8C110E00EE3FCC /* plot_project.py */,
-				E91CAC871B8C110E00EE3FCC /* pyopt_project.py */,
-				E91CAC881B8C110E00EE3FCC /* rerun_project.py */,
-				E91CAC891B8C110E00EE3FCC /* run_project.py */,
-			);
-			path = designspace;
-			sourceTree = "<group>";
-		};
-		E91CAC8A1B8C110E00EE3FCC /* euler */ = {
-			isa = PBXGroup;
-			children = (
-				E91CAC8B1B8C110E00EE3FCC /* biparabolic */,
-				E91CAC8D1B8C110E00EE3FCC /* channel */,
-				E91CAC901B8C110E00EE3FCC /* CRM */,
-				E91CAC921B8C110E00EE3FCC /* naca0012 */,
-				E91CAC951B8C110E00EE3FCC /* oneram6 */,
-				E91CAC971B8C110E00EE3FCC /* wedge */,
-			);
-			path = euler;
-			sourceTree = "<group>";
-		};
-		E91CAC8B1B8C110E00EE3FCC /* biparabolic */ = {
-			isa = PBXGroup;
-			children = (
-				E91CAC8C1B8C110E00EE3FCC /* BIPARABOLIC.cfg */,
-			);
-			path = biparabolic;
-			sourceTree = "<group>";
-		};
-		E91CAC8D1B8C110E00EE3FCC /* channel */ = {
-			isa = PBXGroup;
-			children = (
-				E91CAC8E1B8C110E00EE3FCC /* inv_channel.cfg */,
-				E91CAC8F1B8C110E00EE3FCC /* inv_channel_RK.cfg */,
-			);
-			path = channel;
-			sourceTree = "<group>";
-		};
-		E91CAC901B8C110E00EE3FCC /* CRM */ = {
-			isa = PBXGroup;
-			children = (
-				E91CAC911B8C110E00EE3FCC /* inv_CRM_JST.cfg */,
-			);
-			path = CRM;
-			sourceTree = "<group>";
-		};
-		E91CAC921B8C110E00EE3FCC /* naca0012 */ = {
-			isa = PBXGroup;
-			children = (
-				E91CAC931B8C110E00EE3FCC /* inv_NACA0012.cfg */,
-				E91CAC941B8C110E00EE3FCC /* inv_NACA0012_Roe.cfg */,
-			);
-			path = naca0012;
-			sourceTree = "<group>";
-		};
-		E91CAC951B8C110E00EE3FCC /* oneram6 */ = {
-			isa = PBXGroup;
-			children = (
-				E91CAC961B8C110E00EE3FCC /* inv_ONERAM6_JST.cfg */,
-			);
-			path = oneram6;
-			sourceTree = "<group>";
-		};
-		E91CAC971B8C110E00EE3FCC /* wedge */ = {
-			isa = PBXGroup;
-			children = (
-				E91CAC981B8C110E00EE3FCC /* inv_wedge_HLLC.cfg */,
-			);
-			path = wedge;
-			sourceTree = "<group>";
-		};
-		E91CAC991B8C110E00EE3FCC /* fea_fsi */ = {
-			isa = PBXGroup;
-			children = (
-				E91CAC9A1B8C110E00EE3FCC /* DynBeam_2d */,
-				E91CAC9C1B8C110E00EE3FCC /* StatBeam_3d */,
-				E91CAC9E1B8C110E00EE3FCC /* WallChannel_2d */,
-				E91CACA01B8C110E00EE3FCC /* WallChannel_3d */,
-			);
-			path = fea_fsi;
-			sourceTree = "<group>";
-		};
-		E91CAC9A1B8C110E00EE3FCC /* DynBeam_2d */ = {
-			isa = PBXGroup;
-			children = (
-				E91CAC9B1B8C110E00EE3FCC /* configBeam_2d.cfg */,
-			);
-			path = DynBeam_2d;
-			sourceTree = "<group>";
-		};
-		E91CAC9C1B8C110E00EE3FCC /* StatBeam_3d */ = {
-			isa = PBXGroup;
-			children = (
-				E91CAC9D1B8C110E00EE3FCC /* configBeam_3d.cfg */,
-			);
-			path = StatBeam_3d;
-			sourceTree = "<group>";
-		};
-		E91CAC9E1B8C110E00EE3FCC /* WallChannel_2d */ = {
-			isa = PBXGroup;
-			children = (
-				E91CAC9F1B8C110E00EE3FCC /* configFSI_2D.cfg */,
-			);
-			path = WallChannel_2d;
-			sourceTree = "<group>";
-		};
-		E91CACA01B8C110E00EE3FCC /* WallChannel_3d */ = {
-			isa = PBXGroup;
-			children = (
-				E91CACA11B8C110E00EE3FCC /* configFSI_3D.cfg */,
-			);
-			path = WallChannel_3d;
-			sourceTree = "<group>";
-		};
-		E91CACA21B8C110E00EE3FCC /* fixed_cl */ = {
-			isa = PBXGroup;
-			children = (
-				E91CACA31B8C110E00EE3FCC /* naca0012 */,
-			);
-			path = fixed_cl;
-			sourceTree = "<group>";
-		};
-		E91CACA31B8C110E00EE3FCC /* naca0012 */ = {
-			isa = PBXGroup;
-			children = (
-				E91CACA41B8C110E00EE3FCC /* inv_NACA0012.cfg */,
-			);
-			path = naca0012;
-			sourceTree = "<group>";
-		};
-		E91CACA51B8C110E00EE3FCC /* gust */ = {
-			isa = PBXGroup;
-			children = (
-				E91CACA61B8C110E00EE3FCC /* inv_gust_NACA0012.cfg */,
-			);
-			path = gust;
-			sourceTree = "<group>";
-		};
-		E91CACA71B8C110E00EE3FCC /* incomp_euler */ = {
-			isa = PBXGroup;
-			children = (
-				E91CACA81B8C110E00EE3FCC /* naca0012 */,
-			);
-			path = incomp_euler;
-			sourceTree = "<group>";
-		};
-		E91CACA81B8C110E00EE3FCC /* naca0012 */ = {
-			isa = PBXGroup;
-			children = (
-				E91CACA91B8C110E00EE3FCC /* incomp_NACA0012.cfg */,
-			);
-			path = naca0012;
-			sourceTree = "<group>";
-		};
-		E91CACAA1B8C110E00EE3FCC /* incomp_navierstokes */ = {
-			isa = PBXGroup;
-			children = (
-				E91CACAB1B8C110E00EE3FCC /* cylinder */,
-			);
-			path = incomp_navierstokes;
-			sourceTree = "<group>";
-		};
-		E91CACAB1B8C110E00EE3FCC /* cylinder */ = {
-			isa = PBXGroup;
-			children = (
-				E91CACAC1B8C110E00EE3FCC /* incomp_cylinder.cfg */,
-			);
-			path = cylinder;
-			sourceTree = "<group>";
-		};
-		E91CACAD1B8C110E00EE3FCC /* incomp_rans */ = {
-			isa = PBXGroup;
-			children = (
-				E91CACAE1B8C110E00EE3FCC /* AhmedBody */,
-				E91CACB01B8C110E00EE3FCC /* naca0012 */,
-			);
-			path = incomp_rans;
-			sourceTree = "<group>";
-		};
-		E91CACAE1B8C110E00EE3FCC /* AhmedBody */ = {
-			isa = PBXGroup;
-			children = (
-				E91CACAF1B8C110E00EE3FCC /* AhmedBody.cfg */,
-			);
-			path = AhmedBody;
-			sourceTree = "<group>";
-		};
-		E91CACB01B8C110E00EE3FCC /* naca0012 */ = {
-			isa = PBXGroup;
-			children = (
-				E91CACB11B8C110E00EE3FCC /* naca0012.cfg */,
-			);
-			path = naca0012;
-			sourceTree = "<group>";
-		};
-		E91CACB21B8C110E00EE3FCC /* linear_elasticity */ = {
-			isa = PBXGroup;
-			children = (
-				E91CACB31B8C110E00EE3FCC /* beam.cfg */,
-			);
-			path = linear_elasticity;
-			sourceTree = "<group>";
-		};
-		E91CACB41B8C110E00EE3FCC /* moving_wall */ = {
-			isa = PBXGroup;
-			children = (
-				E91CACB51B8C110E00EE3FCC /* cavity */,
-				E91CACB71B8C110E00EE3FCC /* spinning_cylinder */,
-			);
-			path = moving_wall;
-			sourceTree = "<group>";
-		};
-		E91CACB51B8C110E00EE3FCC /* cavity */ = {
-			isa = PBXGroup;
-			children = (
-				E91CACB61B8C110E00EE3FCC /* lam_cavity.cfg */,
-			);
-			path = cavity;
-			sourceTree = "<group>";
-		};
-		E91CACB71B8C110E00EE3FCC /* spinning_cylinder */ = {
-			isa = PBXGroup;
-			children = (
-				E91CACB81B8C110E00EE3FCC /* spinning_cylinder.cfg */,
-			);
-			path = spinning_cylinder;
-			sourceTree = "<group>";
-		};
-		E91CACB91B8C110E00EE3FCC /* navierstokes */ = {
-			isa = PBXGroup;
-			children = (
-				E91CACBA1B8C110E00EE3FCC /* cylinder */,
-				E91CACBC1B8C110E00EE3FCC /* flatplate */,
-				E91CACBE1B8C110E00EE3FCC /* naca0012 */,
-			);
-			path = navierstokes;
-			sourceTree = "<group>";
-		};
-		E91CACBA1B8C110E00EE3FCC /* cylinder */ = {
-			isa = PBXGroup;
-			children = (
-				E91CACBB1B8C110E00EE3FCC /* lam_cylinder.cfg */,
-			);
-			path = cylinder;
-			sourceTree = "<group>";
-		};
-		E91CACBC1B8C110E00EE3FCC /* flatplate */ = {
-			isa = PBXGroup;
-			children = (
-				E91CACBD1B8C110E00EE3FCC /* lam_flatplate.cfg */,
-			);
-			path = flatplate;
-			sourceTree = "<group>";
-		};
-		E91CACBE1B8C110E00EE3FCC /* naca0012 */ = {
-			isa = PBXGroup;
-			children = (
-				E91CACBF1B8C110E00EE3FCC /* lam_NACA0012.cfg */,
-			);
-			path = naca0012;
-			sourceTree = "<group>";
-		};
-		E91CACC01B8C110E00EE3FCC /* nicf */ = {
-			isa = PBXGroup;
-			children = (
-				E91CACC11B8C110E00EE3FCC /* edge */,
-				E91CACC41B8C110E00EE3FCC /* LS89 */,
-			);
-			path = nicf;
-			sourceTree = "<group>";
-		};
-		E91CACC11B8C110E00EE3FCC /* edge */ = {
-			isa = PBXGroup;
-			children = (
-				E91CACC21B8C110E00EE3FCC /* edge_PPR.cfg */,
-				E91CACC31B8C110E00EE3FCC /* edge_VW.cfg */,
-			);
-			path = edge;
-			sourceTree = "<group>";
-		};
-		E91CACC41B8C110E00EE3FCC /* LS89 */ = {
-			isa = PBXGroup;
-			children = (
-				E91CACC51B8C110E00EE3FCC /* turb_SA_PR.cfg */,
-				E91CACC61B8C110E00EE3FCC /* turb_SST_PR.cfg */,
-			);
-			path = LS89;
-			sourceTree = "<group>";
-		};
-		E91CACC71B8C110E00EE3FCC /* optimization_euler */ = {
-			isa = PBXGroup;
-			children = (
-				E91CACC81B8C110E00EE3FCC /* pitching_naca64a010 */,
-				E91CACCA1B8C110E00EE3FCC /* pitching_oneram6 */,
-				E91CACCC1B8C110E00EE3FCC /* rotating_naca0012 */,
-				E91CACCE1B8C110E00EE3FCC /* steady_inverse_design */,
-				E91CACD01B8C110E00EE3FCC /* steady_naca0012 */,
-				E91CACD31B8C110E00EE3FCC /* steady_oneram6 */,
-			);
-			path = optimization_euler;
-			sourceTree = "<group>";
-		};
-		E91CACC81B8C110E00EE3FCC /* pitching_naca64a010 */ = {
-			isa = PBXGroup;
-			children = (
-				E91CACC91B8C110E00EE3FCC /* pitching_NACA64A010.cfg */,
-			);
-			path = pitching_naca64a010;
-			sourceTree = "<group>";
-		};
-		E91CACCA1B8C110E00EE3FCC /* pitching_oneram6 */ = {
-			isa = PBXGroup;
-			children = (
-				E91CACCB1B8C110E00EE3FCC /* pitching_ONERAM6.cfg */,
-			);
-			path = pitching_oneram6;
-			sourceTree = "<group>";
-		};
-		E91CACCC1B8C110E00EE3FCC /* rotating_naca0012 */ = {
-			isa = PBXGroup;
-			children = (
-				E91CACCD1B8C110E00EE3FCC /* rotating_NACA0012.cfg */,
-			);
-			path = rotating_naca0012;
-			sourceTree = "<group>";
-		};
-		E91CACCE1B8C110E00EE3FCC /* steady_inverse_design */ = {
-			isa = PBXGroup;
-			children = (
-				E91CACCF1B8C110E00EE3FCC /* inv_NACA0012.cfg */,
-			);
-			path = steady_inverse_design;
-			sourceTree = "<group>";
-		};
-		E91CACD01B8C110E00EE3FCC /* steady_naca0012 */ = {
-			isa = PBXGroup;
-			children = (
-				E91CACD11B8C110E00EE3FCC /* inv_NACA0012_adv.cfg */,
-				E91CACD21B8C110E00EE3FCC /* inv_NACA0012_basic.cfg */,
-			);
-			path = steady_naca0012;
-			sourceTree = "<group>";
-		};
-		E91CACD31B8C110E00EE3FCC /* steady_oneram6 */ = {
-			isa = PBXGroup;
-			children = (
-				E91CACD41B8C110E00EE3FCC /* inv_ONERAM6_adv.cfg */,
-				E91CACD51B8C110E00EE3FCC /* inv_ONERAM6_basic.cfg */,
-			);
-			path = steady_oneram6;
-			sourceTree = "<group>";
-		};
-		E91CACD61B8C110E00EE3FCC /* optimization_rans */ = {
-			isa = PBXGroup;
-			children = (
-				E91CACD71B8C110E00EE3FCC /* pitching_naca64a010 */,
-				E91CACD91B8C110E00EE3FCC /* pitching_oneram6 */,
-				E91CACDB1B8C110E00EE3FCC /* steady_oneram6 */,
-				E91CACDD1B8C110E00EE3FCC /* steady_rae2822 */,
-			);
-			path = optimization_rans;
-			sourceTree = "<group>";
-		};
-		E91CACD71B8C110E00EE3FCC /* pitching_naca64a010 */ = {
-			isa = PBXGroup;
-			children = (
-				E91CACD81B8C110E00EE3FCC /* turb_NACA64A010.cfg */,
-			);
-			path = pitching_naca64a010;
-			sourceTree = "<group>";
-		};
-		E91CACD91B8C110E00EE3FCC /* pitching_oneram6 */ = {
-			isa = PBXGroup;
-			children = (
-				E91CACDA1B8C110E00EE3FCC /* turb_ONERAM6.cfg */,
-			);
-			path = pitching_oneram6;
-			sourceTree = "<group>";
-		};
-		E91CACDB1B8C110E00EE3FCC /* steady_oneram6 */ = {
-			isa = PBXGroup;
-			children = (
-				E91CACDC1B8C110E00EE3FCC /* turb_ONERAM6.cfg */,
-			);
-			path = steady_oneram6;
-			sourceTree = "<group>";
-		};
-		E91CACDD1B8C110E00EE3FCC /* steady_rae2822 */ = {
-			isa = PBXGroup;
-			children = (
-				E91CACDE1B8C110E00EE3FCC /* turb_SA_RAE2822.cfg */,
-			);
-			path = steady_rae2822;
-			sourceTree = "<group>";
-		};
-		E91CACE01B8C110E00EE3FCC /* rans */ = {
-			isa = PBXGroup;
-			children = (
-				E91CACE11B8C110E00EE3FCC /* flatplate */,
-				E91CACE41B8C110E00EE3FCC /* naca0012 */,
-				E91CACE81B8C110E00EE3FCC /* oneram6 */,
-				E91CACEA1B8C110E00EE3FCC /* rae2822 */,
-				E91CACED1B8C110E00EE3FCC /* s809 */,
-				E91CACF01B8C110E00EE3FCC /* vki_turbine */,
-			);
-			path = rans;
-			sourceTree = "<group>";
-		};
-		E91CACE11B8C110E00EE3FCC /* flatplate */ = {
-			isa = PBXGroup;
-			children = (
-				E91CACE21B8C110E00EE3FCC /* turb_SA_flatplate.cfg */,
-				E91CACE31B8C110E00EE3FCC /* turb_SST_flatplate.cfg */,
-			);
-			path = flatplate;
-			sourceTree = "<group>";
-		};
-		E91CACE41B8C110E00EE3FCC /* naca0012 */ = {
-			isa = PBXGroup;
-			children = (
-				E91CACE51B8C110E00EE3FCC /* turb_NACA0012_sa.cfg */,
-				E91CACE61B8C110E00EE3FCC /* turb_NACA0012_sa_neg.cfg */,
-				E91CACE71B8C110E00EE3FCC /* turb_NACA0012_sst.cfg */,
-			);
-			path = naca0012;
-			sourceTree = "<group>";
-		};
-		E91CACE81B8C110E00EE3FCC /* oneram6 */ = {
-			isa = PBXGroup;
-			children = (
-				E91CACE91B8C110E00EE3FCC /* turb_ONERAM6.cfg */,
-			);
-			path = oneram6;
-			sourceTree = "<group>";
-		};
-		E91CACEA1B8C110E00EE3FCC /* rae2822 */ = {
-			isa = PBXGroup;
-			children = (
-				E91CACEB1B8C110E00EE3FCC /* turb_SA_RAE2822.cfg */,
-				E91CACEC1B8C110E00EE3FCC /* turb_SST_RAE2822.cfg */,
-			);
-			path = rae2822;
-			sourceTree = "<group>";
-		};
-		E91CACED1B8C110E00EE3FCC /* s809 */ = {
-			isa = PBXGroup;
-			children = (
-				E91CACEE1B8C110E00EE3FCC /* trans_s809.cfg */,
-				E91CACEF1B8C110E00EE3FCC /* turb_S809.cfg */,
-			);
-			path = s809;
-			sourceTree = "<group>";
-		};
-		E91CACF01B8C110E00EE3FCC /* vki_turbine */ = {
-			isa = PBXGroup;
-			children = (
-				E91CACF11B8C110E00EE3FCC /* turb_vki.cfg */,
-			);
-			path = vki_turbine;
-			sourceTree = "<group>";
-		};
-		E91CACF21B8C110E00EE3FCC /* rotating */ = {
-			isa = PBXGroup;
-			children = (
-				E91CACF31B8C110E00EE3FCC /* caradonna_tung */,
-				E91CACF51B8C110E00EE3FCC /* naca0012 */,
-			);
-			path = rotating;
-			sourceTree = "<group>";
-		};
-		E91CACF31B8C110E00EE3FCC /* caradonna_tung */ = {
-			isa = PBXGroup;
-			children = (
-				E91CACF41B8C110E00EE3FCC /* rot_caradonna_tung.cfg */,
-			);
-			path = caradonna_tung;
-			sourceTree = "<group>";
-		};
-		E91CACF51B8C110E00EE3FCC /* naca0012 */ = {
-			isa = PBXGroup;
-			children = (
-				E91CACF61B8C110E00EE3FCC /* rot_NACA0012.cfg */,
-			);
-			path = naca0012;
-			sourceTree = "<group>";
-		};
-		E91CACF81B8C110E00EE3FCC /* harmonic_balance */ = {
-			isa = PBXGroup;
-			children = (
-				E91CACF91B8C110E00EE3FCC /* HB.cfg */,
-			);
-			path = harmonic_balance;
-			sourceTree = "<group>";
-		};
-		E91CACFE1B8C110E00EE3FCC /* unsteady */ = {
-			isa = PBXGroup;
-			children = (
-				E91CACFF1B8C110E00EE3FCC /* pitching_naca64a010_euler */,
-				E91CAD011B8C110E00EE3FCC /* pitching_naca64a010_rans */,
-				E91CAD031B8C110E00EE3FCC /* plunging_naca0012 */,
-				E91CAD051B8C110E00EE3FCC /* square_cylinder */,
-			);
-			path = unsteady;
-			sourceTree = "<group>";
-		};
-		E91CACFF1B8C110E00EE3FCC /* pitching_naca64a010_euler */ = {
-			isa = PBXGroup;
-			children = (
-				E91CAD001B8C110E00EE3FCC /* pitching_NACA64A010.cfg */,
-			);
-			path = pitching_naca64a010_euler;
-			sourceTree = "<group>";
-		};
-		E91CAD011B8C110E00EE3FCC /* pitching_naca64a010_rans */ = {
-			isa = PBXGroup;
-			children = (
-				E91CAD021B8C110E00EE3FCC /* turb_NACA64A010.cfg */,
-			);
-			path = pitching_naca64a010_rans;
-			sourceTree = "<group>";
-		};
-		E91CAD031B8C110E00EE3FCC /* plunging_naca0012 */ = {
-			isa = PBXGroup;
-			children = (
-				E91CAD041B8C110E00EE3FCC /* plunging_NACA0012.cfg */,
-			);
-			path = plunging_naca0012;
-			sourceTree = "<group>";
-		};
-		E91CAD051B8C110E00EE3FCC /* square_cylinder */ = {
-			isa = PBXGroup;
-			children = (
-				E91CAD061B8C110E00EE3FCC /* turb_square.cfg */,
-			);
-			path = square_cylinder;
-			sourceTree = "<group>";
-		};
-=======
->>>>>>> d66b2a64
 		E91CAD071B8C117A00EE3FCC /* QuickStart */ = {
 			isa = PBXGroup;
 			children = (
@@ -1475,7 +641,6 @@
 				0530E57217FDF7D800733CE8 /* numerics_direct_poisson.cpp in Sources */,
 				E941BB8E1B71D0D0005C6C06 /* solver_adjoint_discrete.cpp in Sources */,
 				05E6DC0517EB62A100FA1F7E /* iteration_structure.cpp in Sources */,
-				E9C47E9D200F3E7300812CFF /* python_wrapper_structure.cpp in Sources */,
 				05E6DC0817EB62A100FA1F7E /* numerics_adjoint_mean.cpp in Sources */,
 				0530E56817FDF79500733CE8 /* solver_direct_poisson.cpp in Sources */,
 				05AF9F211BE1E1830062E1F1 /* element_structure.cpp in Sources */,
@@ -1485,9 +650,9 @@
 				05F108A41978D2F200F2F288 /* transport_model.cpp in Sources */,
 				E9FDF6EA1D2DD0560066E49C /* adt_structure.cpp in Sources */,
 				05E6DC0E17EB62A100FA1F7E /* numerics_direct_heat.cpp in Sources */,
+				E90D35F7203F9C5800A3290D /* fluid_model_inc.cpp in Sources */,
 				05F1089A1978D2AE00F2F288 /* fluid_model_pig.cpp in Sources */,
 				05E6DC1017EB62A100FA1F7E /* numerics_direct_mean.cpp in Sources */,
-				E9225F791FCD2479002F3682 /* fluid_model_inc.cpp in Sources */,
 				E9D85B4C1C3F1B9E0077122F /* ad_structure.cpp in Sources */,
 				0530E56E17FDF7C600733CE8 /* variable_direct_elasticity.cpp in Sources */,
 				05F1089D1978D2AE00F2F288 /* fluid_model.cpp in Sources */,
